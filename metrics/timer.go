--- conflicted
+++ resolved
@@ -13,27 +13,13 @@
 	if nil == r {
 		r = DefaultRegistry
 	}
-<<<<<<< HEAD
-
-	return r.GetOrRegister(name, NewTimer).(Timer)
-=======
 	return r.GetOrRegister(name, NewTimer).(*Timer)
->>>>>>> 827d3fcc
 }
 
 // NewCustomTimer constructs a new Timer from a Histogram and a Meter.
 // Be sure to call Stop() once the timer is of no use to allow for garbage collection.
-<<<<<<< HEAD
-func NewCustomTimer(h Histogram, m Meter) Timer {
-	if !Enabled {
-		return NilTimer{}
-	}
-
-	return &StandardTimer{
-=======
 func NewCustomTimer(h Histogram, m *Meter) *Timer {
 	return &Timer{
->>>>>>> 827d3fcc
 		histogram: h,
 		meter:     m,
 	}
@@ -57,17 +43,8 @@
 // NewTimer constructs a new Timer using an exponentially-decaying
 // sample with the same reservoir size and alpha as UNIX load averages.
 // Be sure to call Stop() once the timer is of no use to allow for garbage collection.
-<<<<<<< HEAD
-func NewTimer() Timer {
-	if !Enabled {
-		return NilTimer{}
-	}
-
-	return &StandardTimer{
-=======
 func NewTimer() *Timer {
 	return &Timer{
->>>>>>> 827d3fcc
 		histogram: NewHistogram(NewExpDecaySample(1028, 0.015)),
 		meter:     NewMeter(),
 	}
