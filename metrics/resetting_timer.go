package metrics

import (
	"math"
	"sort"
	"sync"
	"time"
)

// InitialResettingTimerSliceCap is the initial slice capacity for the values
// stored in a ResettingTimer.
const InitialResettingTimerSliceCap = 10

// ResettingTimer is used for storing aggregated values for timers, which are reset on every flush interval.
type ResettingTimer interface {
	Values() []int64
	Snapshot() ResettingTimer
	Percentiles([]float64) []int64
	Mean() float64
	Time(func())
	Update(time.Duration)
	UpdateSince(time.Time)
}

// GetOrRegisterResettingTimer returns an existing ResettingTimer or constructs and registers a
// new StandardResettingTimer.
func GetOrRegisterResettingTimer(name string, r Registry) ResettingTimer {
	if nil == r {
		r = DefaultRegistry
	}
	return r.GetOrRegister(name, NewResettingTimer).(ResettingTimer)
}

// NewRegisteredResettingTimer constructs and registers a new StandardResettingTimer.
func NewRegisteredResettingTimer(name string, r Registry) ResettingTimer {
	c := NewResettingTimer()
	if nil == r {
		r = DefaultRegistry
	}
	r.Register(name, c)
	return c
}

// NewResettingTimer constructs a new StandardResettingTimer
func NewResettingTimer() ResettingTimer {
	if !Enabled {
		return NilResettingTimer{}
	}
	return &StandardResettingTimer{
		values: make([]int64, 0, InitialResettingTimerSliceCap),
	}
}

// NilResettingTimer is a no-op ResettingTimer.
type NilResettingTimer struct {
}

// Values is a no-op.
func (NilResettingTimer) Values() []int64 { return nil }

// Snapshot is a no-op.
func (NilResettingTimer) Snapshot() ResettingTimer {
	return &ResettingTimerSnapshot{
		values: []int64{},
	}
}

// Time is a no-op.
func (NilResettingTimer) Time(func()) {}

// Update is a no-op.
func (NilResettingTimer) Update(time.Duration) {}

// Percentiles panics.
func (NilResettingTimer) Percentiles([]float64) []int64 {
	panic("Percentiles called on a NilResettingTimer")
}

// Mean panics.
func (NilResettingTimer) Mean() float64 {
	panic("Mean called on a NilResettingTimer")
}

// UpdateSince is a no-op.
func (NilResettingTimer) UpdateSince(time.Time) {}

// StandardResettingTimer is the standard implementation of a ResettingTimer.
// and Meter.
type StandardResettingTimer struct {
	values []int64
	mutex  sync.Mutex
}

// Values returns a slice with all measurements.
func (t *StandardResettingTimer) Values() []int64 {
	return t.values
}

// Snapshot resets the timer and returns a read-only copy of its contents.
func (t *StandardResettingTimer) Snapshot() ResettingTimer {
	t.mutex.Lock()
	defer t.mutex.Unlock()
	currentValues := t.values
	t.values = make([]int64, 0, InitialResettingTimerSliceCap)

	return &ResettingTimerSnapshot{
		values: currentValues,
	}
}

// Percentiles panics.
func (t *StandardResettingTimer) Percentiles([]float64) []int64 {
	panic("Percentiles called on a StandardResettingTimer")
}

// Mean panics.
func (t *StandardResettingTimer) Mean() float64 {
	panic("Mean called on a StandardResettingTimer")
}

// Time records the duration of the execution of the given function.
func (t *StandardResettingTimer) Time(f func()) {
	ts := time.Now()
	f()
	t.Update(time.Since(ts))
}

// Update records the duration of an event.
func (t *StandardResettingTimer) Update(d time.Duration) {
	t.mutex.Lock()
	defer t.mutex.Unlock()
	t.values = append(t.values, int64(d))
}

// UpdateSince records the duration of an event that started at a time and ends now.
func (t *StandardResettingTimer) UpdateSince(ts time.Time) {
	t.mutex.Lock()
	defer t.mutex.Unlock()
	t.values = append(t.values, int64(time.Since(ts)))
}

// ResettingTimerSnapshot is a point-in-time copy of another ResettingTimer.
type ResettingTimerSnapshot struct {
	values              []int64
	mean                float64
	thresholdBoundaries []int64
	calculated          bool
}

// Snapshot returns the snapshot.
func (t *ResettingTimerSnapshot) Snapshot() ResettingTimer { return t }

// Time panics.
func (*ResettingTimerSnapshot) Time(func()) {
	panic("Time called on a ResettingTimerSnapshot")
}

// Update panics.
func (*ResettingTimerSnapshot) Update(time.Duration) {
	panic("Update called on a ResettingTimerSnapshot")
}

// UpdateSince panics.
func (*ResettingTimerSnapshot) UpdateSince(time.Time) {
	panic("UpdateSince called on a ResettingTimerSnapshot")
}

// Values returns all values from snapshot.
func (t *ResettingTimerSnapshot) Values() []int64 {
	return t.values
}

// Percentiles returns the boundaries for the input percentiles.
func (t *ResettingTimerSnapshot) Percentiles(percentiles []float64) []int64 {
	t.calc(percentiles)

	return t.thresholdBoundaries
}

// Mean returns the mean of the snapshotted values
func (t *ResettingTimerSnapshot) Mean() float64 {
	if !t.calculated {
		t.calc([]float64{})
	}

	return t.mean
}

func (t *ResettingTimerSnapshot) calc(percentiles []float64) {
	sort.Sort(Int64Slice(t.values))

	count := len(t.values)
	if count > 0 {
		min := t.values[0]
		max := t.values[count-1]

		cumulativeValues := make([]int64, count)
		cumulativeValues[0] = min
		for i := 1; i < count; i++ {
			cumulativeValues[i] = t.values[i] + cumulativeValues[i-1]
		}

		t.thresholdBoundaries = make([]int64, len(percentiles))

		thresholdBoundary := max

		for i, pct := range percentiles {
			if count > 1 {
				var abs float64
				if pct >= 0 {
					abs = pct
				} else {
					abs = 100 + pct
				}
				// poor man's math.Round(x):
				// math.Floor(x + 0.5)
				indexOfPerc := int(math.Floor(((abs / 100.0) * float64(count)) + 0.5))
<<<<<<< HEAD
				if pct >= 0 {
					indexOfPerc-- // index offset=0
=======
				if pct >= 0 && indexOfPerc > 0 {
					indexOfPerc -= 1 // index offset=0
>>>>>>> f9919959
				}
				thresholdBoundary = t.values[indexOfPerc]
			}

			t.thresholdBoundaries[i] = thresholdBoundary
		}

		sum := cumulativeValues[count-1]
		t.mean = float64(sum) / float64(count)
	} else {
		t.thresholdBoundaries = make([]int64, len(percentiles))
		t.mean = 0
	}

	t.calculated = true
}

// Int64Slice attaches the methods of sort.Interface to []int64, sorting in increasing order.
type Int64Slice []int64

func (s Int64Slice) Len() int           { return len(s) }
func (s Int64Slice) Less(i, j int) bool { return s[i] < s[j] }
func (s Int64Slice) Swap(i, j int)      { s[i], s[j] = s[j], s[i] }<|MERGE_RESOLUTION|>--- conflicted
+++ resolved
@@ -215,13 +215,8 @@
 				// poor man's math.Round(x):
 				// math.Floor(x + 0.5)
 				indexOfPerc := int(math.Floor(((abs / 100.0) * float64(count)) + 0.5))
-<<<<<<< HEAD
-				if pct >= 0 {
-					indexOfPerc-- // index offset=0
-=======
 				if pct >= 0 && indexOfPerc > 0 {
 					indexOfPerc -= 1 // index offset=0
->>>>>>> f9919959
 				}
 				thresholdBoundary = t.values[indexOfPerc]
 			}
