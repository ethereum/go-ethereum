--- conflicted
+++ resolved
@@ -34,20 +34,10 @@
 // enablerEnvVars is the env var names to use to enable metrics collections.
 var enablerEnvVars = []string{"GETH_METRICS"}
 
-<<<<<<< HEAD
-// expensiveEnablerFlags is the CLI flag names to use to enable metrics collections.
-var expensiveEnablerFlags = []string{"metrics.expensive"}
-
-// expensiveEnablerEnvVars is the env var names to use to enable metrics collections.
-var expensiveEnablerEnvVars = []string{"GETH_METRICS_EXPENSIVE"}
-
 // configFlag is the CLI flag name to use to start node by providing a toml based config
 var configFlag = "config"
 
-// Init enables or disables the metrics system. Since we need this to run before
-=======
 // init enables or disables the metrics system. Since we need this to run before
->>>>>>> aadddf3a
 // any other code gets to create meters and timers, we'll actually do an ugly hack
 // and peek into the command line args for the metrics flag.
 func init() {
@@ -59,22 +49,10 @@
 			}
 		}
 	}
-<<<<<<< HEAD
-	for _, enabler := range expensiveEnablerEnvVars {
-		if val, found := syscall.Getenv(enabler); found && !EnabledExpensive {
-			if enable, _ := strconv.ParseBool(val); enable { // ignore error, flag parser will choke on it later
-				log.Info("Enabling expensive metrics collection")
-				EnabledExpensive = true
-			}
-		}
-	}
 
 	var configFile string
 
 	for i, arg := range os.Args {
-=======
-	for _, arg := range os.Args {
->>>>>>> aadddf3a
 		flag := strings.TrimLeft(arg, "-")
 
 		// check for existence of `config` flag
@@ -132,7 +110,6 @@
 
 	// We have the values now, update them
 	Enabled = conf.Telemetry.Enabled
-	EnabledExpensive = conf.Telemetry.Expensive
 }
 
 var threadCreateProfile = pprof.Lookup("threadcreate")
