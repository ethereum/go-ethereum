// Go port of Coda Hale's Metrics library
//
// <https://github.com/rcrowley/go-metrics>
//
// Coda Hale's original work: <https://github.com/codahale/metrics>
package metrics

import (
	"os"
	"runtime"
	"strings"
	"time"

<<<<<<< HEAD
	"github.com/ubiq/go-ubiq/log"
	"github.com/rcrowley/go-metrics"
	"github.com/rcrowley/go-metrics/exp"
=======
	"github.com/ethereum/go-ethereum/log"
>>>>>>> c9427004
)

// Enabled is checked by the constructor functions for all of the
// standard metrics.  If it is true, the metric returned is a stub.
//
// This global kill-switch helps quantify the observer effect and makes
// for less cluttered pprof profiles.
var Enabled bool = false

// MetricsEnabledFlag is the CLI flag name to use to enable metrics collections.
const MetricsEnabledFlag = "metrics"
const DashboardEnabledFlag = "dashboard"

// Init enables or disables the metrics system. Since we need this to run before
// any other code gets to create meters and timers, we'll actually do an ugly hack
// and peek into the command line args for the metrics flag.
func init() {
	for _, arg := range os.Args {
		if flag := strings.TrimLeft(arg, "-"); flag == MetricsEnabledFlag || flag == DashboardEnabledFlag {
			log.Info("Enabling metrics collection")
			Enabled = true
		}
	}
}

// CollectProcessMetrics periodically collects various metrics about the running
// process.
func CollectProcessMetrics(refresh time.Duration) {
	// Short circuit if the metrics system is disabled
	if !Enabled {
		return
	}
	// Create the various data collectors
	memstats := make([]*runtime.MemStats, 2)
	diskstats := make([]*DiskStats, 2)
	for i := 0; i < len(memstats); i++ {
		memstats[i] = new(runtime.MemStats)
		diskstats[i] = new(DiskStats)
	}
	// Define the various metrics to collect
	memAllocs := GetOrRegisterMeter("system/memory/allocs", DefaultRegistry)
	memFrees := GetOrRegisterMeter("system/memory/frees", DefaultRegistry)
	memInuse := GetOrRegisterMeter("system/memory/inuse", DefaultRegistry)
	memPauses := GetOrRegisterMeter("system/memory/pauses", DefaultRegistry)

	var diskReads, diskReadBytes, diskWrites, diskWriteBytes Meter
	var diskReadBytesCounter, diskWriteBytesCounter Counter
	if err := ReadDiskStats(diskstats[0]); err == nil {
		diskReads = GetOrRegisterMeter("system/disk/readcount", DefaultRegistry)
		diskReadBytes = GetOrRegisterMeter("system/disk/readdata", DefaultRegistry)
		diskReadBytesCounter = GetOrRegisterCounter("system/disk/readbytes", DefaultRegistry)
		diskWrites = GetOrRegisterMeter("system/disk/writecount", DefaultRegistry)
		diskWriteBytes = GetOrRegisterMeter("system/disk/writedata", DefaultRegistry)
		diskWriteBytesCounter = GetOrRegisterCounter("system/disk/writebytes", DefaultRegistry)
	} else {
		log.Debug("Failed to read disk metrics", "err", err)
	}
	// Iterate loading the different stats and updating the meters
	for i := 1; ; i++ {
		location1 := i % 2
		location2 := (i - 1) % 2

		runtime.ReadMemStats(memstats[location1])
		memAllocs.Mark(int64(memstats[location1].Mallocs - memstats[location2].Mallocs))
		memFrees.Mark(int64(memstats[location1].Frees - memstats[location2].Frees))
		memInuse.Mark(int64(memstats[location1].Alloc - memstats[location2].Alloc))
		memPauses.Mark(int64(memstats[location1].PauseTotalNs - memstats[location2].PauseTotalNs))

		if ReadDiskStats(diskstats[location1]) == nil {
			diskReads.Mark(diskstats[location1].ReadCount - diskstats[location2].ReadCount)
			diskReadBytes.Mark(diskstats[location1].ReadBytes - diskstats[location2].ReadBytes)
			diskWrites.Mark(diskstats[location1].WriteCount - diskstats[location2].WriteCount)
			diskWriteBytes.Mark(diskstats[location1].WriteBytes - diskstats[location2].WriteBytes)

			diskReadBytesCounter.Inc(diskstats[location1].ReadBytes - diskstats[location2].ReadBytes)
			diskWriteBytesCounter.Inc(diskstats[location1].WriteBytes - diskstats[location2].WriteBytes)
		}
		time.Sleep(refresh)
	}
}<|MERGE_RESOLUTION|>--- conflicted
+++ resolved
@@ -11,13 +11,7 @@
 	"strings"
 	"time"
 
-<<<<<<< HEAD
 	"github.com/ubiq/go-ubiq/log"
-	"github.com/rcrowley/go-metrics"
-	"github.com/rcrowley/go-metrics/exp"
-=======
-	"github.com/ethereum/go-ethereum/log"
->>>>>>> c9427004
 )
 
 // Enabled is checked by the constructor functions for all of the
