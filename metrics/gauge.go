package metrics

import "sync/atomic"

// GaugeSnapshot is a read-only copy of a Gauge.
type GaugeSnapshot int64

// Value returns the value at the time the snapshot was taken.
func (g GaugeSnapshot) Value() int64 { return int64(g) }

// GetOrRegisterGauge returns an existing Gauge or constructs and registers a
// new Gauge.
func GetOrRegisterGauge(name string, r Registry) *Gauge {
	if r == nil {
		r = DefaultRegistry
	}
<<<<<<< HEAD

	return r.GetOrRegister(name, NewGauge).(Gauge)
}

// NewGauge constructs a new StandardGauge.
func NewGauge() Gauge {
	if !Enabled {
		return NilGauge{}
	}

	return &StandardGauge{}
=======
	return r.GetOrRegister(name, NewGauge).(*Gauge)
}

// NewGauge constructs a new Gauge.
func NewGauge() *Gauge {
	return &Gauge{}
>>>>>>> 827d3fcc
}

// NewRegisteredGauge constructs and registers a new Gauge.
func NewRegisteredGauge(name string, r Registry) *Gauge {
	c := NewGauge()
<<<<<<< HEAD

	if nil == r {
=======
	if r == nil {
>>>>>>> 827d3fcc
		r = DefaultRegistry
	}

	r.Register(name, c)

	return c
}

// Gauge holds an int64 value that can be set arbitrarily.
type Gauge atomic.Int64

// Snapshot returns a read-only copy of the gauge.
func (g *Gauge) Snapshot() GaugeSnapshot {
	return GaugeSnapshot((*atomic.Int64)(g).Load())
}

// Update updates the gauge's value.
func (g *Gauge) Update(v int64) {
	(*atomic.Int64)(g).Store(v)
}

// UpdateIfGt updates the gauge's value if v is larger then the current value.
func (g *Gauge) UpdateIfGt(v int64) {
	value := (*atomic.Int64)(g)
	for {
		exist := value.Load()
		if exist >= v {
			break
		}
		if value.CompareAndSwap(exist, v) {
			break
		}
	}
}

// Dec decrements the gauge's current value by the given amount.
func (g *Gauge) Dec(i int64) {
	(*atomic.Int64)(g).Add(-i)
}

// Inc increments the gauge's current value by the given amount.
func (g *Gauge) Inc(i int64) {
	(*atomic.Int64)(g).Add(i)
}<|MERGE_RESOLUTION|>--- conflicted
+++ resolved
@@ -14,37 +14,18 @@
 	if r == nil {
 		r = DefaultRegistry
 	}
-<<<<<<< HEAD
-
-	return r.GetOrRegister(name, NewGauge).(Gauge)
-}
-
-// NewGauge constructs a new StandardGauge.
-func NewGauge() Gauge {
-	if !Enabled {
-		return NilGauge{}
-	}
-
-	return &StandardGauge{}
-=======
 	return r.GetOrRegister(name, NewGauge).(*Gauge)
 }
 
 // NewGauge constructs a new Gauge.
 func NewGauge() *Gauge {
 	return &Gauge{}
->>>>>>> 827d3fcc
 }
 
 // NewRegisteredGauge constructs and registers a new Gauge.
 func NewRegisteredGauge(name string, r Registry) *Gauge {
 	c := NewGauge()
-<<<<<<< HEAD
-
-	if nil == r {
-=======
 	if r == nil {
->>>>>>> 827d3fcc
 		r = DefaultRegistry
 	}
 
