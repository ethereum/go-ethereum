--- conflicted
+++ resolved
@@ -1,11 +1,6 @@
 {
-<<<<<<< HEAD
 	"ImportPath": "github.com/expanse-project/go-expanse",
-	"GoVersion": "go1.4",
-=======
-	"ImportPath": "github.com/ethereum/go-ethereum",
 	"GoVersion": "go1.5.2",
->>>>>>> 94ad694a
 	"Packages": [
 		"./..."
 	],
@@ -28,15 +23,9 @@
 			"Rev": "5215b55f46b2b919f50a1df0eaa5886afe4e3b3d"
 		},
 		{
-<<<<<<< HEAD
-			"ImportPath": "github.com/expanse-project/ethash",
-			"Comment": "v23.1-238-g062e40a",
-			"Rev": "fe2794dd2a3b1425dc3e3cc7f15a1dd591422bf1"
-=======
-			"ImportPath": "github.com/ethereum/ethash",
+			"ImportPath": "github.com/expanse-org/ethash",
 			"Comment": "v23.1-245-g25b32de",
 			"Rev": "25b32de0c0271065c28c3719c2bfe86959d72f0c"
->>>>>>> 94ad694a
 		},
 		{
 			"ImportPath": "github.com/fatih/color",
