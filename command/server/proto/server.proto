syntax = "proto3";

package proto;

import "google/protobuf/empty.proto";

option go_package = "/command/server/proto";

service Bor {
    rpc Pprof(PprofRequest) returns (stream PprofResponse);

    rpc PeersAdd(PeersAddRequest) returns (PeersAddResponse);

    rpc PeersRemove(PeersRemoveRequest) returns (PeersRemoveResponse);

    rpc PeersList(PeersListRequest) returns (PeersListResponse);

    rpc PeersStatus(PeersStatusRequest) returns (PeersStatusResponse);

    rpc ChainSetHead(ChainSetHeadRequest) returns (ChainSetHeadResponse);

<<<<<<< HEAD
    rpc Status(google.protobuf.Empty) returns (StatusResponse);
=======
    rpc ChainWatch(ChainWatchRequest) returns (stream ChainWatchResponse);
}

message ChainWatchRequest {

>>>>>>> bbdd7efc
}

message ChainWatchResponse {
    repeated BlockStub oldchain = 1;
    repeated BlockStub newchain = 2;
    string type = 3;
}

message BlockStub {
    string hash = 1;
    uint64 number = 2;
}

message PeersAddRequest {
    string enode = 1;
    bool trusted = 2;
}

message PeersAddResponse {
}

message PeersRemoveRequest {
    string enode = 1;
    bool trusted = 2;
}

message PeersRemoveResponse {
}

message PeersListRequest {
}

message PeersListResponse {
    repeated Peer peers = 1;
}

message PeersStatusRequest {
    string enode = 1;
}

message PeersStatusResponse {
    Peer peer = 1;
}

message Peer {
    string id = 1;
    string enode = 2;
    string enr = 3;
    repeated string caps = 4;
    string name = 5;
    bool trusted = 6;
    bool static = 7;
}

message ChainSetHeadRequest {
    uint64 number = 1;
}

message ChainSetHeadResponse {
}

message StatusResponse {
    Header currentBlock = 1;
    Header currentHeader = 2;
    int64 numPeers = 3;
    string syncMode = 4;
    Syncing syncing = 5;
    repeated Fork forks = 6;

    message Fork {
        string name = 1;
        int64 block = 2;
        bool disabled = 3;
    }

    message Syncing {
        int64 startingBlock = 1;
        int64 highestBlock = 2;
        int64 currentBlock = 3;
    }
}

message Header {
    string hash = 1;
    uint64 number = 2;
}

message PprofRequest {
    Type type = 1;

    string profile = 2;

    int64 seconds = 3;

    enum Type {
        LOOKUP = 0;
        CPU = 1;
        TRACE = 2;
    }
}

message PprofResponse {
    oneof event {
        Open open = 1;
        Input input = 2;
        google.protobuf.Empty eof = 3;
    }

    message Open {
        map<string, string> headers = 1;
        int64 size = 2;
    }

    message Input {
        bytes data = 1;    
    }
}<|MERGE_RESOLUTION|>--- conflicted
+++ resolved
@@ -19,15 +19,13 @@
 
     rpc ChainSetHead(ChainSetHeadRequest) returns (ChainSetHeadResponse);
 
-<<<<<<< HEAD
     rpc Status(google.protobuf.Empty) returns (StatusResponse);
-=======
+    
     rpc ChainWatch(ChainWatchRequest) returns (stream ChainWatchResponse);
 }
 
 message ChainWatchRequest {
 
->>>>>>> bbdd7efc
 }
 
 message ChainWatchResponse {
