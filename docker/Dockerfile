FROM ubuntu:utopic
MAINTAINER chrisfranko

ENV DEBIAN_FRONTEND noninteractive

# Usual update / upgrade
RUN apt-get update
RUN apt-get upgrade -q -y
RUN apt-get dist-upgrade -q -y

# Let our containers upgrade themselves
RUN apt-get install -q -y unattended-upgrades

# Install Expanse
RUN apt-get install -q -y curl git mercurial binutils bison gcc make libgmp3-dev build-essential
<<<<<<< HEAD
RUN curl -s -S -L https://raw.githubusercontent.com/moovweb/gvm/master/binscripts/gvm-installer | bash
RUN source /root/.gvm/scripts/gvm
RUN go install go1.4
RUN gvm use go1.4 --default
RUN git clone http://www.github.com/expanse-project/go-expanse.git && cd go-expanse
RUN git checkout develop
RUN make gexp
=======

# Install Go
RUN \
  mkdir -p /goroot && \
  curl https://storage.googleapis.com/golang/go1.4.2.linux-amd64.tar.gz | tar xvzf - -C /goroot --strip-components=1

# Set environment variables.
ENV GOROOT /goroot
ENV GOPATH /gopath
ENV PATH $GOROOT/bin:$GOPATH/bin:$PATH

RUN git clone http://www.github.com/expanse-project/go-expanse.git
RUN cd go-expanse && git checkout develop && make gexp
>>>>>>> da507bc9

# Install supervisor
RUN apt-get install -q -y supervisor

# Add supervisor configs
ADD supervisord.conf supervisord.conf

EXPOSE 9656
EXPOSE 60606

CMD ["-n", "-c", "/supervisord.conf"]
ENTRYPOINT ["/usr/bin/supervisord"]<|MERGE_RESOLUTION|>--- conflicted
+++ resolved
@@ -13,15 +13,6 @@
 
 # Install Expanse
 RUN apt-get install -q -y curl git mercurial binutils bison gcc make libgmp3-dev build-essential
-<<<<<<< HEAD
-RUN curl -s -S -L https://raw.githubusercontent.com/moovweb/gvm/master/binscripts/gvm-installer | bash
-RUN source /root/.gvm/scripts/gvm
-RUN go install go1.4
-RUN gvm use go1.4 --default
-RUN git clone http://www.github.com/expanse-project/go-expanse.git && cd go-expanse
-RUN git checkout develop
-RUN make gexp
-=======
 
 # Install Go
 RUN \
@@ -35,7 +26,6 @@
 
 RUN git clone http://www.github.com/expanse-project/go-expanse.git
 RUN cd go-expanse && git checkout develop && make gexp
->>>>>>> da507bc9
 
 # Install supervisor
 RUN apt-get install -q -y supervisor
