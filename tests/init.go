// Copyright 2014 The go-ethereum Authors
// Copyright 2015 go-expanse Authors
// This file is part of the go-ethereum library.
//
// The go-expanse library is free software: you can redistribute it and/or modify
// it under the terms of the GNU Lesser General Public License as published by
// the Free Software Foundation, either version 3 of the License, or
// (at your option) any later version.
//
// The go-expanse library is distributed in the hope that it will be useful,
// but WITHOUT ANY WARRANTY; without even the implied warranty of
// MERCHANTABILITY or FITNESS FOR A PARTICULAR PURPOSE. See the
// GNU Lesser General Public License for more details.
//
// You should have received a copy of the GNU Lesser General Public License
// along with the go-expanse library. If not, see <http://www.gnu.org/licenses/>.

// Package tests implements execution of Expanse JSON tests.
package tests

import (
	"encoding/json"
	"fmt"
	"io"
	"io/ioutil"
	"net/http"
	"os"
	"path/filepath"
<<<<<<< HEAD

	"github.com/expanse-project/go-expanse/core"
=======
>>>>>>> 0f036f62
)

var (
	baseDir            = filepath.Join(".", "files")
	blockTestDir       = filepath.Join(baseDir, "BlockchainTests")
	stateTestDir       = filepath.Join(baseDir, "StateTests")
	transactionTestDir = filepath.Join(baseDir, "TransactionTests")
	vmTestDir          = filepath.Join(baseDir, "VMTests")
	rlpTestDir         = filepath.Join(baseDir, "RLPTests")

	BlockSkipTests = []string{
		// These tests are not valid, as they are out of scope for RLP and
		// the consensus protocol.
		"BLOCK__RandomByteAtTheEnd",
		"TRANSCT__RandomByteAtTheEnd",
		"BLOCK__ZeroByteAtTheEnd",
		"TRANSCT__ZeroByteAtTheEnd",

		"ChainAtoChainB_blockorder2",
		"ChainAtoChainB_blockorder1",
	}

	/* Go client does not support transaction (account) nonces above 2^64. This
	technically breaks consensus but is regarded as "reasonable
	engineering constraint" as accounts cannot easily reach such high
	nonce values in practice
	*/
	TransSkipTests = []string{"TransactionWithHihghNonce256"}
	StateSkipTests = []string{}
	VmSkipTests    = []string{}
)

func readJson(reader io.Reader, value interface{}) error {
	data, err := ioutil.ReadAll(reader)
	if err != nil {
		return fmt.Errorf("error reading JSON file: %v", err)
	}
	if err = json.Unmarshal(data, &value); err != nil {
		if syntaxerr, ok := err.(*json.SyntaxError); ok {
			line := findLine(data, syntaxerr.Offset)
			return fmt.Errorf("JSON syntax error at line %v: %v", line, err)
		}
		return fmt.Errorf("JSON unmarshal error: %v", err)
	}
	return nil
}

func readJsonHttp(uri string, value interface{}) error {
	resp, err := http.Get(uri)
	if err != nil {
		return err
	}
	defer resp.Body.Close()

	err = readJson(resp.Body, value)
	if err != nil {
		return err
	}
	return nil
}

func readJsonFile(fn string, value interface{}) error {
	file, err := os.Open(fn)
	if err != nil {
		return err
	}
	defer file.Close()

	err = readJson(file, value)
	if err != nil {
		return fmt.Errorf("%s in file %s", err.Error(), fn)
	}
	return nil
}

// findLine returns the line number for the given offset into data.
func findLine(data []byte, offset int64) (line int) {
	line = 1
	for i, r := range string(data) {
		if int64(i) >= offset {
			return
		}
		if r == '\n' {
			line++
		}
	}
	return
}<|MERGE_RESOLUTION|>--- conflicted
+++ resolved
@@ -26,11 +26,6 @@
 	"net/http"
 	"os"
 	"path/filepath"
-<<<<<<< HEAD
-
-	"github.com/expanse-project/go-expanse/core"
-=======
->>>>>>> 0f036f62
 )
 
 var (
