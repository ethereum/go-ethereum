--- conflicted
+++ resolved
@@ -7,13 +7,9 @@
 import (
 	reflect "reflect"
 
-<<<<<<< HEAD
-	bor "github.com/ethereum/go-ethereum/consensus/bor"
-=======
 	clerk "github.com/ethereum/go-ethereum/consensus/bor/clerk"
 	checkpoint "github.com/ethereum/go-ethereum/consensus/bor/heimdall/checkpoint"
 	span "github.com/ethereum/go-ethereum/consensus/bor/heimdall/span"
->>>>>>> 33e646ee
 	gomock "github.com/golang/mock/gomock"
 )
 
@@ -21,97 +17,6 @@
 type MockIHeimdallClient struct {
 	ctrl     *gomock.Controller
 	recorder *MockIHeimdallClientMockRecorder
-<<<<<<< HEAD
-}
-
-// MockIHeimdallClientMockRecorder is the mock recorder for MockIHeimdallClient.
-type MockIHeimdallClientMockRecorder struct {
-	mock *MockIHeimdallClient
-}
-
-// NewMockIHeimdallClient creates a new mock instance.
-func NewMockIHeimdallClient(ctrl *gomock.Controller) *MockIHeimdallClient {
-	mock := &MockIHeimdallClient{ctrl: ctrl}
-	mock.recorder = &MockIHeimdallClientMockRecorder{mock}
-	return mock
-}
-
-// EXPECT returns an object that allows the caller to indicate expected use.
-func (m *MockIHeimdallClient) EXPECT() *MockIHeimdallClientMockRecorder {
-	return m.recorder
-}
-
-// Close mocks base method.
-func (m *MockIHeimdallClient) Close() {
-	m.ctrl.T.Helper()
-	m.ctrl.Call(m, "Close")
-}
-
-// Close indicates an expected call of Close.
-func (mr *MockIHeimdallClientMockRecorder) Close() *gomock.Call {
-	mr.mock.ctrl.T.Helper()
-	return mr.mock.ctrl.RecordCallWithMethodType(mr.mock, "Close", reflect.TypeOf((*MockIHeimdallClient)(nil).Close))
-}
-
-// Fetch mocks base method.
-func (m *MockIHeimdallClient) Fetch(arg0, arg1 string) (*bor.ResponseWithHeight, error) {
-	m.ctrl.T.Helper()
-	ret := m.ctrl.Call(m, "Fetch", arg0, arg1)
-	ret0, _ := ret[0].(*bor.ResponseWithHeight)
-	ret1, _ := ret[1].(error)
-	return ret0, ret1
-}
-
-// Fetch indicates an expected call of Fetch.
-func (mr *MockIHeimdallClientMockRecorder) Fetch(arg0, arg1 interface{}) *gomock.Call {
-	mr.mock.ctrl.T.Helper()
-	return mr.mock.ctrl.RecordCallWithMethodType(mr.mock, "Fetch", reflect.TypeOf((*MockIHeimdallClient)(nil).Fetch), arg0, arg1)
-}
-
-// FetchLatestCheckpoint mocks base method.
-func (m *MockIHeimdallClient) FetchLatestCheckpoint() (*bor.Checkpoint, error) {
-	m.ctrl.T.Helper()
-	ret := m.ctrl.Call(m, "FetchLatestCheckpoint")
-	ret0, _ := ret[0].(*bor.Checkpoint)
-	ret1, _ := ret[1].(error)
-	return ret0, ret1
-}
-
-// FetchLatestCheckpoint indicates an expected call of FetchLatestCheckpoint.
-func (mr *MockIHeimdallClientMockRecorder) FetchLatestCheckpoint() *gomock.Call {
-	mr.mock.ctrl.T.Helper()
-	return mr.mock.ctrl.RecordCallWithMethodType(mr.mock, "FetchLatestCheckpoint", reflect.TypeOf((*MockIHeimdallClient)(nil).FetchLatestCheckpoint))
-}
-
-// FetchStateSyncEvents mocks base method.
-func (m *MockIHeimdallClient) FetchStateSyncEvents(arg0 uint64, arg1 int64) ([]*bor.EventRecordWithTime, error) {
-	m.ctrl.T.Helper()
-	ret := m.ctrl.Call(m, "FetchStateSyncEvents", arg0, arg1)
-	ret0, _ := ret[0].([]*bor.EventRecordWithTime)
-	ret1, _ := ret[1].(error)
-	return ret0, ret1
-}
-
-// FetchStateSyncEvents indicates an expected call of FetchStateSyncEvents.
-func (mr *MockIHeimdallClientMockRecorder) FetchStateSyncEvents(arg0, arg1 interface{}) *gomock.Call {
-	mr.mock.ctrl.T.Helper()
-	return mr.mock.ctrl.RecordCallWithMethodType(mr.mock, "FetchStateSyncEvents", reflect.TypeOf((*MockIHeimdallClient)(nil).FetchStateSyncEvents), arg0, arg1)
-}
-
-// FetchWithRetry mocks base method.
-func (m *MockIHeimdallClient) FetchWithRetry(arg0, arg1 string) (*bor.ResponseWithHeight, error) {
-	m.ctrl.T.Helper()
-	ret := m.ctrl.Call(m, "FetchWithRetry", arg0, arg1)
-	ret0, _ := ret[0].(*bor.ResponseWithHeight)
-	ret1, _ := ret[1].(error)
-	return ret0, ret1
-}
-
-// FetchWithRetry indicates an expected call of FetchWithRetry.
-func (mr *MockIHeimdallClientMockRecorder) FetchWithRetry(arg0, arg1 interface{}) *gomock.Call {
-	mr.mock.ctrl.T.Helper()
-	return mr.mock.ctrl.RecordCallWithMethodType(mr.mock, "FetchWithRetry", reflect.TypeOf((*MockIHeimdallClient)(nil).FetchWithRetry), arg0, arg1)
-=======
 }
 
 // MockIHeimdallClientMockRecorder is the mock recorder for MockIHeimdallClient.
@@ -186,5 +91,4 @@
 func (mr *MockIHeimdallClientMockRecorder) StateSyncEvents(arg0, arg1 interface{}) *gomock.Call {
 	mr.mock.ctrl.T.Helper()
 	return mr.mock.ctrl.RecordCallWithMethodType(mr.mock, "StateSyncEvents", reflect.TypeOf((*MockIHeimdallClient)(nil).StateSyncEvents), arg0, arg1)
->>>>>>> 33e646ee
 }