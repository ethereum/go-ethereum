--- conflicted
+++ resolved
@@ -96,12 +96,9 @@
 	dt.config("EIP4345", params.ChainConfig{
 		ArrowGlacierBlock: big.NewInt(0),
 	})
-<<<<<<< HEAD
-=======
 	dt.config("EIP5133", params.ChainConfig{
 		GrayGlacierBlock: big.NewInt(0),
 	})
->>>>>>> ea9e62ca
 	dt.config("difficulty.json", mainnetChainConfig)
 
 	dt.walk(t, difficultyTestDir, func(t *testing.T, name string, test *DifficultyTest) {
