--- conflicted
+++ resolved
@@ -62,11 +62,7 @@
 }
 
 func (f *fuzzer) randomTrie(n int) (*trie.Trie, map[string]*kv) {
-<<<<<<< HEAD
-	trie, _ := trie.New(common.Hash{}, trie.NewDatabase(rawdb.NewMemoryDatabase()))
-=======
 	trie := trie.NewEmpty(trie.NewDatabase(rawdb.NewMemoryDatabase()))
->>>>>>> 23bee162
 	vals := make(map[string]*kv)
 	size := f.readInt()
 	// Fill it with some fluff
