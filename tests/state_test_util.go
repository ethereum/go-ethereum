// Copyright 2015 The go-ethereum Authors
// This file is part of the go-ethereum library.
//
// The go-ethereum library is free software: you can redistribute it and/or modify
// it under the terms of the GNU Lesser General Public License as published by
// the Free Software Foundation, either version 3 of the License, or
// (at your option) any later version.
//
// The go-ethereum library is distributed in the hope that it will be useful,
// but WITHOUT ANY WARRANTY; without even the implied warranty of
// MERCHANTABILITY or FITNESS FOR A PARTICULAR PURPOSE. See the
// GNU Lesser General Public License for more details.
//
// You should have received a copy of the GNU Lesser General Public License
// along with the go-ethereum library. If not, see <http://www.gnu.org/licenses/>.

package tests

import (
	"encoding/hex"
	"encoding/json"
	"errors"
	"fmt"
	"math/big"
	"strconv"
	"strings"

	"github.com/ethereum/go-ethereum/common"
	"github.com/ethereum/go-ethereum/common/hexutil"
	"github.com/ethereum/go-ethereum/common/math"
	"github.com/ethereum/go-ethereum/consensus/misc/eip4844"
	"github.com/ethereum/go-ethereum/core"
	"github.com/ethereum/go-ethereum/core/rawdb"
	"github.com/ethereum/go-ethereum/core/state"
	"github.com/ethereum/go-ethereum/core/state/snapshot"
	"github.com/ethereum/go-ethereum/core/types"
	"github.com/ethereum/go-ethereum/core/vm"
	"github.com/ethereum/go-ethereum/crypto"
	"github.com/ethereum/go-ethereum/ethdb"
	"github.com/ethereum/go-ethereum/params"
	"github.com/ethereum/go-ethereum/rlp"
	"github.com/ethereum/go-ethereum/trie"
	"github.com/ethereum/go-ethereum/trie/triedb/hashdb"
	"github.com/ethereum/go-ethereum/trie/triedb/pathdb"
	"github.com/holiman/uint256"
	"golang.org/x/crypto/sha3"
)

// StateTest checks transaction processing without block context.
// See https://github.com/ethereum/EIPs/issues/176 for the test format specification.
type StateTest struct {
	json stJSON
}

// StateSubtest selects a specific configuration of a General State Test.
type StateSubtest struct {
	Fork  string
	Index int
}

func (t *StateTest) UnmarshalJSON(in []byte) error {
	return json.Unmarshal(in, &t.json)
}

type stJSON struct {
	Env  stEnv                    `json:"env"`
	Pre  core.GenesisAlloc        `json:"pre"`
	Tx   stTransaction            `json:"transaction"`
	Out  hexutil.Bytes            `json:"out"`
	Post map[string][]stPostState `json:"post"`
}

type stPostState struct {
	Root            common.UnprefixedHash `json:"hash"`
	Logs            common.UnprefixedHash `json:"logs"`
	TxBytes         hexutil.Bytes         `json:"txbytes"`
	ExpectException string                `json:"expectException"`
	Indexes         struct {
		Data  int `json:"data"`
		Gas   int `json:"gas"`
		Value int `json:"value"`
	}
}

//go:generate go run github.com/fjl/gencodec -type stEnv -field-override stEnvMarshaling -out gen_stenv.go

type stEnv struct {
	Coinbase      common.Address `json:"currentCoinbase"      gencodec:"required"`
	Difficulty    *big.Int       `json:"currentDifficulty"    gencodec:"optional"`
	Random        *big.Int       `json:"currentRandom"        gencodec:"optional"`
	GasLimit      uint64         `json:"currentGasLimit"      gencodec:"required"`
	Number        uint64         `json:"currentNumber"        gencodec:"required"`
	Timestamp     uint64         `json:"currentTimestamp"     gencodec:"required"`
	BaseFee       *big.Int       `json:"currentBaseFee"       gencodec:"optional"`
	ExcessBlobGas *uint64        `json:"currentExcessBlobGas" gencodec:"optional"`
}

type stEnvMarshaling struct {
	Coinbase      common.UnprefixedAddress
	Difficulty    *math.HexOrDecimal256
	Random        *math.HexOrDecimal256
	GasLimit      math.HexOrDecimal64
	Number        math.HexOrDecimal64
	Timestamp     math.HexOrDecimal64
	BaseFee       *math.HexOrDecimal256
	ExcessBlobGas *math.HexOrDecimal64
}

//go:generate go run github.com/fjl/gencodec -type stTransaction -field-override stTransactionMarshaling -out gen_sttransaction.go

type stTransaction struct {
	GasPrice             *big.Int            `json:"gasPrice"`
	MaxFeePerGas         *big.Int            `json:"maxFeePerGas"`
	MaxPriorityFeePerGas *big.Int            `json:"maxPriorityFeePerGas"`
	Nonce                uint64              `json:"nonce"`
	To                   string              `json:"to"`
	Data                 []string            `json:"data"`
	AccessLists          []*types.AccessList `json:"accessLists,omitempty"`
	GasLimit             []uint64            `json:"gasLimit"`
	Value                []string            `json:"value"`
	PrivateKey           []byte              `json:"secretKey"`
	Sender               *common.Address     `json:"sender"`
	BlobVersionedHashes  []common.Hash       `json:"blobVersionedHashes,omitempty"`
	BlobGasFeeCap        *big.Int            `json:"maxFeePerBlobGas,omitempty"`
}

type stTransactionMarshaling struct {
	GasPrice             *math.HexOrDecimal256
	MaxFeePerGas         *math.HexOrDecimal256
	MaxPriorityFeePerGas *math.HexOrDecimal256
	Nonce                math.HexOrDecimal64
	GasLimit             []math.HexOrDecimal64
	PrivateKey           hexutil.Bytes
	BlobGasFeeCap        *math.HexOrDecimal256
}

// GetChainConfig takes a fork definition and returns a chain config.
// The fork definition can be
// - a plain forkname, e.g. `Byzantium`,
// - a fork basename, and a list of EIPs to enable; e.g. `Byzantium+1884+1283`.
func GetChainConfig(forkString string) (baseConfig *params.ChainConfig, eips []int, err error) {
	var (
		splitForks            = strings.Split(forkString, "+")
		ok                    bool
		baseName, eipsStrings = splitForks[0], splitForks[1:]
	)
	if baseConfig, ok = Forks[baseName]; !ok {
		return nil, nil, UnsupportedForkError{baseName}
	}
	for _, eip := range eipsStrings {
		if eipNum, err := strconv.Atoi(eip); err != nil {
			return nil, nil, fmt.Errorf("syntax error, invalid eip number %v", eipNum)
		} else {
			if !vm.ValidEip(eipNum) {
				return nil, nil, fmt.Errorf("syntax error, invalid eip number %v", eipNum)
			}
			eips = append(eips, eipNum)
		}
	}
	return baseConfig, eips, nil
}

// Subtests returns all valid subtests of the test.
func (t *StateTest) Subtests() []StateSubtest {
	var sub []StateSubtest
	for fork, pss := range t.json.Post {
		for i := range pss {
			sub = append(sub, StateSubtest{fork, i})
		}
	}
	return sub
}

// checkError checks if the error returned by the state transition matches any expected error.
// A failing expectation returns a wrapped version of the original error, if any,
// or a new error detailing the failing expectation.
// This function does not return or modify the original error, it only evaluates and returns expectations for the error.
func (t *StateTest) checkError(subtest StateSubtest, err error) error {
	expectedError := t.json.Post[subtest.Fork][subtest.Index].ExpectException
	if err == nil && expectedError == "" {
		return nil
	}
	if err == nil && expectedError != "" {
		return fmt.Errorf("expected error %q, got no error", expectedError)
	}
	if err != nil && expectedError == "" {
		return fmt.Errorf("unexpected error: %w", err)
	}
	if err != nil && expectedError != "" {
		// Ignore expected errors (TODO MariusVanDerWijden check error string)
		return nil
	}
	return nil
}

// Run executes a specific subtest and verifies the post-state and logs
func (t *StateTest) Run(subtest StateSubtest, vmconfig vm.Config, snapshotter bool, scheme string, postCheck func(err error, snaps *snapshot.Tree, state *state.StateDB)) (result error) {
	triedb, snaps, statedb, root, err := t.RunNoVerify(subtest, vmconfig, snapshotter, scheme)

	// Invoke the callback at the end of function for further analysis.
	defer func() {
		postCheck(result, snaps, statedb)

		if triedb != nil {
			triedb.Close()
		}
		if snaps != nil {
			snaps.Release()
		}
	}()
	checkedErr := t.checkError(subtest, err)
	if checkedErr != nil {
		return checkedErr
	}
	// The error has been checked; if it was unexpected, it's already returned.
	if err != nil {
		// Here, an error exists but it was expected.
		// We do not check the post state or logs.
		return nil
	}
	post := t.json.Post[subtest.Fork][subtest.Index]
	// N.B: We need to do this in a two-step process, because the first Commit takes care
	// of self-destructs, and we need to touch the coinbase _after_ it has potentially self-destructed.
	if root != common.Hash(post.Root) {
		return fmt.Errorf("post state root mismatch: got %x, want %x", root, post.Root)
	}
	if logs := rlpHash(statedb.Logs()); logs != common.Hash(post.Logs) {
		return fmt.Errorf("post state logs hash mismatch: got %x, want %x", logs, post.Logs)
	}
	statedb, _ = state.New(root, statedb.Database(), snaps)
	return nil
}

// RunNoVerify runs a specific subtest and returns the statedb and post-state root
func (t *StateTest) RunNoVerify(subtest StateSubtest, vmconfig vm.Config, snapshotter bool, scheme string) (*trie.Database, *snapshot.Tree, *state.StateDB, common.Hash, error) {
	config, eips, err := GetChainConfig(subtest.Fork)
	if err != nil {
		return nil, nil, nil, common.Hash{}, UnsupportedForkError{subtest.Fork}
	}
	vmconfig.ExtraEips = eips

	block := t.genesis(config).ToBlock()
	triedb, snaps, statedb := MakePreState(rawdb.NewMemoryDatabase(), t.json.Pre, snapshotter, scheme)

	var baseFee *big.Int
	if config.IsLondon(new(big.Int)) {
		baseFee = t.json.Env.BaseFee
		if baseFee == nil {
			// Retesteth uses `0x10` for genesis baseFee. Therefore, it defaults to
			// parent - 2 : 0xa as the basefee for 'this' context.
			baseFee = big.NewInt(0x0a)
		}
	}
	post := t.json.Post[subtest.Fork][subtest.Index]
	msg, err := t.json.Tx.toMessage(post, baseFee)
	if err != nil {
		triedb.Close()
		return nil, nil, nil, common.Hash{}, err
	}

	// Try to recover tx with current signer
	if len(post.TxBytes) != 0 {
		var ttx types.Transaction
		err := ttx.UnmarshalBinary(post.TxBytes)
		if err != nil {
			triedb.Close()
			return nil, nil, nil, common.Hash{}, err
		}

		if _, err := types.Sender(types.LatestSigner(config), &ttx); err != nil {
			triedb.Close()
			return nil, nil, nil, common.Hash{}, err
		}
	}

	// Prepare the EVM.
	txContext := core.NewEVMTxContext(msg)
	context := core.NewEVMBlockContext(block.Header(), nil, &t.json.Env.Coinbase)
	context.GetHash = vmTestBlockHash
	context.BaseFee = baseFee
	context.Random = nil
	if t.json.Env.Difficulty != nil {
		context.Difficulty = new(big.Int).Set(t.json.Env.Difficulty)
	}
	if config.IsLondon(new(big.Int)) && t.json.Env.Random != nil {
		rnd := common.BigToHash(t.json.Env.Random)
		context.Random = &rnd
		context.Difficulty = big.NewInt(0)
	}
	if config.IsCancun(new(big.Int), block.Time()) && t.json.Env.ExcessBlobGas != nil {
		context.BlobBaseFee = eip4844.CalcBlobFee(*t.json.Env.ExcessBlobGas)
	}
	evm := vm.NewEVM(context, txContext, statedb, config, vmconfig)

	{ // Blob transactions may be present after the Cancun fork.
		// In production,
		// - the header is verified against the max in eip4844.go:VerifyEIP4844Header
		// - the block body is verified against the header in block_validator.go:ValidateBody
		// Here, we just do this shortcut smaller fix, since state tests do not
		// utilize those codepaths
		if len(msg.BlobHashes)*params.BlobTxBlobGasPerBlob > params.MaxBlobGasPerBlock {
			return nil, nil, nil, common.Hash{}, errors.New("blob gas exceeds maximum")
		}
	}

	// Execute the message.
	snapshot := statedb.Snapshot()
	gaspool := new(core.GasPool)
	gaspool.AddGas(block.GasLimit())
	_, err = core.ApplyMessage(evm, msg, gaspool)
	if err != nil {
		statedb.RevertToSnapshot(snapshot)
	}
	// Add 0-value mining reward. This only makes a difference in the cases
	// where
	// - the coinbase self-destructed, or
	// - there are only 'bad' transactions, which aren't executed. In those cases,
	//   the coinbase gets no txfee, so isn't created, and thus needs to be touched
<<<<<<< HEAD
	statedb.AddBalance(block.Coinbase(), new(big.Int), false, 0)
=======
	statedb.AddBalance(block.Coinbase(), new(uint256.Int), state.BalanceChangeUnspecified)
>>>>>>> 3078dfe8

	// Commit state mutations into database.
	root, _ := statedb.Commit(block.NumberU64(), config.IsEIP158(block.Number()))
	return triedb, snaps, statedb, root, err
}

func (t *StateTest) gasLimit(subtest StateSubtest) uint64 {
	return t.json.Tx.GasLimit[t.json.Post[subtest.Fork][subtest.Index].Indexes.Gas]
}

func MakePreState(db ethdb.Database, accounts core.GenesisAlloc, snapshotter bool, scheme string) (*trie.Database, *snapshot.Tree, *state.StateDB) {
	tconf := &trie.Config{Preimages: true}
	if scheme == rawdb.HashScheme {
		tconf.HashDB = hashdb.Defaults
	} else {
		tconf.PathDB = pathdb.Defaults
	}
	triedb := trie.NewDatabase(db, tconf)
	sdb := state.NewDatabaseWithNodeDB(db, triedb)
	statedb, _ := state.New(types.EmptyRootHash, sdb, nil)
	for addr, a := range accounts {
		statedb.SetCode(addr, a.Code)
		statedb.SetNonce(addr, a.Nonce)
		statedb.SetBalance(addr, uint256.MustFromBig(a.Balance), state.BalanceChangeUnspecified)
		for k, v := range a.Storage {
			statedb.SetState(addr, k, v)
		}
	}
	// Commit and re-open to start with a clean state.
	root, _ := statedb.Commit(0, false)

	var snaps *snapshot.Tree
	if snapshotter {
		snapconfig := snapshot.Config{
			CacheSize:  1,
			Recovery:   false,
			NoBuild:    false,
			AsyncBuild: false,
		}
		snaps, _ = snapshot.New(snapconfig, db, triedb, root)
	}
	statedb, _ = state.New(root, sdb, snaps)
	return triedb, snaps, statedb
}

func (t *StateTest) genesis(config *params.ChainConfig) *core.Genesis {
	genesis := &core.Genesis{
		Config:     config,
		Coinbase:   t.json.Env.Coinbase,
		Difficulty: t.json.Env.Difficulty,
		GasLimit:   t.json.Env.GasLimit,
		Number:     t.json.Env.Number,
		Timestamp:  t.json.Env.Timestamp,
		Alloc:      t.json.Pre,
	}
	if t.json.Env.Random != nil {
		// Post-Merge
		genesis.Mixhash = common.BigToHash(t.json.Env.Random)
		genesis.Difficulty = big.NewInt(0)
	}
	return genesis
}

func (tx *stTransaction) toMessage(ps stPostState, baseFee *big.Int) (*core.Message, error) {
	var from common.Address
	// If 'sender' field is present, use that
	if tx.Sender != nil {
		from = *tx.Sender
	} else if len(tx.PrivateKey) > 0 {
		// Derive sender from private key if needed.
		key, err := crypto.ToECDSA(tx.PrivateKey)
		if err != nil {
			return nil, fmt.Errorf("invalid private key: %v", err)
		}
		from = crypto.PubkeyToAddress(key.PublicKey)
	}
	// Parse recipient if present.
	var to *common.Address
	if tx.To != "" {
		to = new(common.Address)
		if err := to.UnmarshalText([]byte(tx.To)); err != nil {
			return nil, fmt.Errorf("invalid to address: %v", err)
		}
	}

	// Get values specific to this post state.
	if ps.Indexes.Data > len(tx.Data) {
		return nil, fmt.Errorf("tx data index %d out of bounds", ps.Indexes.Data)
	}
	if ps.Indexes.Value > len(tx.Value) {
		return nil, fmt.Errorf("tx value index %d out of bounds", ps.Indexes.Value)
	}
	if ps.Indexes.Gas > len(tx.GasLimit) {
		return nil, fmt.Errorf("tx gas limit index %d out of bounds", ps.Indexes.Gas)
	}
	dataHex := tx.Data[ps.Indexes.Data]
	valueHex := tx.Value[ps.Indexes.Value]
	gasLimit := tx.GasLimit[ps.Indexes.Gas]
	// Value, Data hex encoding is messy: https://github.com/ethereum/tests/issues/203
	value := new(big.Int)
	if valueHex != "0x" {
		v, ok := math.ParseBig256(valueHex)
		if !ok {
			return nil, fmt.Errorf("invalid tx value %q", valueHex)
		}
		value = v
	}
	data, err := hex.DecodeString(strings.TrimPrefix(dataHex, "0x"))
	if err != nil {
		return nil, fmt.Errorf("invalid tx data %q", dataHex)
	}
	var accessList types.AccessList
	if tx.AccessLists != nil && tx.AccessLists[ps.Indexes.Data] != nil {
		accessList = *tx.AccessLists[ps.Indexes.Data]
	}
	// If baseFee provided, set gasPrice to effectiveGasPrice.
	gasPrice := tx.GasPrice
	if baseFee != nil {
		if tx.MaxFeePerGas == nil {
			tx.MaxFeePerGas = gasPrice
		}
		if tx.MaxFeePerGas == nil {
			tx.MaxFeePerGas = new(big.Int)
		}
		if tx.MaxPriorityFeePerGas == nil {
			tx.MaxPriorityFeePerGas = tx.MaxFeePerGas
		}
		gasPrice = math.BigMin(new(big.Int).Add(tx.MaxPriorityFeePerGas, baseFee),
			tx.MaxFeePerGas)
	}
	if gasPrice == nil {
		return nil, errors.New("no gas price provided")
	}

	msg := &core.Message{
		From:          from,
		To:            to,
		Nonce:         tx.Nonce,
		Value:         value,
		GasLimit:      gasLimit,
		GasPrice:      gasPrice,
		GasFeeCap:     tx.MaxFeePerGas,
		GasTipCap:     tx.MaxPriorityFeePerGas,
		Data:          data,
		AccessList:    accessList,
		BlobHashes:    tx.BlobVersionedHashes,
		BlobGasFeeCap: tx.BlobGasFeeCap,
	}
	return msg, nil
}

func rlpHash(x interface{}) (h common.Hash) {
	hw := sha3.NewLegacyKeccak256()
	rlp.Encode(hw, x)
	hw.Sum(h[:0])
	return h
}

func vmTestBlockHash(n uint64) common.Hash {
	return common.BytesToHash(crypto.Keccak256([]byte(big.NewInt(int64(n)).String())))
}<|MERGE_RESOLUTION|>--- conflicted
+++ resolved
@@ -316,11 +316,7 @@
 	// - the coinbase self-destructed, or
 	// - there are only 'bad' transactions, which aren't executed. In those cases,
 	//   the coinbase gets no txfee, so isn't created, and thus needs to be touched
-<<<<<<< HEAD
-	statedb.AddBalance(block.Coinbase(), new(big.Int), false, 0)
-=======
-	statedb.AddBalance(block.Coinbase(), new(uint256.Int), state.BalanceChangeUnspecified)
->>>>>>> 3078dfe8
+	statedb.AddBalance(block.Coinbase(), new(uint256.Int), false, state.BalanceChangeUnspecified)
 
 	// Commit state mutations into database.
 	root, _ := statedb.Commit(block.NumberU64(), config.IsEIP158(block.Number()))
