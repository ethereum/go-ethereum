// Copyright 2015 The go-ethereum Authors
// This file is part of the go-ethereum library.
//
// The go-ethereum library is free software: you can redistribute it and/or modify
// it under the terms of the GNU Lesser General Public License as published by
// the Free Software Foundation, either version 3 of the License, or
// (at your option) any later version.
//
// The go-ethereum library is distributed in the hope that it will be useful,
// but WITHOUT ANY WARRANTY; without even the implied warranty of
// MERCHANTABILITY or FITNESS FOR A PARTICULAR PURPOSE. See the
// GNU Lesser General Public License for more details.
//
// You should have received a copy of the GNU Lesser General Public License
// along with the go-ethereum library. If not, see <http://www.gnu.org/licenses/>.

package tests

import (
	"encoding/hex"
	"encoding/json"
	"errors"
	"fmt"
	"math/big"
	"strconv"
	"strings"

	"github.com/ethereum/go-ethereum/common"
	"github.com/ethereum/go-ethereum/common/hexutil"
	"github.com/ethereum/go-ethereum/common/math"
	"github.com/ethereum/go-ethereum/consensus/misc/eip4844"
	"github.com/ethereum/go-ethereum/core"
	"github.com/ethereum/go-ethereum/core/rawdb"
	"github.com/ethereum/go-ethereum/core/state"
	"github.com/ethereum/go-ethereum/core/state/snapshot"
	"github.com/ethereum/go-ethereum/core/tracing"
	"github.com/ethereum/go-ethereum/core/types"
	"github.com/ethereum/go-ethereum/core/vm"
	"github.com/ethereum/go-ethereum/crypto"
	"github.com/ethereum/go-ethereum/ethdb"
	"github.com/ethereum/go-ethereum/params"
	"github.com/ethereum/go-ethereum/rlp"
	"github.com/ethereum/go-ethereum/triedb"
	"github.com/ethereum/go-ethereum/triedb/hashdb"
	"github.com/ethereum/go-ethereum/triedb/pathdb"
	"github.com/holiman/uint256"
	"golang.org/x/crypto/sha3"
)

// StateTest checks transaction processing without block context.
// See https://github.com/ethereum/EIPs/issues/176 for the test format specification.
type StateTest struct {
	json stJSON
}

// StateSubtest selects a specific configuration of a General State Test.
type StateSubtest struct {
	Fork  string
	Index int
}

func (t *StateTest) UnmarshalJSON(in []byte) error {
	return json.Unmarshal(in, &t.json)
}

type stJSON struct {
	Env  stEnv                    `json:"env"`
	Pre  types.GenesisAlloc       `json:"pre"`
	Tx   stTransaction            `json:"transaction"`
	Out  hexutil.Bytes            `json:"out"`
	Post map[string][]stPostState `json:"post"`
}

type stPostState struct {
	Root            common.UnprefixedHash `json:"hash"`
	Logs            common.UnprefixedHash `json:"logs"`
	TxBytes         hexutil.Bytes         `json:"txbytes"`
	ExpectException string                `json:"expectException"`
	Indexes         struct {
		Data  int `json:"data"`
		Gas   int `json:"gas"`
		Value int `json:"value"`
	}
}

//go:generate go run github.com/fjl/gencodec -type stEnv -field-override stEnvMarshaling -out gen_stenv.go

type stEnv struct {
	Coinbase      common.Address `json:"currentCoinbase"      gencodec:"required"`
	Difficulty    *big.Int       `json:"currentDifficulty"    gencodec:"optional"`
	Random        *big.Int       `json:"currentRandom"        gencodec:"optional"`
	GasLimit      uint64         `json:"currentGasLimit"      gencodec:"required"`
	Number        uint64         `json:"currentNumber"        gencodec:"required"`
	Timestamp     uint64         `json:"currentTimestamp"     gencodec:"required"`
	BaseFee       *big.Int       `json:"currentBaseFee"       gencodec:"optional"`
	ExcessBlobGas *uint64        `json:"currentExcessBlobGas" gencodec:"optional"`
}

type stEnvMarshaling struct {
	Coinbase      common.UnprefixedAddress
	Difficulty    *math.HexOrDecimal256
	Random        *math.HexOrDecimal256
	GasLimit      math.HexOrDecimal64
	Number        math.HexOrDecimal64
	Timestamp     math.HexOrDecimal64
	BaseFee       *math.HexOrDecimal256
	ExcessBlobGas *math.HexOrDecimal64
}

//go:generate go run github.com/fjl/gencodec -type stTransaction -field-override stTransactionMarshaling -out gen_sttransaction.go

type stTransaction struct {
	GasPrice             *big.Int            `json:"gasPrice"`
	MaxFeePerGas         *big.Int            `json:"maxFeePerGas"`
	MaxPriorityFeePerGas *big.Int            `json:"maxPriorityFeePerGas"`
	Nonce                uint64              `json:"nonce"`
	To                   string              `json:"to"`
	Data                 []string            `json:"data"`
	AccessLists          []*types.AccessList `json:"accessLists,omitempty"`
	GasLimit             []uint64            `json:"gasLimit"`
	Value                []string            `json:"value"`
	PrivateKey           []byte              `json:"secretKey"`
	Sender               *common.Address     `json:"sender"`
	BlobVersionedHashes  []common.Hash       `json:"blobVersionedHashes,omitempty"`
	BlobGasFeeCap        *big.Int            `json:"maxFeePerBlobGas,omitempty"`
}

type stTransactionMarshaling struct {
	GasPrice             *math.HexOrDecimal256
	MaxFeePerGas         *math.HexOrDecimal256
	MaxPriorityFeePerGas *math.HexOrDecimal256
	Nonce                math.HexOrDecimal64
	GasLimit             []math.HexOrDecimal64
	PrivateKey           hexutil.Bytes
	BlobGasFeeCap        *math.HexOrDecimal256
}

// GetChainConfig takes a fork definition and returns a chain config.
// The fork definition can be
// - a plain forkname, e.g. `Byzantium`,
// - a fork basename, and a list of EIPs to enable; e.g. `Byzantium+1884+1283`.
func GetChainConfig(forkString string) (baseConfig *params.ChainConfig, eips []int, err error) {
	var (
		splitForks            = strings.Split(forkString, "+")
		ok                    bool
		baseName, eipsStrings = splitForks[0], splitForks[1:]
	)

	if baseConfig, ok = Forks[baseName]; !ok {
		return nil, nil, UnsupportedForkError{baseName}
	}

	for _, eip := range eipsStrings {
		if eipNum, err := strconv.Atoi(eip); err != nil {
			return nil, nil, fmt.Errorf("syntax error, invalid eip number %v", eipNum)
		} else {
			if !vm.ValidEip(eipNum) {
				return nil, nil, fmt.Errorf("syntax error, invalid eip number %v", eipNum)
			}

			eips = append(eips, eipNum)
		}
	}

	return baseConfig, eips, nil
}

// Subtests returns all valid subtests of the test.
func (t *StateTest) Subtests() []StateSubtest {
	var sub []StateSubtest

	for fork, pss := range t.json.Post {
		for i := range pss {
			sub = append(sub, StateSubtest{fork, i})
		}
	}

	return sub
}

// checkError checks if the error returned by the state transition matches any expected error.
// A failing expectation returns a wrapped version of the original error, if any,
// or a new error detailing the failing expectation.
// This function does not return or modify the original error, it only evaluates and returns expectations for the error.
func (t *StateTest) checkError(subtest StateSubtest, err error) error {
	expectedError := t.json.Post[subtest.Fork][subtest.Index].ExpectException
	if err == nil && expectedError == "" {
		return nil
	}

	if err == nil && expectedError != "" {
		return fmt.Errorf("expected error %q, got no error", expectedError)
	}

	if err != nil && expectedError == "" {
		return fmt.Errorf("unexpected error: %w", err)
	}

	if err != nil && expectedError != "" {
		// Ignore expected errors (TODO MariusVanDerWijden check error string)
		return nil
	}

	return nil
}

// Run executes a specific subtest and verifies the post-state and logs
func (t *StateTest) Run(subtest StateSubtest, vmconfig vm.Config, snapshotter bool, scheme string, postCheck func(err error, st *StateTestState)) (result error) {
	st, root, err := t.RunNoVerify(subtest, vmconfig, snapshotter, scheme)
	// Invoke the callback at the end of function for further analysis.
	defer func() {
		postCheck(result, &st)
		st.Close()
	}()

	checkedErr := t.checkError(subtest, err)
	if checkedErr != nil {
		return checkedErr
	}
	// The error has been checked; if it was unexpected, it's already returned.
	if err != nil {
		// Here, an error exists but it was expected.
		// We do not check the post state or logs.
		return nil
	}

	post := t.json.Post[subtest.Fork][subtest.Index]
	// N.B: We need to do this in a two-step process, because the first Commit takes care
	// of self-destructs, and we need to touch the coinbase _after_ it has potentially self-destructed.
	if root != common.Hash(post.Root) {
		return fmt.Errorf("post state root mismatch: got %x, want %x", root, post.Root)
	}
	if logs := rlpHash(st.StateDB.Logs()); logs != common.Hash(post.Logs) {
		return fmt.Errorf("post state logs hash mismatch: got %x, want %x", logs, post.Logs)
	}
	st.StateDB, _ = state.New(root, st.StateDB.Database())
	return nil
}

// RunNoVerify runs a specific subtest and returns the statedb and post-state root.
// Remember to call state.Close after verifying the test result!
func (t *StateTest) RunNoVerify(subtest StateSubtest, vmconfig vm.Config, snapshotter bool, scheme string) (st StateTestState, root common.Hash, err error) {
	config, eips, err := GetChainConfig(subtest.Fork)
	if err != nil {
		return st, common.Hash{}, UnsupportedForkError{subtest.Fork}
	}

	vmconfig.ExtraEips = eips

	block := t.genesis(config).ToBlock()
	st = MakePreState(rawdb.NewMemoryDatabase(), t.json.Pre, snapshotter, scheme)

	var baseFee *big.Int
	if config.IsLondon(new(big.Int)) {
		baseFee = t.json.Env.BaseFee
		if baseFee == nil {
			// Retesteth uses `0x10` for genesis baseFee. Therefore, it defaults to
			// parent - 2 : 0xa as the basefee for 'this' context.
			baseFee = big.NewInt(0x0a)
		}
	}

	post := t.json.Post[subtest.Fork][subtest.Index]

	msg, err := t.json.Tx.toMessage(post, baseFee)
	if err != nil {
		return st, common.Hash{}, err
	}

	{ // Blob transactions may be present after the Cancun fork.
		// In production,
		// - the header is verified against the max in eip4844.go:VerifyEIP4844Header
		// - the block body is verified against the header in block_validator.go:ValidateBody
		// Here, we just do this shortcut smaller fix, since state tests do not
		// utilize those codepaths
		if len(msg.BlobHashes)*params.BlobTxBlobGasPerBlob > params.MaxBlobGasPerBlock {
			return st, common.Hash{}, errors.New("blob gas exceeds maximum")
		}
	}

	// Try to recover tx with current signer
	if len(post.TxBytes) != 0 {
		var ttx types.Transaction

		err := ttx.UnmarshalBinary(post.TxBytes)
		if err != nil {
			return st, common.Hash{}, err
		}
		if _, err := types.Sender(types.LatestSigner(config), &ttx); err != nil {
			return st, common.Hash{}, err
		}
	}

	// Prepare the EVM.
	txContext := core.NewEVMTxContext(msg)
	context := core.NewEVMBlockContext(block.Header(), nil, &t.json.Env.Coinbase)
	context.GetHash = vmTestBlockHash
	context.BaseFee = baseFee
	context.Random = nil

	if t.json.Env.Difficulty != nil {
		context.Difficulty = new(big.Int).Set(t.json.Env.Difficulty)
	}

	if config.IsLondon(new(big.Int)) && t.json.Env.Random != nil {
		rnd := common.BigToHash(t.json.Env.Random)
		context.Random = &rnd
		context.Difficulty = big.NewInt(0)
	}
	if config.IsCancun(block.Number()) && t.json.Env.ExcessBlobGas != nil {
		context.BlobBaseFee = eip4844.CalcBlobFee(*t.json.Env.ExcessBlobGas)
	}
	evm := vm.NewEVM(context, txContext, st.StateDB, config, vmconfig)

	if tracer := vmconfig.Tracer; tracer != nil && tracer.OnTxStart != nil {
		tracer.OnTxStart(evm.GetVMContext(), nil, msg.From)
	}
	// Execute the message.
	snapshot := st.StateDB.Snapshot()
	gaspool := new(core.GasPool)
	gaspool.AddGas(block.GasLimit())
<<<<<<< HEAD
	_, err = core.ApplyMessage(evm, msg, gaspool, nil)

=======
	vmRet, err := core.ApplyMessage(evm, msg, gaspool)
>>>>>>> 1015a42d
	if err != nil {
		st.StateDB.RevertToSnapshot(snapshot)
		if tracer := evm.Config.Tracer; tracer != nil && tracer.OnTxEnd != nil {
			evm.Config.Tracer.OnTxEnd(nil, err)
		}
	}
	// Add 0-value mining reward. This only makes a difference in the cases
	// where
	// - the coinbase self-destructed, or
	// - there are only 'bad' transactions, which aren't executed. In those cases,
	//   the coinbase gets no txfee, so isn't created, and thus needs to be touched
	st.StateDB.AddBalance(block.Coinbase(), new(uint256.Int), tracing.BalanceChangeUnspecified)

	// Commit state mutations into database.
	root, _ = st.StateDB.Commit(block.NumberU64(), config.IsEIP158(block.Number()))
	if tracer := evm.Config.Tracer; tracer != nil && tracer.OnTxEnd != nil {
		receipt := &types.Receipt{GasUsed: vmRet.UsedGas}
		tracer.OnTxEnd(receipt, nil)
	}
	return st, root, err
}

// nolint:unused
func (t *StateTest) gasLimit(subtest StateSubtest) uint64 {
	return t.json.Tx.GasLimit[t.json.Post[subtest.Fork][subtest.Index].Indexes.Gas]
}

func (t *StateTest) genesis(config *params.ChainConfig) *core.Genesis {
	genesis := &core.Genesis{
		Config:     config,
		Coinbase:   t.json.Env.Coinbase,
		Difficulty: t.json.Env.Difficulty,
		GasLimit:   t.json.Env.GasLimit,
		Number:     t.json.Env.Number,
		Timestamp:  t.json.Env.Timestamp,
		Alloc:      t.json.Pre,
	}
	if t.json.Env.Random != nil {
		// Post-Merge
		genesis.Mixhash = common.BigToHash(t.json.Env.Random)
		genesis.Difficulty = big.NewInt(0)
	}

	return genesis
}

func (tx *stTransaction) toMessage(ps stPostState, baseFee *big.Int) (*core.Message, error) {
	var from common.Address
	// If 'sender' field is present, use that
	if tx.Sender != nil {
		from = *tx.Sender
	} else if len(tx.PrivateKey) > 0 {
		// Derive sender from private key if needed.
		key, err := crypto.ToECDSA(tx.PrivateKey)
		if err != nil {
			return nil, fmt.Errorf("invalid private key: %v", err)
		}

		from = crypto.PubkeyToAddress(key.PublicKey)
	}
	// Parse recipient if present.
	var to *common.Address
	if tx.To != "" {
		to = new(common.Address)
		if err := to.UnmarshalText([]byte(tx.To)); err != nil {
			return nil, fmt.Errorf("invalid to address: %v", err)
		}
	}

	// Get values specific to this post state.
	if ps.Indexes.Data > len(tx.Data) {
		return nil, fmt.Errorf("tx data index %d out of bounds", ps.Indexes.Data)
	}

	if ps.Indexes.Value > len(tx.Value) {
		return nil, fmt.Errorf("tx value index %d out of bounds", ps.Indexes.Value)
	}

	if ps.Indexes.Gas > len(tx.GasLimit) {
		return nil, fmt.Errorf("tx gas limit index %d out of bounds", ps.Indexes.Gas)
	}

	dataHex := tx.Data[ps.Indexes.Data]
	valueHex := tx.Value[ps.Indexes.Value]
	gasLimit := tx.GasLimit[ps.Indexes.Gas]
	// Value, Data hex encoding is messy: https://github.com/ethereum/tests/issues/203
	value := new(big.Int)

	if valueHex != "0x" {
		v, ok := math.ParseBig256(valueHex)
		if !ok {
			return nil, fmt.Errorf("invalid tx value %q", valueHex)
		}

		value = v
	}

	data, err := hex.DecodeString(strings.TrimPrefix(dataHex, "0x"))
	if err != nil {
		return nil, fmt.Errorf("invalid tx data %q", dataHex)
	}

	var accessList types.AccessList
	if tx.AccessLists != nil && tx.AccessLists[ps.Indexes.Data] != nil {
		accessList = *tx.AccessLists[ps.Indexes.Data]
	}
	// If baseFee provided, set gasPrice to effectiveGasPrice.
	gasPrice := tx.GasPrice

	if baseFee != nil {
		if tx.MaxFeePerGas == nil {
			tx.MaxFeePerGas = gasPrice
		}

		if tx.MaxFeePerGas == nil {
			tx.MaxFeePerGas = new(big.Int)
		}

		if tx.MaxPriorityFeePerGas == nil {
			tx.MaxPriorityFeePerGas = tx.MaxFeePerGas
		}

		gasPrice = math.BigMin(new(big.Int).Add(tx.MaxPriorityFeePerGas, baseFee),
			tx.MaxFeePerGas)
	}

	if gasPrice == nil {
		return nil, errors.New("no gas price provided")
	}

	msg := &core.Message{
		From:          from,
		To:            to,
		Nonce:         tx.Nonce,
		Value:         value,
		GasLimit:      gasLimit,
		GasPrice:      gasPrice,
		GasFeeCap:     tx.MaxFeePerGas,
		GasTipCap:     tx.MaxPriorityFeePerGas,
		Data:          data,
		AccessList:    accessList,
		BlobHashes:    tx.BlobVersionedHashes,
		BlobGasFeeCap: tx.BlobGasFeeCap,
	}

	return msg, nil
}

func rlpHash(x interface{}) (h common.Hash) {
	hw := sha3.NewLegacyKeccak256()
	rlp.Encode(hw, x)
	hw.Sum(h[:0])

	return h
}

func vmTestBlockHash(n uint64) common.Hash {
	return common.BytesToHash(crypto.Keccak256([]byte(big.NewInt(int64(n)).String())))
}

// StateTestState groups all the state database objects together for use in tests.
type StateTestState struct {
	StateDB   *state.StateDB
	TrieDB    *triedb.Database
	Snapshots *snapshot.Tree
}

// MakePreState creates a state containing the given allocation.
func MakePreState(db ethdb.Database, accounts types.GenesisAlloc, snapshotter bool, scheme string) StateTestState {
	tconf := &triedb.Config{Preimages: true}
	if scheme == rawdb.HashScheme {
		tconf.HashDB = hashdb.Defaults
	} else {
		tconf.PathDB = pathdb.Defaults
	}
	triedb := triedb.NewDatabase(db, tconf)
	sdb := state.NewDatabase(triedb, nil)
	statedb, _ := state.New(types.EmptyRootHash, sdb)
	for addr, a := range accounts {
		statedb.SetCode(addr, a.Code)
		statedb.SetNonce(addr, a.Nonce)
		statedb.SetBalance(addr, uint256.MustFromBig(a.Balance), tracing.BalanceChangeUnspecified)
		for k, v := range a.Storage {
			statedb.SetState(addr, k, v)
		}
	}
	// Commit and re-open to start with a clean state.
	root, _ := statedb.Commit(0, false)

	// If snapshot is requested, initialize the snapshotter and use it in state.
	var snaps *snapshot.Tree
	if snapshotter {
		snapconfig := snapshot.Config{
			CacheSize:  1,
			Recovery:   false,
			NoBuild:    false,
			AsyncBuild: false,
		}
		snaps, _ = snapshot.New(snapconfig, db, triedb, root)
	}
	sdb = state.NewDatabase(triedb, snaps)
	statedb, _ = state.New(root, sdb)
	return StateTestState{statedb, triedb, snaps}
}

// Close should be called when the state is no longer needed, ie. after running the test.
func (st *StateTestState) Close() {
	if st.TrieDB != nil {
		st.TrieDB.Close()
		st.TrieDB = nil
	}
	if st.Snapshots != nil {
		// Need to call Disable here to quit the snapshot generator goroutine.
		st.Snapshots.Disable()
		st.Snapshots.Release()
		st.Snapshots = nil
	}
}<|MERGE_RESOLUTION|>--- conflicted
+++ resolved
@@ -319,12 +319,7 @@
 	snapshot := st.StateDB.Snapshot()
 	gaspool := new(core.GasPool)
 	gaspool.AddGas(block.GasLimit())
-<<<<<<< HEAD
-	_, err = core.ApplyMessage(evm, msg, gaspool, nil)
-
-=======
 	vmRet, err := core.ApplyMessage(evm, msg, gaspool)
->>>>>>> 1015a42d
 	if err != nil {
 		st.StateDB.RevertToSnapshot(snapshot)
 		if tracer := evm.Config.Tracer; tracer != nil && tracer.OnTxEnd != nil {
