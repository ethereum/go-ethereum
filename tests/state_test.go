// Copyright 2015 The go-ethereum Authors
// This file is part of the go-ethereum library.
//
// The go-ethereum library is free software: you can redistribute it and/or modify
// it under the terms of the GNU Lesser General Public License as published by
// the Free Software Foundation, either version 3 of the License, or
// (at your option) any later version.
//
// The go-ethereum library is distributed in the hope that it will be useful,
// but WITHOUT ANY WARRANTY; without even the implied warranty of
// MERCHANTABILITY or FITNESS FOR A PARTICULAR PURPOSE. See the
// GNU Lesser General Public License for more details.
//
// You should have received a copy of the GNU Lesser General Public License
// along with the go-ethereum library. If not, see <http://www.gnu.org/licenses/>.

package tests

import (
	"bufio"
	"bytes"
	"fmt"
	"math/big"
	"math/rand"
	"os"
	"path/filepath"
	"reflect"
	"strings"
	"testing"
	"time"

	"github.com/ethereum/go-ethereum/common"
	"github.com/ethereum/go-ethereum/core"
	"github.com/ethereum/go-ethereum/core/rawdb"
	"github.com/ethereum/go-ethereum/core/types"
	"github.com/ethereum/go-ethereum/core/vm"
	"github.com/ethereum/go-ethereum/eth/tracers/logger"
	"github.com/holiman/uint256"
)

func initMatcher(st *testMatcher) {
	// Long tests:
	st.slow(`^stAttackTest/ContractCreationSpam`)
	st.slow(`^stBadOpcode/badOpcodes`)
	st.slow(`^stPreCompiledContracts/modexp`)
	st.slow(`^stQuadraticComplexityTest/`)
	st.slow(`^stStaticCall/static_Call50000`)
	st.slow(`^stStaticCall/static_Return50000`)
	st.slow(`^stSystemOperationsTest/CallRecursiveBomb`)
	st.slow(`^stTransactionTest/Opcodes_TransactionInit`)
	// Very time consuming
	st.skipLoad(`^stTimeConsuming/`)
	st.skipLoad(`.*vmPerformance/loop.*`)
	// Uses 1GB RAM per tested fork
	st.skipLoad(`^stStaticCall/static_Call1MB`)

<<<<<<< HEAD
=======
	// Out-of-date EIP-2537 tests
	// TODO (@s1na) reenable in the future
	st.skipLoad(`^stEIP2537/`)

>>>>>>> b027a90a
	// Broken tests:
	// EOF is not part of cancun
	st.skipLoad(`^stEOF/`)

	// The tests under Pyspecs are the ones that are published as execution-spec tests.
	// We run these tests separately, no need to _also_ run them as part of the
	// reference tests.
	st.skipLoad(`^Pyspecs/`)
}

func TestState(t *testing.T) {
	t.Parallel()

	st := new(testMatcher)
	initMatcher(st)
	for _, dir := range []string{
		filepath.Join(baseDir, "EIPTests", "StateTests"),
		stateTestDir,
		benchmarksDir,
	} {
		st.walk(t, dir, func(t *testing.T, name string, test *StateTest) {
			execStateTest(t, st, test)
		})
	}
}

// TestLegacyState tests some older tests, which were moved to the folder
// 'LegacyTests' for the Istanbul fork.
func TestLegacyState(t *testing.T) {
	st := new(testMatcher)
	initMatcher(st)
	st.walk(t, legacyStateTestDir, func(t *testing.T, name string, test *StateTest) {
		execStateTest(t, st, test)
	})
}

// TestExecutionSpecState runs the test fixtures from execution-spec-tests.
func TestExecutionSpecState(t *testing.T) {
	if !common.FileExist(executionSpecStateTestDir) {
		t.Skipf("directory %s does not exist", executionSpecStateTestDir)
	}
	st := new(testMatcher)

	st.walk(t, executionSpecStateTestDir, func(t *testing.T, name string, test *StateTest) {
		execStateTest(t, st, test)
	})
}

func execStateTest(t *testing.T, st *testMatcher, test *StateTest) {
	for _, subtest := range test.Subtests() {
		key := fmt.Sprintf("%s/%d", subtest.Fork, subtest.Index)

		// If -short flag is used, we don't execute all four permutations, only
		// one.
		executionMask := 0xf
		if testing.Short() {
			executionMask = (1 << (rand.Int63() & 4))
		}
		t.Run(key+"/hash/trie", func(t *testing.T) {
			if executionMask&0x1 == 0 {
				t.Skip("test (randomly) skipped due to short-tag")
			}
			withTrace(t, test.gasLimit(subtest), func(vmconfig vm.Config) error {
				var result error
				test.Run(subtest, vmconfig, false, rawdb.HashScheme, func(err error, state *StateTestState) {
					result = st.checkFailure(t, err)
				})
				return result
			})
		})
		t.Run(key+"/hash/snap", func(t *testing.T) {
			if executionMask&0x2 == 0 {
				t.Skip("test (randomly) skipped due to short-tag")
			}
			withTrace(t, test.gasLimit(subtest), func(vmconfig vm.Config) error {
				var result error
				test.Run(subtest, vmconfig, true, rawdb.HashScheme, func(err error, state *StateTestState) {
					if state.Snapshots != nil && state.StateDB != nil {
						if _, err := state.Snapshots.Journal(state.StateDB.IntermediateRoot(false)); err != nil {
							result = err
							return
						}
					}
					result = st.checkFailure(t, err)
				})
				return result
			})
		})
		t.Run(key+"/path/trie", func(t *testing.T) {
			if executionMask&0x4 == 0 {
				t.Skip("test (randomly) skipped due to short-tag")
			}
			withTrace(t, test.gasLimit(subtest), func(vmconfig vm.Config) error {
				var result error
				test.Run(subtest, vmconfig, false, rawdb.PathScheme, func(err error, state *StateTestState) {
					result = st.checkFailure(t, err)
				})
				return result
			})
		})
		t.Run(key+"/path/snap", func(t *testing.T) {
			if executionMask&0x8 == 0 {
				t.Skip("test (randomly) skipped due to short-tag")
			}
			withTrace(t, test.gasLimit(subtest), func(vmconfig vm.Config) error {
				var result error
				test.Run(subtest, vmconfig, true, rawdb.PathScheme, func(err error, state *StateTestState) {
					if state.Snapshots != nil && state.StateDB != nil {
						if _, err := state.Snapshots.Journal(state.StateDB.IntermediateRoot(false)); err != nil {
							result = err
							return
						}
					}
					result = st.checkFailure(t, err)
				})
				return result
			})
		})
	}
}

// Transactions with gasLimit above this value will not get a VM trace on failure.
const traceErrorLimit = 400000

func withTrace(t *testing.T, gasLimit uint64, test func(vm.Config) error) {
	// Use config from command line arguments.
	config := vm.Config{}
	err := test(config)
	if err == nil {
		return
	}

	// Test failed, re-run with tracing enabled.
	t.Error(err)
	if gasLimit > traceErrorLimit {
		t.Log("gas limit too high for EVM trace")
		return
	}
	buf := new(bytes.Buffer)
	w := bufio.NewWriter(buf)
	config.Tracer = logger.NewJSONLogger(&logger.Config{}, w)
	err2 := test(config)
	if !reflect.DeepEqual(err, err2) {
		t.Errorf("different error for second run: %v", err2)
	}
	w.Flush()
	if buf.Len() == 0 {
		t.Log("no EVM operation logs generated")
	} else {
		t.Log("EVM operation log:\n" + buf.String())
	}
	// t.Logf("EVM output: 0x%x", tracer.Output())
	// t.Logf("EVM error: %v", tracer.Error())
}

func BenchmarkEVM(b *testing.B) {
	// Walk the directory.
	dir := benchmarksDir
	dirinfo, err := os.Stat(dir)
	if os.IsNotExist(err) || !dirinfo.IsDir() {
		fmt.Fprintf(os.Stderr, "can't find test files in %s, did you clone the evm-benchmarks submodule?\n", dir)
		b.Skip("missing test files")
	}
	err = filepath.Walk(dir, func(path string, info os.FileInfo, err error) error {
		if info.IsDir() {
			return nil
		}
		if ext := filepath.Ext(path); ext == ".json" {
			name := filepath.ToSlash(strings.TrimPrefix(strings.TrimSuffix(path, ext), dir+string(filepath.Separator)))
			b.Run(name, func(b *testing.B) { runBenchmarkFile(b, path) })
		}
		return nil
	})
	if err != nil {
		b.Fatal(err)
	}
}

func runBenchmarkFile(b *testing.B, path string) {
	m := make(map[string]StateTest)
	if err := readJSONFile(path, &m); err != nil {
		b.Fatal(err)
		return
	}
	if len(m) != 1 {
		b.Fatal("expected single benchmark in a file")
		return
	}
	for _, t := range m {
		runBenchmark(b, &t)
	}
}

func runBenchmark(b *testing.B, t *StateTest) {
	for _, subtest := range t.Subtests() {
		key := fmt.Sprintf("%s/%d", subtest.Fork, subtest.Index)

		b.Run(key, func(b *testing.B) {
			vmconfig := vm.Config{}

			config, eips, err := GetChainConfig(subtest.Fork)
			if err != nil {
				b.Error(err)
				return
			}
			var rules = config.Rules(new(big.Int), false, 0)

			vmconfig.ExtraEips = eips
			block := t.genesis(config).ToBlock()
			state := MakePreState(rawdb.NewMemoryDatabase(), t.json.Pre, false, rawdb.HashScheme)
			defer state.Close()

			var baseFee *big.Int
			if rules.IsLondon {
				baseFee = t.json.Env.BaseFee
				if baseFee == nil {
					// Retesteth uses `0x10` for genesis baseFee. Therefore, it defaults to
					// parent - 2 : 0xa as the basefee for 'this' context.
					baseFee = big.NewInt(0x0a)
				}
			}
			post := t.json.Post[subtest.Fork][subtest.Index]
			msg, err := t.json.Tx.toMessage(post, baseFee)
			if err != nil {
				b.Error(err)
				return
			}

			// Try to recover tx with current signer
			if len(post.TxBytes) != 0 {
				var ttx types.Transaction
				err := ttx.UnmarshalBinary(post.TxBytes)
				if err != nil {
					b.Error(err)
					return
				}

				if _, err := types.Sender(types.LatestSigner(config), &ttx); err != nil {
					b.Error(err)
					return
				}
			}

			// Prepare the EVM.
			txContext := core.NewEVMTxContext(msg)
			context := core.NewEVMBlockContext(block.Header(), &dummyChain{config: config}, &t.json.Env.Coinbase)
			context.GetHash = vmTestBlockHash
			context.BaseFee = baseFee
			evm := vm.NewEVM(context, state.StateDB, config, vmconfig)
			evm.SetTxContext(txContext)

			// Create "contract" for sender to cache code analysis.
			sender := vm.NewContract(vm.AccountRef(msg.From), vm.AccountRef(msg.From),
				nil, 0)

			var (
				gasUsed uint64
				elapsed uint64
				refund  uint64
			)
			b.ResetTimer()
			for n := 0; n < b.N; n++ {
				snapshot := state.StateDB.Snapshot()
				state.StateDB.Prepare(rules, msg.From, context.Coinbase, msg.To, vm.ActivePrecompiles(rules), msg.AccessList)
				b.StartTimer()
				start := time.Now()

				// Execute the message.
				_, leftOverGas, err := evm.Call(sender, *msg.To, msg.Data, msg.GasLimit, uint256.MustFromBig(msg.Value))
				if err != nil {
					b.Error(err)
					return
				}

				b.StopTimer()
				elapsed += uint64(time.Since(start))
				refund += state.StateDB.GetRefund()
				gasUsed += msg.GasLimit - leftOverGas

				state.StateDB.RevertToSnapshot(snapshot)
			}
			if elapsed < 1 {
				elapsed = 1
			}
			// Keep it as uint64, multiply 100 to get two digit float later
			mgasps := (100 * 1000 * (gasUsed - refund)) / elapsed
			b.ReportMetric(float64(mgasps)/100, "mgas/s")
		})
	}
}<|MERGE_RESOLUTION|>--- conflicted
+++ resolved
@@ -54,13 +54,10 @@
 	// Uses 1GB RAM per tested fork
 	st.skipLoad(`^stStaticCall/static_Call1MB`)
 
-<<<<<<< HEAD
-=======
 	// Out-of-date EIP-2537 tests
 	// TODO (@s1na) reenable in the future
 	st.skipLoad(`^stEIP2537/`)
 
->>>>>>> b027a90a
 	// Broken tests:
 	// EOF is not part of cancun
 	st.skipLoad(`^stEOF/`)
