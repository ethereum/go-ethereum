--- conflicted
+++ resolved
@@ -183,11 +183,7 @@
 				b.Error(err)
 				return
 			}
-<<<<<<< HEAD
-			var rules = config.Rules(new(big.Int), 0, false)
-=======
 			var rules = config.Rules(new(big.Int), false, new(big.Int))
->>>>>>> 793f0f9e
 
 			vmconfig.ExtraEips = eips
 			block := t.genesis(config).ToBlock()
