// Copyright 2015 The go-expanse Authors
// This file is part of the go-expanse library.
//
// The go-expanse library is free software: you can redistribute it and/or modify
// it under the terms of the GNU Lesser General Public License as published by
// the Free Software Foundation, either version 3 of the License, or
// (at your option) any later version.
//
// The go-expanse library is distributed in the hope that it will be useful,
// but WITHOUT ANY WARRANTY; without even the implied warranty of
// MERCHANTABILITY or FITNESS FOR A PARTICULAR PURPOSE. See the
// GNU Lesser General Public License for more details.
//
// You should have received a copy of the GNU Lesser General Public License
// along with the go-expanse library. If not, see <http://www.gnu.org/licenses/>.

package tests

import (
	"bytes"
	"encoding/hex"
	"fmt"
	"io"
	"math/big"
	"runtime"
	"strconv"
	"strings"

<<<<<<< HEAD
	"github.com/expanse-project/ethash"
	"github.com/expanse-project/go-expanse/common"
	"github.com/expanse-project/go-expanse/core"
	"github.com/expanse-project/go-expanse/core/state"
	"github.com/expanse-project/go-expanse/core/types"
	"github.com/expanse-project/go-expanse/crypto"
	"github.com/expanse-project/go-expanse/ethdb"
	"github.com/expanse-project/go-expanse/event"
	"github.com/expanse-project/go-expanse/logger/glog"
	"github.com/expanse-project/go-expanse/rlp"
=======
	"github.com/ethereum/ethash"
	"github.com/ethereum/go-ethereum/common"
	"github.com/ethereum/go-ethereum/core"
	"github.com/ethereum/go-ethereum/core/state"
	"github.com/ethereum/go-ethereum/core/types"
	"github.com/ethereum/go-ethereum/core/vm"
	"github.com/ethereum/go-ethereum/crypto"
	"github.com/ethereum/go-ethereum/ethdb"
	"github.com/ethereum/go-ethereum/event"
	"github.com/ethereum/go-ethereum/logger/glog"
	"github.com/ethereum/go-ethereum/params"
	"github.com/ethereum/go-ethereum/rlp"
>>>>>>> a973d1d5
)

// Block Test JSON Format
type BlockTest struct {
	Genesis *types.Block

	Json          *btJSON
	preAccounts   map[string]btAccount
	postAccounts  map[string]btAccount
	lastblockhash string
}

type btJSON struct {
	Blocks             []btBlock
	GenesisBlockHeader btHeader
	Pre                map[string]btAccount
	PostState          map[string]btAccount
	Lastblockhash      string
}

type btBlock struct {
	BlockHeader  *btHeader
	Rlp          string
	Transactions []btTransaction
	UncleHeaders []*btHeader
}

type btAccount struct {
	Balance    string
	Code       string
	Nonce      string
	Storage    map[string]string
	PrivateKey string
}

type btHeader struct {
	Bloom            string
	Coinbase         string
	MixHash          string
	Nonce            string
	Number           string
	Hash             string
	ParentHash       string
	ReceiptTrie      string
	SeedHash         string
	StateRoot        string
	TransactionsTrie string
	UncleHash        string

	ExtraData  string
	Difficulty string
	GasLimit   string
	GasUsed    string
	Timestamp  string
}

type btTransaction struct {
	Data     string
	GasLimit string
	GasPrice string
	Nonce    string
	R        string
	S        string
	To       string
	V        string
	Value    string
}

<<<<<<< HEAD
func RunBlockTestWithReader(homesteadBlock, daoForkBlock *big.Int, r io.Reader, skipTests []string) error {
=======
func RunBlockTestWithReader(homesteadBlock, daoForkBlock, gasPriceFork *big.Int, r io.Reader, skipTests []string) error {
>>>>>>> a973d1d5
	btjs := make(map[string]*btJSON)
	if err := readJson(r, &btjs); err != nil {
		return err
	}

	bt, err := convertBlockTests(btjs)
	if err != nil {
		return err
	}

<<<<<<< HEAD
	if err := runBlockTests(homesteadBlock, daoForkBlock, bt, skipTests); err != nil {
=======
	if err := runBlockTests(homesteadBlock, daoForkBlock, gasPriceFork, bt, skipTests); err != nil {
>>>>>>> a973d1d5
		return err
	}
	return nil
}

<<<<<<< HEAD
func RunBlockTest(homesteadBlock, daoForkBlock *big.Int, file string, skipTests []string) error {
=======
func RunBlockTest(homesteadBlock, daoForkBlock, gasPriceFork *big.Int, file string, skipTests []string) error {
>>>>>>> a973d1d5
	btjs := make(map[string]*btJSON)
	if err := readJsonFile(file, &btjs); err != nil {
		return err
	}

	bt, err := convertBlockTests(btjs)
	if err != nil {
		return err
	}
<<<<<<< HEAD
	if err := runBlockTests(homesteadBlock, daoForkBlock, bt, skipTests); err != nil {
=======
	if err := runBlockTests(homesteadBlock, daoForkBlock, gasPriceFork, bt, skipTests); err != nil {
>>>>>>> a973d1d5
		return err
	}
	return nil
}

<<<<<<< HEAD
func runBlockTests(homesteadBlock, daoForkBlock *big.Int, bt map[string]*BlockTest, skipTests []string) error {
=======
func runBlockTests(homesteadBlock, daoForkBlock, gasPriceFork *big.Int, bt map[string]*BlockTest, skipTests []string) error {
>>>>>>> a973d1d5
	skipTest := make(map[string]bool, len(skipTests))
	for _, name := range skipTests {
		skipTest[name] = true
	}

	for name, test := range bt {
		if skipTest[name] /*|| name != "CallingCanonicalContractFromFork_CALLCODE"*/ {
			glog.Infoln("Skipping block test", name)
			continue
		}
		// test the block
<<<<<<< HEAD
		if err := runBlockTest(homesteadBlock, daoForkBlock, test); err != nil {
=======
		if err := runBlockTest(homesteadBlock, daoForkBlock, gasPriceFork, test); err != nil {
>>>>>>> a973d1d5
			return fmt.Errorf("%s: %v", name, err)
		}
		glog.Infoln("Block test passed: ", name)

	}
	return nil
}

<<<<<<< HEAD
func runBlockTest(homesteadBlock, daoForkBlock *big.Int, test *BlockTest) error {
=======
func runBlockTest(homesteadBlock, daoForkBlock, gasPriceFork *big.Int, test *BlockTest) error {
>>>>>>> a973d1d5
	// import pre accounts & construct test genesis block & state root
	db, _ := ethdb.NewMemDatabase()
	if _, err := test.InsertPreState(db); err != nil {
		return fmt.Errorf("InsertPreState: %v", err)
	}

	core.WriteTd(db, test.Genesis.Hash(), 0, test.Genesis.Difficulty())
	core.WriteBlock(db, test.Genesis)
	core.WriteCanonicalHash(db, test.Genesis.Hash(), test.Genesis.NumberU64())
	core.WriteHeadBlockHash(db, test.Genesis.Hash())
	evmux := new(event.TypeMux)
<<<<<<< HEAD
	config := &core.ChainConfig{HomesteadBlock: homesteadBlock, DAOForkBlock: daoForkBlock, DAOForkSupport: true}
	chain, err := core.NewBlockChain(db, config, ethash.NewShared(), evmux)
=======
	config := &params.ChainConfig{HomesteadBlock: homesteadBlock, DAOForkBlock: daoForkBlock, DAOForkSupport: true, EIP150Block: gasPriceFork}
	chain, err := core.NewBlockChain(db, config, ethash.NewShared(), evmux, vm.Config{})
>>>>>>> a973d1d5
	if err != nil {
		return err
	}

	//vm.Debug = true
	validBlocks, err := test.TryBlocksInsert(chain)
	if err != nil {
		return err
	}

	lastblockhash := common.HexToHash(test.lastblockhash)
	cmlast := chain.LastBlockHash()
	if lastblockhash != cmlast {
		return fmt.Errorf("lastblockhash validation mismatch: want: %x, have: %x", lastblockhash, cmlast)
	}

	newDB, err := chain.State()
	if err != nil {
		return err
	}
	if err = test.ValidatePostState(newDB); err != nil {
		return fmt.Errorf("post state validation failed: %v", err)
	}

	return test.ValidateImportedHeaders(chain, validBlocks)
}

// InsertPreState populates the given database with the genesis
// accounts defined by the test.
func (t *BlockTest) InsertPreState(db ethdb.Database) (*state.StateDB, error) {
	statedb, err := state.New(common.Hash{}, db)
	if err != nil {
		return nil, err
	}

	for addrString, acct := range t.preAccounts {
		code, err := hex.DecodeString(strings.TrimPrefix(acct.Code, "0x"))
		if err != nil {
			return nil, err
		}
		balance, ok := new(big.Int).SetString(acct.Balance, 0)
		if !ok {
			return nil, err
		}
		nonce, err := strconv.ParseUint(prepInt(16, acct.Nonce), 16, 64)
		if err != nil {
			return nil, err
		}
		obj := statedb.CreateAccount(common.HexToAddress(addrString))
		obj.SetCode(crypto.Keccak256Hash(code), code)
		obj.SetBalance(balance)
		obj.SetNonce(nonce)
		for k, v := range acct.Storage {
			statedb.SetState(common.HexToAddress(addrString), common.HexToHash(k), common.HexToHash(v))
		}
	}

	root, err := statedb.Commit(false)
	if err != nil {
		return nil, fmt.Errorf("error writing state: %v", err)
	}
	if t.Genesis.Root() != root {
		return nil, fmt.Errorf("computed state root does not match genesis block: genesis=%x computed=%x", t.Genesis.Root().Bytes()[:4], root.Bytes()[:4])
	}
	return statedb, nil
}

/* See https://github.com/expanse-project/tests/wiki/Blockchain-Tests-II

   Whether a block is valid or not is a bit subtle, it's defined by presence of
   blockHeader, transactions and uncleHeaders fields. If they are missing, the block is
   invalid and we must verify that we do not accept it.

   Since some tests mix valid and invalid blocks we need to check this for every block.

   If a block is invalid it does not necessarily fail the test, if it's invalidness is
   expected we are expected to ignore it and continue processing and then validate the
   post state.
*/
func (t *BlockTest) TryBlocksInsert(blockchain *core.BlockChain) ([]btBlock, error) {
	validBlocks := make([]btBlock, 0)
	// insert the test blocks, which will execute all transactions
	for _, b := range t.Json.Blocks {
		cb, err := mustConvertBlock(b)
		if err != nil {
			if b.BlockHeader == nil {
				continue // OK - block is supposed to be invalid, continue with next block
			} else {
				return nil, fmt.Errorf("Block RLP decoding failed when expected to succeed: %v", err)
			}
		}
		// RLP decoding worked, try to insert into chain:
		blocks := types.Blocks{cb}
		i, err := blockchain.InsertChain(blocks)
		if err != nil {
			if b.BlockHeader == nil {
				continue // OK - block is supposed to be invalid, continue with next block
			} else {
				return nil, fmt.Errorf("Block #%v insertion into chain failed: %v", blocks[i].Number(), err)
			}
		}
		if b.BlockHeader == nil {
			return nil, fmt.Errorf("Block insertion should have failed")
		}

		// validate RLP decoding by checking all values against test file JSON
		if err = validateHeader(b.BlockHeader, cb.Header()); err != nil {
			return nil, fmt.Errorf("Deserialised block header validation failed: %v", err)
		}
		validBlocks = append(validBlocks, b)
	}
	return validBlocks, nil
}

func validateHeader(h *btHeader, h2 *types.Header) error {
	expectedBloom := mustConvertBytes(h.Bloom)
	if !bytes.Equal(expectedBloom, h2.Bloom.Bytes()) {
		return fmt.Errorf("Bloom: want: %x have: %x", expectedBloom, h2.Bloom.Bytes())
	}

	expectedCoinbase := mustConvertBytes(h.Coinbase)
	if !bytes.Equal(expectedCoinbase, h2.Coinbase.Bytes()) {
		return fmt.Errorf("Coinbase: want: %x have: %x", expectedCoinbase, h2.Coinbase.Bytes())
	}

	expectedMixHashBytes := mustConvertBytes(h.MixHash)
	if !bytes.Equal(expectedMixHashBytes, h2.MixDigest.Bytes()) {
		return fmt.Errorf("MixHash: want: %x have: %x", expectedMixHashBytes, h2.MixDigest.Bytes())
	}

	expectedNonce := mustConvertBytes(h.Nonce)
	if !bytes.Equal(expectedNonce, h2.Nonce[:]) {
		return fmt.Errorf("Nonce: want: %x have: %x", expectedNonce, h2.Nonce)
	}

	expectedNumber := mustConvertBigInt(h.Number, 16)
	if expectedNumber.Cmp(h2.Number) != 0 {
		return fmt.Errorf("Number: want: %v have: %v", expectedNumber, h2.Number)
	}

	expectedParentHash := mustConvertBytes(h.ParentHash)
	if !bytes.Equal(expectedParentHash, h2.ParentHash.Bytes()) {
		return fmt.Errorf("Parent hash: want: %x have: %x", expectedParentHash, h2.ParentHash.Bytes())
	}

	expectedReceiptHash := mustConvertBytes(h.ReceiptTrie)
	if !bytes.Equal(expectedReceiptHash, h2.ReceiptHash.Bytes()) {
		return fmt.Errorf("Receipt hash: want: %x have: %x", expectedReceiptHash, h2.ReceiptHash.Bytes())
	}

	expectedTxHash := mustConvertBytes(h.TransactionsTrie)
	if !bytes.Equal(expectedTxHash, h2.TxHash.Bytes()) {
		return fmt.Errorf("Tx hash: want: %x have: %x", expectedTxHash, h2.TxHash.Bytes())
	}

	expectedStateHash := mustConvertBytes(h.StateRoot)
	if !bytes.Equal(expectedStateHash, h2.Root.Bytes()) {
		return fmt.Errorf("State hash: want: %x have: %x", expectedStateHash, h2.Root.Bytes())
	}

	expectedUncleHash := mustConvertBytes(h.UncleHash)
	if !bytes.Equal(expectedUncleHash, h2.UncleHash.Bytes()) {
		return fmt.Errorf("Uncle hash: want: %x have: %x", expectedUncleHash, h2.UncleHash.Bytes())
	}

	expectedExtraData := mustConvertBytes(h.ExtraData)
	if !bytes.Equal(expectedExtraData, h2.Extra) {
		return fmt.Errorf("Extra data: want: %x have: %x", expectedExtraData, h2.Extra)
	}

	expectedDifficulty := mustConvertBigInt(h.Difficulty, 16)
	if expectedDifficulty.Cmp(h2.Difficulty) != 0 {
		return fmt.Errorf("Difficulty: want: %v have: %v", expectedDifficulty, h2.Difficulty)
	}

	expectedGasLimit := mustConvertBigInt(h.GasLimit, 16)
	if expectedGasLimit.Cmp(h2.GasLimit) != 0 {
		return fmt.Errorf("GasLimit: want: %v have: %v", expectedGasLimit, h2.GasLimit)
	}
	expectedGasUsed := mustConvertBigInt(h.GasUsed, 16)
	if expectedGasUsed.Cmp(h2.GasUsed) != 0 {
		return fmt.Errorf("GasUsed: want: %v have: %v", expectedGasUsed, h2.GasUsed)
	}

	expectedTimestamp := mustConvertBigInt(h.Timestamp, 16)
	if expectedTimestamp.Cmp(h2.Time) != 0 {

		return fmt.Errorf("Timestamp: want: %v have: %v", expectedTimestamp, h2.Time)
	}

	return nil
}

func (t *BlockTest) ValidatePostState(statedb *state.StateDB) error {
	// validate post state accounts in test file against what we have in state db
	for addrString, acct := range t.postAccounts {
		// XXX: is is worth it checking for errors here?
		addr, err := hex.DecodeString(addrString)
		if err != nil {
			return err
		}
		code, err := hex.DecodeString(strings.TrimPrefix(acct.Code, "0x"))
		if err != nil {
			return err
		}
		balance, ok := new(big.Int).SetString(acct.Balance, 0)
		if !ok {
			return err
		}
		nonce, err := strconv.ParseUint(prepInt(16, acct.Nonce), 16, 64)
		if err != nil {
			return err
		}

		// address is indirectly verified by the other fields, as it's the db key
		code2 := statedb.GetCode(common.BytesToAddress(addr))
		balance2 := statedb.GetBalance(common.BytesToAddress(addr))
		nonce2 := statedb.GetNonce(common.BytesToAddress(addr))
		if !bytes.Equal(code2, code) {
			return fmt.Errorf("account code mismatch for addr: %s want: %s have: %s", addrString, hex.EncodeToString(code), hex.EncodeToString(code2))
		}
		if balance2.Cmp(balance) != 0 {
			return fmt.Errorf("account balance mismatch for addr: %s, want: %d, have: %d", addrString, balance, balance2)
		}
		if nonce2 != nonce {
			return fmt.Errorf("account nonce mismatch for addr: %s want: %d have: %d", addrString, nonce, nonce2)
		}
	}
	return nil
}

func (test *BlockTest) ValidateImportedHeaders(cm *core.BlockChain, validBlocks []btBlock) error {
	// to get constant lookup when verifying block headers by hash (some tests have many blocks)
	bmap := make(map[string]btBlock, len(test.Json.Blocks))
	for _, b := range validBlocks {
		bmap[b.BlockHeader.Hash] = b
	}

	// iterate over blocks backwards from HEAD and validate imported
	// headers vs test file. some tests have reorgs, and we import
	// block-by-block, so we can only validate imported headers after
	// all blocks have been processed by ChainManager, as they may not
	// be part of the longest chain until last block is imported.
	for b := cm.CurrentBlock(); b != nil && b.NumberU64() != 0; b = cm.GetBlockByHash(b.Header().ParentHash) {
		bHash := common.Bytes2Hex(b.Hash().Bytes()) // hex without 0x prefix
		if err := validateHeader(bmap[bHash].BlockHeader, b.Header()); err != nil {
			return fmt.Errorf("Imported block header validation failed: %v", err)
		}
	}
	return nil
}

func convertBlockTests(in map[string]*btJSON) (map[string]*BlockTest, error) {
	out := make(map[string]*BlockTest)
	for name, test := range in {
		var err error
		if out[name], err = convertBlockTest(test); err != nil {
			return out, fmt.Errorf("bad test %q: %v", name, err)
		}
	}
	return out, nil
}

func convertBlockTest(in *btJSON) (out *BlockTest, err error) {
	// the conversion handles errors by catching panics.
	// you might consider this ugly, but the alternative (passing errors)
	// would be much harder to read.
	defer func() {
		if recovered := recover(); recovered != nil {
			buf := make([]byte, 64<<10)
			buf = buf[:runtime.Stack(buf, false)]
			err = fmt.Errorf("%v\n%s", recovered, buf)
		}
	}()
	out = &BlockTest{preAccounts: in.Pre, postAccounts: in.PostState, Json: in, lastblockhash: in.Lastblockhash}
	out.Genesis = mustConvertGenesis(in.GenesisBlockHeader)
	return out, err
}

func mustConvertGenesis(testGenesis btHeader) *types.Block {
	hdr := mustConvertHeader(testGenesis)
	hdr.Number = big.NewInt(0)

	return types.NewBlockWithHeader(hdr)
}

func mustConvertHeader(in btHeader) *types.Header {
	// hex decode these fields
	header := &types.Header{
		//SeedHash:    mustConvertBytes(in.SeedHash),
		MixDigest:   mustConvertHash(in.MixHash),
		Bloom:       mustConvertBloom(in.Bloom),
		ReceiptHash: mustConvertHash(in.ReceiptTrie),
		TxHash:      mustConvertHash(in.TransactionsTrie),
		Root:        mustConvertHash(in.StateRoot),
		Coinbase:    mustConvertAddress(in.Coinbase),
		UncleHash:   mustConvertHash(in.UncleHash),
		ParentHash:  mustConvertHash(in.ParentHash),
		Extra:       mustConvertBytes(in.ExtraData),
		GasUsed:     mustConvertBigInt(in.GasUsed, 16),
		GasLimit:    mustConvertBigInt(in.GasLimit, 16),
		Difficulty:  mustConvertBigInt(in.Difficulty, 16),
		Time:        mustConvertBigInt(in.Timestamp, 16),
		Nonce:       types.EncodeNonce(mustConvertUint(in.Nonce, 16)),
	}
	return header
}

func mustConvertBlock(testBlock btBlock) (*types.Block, error) {
	var b types.Block
	r := bytes.NewReader(mustConvertBytes(testBlock.Rlp))
	err := rlp.Decode(r, &b)
	return &b, err
}

func mustConvertBytes(in string) []byte {
	if in == "0x" {
		return []byte{}
	}
	h := unfuckFuckedHex(strings.TrimPrefix(in, "0x"))
	out, err := hex.DecodeString(h)
	if err != nil {
		panic(fmt.Errorf("invalid hex: %q", h))
	}
	return out
}

func mustConvertHash(in string) common.Hash {
	out, err := hex.DecodeString(strings.TrimPrefix(in, "0x"))
	if err != nil {
		panic(fmt.Errorf("invalid hex: %q", in))
	}
	return common.BytesToHash(out)
}

func mustConvertAddress(in string) common.Address {
	out, err := hex.DecodeString(strings.TrimPrefix(in, "0x"))
	if err != nil {
		panic(fmt.Errorf("invalid hex: %q", in))
	}
	return common.BytesToAddress(out)
}

func mustConvertBloom(in string) types.Bloom {
	out, err := hex.DecodeString(strings.TrimPrefix(in, "0x"))
	if err != nil {
		panic(fmt.Errorf("invalid hex: %q", in))
	}
	return types.BytesToBloom(out)
}

func mustConvertBigInt(in string, base int) *big.Int {
	in = prepInt(base, in)
	out, ok := new(big.Int).SetString(in, base)
	if !ok {
		panic(fmt.Errorf("invalid integer: %q", in))
	}
	return out
}

func mustConvertUint(in string, base int) uint64 {
	in = prepInt(base, in)
	out, err := strconv.ParseUint(in, base, 64)
	if err != nil {
		panic(fmt.Errorf("invalid integer: %q", in))
	}
	return out
}

func LoadBlockTests(file string) (map[string]*BlockTest, error) {
	btjs := make(map[string]*btJSON)
	if err := readJsonFile(file, &btjs); err != nil {
		return nil, err
	}

	return convertBlockTests(btjs)
}

// Nothing to see here, please move along...
func prepInt(base int, s string) string {
	if base == 16 {
		s = strings.TrimPrefix(s, "0x")
		if len(s) == 0 {
			s = "00"
		}
		s = nibbleFix(s)
	}
	return s
}

// don't ask
func unfuckFuckedHex(almostHex string) string {
	return nibbleFix(strings.Replace(almostHex, "v", "", -1))
}

func nibbleFix(s string) string {
	if len(s)%2 != 0 {
		s = "0" + s
	}
	return s
}<|MERGE_RESOLUTION|>--- conflicted
+++ resolved
@@ -1,18 +1,18 @@
-// Copyright 2015 The go-expanse Authors
-// This file is part of the go-expanse library.
+// Copyright 2015 The go-ethereum Authors
+// This file is part of the go-ethereum library.
 //
-// The go-expanse library is free software: you can redistribute it and/or modify
+// The go-ethereum library is free software: you can redistribute it and/or modify
 // it under the terms of the GNU Lesser General Public License as published by
 // the Free Software Foundation, either version 3 of the License, or
 // (at your option) any later version.
 //
-// The go-expanse library is distributed in the hope that it will be useful,
+// The go-ethereum library is distributed in the hope that it will be useful,
 // but WITHOUT ANY WARRANTY; without even the implied warranty of
 // MERCHANTABILITY or FITNESS FOR A PARTICULAR PURPOSE. See the
 // GNU Lesser General Public License for more details.
 //
 // You should have received a copy of the GNU Lesser General Public License
-// along with the go-expanse library. If not, see <http://www.gnu.org/licenses/>.
+// along with the go-ethereum library. If not, see <http://www.gnu.org/licenses/>.
 
 package tests
 
@@ -26,31 +26,18 @@
 	"strconv"
 	"strings"
 
-<<<<<<< HEAD
-	"github.com/expanse-project/ethash"
-	"github.com/expanse-project/go-expanse/common"
-	"github.com/expanse-project/go-expanse/core"
-	"github.com/expanse-project/go-expanse/core/state"
-	"github.com/expanse-project/go-expanse/core/types"
-	"github.com/expanse-project/go-expanse/crypto"
-	"github.com/expanse-project/go-expanse/ethdb"
-	"github.com/expanse-project/go-expanse/event"
-	"github.com/expanse-project/go-expanse/logger/glog"
-	"github.com/expanse-project/go-expanse/rlp"
-=======
 	"github.com/ethereum/ethash"
-	"github.com/ethereum/go-ethereum/common"
-	"github.com/ethereum/go-ethereum/core"
-	"github.com/ethereum/go-ethereum/core/state"
-	"github.com/ethereum/go-ethereum/core/types"
-	"github.com/ethereum/go-ethereum/core/vm"
-	"github.com/ethereum/go-ethereum/crypto"
-	"github.com/ethereum/go-ethereum/ethdb"
-	"github.com/ethereum/go-ethereum/event"
-	"github.com/ethereum/go-ethereum/logger/glog"
-	"github.com/ethereum/go-ethereum/params"
-	"github.com/ethereum/go-ethereum/rlp"
->>>>>>> a973d1d5
+	"github.com/expanse-org/go-expanse/common"
+	"github.com/expanse-org/go-expanse/core"
+	"github.com/expanse-org/go-expanse/core/state"
+	"github.com/expanse-org/go-expanse/core/types"
+	"github.com/expanse-org/go-expanse/core/vm"
+	"github.com/expanse-org/go-expanse/crypto"
+	"github.com/expanse-org/go-expanse/ethdb"
+	"github.com/expanse-org/go-expanse/event"
+	"github.com/expanse-org/go-expanse/logger/glog"
+	"github.com/expanse-org/go-expanse/params"
+	"github.com/expanse-org/go-expanse/rlp"
 )
 
 // Block Test JSON Format
@@ -119,11 +106,7 @@
 	Value    string
 }
 
-<<<<<<< HEAD
-func RunBlockTestWithReader(homesteadBlock, daoForkBlock *big.Int, r io.Reader, skipTests []string) error {
-=======
 func RunBlockTestWithReader(homesteadBlock, daoForkBlock, gasPriceFork *big.Int, r io.Reader, skipTests []string) error {
->>>>>>> a973d1d5
 	btjs := make(map[string]*btJSON)
 	if err := readJson(r, &btjs); err != nil {
 		return err
@@ -134,21 +117,13 @@
 		return err
 	}
 
-<<<<<<< HEAD
-	if err := runBlockTests(homesteadBlock, daoForkBlock, bt, skipTests); err != nil {
-=======
 	if err := runBlockTests(homesteadBlock, daoForkBlock, gasPriceFork, bt, skipTests); err != nil {
->>>>>>> a973d1d5
 		return err
 	}
 	return nil
 }
 
-<<<<<<< HEAD
-func RunBlockTest(homesteadBlock, daoForkBlock *big.Int, file string, skipTests []string) error {
-=======
 func RunBlockTest(homesteadBlock, daoForkBlock, gasPriceFork *big.Int, file string, skipTests []string) error {
->>>>>>> a973d1d5
 	btjs := make(map[string]*btJSON)
 	if err := readJsonFile(file, &btjs); err != nil {
 		return err
@@ -158,21 +133,13 @@
 	if err != nil {
 		return err
 	}
-<<<<<<< HEAD
-	if err := runBlockTests(homesteadBlock, daoForkBlock, bt, skipTests); err != nil {
-=======
 	if err := runBlockTests(homesteadBlock, daoForkBlock, gasPriceFork, bt, skipTests); err != nil {
->>>>>>> a973d1d5
 		return err
 	}
 	return nil
 }
 
-<<<<<<< HEAD
-func runBlockTests(homesteadBlock, daoForkBlock *big.Int, bt map[string]*BlockTest, skipTests []string) error {
-=======
 func runBlockTests(homesteadBlock, daoForkBlock, gasPriceFork *big.Int, bt map[string]*BlockTest, skipTests []string) error {
->>>>>>> a973d1d5
 	skipTest := make(map[string]bool, len(skipTests))
 	for _, name := range skipTests {
 		skipTest[name] = true
@@ -184,11 +151,7 @@
 			continue
 		}
 		// test the block
-<<<<<<< HEAD
-		if err := runBlockTest(homesteadBlock, daoForkBlock, test); err != nil {
-=======
 		if err := runBlockTest(homesteadBlock, daoForkBlock, gasPriceFork, test); err != nil {
->>>>>>> a973d1d5
 			return fmt.Errorf("%s: %v", name, err)
 		}
 		glog.Infoln("Block test passed: ", name)
@@ -197,11 +160,7 @@
 	return nil
 }
 
-<<<<<<< HEAD
-func runBlockTest(homesteadBlock, daoForkBlock *big.Int, test *BlockTest) error {
-=======
 func runBlockTest(homesteadBlock, daoForkBlock, gasPriceFork *big.Int, test *BlockTest) error {
->>>>>>> a973d1d5
 	// import pre accounts & construct test genesis block & state root
 	db, _ := ethdb.NewMemDatabase()
 	if _, err := test.InsertPreState(db); err != nil {
@@ -213,13 +172,8 @@
 	core.WriteCanonicalHash(db, test.Genesis.Hash(), test.Genesis.NumberU64())
 	core.WriteHeadBlockHash(db, test.Genesis.Hash())
 	evmux := new(event.TypeMux)
-<<<<<<< HEAD
-	config := &core.ChainConfig{HomesteadBlock: homesteadBlock, DAOForkBlock: daoForkBlock, DAOForkSupport: true}
-	chain, err := core.NewBlockChain(db, config, ethash.NewShared(), evmux)
-=======
 	config := &params.ChainConfig{HomesteadBlock: homesteadBlock, DAOForkBlock: daoForkBlock, DAOForkSupport: true, EIP150Block: gasPriceFork}
 	chain, err := core.NewBlockChain(db, config, ethash.NewShared(), evmux, vm.Config{})
->>>>>>> a973d1d5
 	if err != nil {
 		return err
 	}
@@ -254,7 +208,6 @@
 	if err != nil {
 		return nil, err
 	}
-
 	for addrString, acct := range t.preAccounts {
 		code, err := hex.DecodeString(strings.TrimPrefix(acct.Code, "0x"))
 		if err != nil {
@@ -287,7 +240,7 @@
 	return statedb, nil
 }
 
-/* See https://github.com/expanse-project/tests/wiki/Blockchain-Tests-II
+/* See https://github.com/ethereum/tests/wiki/Blockchain-Tests-II
 
    Whether a block is valid or not is a bit subtle, it's defined by presence of
    blockHeader, transactions and uncleHeaders fields. If they are missing, the block is
@@ -406,7 +359,6 @@
 
 	expectedTimestamp := mustConvertBigInt(h.Timestamp, 16)
 	if expectedTimestamp.Cmp(h2.Time) != 0 {
-
 		return fmt.Errorf("Timestamp: want: %v have: %v", expectedTimestamp, h2.Time)
 	}
 
