// Copyright 2015 The go-ethereum Authors
// This file is part of the go-ethereum library.
//
// The go-ethereum library is free software: you can redistribute it and/or modify
// it under the terms of the GNU Lesser General Public License as published by
// the Free Software Foundation, either version 3 of the License, or
// (at your option) any later version.
//
// The go-ethereum library is distributed in the hope that it will be useful,
// but WITHOUT ANY WARRANTY; without even the implied warranty of
// MERCHANTABILITY or FITNESS FOR A PARTICULAR PURPOSE. See the
// GNU Lesser General Public License for more details.
//
// You should have received a copy of the GNU Lesser General Public License
// along with the go-ethereum library. If not, see <http://www.gnu.org/licenses/>.

// Package tests implements execution of Ethereum JSON tests.
package tests

import (
	"bytes"
	"encoding/hex"
	"encoding/json"
	"fmt"
	"math/big"
	"os"
	"reflect"

	"github.com/ethereum/go-ethereum/common"
	"github.com/ethereum/go-ethereum/common/hexutil"
	"github.com/ethereum/go-ethereum/common/math"
	"github.com/ethereum/go-ethereum/consensus/beacon"
	"github.com/ethereum/go-ethereum/consensus/ethash"
	"github.com/ethereum/go-ethereum/core"
	"github.com/ethereum/go-ethereum/core/rawdb"
	"github.com/ethereum/go-ethereum/core/tracing"
	"github.com/ethereum/go-ethereum/core/types"
	"github.com/ethereum/go-ethereum/core/vm"
	"github.com/ethereum/go-ethereum/params"
	"github.com/ethereum/go-ethereum/rlp"
	"github.com/ethereum/go-ethereum/trie"
	"github.com/ethereum/go-ethereum/trie/triedb/hashdb"
	"github.com/ethereum/go-ethereum/trie/triedb/pathdb"
)

// A BlockTest checks handling of entire blocks.
type BlockTest struct {
	Json BtJSON
}

// UnmarshalJSON implements json.Unmarshaler interface.
func (t *BlockTest) UnmarshalJSON(in []byte) error {
	return json.Unmarshal(in, &t.Json)
}

type BtJSON struct {
	Blocks     []BtBlock             `json:"blocks"`
	Genesis    BtHeader              `json:"genesisBlockHeader"`
	Pre        core.GenesisAlloc     `json:"pre"`
	Post       core.GenesisAlloc     `json:"postState"`
	BestBlock  common.UnprefixedHash `json:"lastblockhash"`
	Network    string                `json:"network"`
	SealEngine string                `json:"sealEngine"`
}

type BtBlock struct {
	BlockHeader     *BtHeader
	ExpectException string
	Rlp             string
	UncleHeaders    []*BtHeader
}

//go:generate go run github.com/fjl/gencodec -type btHeader -field-override btHeaderMarshaling -out gen_btheader.go

type BtHeader struct {
	Bloom                 types.Bloom
	Coinbase              common.Address
	MixHash               common.Hash
	Nonce                 types.BlockNonce
	Number                *big.Int
	Hash                  common.Hash
	ParentHash            common.Hash
	ReceiptTrie           common.Hash
	StateRoot             common.Hash
	TransactionsTrie      common.Hash
	UncleHash             common.Hash
	ExtraData             []byte
	Difficulty            *big.Int
	GasLimit              uint64
	GasUsed               uint64
	Timestamp             uint64
	BaseFeePerGas         *big.Int
	WithdrawalsRoot       *common.Hash
	BlobGasUsed           *uint64
	ExcessBlobGas         *uint64
	ParentBeaconBlockRoot *common.Hash
}

type BtHeaderMarshaling struct {
	ExtraData     hexutil.Bytes
	Number        *math.HexOrDecimal256
	Difficulty    *math.HexOrDecimal256
	GasLimit      math.HexOrDecimal64
	GasUsed       math.HexOrDecimal64
	Timestamp     math.HexOrDecimal64
	BaseFeePerGas *math.HexOrDecimal256
	BlobGasUsed   *math.HexOrDecimal64
	ExcessBlobGas *math.HexOrDecimal64
}

<<<<<<< HEAD
func (t *BlockTest) Run(snapshotter bool, scheme string, tracer *tracing.Hooks, postCheck func(error, *core.BlockChain)) (result error) {
	config, ok := Forks[t.json.Network]
=======
func (t *BlockTest) Run(snapshotter bool, scheme string, tracer vm.EVMLogger, postCheck func(error, *core.BlockChain)) (result error) {
	config, ok := Forks[t.Json.Network]
>>>>>>> ee71faed
	if !ok {
		return UnsupportedForkError{t.Json.Network}
	}
	// import pre accounts & construct test genesis block & state root
	var (
		db    = rawdb.NewMemoryDatabase()
		tconf = &trie.Config{
			Preimages: true,
		}
	)
	if scheme == rawdb.PathScheme {
		tconf.PathDB = pathdb.Defaults
	} else {
		tconf.HashDB = hashdb.Defaults
	}
	// Commit genesis state
	gspec := t.genesis(config)
	triedb := trie.NewDatabase(db, tconf)
	gblock, err := gspec.Commit(db, triedb)
	if err != nil {
		return err
	}
	triedb.Close() // close the db to prevent memory leak

	if gblock.Hash() != t.Json.Genesis.Hash {
		return fmt.Errorf("genesis block hash doesn't match test: computed=%x, test=%x", gblock.Hash().Bytes()[:6], t.Json.Genesis.Hash[:6])
	}
	if gblock.Root() != t.Json.Genesis.StateRoot {
		return fmt.Errorf("genesis block state root does not match test: computed=%x, test=%x", gblock.Root().Bytes()[:6], t.Json.Genesis.StateRoot[:6])
	}
	// Wrap the original engine within the beacon-engine
	engine := beacon.New(ethash.NewFaker())

	cache := &core.CacheConfig{TrieCleanLimit: 0, StateScheme: scheme, Preimages: true}
	if snapshotter {
		cache.SnapshotLimit = 1
		cache.SnapshotWait = true
	}
	chain, err := core.NewBlockChain(db, cache, gspec, nil, engine, vm.Config{
		Tracer: tracer,
	}, nil, nil)
	if err != nil {
		return err
	}
	defer chain.Stop()

	validBlocks, err := t.insertBlocks(chain)
	if err != nil {
		return err
	}
	// Import succeeded: regardless of whether the _test_ succeeds or not, schedule
	// the post-check to run
	if postCheck != nil {
		defer postCheck(result, chain)
	}
	cmlast := chain.CurrentBlock().Hash()
	if common.Hash(t.Json.BestBlock) != cmlast {
		return fmt.Errorf("last block hash validation mismatch: want: %x, have: %x", t.Json.BestBlock, cmlast)
	}
	newDB, err := chain.State()
	if err != nil {
		return err
	}
	if err = t.validatePostState(newDB); err != nil {
		return fmt.Errorf("post state validation failed: %v", err)
	}
	// Cross-check the snapshot-to-hash against the trie hash
	if snapshotter {
		if err := chain.Snapshots().Verify(chain.CurrentBlock().Root); err != nil {
			return err
		}
	}
	return t.validateImportedHeaders(chain, validBlocks)
}

func (t *BlockTest) genesis(config *params.ChainConfig) *core.Genesis {
	return &core.Genesis{
		Config:        config,
		Nonce:         t.Json.Genesis.Nonce.Uint64(),
		Timestamp:     t.Json.Genesis.Timestamp,
		ParentHash:    t.Json.Genesis.ParentHash,
		ExtraData:     t.Json.Genesis.ExtraData,
		GasLimit:      t.Json.Genesis.GasLimit,
		GasUsed:       t.Json.Genesis.GasUsed,
		Difficulty:    t.Json.Genesis.Difficulty,
		Mixhash:       t.Json.Genesis.MixHash,
		Coinbase:      t.Json.Genesis.Coinbase,
		Alloc:         t.Json.Pre,
		BaseFee:       t.Json.Genesis.BaseFeePerGas,
		BlobGasUsed:   t.Json.Genesis.BlobGasUsed,
		ExcessBlobGas: t.Json.Genesis.ExcessBlobGas,
	}
}

/*
See https://github.com/ethereum/tests/wiki/Blockchain-Tests-II

	Whether a block is valid or not is a bit subtle, it's defined by presence of
	blockHeader, transactions and uncleHeaders fields. If they are missing, the block is
	invalid and we must verify that we do not accept it.

	Since some tests mix valid and invalid blocks we need to check this for every block.

	If a block is invalid it does not necessarily fail the test, if it's invalidness is
	expected we are expected to ignore it and continue processing and then validate the
	post state.
*/
func (t *BlockTest) insertBlocks(blockchain *core.BlockChain) ([]BtBlock, error) {
	validBlocks := make([]BtBlock, 0)
	// insert the test blocks, which will execute all transactions
	for bi, b := range t.Json.Blocks {
		cb, err := b.Decode()
		if err != nil {
			if b.BlockHeader == nil {
				continue // OK - block is supposed to be invalid, continue with next block
			} else {
				return nil, fmt.Errorf("block RLP decoding failed when expected to succeed: %v", err)
			}
		}
		// RLP decoding worked, try to insert into chain:
		blocks := types.Blocks{cb}
		i, err := blockchain.InsertChain(blocks)
		if err != nil {
			if b.BlockHeader == nil {
				continue // OK - block is supposed to be invalid, continue with next block
			} else {
				return nil, fmt.Errorf("block #%v insertion into chain failed: %v", blocks[i].Number(), err)
			}
		}
		if b.BlockHeader == nil {
			if data, err := json.MarshalIndent(cb.Header(), "", "  "); err == nil {
				fmt.Fprintf(os.Stderr, "block (index %d) insertion should have failed due to: %v:\n%v\n",
					bi, b.ExpectException, string(data))
			}
			return nil, fmt.Errorf("block (index %d) insertion should have failed due to: %v",
				bi, b.ExpectException)
		}

		// validate RLP decoding by checking all values against test file JSON
		if err = validateHeader(b.BlockHeader, cb.Header()); err != nil {
			return nil, fmt.Errorf("deserialised block header validation failed: %v", err)
		}
		validBlocks = append(validBlocks, b)
	}
	return validBlocks, nil
}

func validateHeader(h *BtHeader, h2 *types.Header) error {
	if h.Bloom != h2.Bloom {
		return fmt.Errorf("bloom: want: %x have: %x", h.Bloom, h2.Bloom)
	}
	if h.Coinbase != h2.Coinbase {
		return fmt.Errorf("coinbase: want: %x have: %x", h.Coinbase, h2.Coinbase)
	}
	if h.MixHash != h2.MixDigest {
		return fmt.Errorf("MixHash: want: %x have: %x", h.MixHash, h2.MixDigest)
	}
	if h.Nonce != h2.Nonce {
		return fmt.Errorf("nonce: want: %x have: %x", h.Nonce, h2.Nonce)
	}
	if h.Number.Cmp(h2.Number) != 0 {
		return fmt.Errorf("number: want: %v have: %v", h.Number, h2.Number)
	}
	if h.ParentHash != h2.ParentHash {
		return fmt.Errorf("parent hash: want: %x have: %x", h.ParentHash, h2.ParentHash)
	}
	if h.ReceiptTrie != h2.ReceiptHash {
		return fmt.Errorf("receipt hash: want: %x have: %x", h.ReceiptTrie, h2.ReceiptHash)
	}
	if h.TransactionsTrie != h2.TxHash {
		return fmt.Errorf("tx hash: want: %x have: %x", h.TransactionsTrie, h2.TxHash)
	}
	if h.StateRoot != h2.Root {
		return fmt.Errorf("state hash: want: %x have: %x", h.StateRoot, h2.Root)
	}
	if h.UncleHash != h2.UncleHash {
		return fmt.Errorf("uncle hash: want: %x have: %x", h.UncleHash, h2.UncleHash)
	}
	if !bytes.Equal(h.ExtraData, h2.Extra) {
		return fmt.Errorf("extra data: want: %x have: %x", h.ExtraData, h2.Extra)
	}
	if h.Difficulty.Cmp(h2.Difficulty) != 0 {
		return fmt.Errorf("difficulty: want: %v have: %v", h.Difficulty, h2.Difficulty)
	}
	if h.GasLimit != h2.GasLimit {
		return fmt.Errorf("gasLimit: want: %d have: %d", h.GasLimit, h2.GasLimit)
	}
	if h.GasUsed != h2.GasUsed {
		return fmt.Errorf("gasUsed: want: %d have: %d", h.GasUsed, h2.GasUsed)
	}
	if h.Timestamp != h2.Time {
		return fmt.Errorf("timestamp: want: %v have: %v", h.Timestamp, h2.Time)
	}
	if !reflect.DeepEqual(h.BaseFeePerGas, h2.BaseFee) {
		return fmt.Errorf("baseFeePerGas: want: %v have: %v", h.BaseFeePerGas, h2.BaseFee)
	}
	if !reflect.DeepEqual(h.WithdrawalsRoot, h2.WithdrawalsHash) {
		return fmt.Errorf("withdrawalsRoot: want: %v have: %v", h.WithdrawalsRoot, h2.WithdrawalsHash)
	}
	if !reflect.DeepEqual(h.BlobGasUsed, h2.BlobGasUsed) {
		return fmt.Errorf("blobGasUsed: want: %v have: %v", h.BlobGasUsed, h2.BlobGasUsed)
	}
	if !reflect.DeepEqual(h.ExcessBlobGas, h2.ExcessBlobGas) {
		return fmt.Errorf("excessBlobGas: want: %v have: %v", h.ExcessBlobGas, h2.ExcessBlobGas)
	}
	if !reflect.DeepEqual(h.ParentBeaconBlockRoot, h2.ParentBeaconRoot) {
		return fmt.Errorf("parentBeaconBlockRoot: want: %v have: %v", h.ParentBeaconBlockRoot, h2.ParentBeaconRoot)
	}
	return nil
}

func (t *BlockTest) validatePostState(statedb vm.StateDB) error {
	// validate post state accounts in test file against what we have in state db
	for addr, acct := range t.Json.Post {
		// address is indirectly verified by the other fields, as it's the db key
		code2 := statedb.GetCode(addr)
		balance2 := statedb.GetBalance(addr)
		nonce2 := statedb.GetNonce(addr)
		if !bytes.Equal(code2, acct.Code) {
			return fmt.Errorf("account code mismatch for addr: %s want: %v have: %s", addr, acct.Code, hex.EncodeToString(code2))
		}
		if balance2.Cmp(acct.Balance) != 0 {
			return fmt.Errorf("account balance mismatch for addr: %s, want: %d, have: %d", addr, acct.Balance, balance2)
		}
		if nonce2 != acct.Nonce {
			return fmt.Errorf("account nonce mismatch for addr: %s want: %d have: %d", addr, acct.Nonce, nonce2)
		}
		for k, v := range acct.Storage {
			v2 := statedb.GetState(addr, k)
			if v2 != v {
				return fmt.Errorf("account storage mismatch for addr: %s, slot: %x, want: %x, have: %x", addr, k, v, v2)
			}
		}
	}
	return nil
}

func (t *BlockTest) validateImportedHeaders(cm *core.BlockChain, validBlocks []BtBlock) error {
	// to get constant lookup when verifying block headers by hash (some tests have many blocks)
	bmap := make(map[common.Hash]BtBlock, len(t.Json.Blocks))
	for _, b := range validBlocks {
		bmap[b.BlockHeader.Hash] = b
	}
	// iterate over blocks backwards from HEAD and validate imported
	// headers vs test file. some tests have reorgs, and we import
	// block-by-block, so we can only validate imported headers after
	// all blocks have been processed by BlockChain, as they may not
	// be part of the longest chain until last block is imported.
	for b := cm.CurrentBlock(); b != nil && b.Number.Uint64() != 0; b = cm.GetBlockByHash(b.ParentHash).Header() {
		if err := validateHeader(bmap[b.Hash()].BlockHeader, b); err != nil {
			return fmt.Errorf("imported block header validation failed: %v", err)
		}
	}
	return nil
}

func (bb *BtBlock) Decode() (*types.Block, error) {
	data, err := hexutil.Decode(bb.Rlp)
	if err != nil {
		return nil, err
	}
	var b types.Block
	err = rlp.DecodeBytes(data, &b)
	return &b, err
}<|MERGE_RESOLUTION|>--- conflicted
+++ resolved
@@ -108,13 +108,8 @@
 	ExcessBlobGas *math.HexOrDecimal64
 }
 
-<<<<<<< HEAD
 func (t *BlockTest) Run(snapshotter bool, scheme string, tracer *tracing.Hooks, postCheck func(error, *core.BlockChain)) (result error) {
-	config, ok := Forks[t.json.Network]
-=======
-func (t *BlockTest) Run(snapshotter bool, scheme string, tracer vm.EVMLogger, postCheck func(error, *core.BlockChain)) (result error) {
 	config, ok := Forks[t.Json.Network]
->>>>>>> ee71faed
 	if !ok {
 		return UnsupportedForkError{t.Json.Network}
 	}
