// Copyright 2015 The go-ethereum Authors
// This file is part of the go-ethereum library.
//
// The go-ethereum library is free software: you can redistribute it and/or modify
// it under the terms of the GNU Lesser General Public License as published by
// the Free Software Foundation, either version 3 of the License, or
// (at your option) any later version.
//
// The go-ethereum library is distributed in the hope that it will be useful,
// but WITHOUT ANY WARRANTY; without even the implied warranty of
// MERCHANTABILITY or FITNESS FOR A PARTICULAR PURPOSE. See the
// GNU Lesser General Public License for more details.
//
// You should have received a copy of the GNU Lesser General Public License
// along with the go-ethereum library. If not, see <http://www.gnu.org/licenses/>.

// Package tests implements execution of Ethereum JSON tests.
package tests

import (
	"bytes"
	"encoding/hex"
	"encoding/json"
	"fmt"
	"math/big"

<<<<<<< HEAD
	"github.com/ethereum/ethash"
	"github.com/ubiq/go-ubiq/common"
	"github.com/ubiq/go-ubiq/core"
	"github.com/ubiq/go-ubiq/core/state"
	"github.com/ubiq/go-ubiq/core/types"
	"github.com/ubiq/go-ubiq/core/vm"
	"github.com/ubiq/go-ubiq/crypto"
	"github.com/ubiq/go-ubiq/ethdb"
	"github.com/ubiq/go-ubiq/event"
	"github.com/ubiq/go-ubiq/logger/glog"
	"github.com/ubiq/go-ubiq/params"
	"github.com/ubiq/go-ubiq/rlp"
=======
	"github.com/ethereum/go-ethereum/common"
	"github.com/ethereum/go-ethereum/common/hexutil"
	"github.com/ethereum/go-ethereum/common/math"
	"github.com/ethereum/go-ethereum/consensus/ethash"
	"github.com/ethereum/go-ethereum/core"
	"github.com/ethereum/go-ethereum/core/state"
	"github.com/ethereum/go-ethereum/core/types"
	"github.com/ethereum/go-ethereum/core/vm"
	"github.com/ethereum/go-ethereum/ethdb"
	"github.com/ethereum/go-ethereum/event"
	"github.com/ethereum/go-ethereum/params"
	"github.com/ethereum/go-ethereum/rlp"
>>>>>>> ab5646c5
)

// A BlockTest checks handling of entire blocks.
type BlockTest struct {
	json btJSON
}

func (t *BlockTest) UnmarshalJSON(in []byte) error {
	return json.Unmarshal(in, &t.json)
}

type btJSON struct {
	Blocks    []btBlock             `json:"blocks"`
	Genesis   btHeader              `json:"genesisBlockHeader"`
	Pre       core.GenesisAlloc     `json:"pre"`
	Post      core.GenesisAlloc     `json:"postState"`
	BestBlock common.UnprefixedHash `json:"lastblockhash"`
}

type btBlock struct {
	BlockHeader  *btHeader
	Rlp          string
	UncleHeaders []*btHeader
}

//go:generate gencodec -type btHeader -field-override btHeaderMarshaling -out gen_btheader.go

type btHeader struct {
	Bloom            types.Bloom
	Coinbase         common.Address
	MixHash          common.Hash
	Nonce            types.BlockNonce
	Number           *big.Int
	Hash             common.Hash
	ParentHash       common.Hash
	ReceiptTrie      common.Hash
	StateRoot        common.Hash
	TransactionsTrie common.Hash
	UncleHash        common.Hash
	ExtraData        []byte
	Difficulty       *big.Int
	GasLimit         *big.Int
	GasUsed          *big.Int
	Timestamp        *big.Int
}

type btHeaderMarshaling struct {
	ExtraData  hexutil.Bytes
	Number     *math.HexOrDecimal256
	Difficulty *math.HexOrDecimal256
	GasLimit   *math.HexOrDecimal256
	GasUsed    *math.HexOrDecimal256
	Timestamp  *math.HexOrDecimal256
}

<<<<<<< HEAD
func RunBlockTestWithReader(homesteadBlock, gasPriceFork *big.Int, r io.Reader, skipTests []string) error {
	btjs := make(map[string]*btJSON)
	if err := readJson(r, &btjs); err != nil {
		return err
	}

	bt, err := convertBlockTests(btjs)
	if err != nil {
		return err
	}

	if err := runBlockTests(homesteadBlock, gasPriceFork, bt, skipTests); err != nil {
		return err
	}
	return nil
}

func RunBlockTest(homesteadBlock, gasPriceFork *big.Int, file string, skipTests []string) error {
	btjs := make(map[string]*btJSON)
	if err := readJsonFile(file, &btjs); err != nil {
		return err
=======
func (t *BlockTest) Run(config *params.ChainConfig) error {
	// import pre accounts & construct test genesis block & state root
	db, _ := ethdb.NewMemDatabase()
	gblock, err := t.genesis(config).Commit(db)
	if err != nil {
		return err
	}
	if gblock.Hash() != t.json.Genesis.Hash {
		return fmt.Errorf("genesis block hash doesn't match test: computed=%x, test=%x\n", gblock.Hash().Bytes()[:6], t.json.Genesis.Hash[:6])
	}
	if gblock.Root() != t.json.Genesis.StateRoot {
		return fmt.Errorf("genesis block state root does not match test: computed=%x, test=%x", gblock.Root().Bytes()[:6], t.json.Genesis.StateRoot[:6])
>>>>>>> ab5646c5
	}

	chain, err := core.NewBlockChain(db, config, ethash.NewShared(), new(event.TypeMux), vm.Config{})
	if err != nil {
		return err
	}
<<<<<<< HEAD
	if err := runBlockTests(homesteadBlock, gasPriceFork, bt, skipTests); err != nil {
		return err
	}
	return nil
}

func runBlockTests(homesteadBlock, gasPriceFork *big.Int, bt map[string]*BlockTest, skipTests []string) error {
	skipTest := make(map[string]bool, len(skipTests))
	for _, name := range skipTests {
		skipTest[name] = true
	}

	for name, test := range bt {
		if skipTest[name] {
			glog.Infoln("Skipping block test", name)
			continue
		}
		// test the block
		if err := runBlockTest(homesteadBlock, gasPriceFork, test); err != nil {
			return fmt.Errorf("%s: %v", name, err)
		}
		glog.Infoln("Block test passed: ", name)

	}
	return nil
}

func runBlockTest(homesteadBlock, gasPriceFork *big.Int, test *BlockTest) error {
	// import pre accounts & construct test genesis block & state root
	db, _ := ethdb.NewMemDatabase()
	if _, err := test.InsertPreState(db); err != nil {
		return fmt.Errorf("InsertPreState: %v", err)
	}

	core.WriteTd(db, test.Genesis.Hash(), 0, test.Genesis.Difficulty())
	core.WriteBlock(db, test.Genesis)
	core.WriteCanonicalHash(db, test.Genesis.Hash(), test.Genesis.NumberU64())
	core.WriteHeadBlockHash(db, test.Genesis.Hash())
	evmux := new(event.TypeMux)
	config := &params.ChainConfig{HomesteadBlock: homesteadBlock, EIP150Block: gasPriceFork}
	chain, err := core.NewBlockChain(db, config, ethash.NewShared(), evmux, vm.Config{})
=======
	defer chain.Stop()

	validBlocks, err := t.insertBlocks(chain)
>>>>>>> ab5646c5
	if err != nil {
		return err
	}
	cmlast := chain.LastBlockHash()
	if common.Hash(t.json.BestBlock) != cmlast {
		return fmt.Errorf("last block hash validation mismatch: want: %x, have: %x", t.json.BestBlock, cmlast)
	}
	newDB, err := chain.State()
	if err != nil {
		return err
	}
	if err = t.validatePostState(newDB); err != nil {
		return fmt.Errorf("post state validation failed: %v", err)
	}
	return t.validateImportedHeaders(chain, validBlocks)
}

func (t *BlockTest) genesis(config *params.ChainConfig) *core.Genesis {
	return &core.Genesis{
		Config:     config,
		Nonce:      t.json.Genesis.Nonce.Uint64(),
		Timestamp:  t.json.Genesis.Timestamp.Uint64(),
		ParentHash: t.json.Genesis.ParentHash,
		ExtraData:  t.json.Genesis.ExtraData,
		GasLimit:   t.json.Genesis.GasLimit.Uint64(),
		GasUsed:    t.json.Genesis.GasUsed.Uint64(),
		Difficulty: t.json.Genesis.Difficulty,
		Mixhash:    t.json.Genesis.MixHash,
		Coinbase:   t.json.Genesis.Coinbase,
		Alloc:      t.json.Pre,
	}
}

/* See https://github.com/ethereum/tests/wiki/Blockchain-Tests-II

   Whether a block is valid or not is a bit subtle, it's defined by presence of
   blockHeader, transactions and uncleHeaders fields. If they are missing, the block is
   invalid and we must verify that we do not accept it.

   Since some tests mix valid and invalid blocks we need to check this for every block.

   If a block is invalid it does not necessarily fail the test, if it's invalidness is
   expected we are expected to ignore it and continue processing and then validate the
   post state.
*/
func (t *BlockTest) insertBlocks(blockchain *core.BlockChain) ([]btBlock, error) {
	validBlocks := make([]btBlock, 0)
	// insert the test blocks, which will execute all transactions
	for _, b := range t.json.Blocks {
		cb, err := b.decode()
		if err != nil {
			if b.BlockHeader == nil {
				continue // OK - block is supposed to be invalid, continue with next block
			} else {
				return nil, fmt.Errorf("Block RLP decoding failed when expected to succeed: %v", err)
			}
		}
		// RLP decoding worked, try to insert into chain:
		blocks := types.Blocks{cb}
		i, err := blockchain.InsertChain(blocks)
		if err != nil {
			if b.BlockHeader == nil {
				continue // OK - block is supposed to be invalid, continue with next block
			} else {
				return nil, fmt.Errorf("Block #%v insertion into chain failed: %v", blocks[i].Number(), err)
			}
		}
		if b.BlockHeader == nil {
			return nil, fmt.Errorf("Block insertion should have failed")
		}

		// validate RLP decoding by checking all values against test file JSON
		if err = validateHeader(b.BlockHeader, cb.Header()); err != nil {
			return nil, fmt.Errorf("Deserialised block header validation failed: %v", err)
		}
		validBlocks = append(validBlocks, b)
	}
	return validBlocks, nil
}

func validateHeader(h *btHeader, h2 *types.Header) error {
	if h.Bloom != h2.Bloom {
		return fmt.Errorf("Bloom: want: %x have: %x", h.Bloom, h2.Bloom)
	}
	if h.Coinbase != h2.Coinbase {
		return fmt.Errorf("Coinbase: want: %x have: %x", h.Coinbase, h2.Coinbase)
	}
	if h.MixHash != h2.MixDigest {
		return fmt.Errorf("MixHash: want: %x have: %x", h.MixHash, h2.MixDigest)
	}
	if h.Nonce != h2.Nonce {
		return fmt.Errorf("Nonce: want: %x have: %x", h.Nonce, h2.Nonce)
	}
	if h.Number.Cmp(h2.Number) != 0 {
		return fmt.Errorf("Number: want: %v have: %v", h.Number, h2.Number)
	}
	if h.ParentHash != h2.ParentHash {
		return fmt.Errorf("Parent hash: want: %x have: %x", h.ParentHash, h2.ParentHash)
	}
	if h.ReceiptTrie != h2.ReceiptHash {
		return fmt.Errorf("Receipt hash: want: %x have: %x", h.ReceiptTrie, h2.ReceiptHash)
	}
	if h.TransactionsTrie != h2.TxHash {
		return fmt.Errorf("Tx hash: want: %x have: %x", h.TransactionsTrie, h2.TxHash)
	}
	if h.StateRoot != h2.Root {
		return fmt.Errorf("State hash: want: %x have: %x", h.StateRoot, h2.Root)
	}
	if h.UncleHash != h2.UncleHash {
		return fmt.Errorf("Uncle hash: want: %x have: %x", h.UncleHash, h2.UncleHash)
	}
	if !bytes.Equal(h.ExtraData, h2.Extra) {
		return fmt.Errorf("Extra data: want: %x have: %x", h.ExtraData, h2.Extra)
	}
	if h.Difficulty.Cmp(h2.Difficulty) != 0 {
		return fmt.Errorf("Difficulty: want: %v have: %v", h.Difficulty, h2.Difficulty)
	}
	if h.GasLimit.Cmp(h2.GasLimit) != 0 {
		return fmt.Errorf("GasLimit: want: %v have: %v", h.GasLimit, h2.GasLimit)
	}
	if h.GasUsed.Cmp(h2.GasUsed) != 0 {
		return fmt.Errorf("GasUsed: want: %v have: %v", h.GasUsed, h2.GasUsed)
	}
	if h.Timestamp.Cmp(h2.Time) != 0 {
		return fmt.Errorf("Timestamp: want: %v have: %v", h.Timestamp, h2.Time)
	}
	return nil
}

func (t *BlockTest) validatePostState(statedb *state.StateDB) error {
	// validate post state accounts in test file against what we have in state db
	for addr, acct := range t.json.Post {
		// address is indirectly verified by the other fields, as it's the db key
		code2 := statedb.GetCode(addr)
		balance2 := statedb.GetBalance(addr)
		nonce2 := statedb.GetNonce(addr)
		if !bytes.Equal(code2, acct.Code) {
			return fmt.Errorf("account code mismatch for addr: %s want: %v have: %s", addr, acct.Code, hex.EncodeToString(code2))
		}
		if balance2.Cmp(acct.Balance) != 0 {
			return fmt.Errorf("account balance mismatch for addr: %s, want: %d, have: %d", addr, acct.Balance, balance2)
		}
		if nonce2 != acct.Nonce {
			return fmt.Errorf("account nonce mismatch for addr: %s want: %d have: %d", addr, acct.Nonce, nonce2)
		}
	}
	return nil
}

func (t *BlockTest) validateImportedHeaders(cm *core.BlockChain, validBlocks []btBlock) error {
	// to get constant lookup when verifying block headers by hash (some tests have many blocks)
	bmap := make(map[common.Hash]btBlock, len(t.json.Blocks))
	for _, b := range validBlocks {
		bmap[b.BlockHeader.Hash] = b
	}
	// iterate over blocks backwards from HEAD and validate imported
	// headers vs test file. some tests have reorgs, and we import
	// block-by-block, so we can only validate imported headers after
	// all blocks have been processed by BlockChain, as they may not
	// be part of the longest chain until last block is imported.
	for b := cm.CurrentBlock(); b != nil && b.NumberU64() != 0; b = cm.GetBlockByHash(b.Header().ParentHash) {
		if err := validateHeader(bmap[b.Hash()].BlockHeader, b.Header()); err != nil {
			return fmt.Errorf("Imported block header validation failed: %v", err)
		}
	}
	return nil
}

func (bb *btBlock) decode() (*types.Block, error) {
	data, err := hexutil.Decode(bb.Rlp)
	if err != nil {
		return nil, err
	}
	var b types.Block
	err = rlp.DecodeBytes(data, &b)
	return &b, err
}<|MERGE_RESOLUTION|>--- conflicted
+++ resolved
@@ -24,33 +24,18 @@
 	"fmt"
 	"math/big"
 
-<<<<<<< HEAD
-	"github.com/ethereum/ethash"
 	"github.com/ubiq/go-ubiq/common"
+	"github.com/ubiq/go-ubiq/common/hexutil"
+	"github.com/ubiq/go-ubiq/common/math"
+	"github.com/ubiq/go-ubiq/consensus/ethash"
 	"github.com/ubiq/go-ubiq/core"
 	"github.com/ubiq/go-ubiq/core/state"
 	"github.com/ubiq/go-ubiq/core/types"
 	"github.com/ubiq/go-ubiq/core/vm"
-	"github.com/ubiq/go-ubiq/crypto"
 	"github.com/ubiq/go-ubiq/ethdb"
 	"github.com/ubiq/go-ubiq/event"
-	"github.com/ubiq/go-ubiq/logger/glog"
 	"github.com/ubiq/go-ubiq/params"
 	"github.com/ubiq/go-ubiq/rlp"
-=======
-	"github.com/ethereum/go-ethereum/common"
-	"github.com/ethereum/go-ethereum/common/hexutil"
-	"github.com/ethereum/go-ethereum/common/math"
-	"github.com/ethereum/go-ethereum/consensus/ethash"
-	"github.com/ethereum/go-ethereum/core"
-	"github.com/ethereum/go-ethereum/core/state"
-	"github.com/ethereum/go-ethereum/core/types"
-	"github.com/ethereum/go-ethereum/core/vm"
-	"github.com/ethereum/go-ethereum/ethdb"
-	"github.com/ethereum/go-ethereum/event"
-	"github.com/ethereum/go-ethereum/params"
-	"github.com/ethereum/go-ethereum/rlp"
->>>>>>> ab5646c5
 )
 
 // A BlockTest checks handling of entire blocks.
@@ -106,29 +91,6 @@
 	Timestamp  *math.HexOrDecimal256
 }
 
-<<<<<<< HEAD
-func RunBlockTestWithReader(homesteadBlock, gasPriceFork *big.Int, r io.Reader, skipTests []string) error {
-	btjs := make(map[string]*btJSON)
-	if err := readJson(r, &btjs); err != nil {
-		return err
-	}
-
-	bt, err := convertBlockTests(btjs)
-	if err != nil {
-		return err
-	}
-
-	if err := runBlockTests(homesteadBlock, gasPriceFork, bt, skipTests); err != nil {
-		return err
-	}
-	return nil
-}
-
-func RunBlockTest(homesteadBlock, gasPriceFork *big.Int, file string, skipTests []string) error {
-	btjs := make(map[string]*btJSON)
-	if err := readJsonFile(file, &btjs); err != nil {
-		return err
-=======
 func (t *BlockTest) Run(config *params.ChainConfig) error {
 	// import pre accounts & construct test genesis block & state root
 	db, _ := ethdb.NewMemDatabase()
@@ -141,60 +103,15 @@
 	}
 	if gblock.Root() != t.json.Genesis.StateRoot {
 		return fmt.Errorf("genesis block state root does not match test: computed=%x, test=%x", gblock.Root().Bytes()[:6], t.json.Genesis.StateRoot[:6])
->>>>>>> ab5646c5
 	}
 
 	chain, err := core.NewBlockChain(db, config, ethash.NewShared(), new(event.TypeMux), vm.Config{})
 	if err != nil {
 		return err
 	}
-<<<<<<< HEAD
-	if err := runBlockTests(homesteadBlock, gasPriceFork, bt, skipTests); err != nil {
-		return err
-	}
-	return nil
-}
-
-func runBlockTests(homesteadBlock, gasPriceFork *big.Int, bt map[string]*BlockTest, skipTests []string) error {
-	skipTest := make(map[string]bool, len(skipTests))
-	for _, name := range skipTests {
-		skipTest[name] = true
-	}
-
-	for name, test := range bt {
-		if skipTest[name] {
-			glog.Infoln("Skipping block test", name)
-			continue
-		}
-		// test the block
-		if err := runBlockTest(homesteadBlock, gasPriceFork, test); err != nil {
-			return fmt.Errorf("%s: %v", name, err)
-		}
-		glog.Infoln("Block test passed: ", name)
-
-	}
-	return nil
-}
-
-func runBlockTest(homesteadBlock, gasPriceFork *big.Int, test *BlockTest) error {
-	// import pre accounts & construct test genesis block & state root
-	db, _ := ethdb.NewMemDatabase()
-	if _, err := test.InsertPreState(db); err != nil {
-		return fmt.Errorf("InsertPreState: %v", err)
-	}
-
-	core.WriteTd(db, test.Genesis.Hash(), 0, test.Genesis.Difficulty())
-	core.WriteBlock(db, test.Genesis)
-	core.WriteCanonicalHash(db, test.Genesis.Hash(), test.Genesis.NumberU64())
-	core.WriteHeadBlockHash(db, test.Genesis.Hash())
-	evmux := new(event.TypeMux)
-	config := &params.ChainConfig{HomesteadBlock: homesteadBlock, EIP150Block: gasPriceFork}
-	chain, err := core.NewBlockChain(db, config, ethash.NewShared(), evmux, vm.Config{})
-=======
 	defer chain.Stop()
 
 	validBlocks, err := t.insertBlocks(chain)
->>>>>>> ab5646c5
 	if err != nil {
 		return err
 	}
