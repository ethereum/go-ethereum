--- conflicted
+++ resolved
@@ -191,12 +191,8 @@
 		return err
 	}
 
-<<<<<<< HEAD
 	cm := expanse.BlockChain()
-=======
-	cm := ethereum.BlockChain()
 	//vm.Debug = true
->>>>>>> d3f8b763
 	validBlocks, err := test.TryBlocksInsert(cm)
 	if err != nil {
 		return err
