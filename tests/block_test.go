// Copyright 2015 The go-expanse Authors
// This file is part of the go-expanse library.
//
// The go-expanse library is free software: you can redistribute it and/or modify
// it under the terms of the GNU Lesser General Public License as published by
// the Free Software Foundation, either version 3 of the License, or
// (at your option) any later version.
//
// The go-expanse library is distributed in the hope that it will be useful,
// but WITHOUT ANY WARRANTY; without even the implied warranty of
// MERCHANTABILITY or FITNESS FOR A PARTICULAR PURPOSE. See the
// GNU Lesser General Public License for more details.
//
// You should have received a copy of the GNU Lesser General Public License
// along with the go-expanse library. If not, see <http://www.gnu.org/licenses/>.

package tests

import (
	"math/big"
	"path/filepath"
	"testing"

	"github.com/ethereum/go-ethereum/params"
)

func TestBcValidBlockTests(t *testing.T) {
<<<<<<< HEAD
	params.HomesteadBlock = big.NewInt(1000000)
	err := RunBlockTest(filepath.Join(blockTestDir, "bcValidBlockTest.json"), BlockSkipTests)
=======
	err := RunBlockTest(big.NewInt(1000000), filepath.Join(blockTestDir, "bcValidBlockTest.json"), BlockSkipTests)
>>>>>>> 94ad694a
	if err != nil {
		t.Fatal(err)
	}
}

func TestBcUncleHeaderValidityTests(t *testing.T) {
<<<<<<< HEAD
	params.HomesteadBlock = big.NewInt(1000000)
	err := RunBlockTest(filepath.Join(blockTestDir, "bcUncleHeaderValiditiy.json"), BlockSkipTests)
=======
	err := RunBlockTest(big.NewInt(1000000), filepath.Join(blockTestDir, "bcUncleHeaderValiditiy.json"), BlockSkipTests)
>>>>>>> 94ad694a
	if err != nil {
		t.Fatal(err)
	}
}

func TestBcUncleTests(t *testing.T) {
<<<<<<< HEAD
	params.HomesteadBlock = big.NewInt(1000000)
	err := RunBlockTest(filepath.Join(blockTestDir, "bcUncleTest.json"), BlockSkipTests)
=======
	err := RunBlockTest(big.NewInt(1000000), filepath.Join(blockTestDir, "bcUncleTest.json"), BlockSkipTests)
>>>>>>> 94ad694a
	if err != nil {
		t.Fatal(err)
	}
}


func TestBcForkUncleTests(t *testing.T) {
<<<<<<< HEAD
	params.HomesteadBlock = big.NewInt(1000000)
	err := RunBlockTest(filepath.Join(blockTestDir, "bcForkUncle.json"), BlockSkipTests)
=======
	err := RunBlockTest(big.NewInt(1000000), filepath.Join(blockTestDir, "bcForkUncle.json"), BlockSkipTests)
>>>>>>> 94ad694a
	if err != nil {
		t.Fatal(err)
	}
}

func TestBcInvalidHeaderTests(t *testing.T) {
<<<<<<< HEAD
	params.HomesteadBlock = big.NewInt(1000000)
	err := RunBlockTest(filepath.Join(blockTestDir, "bcInvalidHeaderTest.json"), BlockSkipTests)
=======
	err := RunBlockTest(big.NewInt(1000000), filepath.Join(blockTestDir, "bcInvalidHeaderTest.json"), BlockSkipTests)
>>>>>>> 94ad694a
	if err != nil {
		t.Fatal(err)
	}
}

func TestBcInvalidRLPTests(t *testing.T) {
<<<<<<< HEAD
	params.HomesteadBlock = big.NewInt(1000000)
	err := RunBlockTest(filepath.Join(blockTestDir, "bcInvalidRLPTest.json"), BlockSkipTests)
=======
	err := RunBlockTest(big.NewInt(1000000), filepath.Join(blockTestDir, "bcInvalidRLPTest.json"), BlockSkipTests)
>>>>>>> 94ad694a
	if err != nil {
		t.Fatal(err)
	}
}

func TestBcRPCAPITests(t *testing.T) {
<<<<<<< HEAD
	params.HomesteadBlock = big.NewInt(1000000)
	err := RunBlockTest(filepath.Join(blockTestDir, "bcRPC_API_Test.json"), BlockSkipTests)
=======
	err := RunBlockTest(big.NewInt(1000000), filepath.Join(blockTestDir, "bcRPC_API_Test.json"), BlockSkipTests)
>>>>>>> 94ad694a
	if err != nil {
		t.Fatal(err)
	}
}

func TestBcForkBlockTests(t *testing.T) {
<<<<<<< HEAD
	params.HomesteadBlock = big.NewInt(1000000)
	err := RunBlockTest(filepath.Join(blockTestDir, "bcForkBlockTest.json"), BlockSkipTests)
=======
	err := RunBlockTest(big.NewInt(1000000), filepath.Join(blockTestDir, "bcForkBlockTest.json"), BlockSkipTests)
>>>>>>> 94ad694a
	if err != nil {
		t.Fatal(err)
	}
}

func TestBcForkStress(t *testing.T) {
<<<<<<< HEAD
	params.HomesteadBlock = big.NewInt(1000000)
	err := RunBlockTest(filepath.Join(blockTestDir, "bcForkStressTest.json"), BlockSkipTests)
=======
	err := RunBlockTest(big.NewInt(1000000), filepath.Join(blockTestDir, "bcForkStressTest.json"), BlockSkipTests)
>>>>>>> 94ad694a
	if err != nil {
		t.Fatal(err)
	}
}

func TestBcTotalDifficulty(t *testing.T) {
	// skip because these will fail due to selfish mining fix
	t.Skip()

<<<<<<< HEAD
	params.HomesteadBlock = big.NewInt(1000000)
	err := RunBlockTest(filepath.Join(blockTestDir, "bcTotalDifficultyTest.json"), BlockSkipTests)
=======
	err := RunBlockTest(big.NewInt(1000000), filepath.Join(blockTestDir, "bcTotalDifficultyTest.json"), BlockSkipTests)
>>>>>>> 94ad694a
	if err != nil {
		t.Fatal(err)
	}
}

func TestBcWallet(t *testing.T) {
<<<<<<< HEAD
	params.HomesteadBlock = big.NewInt(1000000)
	err := RunBlockTest(filepath.Join(blockTestDir, "bcWalletTest.json"), BlockSkipTests)
=======
	err := RunBlockTest(big.NewInt(1000000), filepath.Join(blockTestDir, "bcWalletTest.json"), BlockSkipTests)
>>>>>>> 94ad694a
	if err != nil {
		t.Fatal(err)
	}
}

func TestBcGasPricer(t *testing.T) {
<<<<<<< HEAD
	params.HomesteadBlock = big.NewInt(1000000)
	err := RunBlockTest(filepath.Join(blockTestDir, "bcGasPricerTest.json"), BlockSkipTests)
=======
	err := RunBlockTest(big.NewInt(1000000), filepath.Join(blockTestDir, "bcGasPricerTest.json"), BlockSkipTests)
>>>>>>> 94ad694a
	if err != nil {
		t.Fatal(err)
	}
}

// TODO: iterate over files once we got more than a few
func TestBcRandom(t *testing.T) {
<<<<<<< HEAD
	params.HomesteadBlock = big.NewInt(1000000)
	err := RunBlockTest(filepath.Join(blockTestDir, "RandomTests/bl201507071825GO.json"), BlockSkipTests)
=======
	err := RunBlockTest(big.NewInt(1000000), filepath.Join(blockTestDir, "RandomTests/bl201507071825GO.json"), BlockSkipTests)
>>>>>>> 94ad694a
	if err != nil {
		t.Fatal(err)
	}
}

func TestBcMultiChain(t *testing.T) {
	// skip due to selfish mining
	t.Skip()

<<<<<<< HEAD
	params.HomesteadBlock = big.NewInt(1000000)
	err := RunBlockTest(filepath.Join(blockTestDir, "bcMultiChainTest.json"), BlockSkipTests)
=======
	err := RunBlockTest(big.NewInt(1000000), filepath.Join(blockTestDir, "bcMultiChainTest.json"), BlockSkipTests)
>>>>>>> 94ad694a
	if err != nil {
		t.Fatal(err)
	}
}

func TestBcState(t *testing.T) {
<<<<<<< HEAD
	params.HomesteadBlock = big.NewInt(1000000)
	err := RunBlockTest(filepath.Join(blockTestDir, "bcStateTest.json"), BlockSkipTests)
=======
	err := RunBlockTest(big.NewInt(1000000), filepath.Join(blockTestDir, "bcStateTest.json"), BlockSkipTests)
	if err != nil {
		t.Fatal(err)
	}
}

// Homestead tests
func TestHomesteadBcValidBlockTests(t *testing.T) {
	err := RunBlockTest(big.NewInt(0), filepath.Join(blockTestDir, "Homestead", "bcValidBlockTest.json"), BlockSkipTests)
	if err != nil {
		t.Fatal(err)
	}
}

func TestHomesteadBcUncleHeaderValidityTests(t *testing.T) {
	err := RunBlockTest(big.NewInt(0), filepath.Join(blockTestDir, "Homestead", "bcUncleHeaderValiditiy.json"), BlockSkipTests)
	if err != nil {
		t.Fatal(err)
	}
}

func TestHomesteadBcUncleTests(t *testing.T) {
	err := RunBlockTest(big.NewInt(0), filepath.Join(blockTestDir, "Homestead", "bcUncleTest.json"), BlockSkipTests)
	if err != nil {
		t.Fatal(err)
	}
}

func TestHomesteadBcInvalidHeaderTests(t *testing.T) {
	err := RunBlockTest(big.NewInt(0), filepath.Join(blockTestDir, "Homestead", "bcInvalidHeaderTest.json"), BlockSkipTests)
	if err != nil {
		t.Fatal(err)
	}
}

func TestHomesteadBcRPCAPITests(t *testing.T) {
	err := RunBlockTest(big.NewInt(0), filepath.Join(blockTestDir, "Homestead", "bcRPC_API_Test.json"), BlockSkipTests)
	if err != nil {
		t.Fatal(err)
	}
}

func TestHomesteadBcForkStress(t *testing.T) {
	err := RunBlockTest(big.NewInt(0), filepath.Join(blockTestDir, "Homestead", "bcForkStressTest.json"), BlockSkipTests)
	if err != nil {
		t.Fatal(err)
	}
}

func TestHomesteadBcTotalDifficulty(t *testing.T) {
	err := RunBlockTest(big.NewInt(0), filepath.Join(blockTestDir, "Homestead", "bcTotalDifficultyTest.json"), BlockSkipTests)
	if err != nil {
		t.Fatal(err)
	}
}

func TestHomesteadBcWallet(t *testing.T) {
	err := RunBlockTest(big.NewInt(0), filepath.Join(blockTestDir, "Homestead", "bcWalletTest.json"), BlockSkipTests)
	if err != nil {
		t.Fatal(err)
	}
}

func TestHomesteadBcGasPricer(t *testing.T) {
	err := RunBlockTest(big.NewInt(0), filepath.Join(blockTestDir, "Homestead", "bcGasPricerTest.json"), BlockSkipTests)
	if err != nil {
		t.Fatal(err)
	}
}

func TestHomesteadBcMultiChain(t *testing.T) {
	err := RunBlockTest(big.NewInt(0), filepath.Join(blockTestDir, "Homestead", "bcMultiChainTest.json"), BlockSkipTests)
	if err != nil {
		t.Fatal(err)
	}
}

func TestHomesteadBcState(t *testing.T) {
	err := RunBlockTest(big.NewInt(0), filepath.Join(blockTestDir, "Homestead", "bcStateTest.json"), BlockSkipTests)
>>>>>>> 94ad694a
	if err != nil {
		t.Fatal(err)
	}
}

// Homestead tests
func TestHomesteadBcValidBlockTests(t *testing.T) {
	params.HomesteadBlock = big.NewInt(0)
	err := RunBlockTest(filepath.Join(blockTestDir, "Homestead", "bcValidBlockTest.json"), BlockSkipTests)
	if err != nil {
		t.Fatal(err)
	}
}

func TestHomesteadBcUncleHeaderValidityTests(t *testing.T) {
	params.HomesteadBlock = big.NewInt(0)
	err := RunBlockTest(filepath.Join(blockTestDir, "Homestead", "bcUncleHeaderValiditiy.json"), BlockSkipTests)
	if err != nil {
		t.Fatal(err)
	}
}

func TestHomesteadBcUncleTests(t *testing.T) {
	params.HomesteadBlock = big.NewInt(0)
	err := RunBlockTest(filepath.Join(blockTestDir, "Homestead", "bcUncleTest.json"), BlockSkipTests)
	if err != nil {
		t.Fatal(err)
	}
}

func TestHomesteadBcInvalidHeaderTests(t *testing.T) {
	params.HomesteadBlock = big.NewInt(0)
	err := RunBlockTest(filepath.Join(blockTestDir, "Homestead", "bcInvalidHeaderTest.json"), BlockSkipTests)
	if err != nil {
		t.Fatal(err)
	}
}

func TestHomesteadBcRPCAPITests(t *testing.T) {
	params.HomesteadBlock = big.NewInt(0)
	err := RunBlockTest(filepath.Join(blockTestDir, "Homestead", "bcRPC_API_Test.json"), BlockSkipTests)
	if err != nil {
		t.Fatal(err)
	}
}

func TestHomesteadBcForkStress(t *testing.T) {
	params.HomesteadBlock = big.NewInt(0)
	err := RunBlockTest(filepath.Join(blockTestDir, "Homestead", "bcForkStressTest.json"), BlockSkipTests)
	if err != nil {
		t.Fatal(err)
	}
}

func TestHomesteadBcTotalDifficulty(t *testing.T) {
	params.HomesteadBlock = big.NewInt(0)
	err := RunBlockTest(filepath.Join(blockTestDir, "Homestead", "bcTotalDifficultyTest.json"), BlockSkipTests)
	if err != nil {
		t.Fatal(err)
	}
}

func TestHomesteadBcWallet(t *testing.T) {
	params.HomesteadBlock = big.NewInt(0)
	err := RunBlockTest(filepath.Join(blockTestDir, "Homestead", "bcWalletTest.json"), BlockSkipTests)
	if err != nil {
		t.Fatal(err)
	}
}

func TestHomesteadBcGasPricer(t *testing.T) {
	params.HomesteadBlock = big.NewInt(0)
	err := RunBlockTest(filepath.Join(blockTestDir, "Homestead", "bcGasPricerTest.json"), BlockSkipTests)
	if err != nil {
		t.Fatal(err)
	}
}

func TestHomesteadBcMultiChain(t *testing.T) {
	params.HomesteadBlock = big.NewInt(0)
	err := RunBlockTest(filepath.Join(blockTestDir, "Homestead", "bcMultiChainTest.json"), BlockSkipTests)
	if err != nil {
		t.Fatal(err)
	}
}

func TestHomesteadBcState(t *testing.T) {
	params.HomesteadBlock = big.NewInt(0)
	err := RunBlockTest(filepath.Join(blockTestDir, "Homestead", "bcStateTest.json"), BlockSkipTests)
	if err != nil {
		t.Fatal(err)
	}
}<|MERGE_RESOLUTION|>--- conflicted
+++ resolved
@@ -21,40 +21,25 @@
 	"path/filepath"
 	"testing"
 
-	"github.com/ethereum/go-ethereum/params"
+	"github.com/expanse-project/go-expanse/params"
 )
 
 func TestBcValidBlockTests(t *testing.T) {
-<<<<<<< HEAD
-	params.HomesteadBlock = big.NewInt(1000000)
-	err := RunBlockTest(filepath.Join(blockTestDir, "bcValidBlockTest.json"), BlockSkipTests)
-=======
 	err := RunBlockTest(big.NewInt(1000000), filepath.Join(blockTestDir, "bcValidBlockTest.json"), BlockSkipTests)
->>>>>>> 94ad694a
 	if err != nil {
 		t.Fatal(err)
 	}
 }
 
 func TestBcUncleHeaderValidityTests(t *testing.T) {
-<<<<<<< HEAD
-	params.HomesteadBlock = big.NewInt(1000000)
-	err := RunBlockTest(filepath.Join(blockTestDir, "bcUncleHeaderValiditiy.json"), BlockSkipTests)
-=======
 	err := RunBlockTest(big.NewInt(1000000), filepath.Join(blockTestDir, "bcUncleHeaderValiditiy.json"), BlockSkipTests)
->>>>>>> 94ad694a
 	if err != nil {
 		t.Fatal(err)
 	}
 }
 
 func TestBcUncleTests(t *testing.T) {
-<<<<<<< HEAD
-	params.HomesteadBlock = big.NewInt(1000000)
-	err := RunBlockTest(filepath.Join(blockTestDir, "bcUncleTest.json"), BlockSkipTests)
-=======
 	err := RunBlockTest(big.NewInt(1000000), filepath.Join(blockTestDir, "bcUncleTest.json"), BlockSkipTests)
->>>>>>> 94ad694a
 	if err != nil {
 		t.Fatal(err)
 	}
@@ -62,72 +47,42 @@
 
 
 func TestBcForkUncleTests(t *testing.T) {
-<<<<<<< HEAD
-	params.HomesteadBlock = big.NewInt(1000000)
-	err := RunBlockTest(filepath.Join(blockTestDir, "bcForkUncle.json"), BlockSkipTests)
-=======
 	err := RunBlockTest(big.NewInt(1000000), filepath.Join(blockTestDir, "bcForkUncle.json"), BlockSkipTests)
->>>>>>> 94ad694a
 	if err != nil {
 		t.Fatal(err)
 	}
 }
 
 func TestBcInvalidHeaderTests(t *testing.T) {
-<<<<<<< HEAD
-	params.HomesteadBlock = big.NewInt(1000000)
-	err := RunBlockTest(filepath.Join(blockTestDir, "bcInvalidHeaderTest.json"), BlockSkipTests)
-=======
 	err := RunBlockTest(big.NewInt(1000000), filepath.Join(blockTestDir, "bcInvalidHeaderTest.json"), BlockSkipTests)
->>>>>>> 94ad694a
 	if err != nil {
 		t.Fatal(err)
 	}
 }
 
 func TestBcInvalidRLPTests(t *testing.T) {
-<<<<<<< HEAD
-	params.HomesteadBlock = big.NewInt(1000000)
-	err := RunBlockTest(filepath.Join(blockTestDir, "bcInvalidRLPTest.json"), BlockSkipTests)
-=======
 	err := RunBlockTest(big.NewInt(1000000), filepath.Join(blockTestDir, "bcInvalidRLPTest.json"), BlockSkipTests)
->>>>>>> 94ad694a
 	if err != nil {
 		t.Fatal(err)
 	}
 }
 
 func TestBcRPCAPITests(t *testing.T) {
-<<<<<<< HEAD
-	params.HomesteadBlock = big.NewInt(1000000)
-	err := RunBlockTest(filepath.Join(blockTestDir, "bcRPC_API_Test.json"), BlockSkipTests)
-=======
 	err := RunBlockTest(big.NewInt(1000000), filepath.Join(blockTestDir, "bcRPC_API_Test.json"), BlockSkipTests)
->>>>>>> 94ad694a
 	if err != nil {
 		t.Fatal(err)
 	}
 }
 
 func TestBcForkBlockTests(t *testing.T) {
-<<<<<<< HEAD
-	params.HomesteadBlock = big.NewInt(1000000)
-	err := RunBlockTest(filepath.Join(blockTestDir, "bcForkBlockTest.json"), BlockSkipTests)
-=======
 	err := RunBlockTest(big.NewInt(1000000), filepath.Join(blockTestDir, "bcForkBlockTest.json"), BlockSkipTests)
->>>>>>> 94ad694a
 	if err != nil {
 		t.Fatal(err)
 	}
 }
 
 func TestBcForkStress(t *testing.T) {
-<<<<<<< HEAD
-	params.HomesteadBlock = big.NewInt(1000000)
-	err := RunBlockTest(filepath.Join(blockTestDir, "bcForkStressTest.json"), BlockSkipTests)
-=======
 	err := RunBlockTest(big.NewInt(1000000), filepath.Join(blockTestDir, "bcForkStressTest.json"), BlockSkipTests)
->>>>>>> 94ad694a
 	if err != nil {
 		t.Fatal(err)
 	}
@@ -137,36 +92,21 @@
 	// skip because these will fail due to selfish mining fix
 	t.Skip()
 
-<<<<<<< HEAD
-	params.HomesteadBlock = big.NewInt(1000000)
-	err := RunBlockTest(filepath.Join(blockTestDir, "bcTotalDifficultyTest.json"), BlockSkipTests)
-=======
 	err := RunBlockTest(big.NewInt(1000000), filepath.Join(blockTestDir, "bcTotalDifficultyTest.json"), BlockSkipTests)
->>>>>>> 94ad694a
 	if err != nil {
 		t.Fatal(err)
 	}
 }
 
 func TestBcWallet(t *testing.T) {
-<<<<<<< HEAD
-	params.HomesteadBlock = big.NewInt(1000000)
-	err := RunBlockTest(filepath.Join(blockTestDir, "bcWalletTest.json"), BlockSkipTests)
-=======
 	err := RunBlockTest(big.NewInt(1000000), filepath.Join(blockTestDir, "bcWalletTest.json"), BlockSkipTests)
->>>>>>> 94ad694a
 	if err != nil {
 		t.Fatal(err)
 	}
 }
 
 func TestBcGasPricer(t *testing.T) {
-<<<<<<< HEAD
-	params.HomesteadBlock = big.NewInt(1000000)
-	err := RunBlockTest(filepath.Join(blockTestDir, "bcGasPricerTest.json"), BlockSkipTests)
-=======
 	err := RunBlockTest(big.NewInt(1000000), filepath.Join(blockTestDir, "bcGasPricerTest.json"), BlockSkipTests)
->>>>>>> 94ad694a
 	if err != nil {
 		t.Fatal(err)
 	}
@@ -174,12 +114,7 @@
 
 // TODO: iterate over files once we got more than a few
 func TestBcRandom(t *testing.T) {
-<<<<<<< HEAD
-	params.HomesteadBlock = big.NewInt(1000000)
-	err := RunBlockTest(filepath.Join(blockTestDir, "RandomTests/bl201507071825GO.json"), BlockSkipTests)
-=======
 	err := RunBlockTest(big.NewInt(1000000), filepath.Join(blockTestDir, "RandomTests/bl201507071825GO.json"), BlockSkipTests)
->>>>>>> 94ad694a
 	if err != nil {
 		t.Fatal(err)
 	}
@@ -189,22 +124,13 @@
 	// skip due to selfish mining
 	t.Skip()
 
-<<<<<<< HEAD
-	params.HomesteadBlock = big.NewInt(1000000)
-	err := RunBlockTest(filepath.Join(blockTestDir, "bcMultiChainTest.json"), BlockSkipTests)
-=======
 	err := RunBlockTest(big.NewInt(1000000), filepath.Join(blockTestDir, "bcMultiChainTest.json"), BlockSkipTests)
->>>>>>> 94ad694a
 	if err != nil {
 		t.Fatal(err)
 	}
 }
 
 func TestBcState(t *testing.T) {
-<<<<<<< HEAD
-	params.HomesteadBlock = big.NewInt(1000000)
-	err := RunBlockTest(filepath.Join(blockTestDir, "bcStateTest.json"), BlockSkipTests)
-=======
 	err := RunBlockTest(big.NewInt(1000000), filepath.Join(blockTestDir, "bcStateTest.json"), BlockSkipTests)
 	if err != nil {
 		t.Fatal(err)
@@ -284,7 +210,6 @@
 
 func TestHomesteadBcState(t *testing.T) {
 	err := RunBlockTest(big.NewInt(0), filepath.Join(blockTestDir, "Homestead", "bcStateTest.json"), BlockSkipTests)
->>>>>>> 94ad694a
 	if err != nil {
 		t.Fatal(err)
 	}
