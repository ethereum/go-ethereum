--- conflicted
+++ resolved
@@ -15,13 +15,8 @@
       if: type = push
       os: linux
       arch: amd64
-<<<<<<< HEAD
       dist: focal
-      go: 1.22.x
-=======
-      dist: noble
       go: 1.23.x
->>>>>>> 00294e9d
       env:
         - docker
       services:
@@ -37,13 +32,8 @@
       if: type = push
       os: linux
       arch: arm64
-<<<<<<< HEAD
       dist: focal
-      go: 1.22.x
-=======
-      dist: noble
       go: 1.23.x
->>>>>>> 00294e9d
       env:
         - docker
       services:
@@ -110,26 +100,16 @@
       if: type = push
       os: linux
       arch: amd64
-<<<<<<< HEAD
       dist: focal
-      go: 1.22.x
-=======
-      dist: noble
       go: 1.23.x
->>>>>>> 00294e9d
       script:
         - travis_wait 45 go run build/ci.go test $TEST_PACKAGES
 
     - stage: build
       if: type = push
       os: linux
-<<<<<<< HEAD
       dist: focal
-      go: 1.21.x
-=======
-      dist: noble
       go: 1.22.x
->>>>>>> 00294e9d
       script:
         - travis_wait 45 go run build/ci.go test $TEST_PACKAGES
 
@@ -137,13 +117,8 @@
     - stage: build
       if: type = cron || (type = push && tag ~= /^v[0-9]/)
       os: linux
-<<<<<<< HEAD
       dist: focal
-      go: 1.22.x
-=======
-      dist: noble
       go: 1.23.x
->>>>>>> 00294e9d
       env:
         - ubuntu-ppa
       git:
@@ -158,13 +133,8 @@
     - stage: build
       if: type = cron
       os: linux
-<<<<<<< HEAD
       dist: focal
-      go: 1.22.x
-=======
-      dist: noble
       go: 1.23.x
->>>>>>> 00294e9d
       env:
         - azure-purge
       git:
@@ -176,13 +146,8 @@
     - stage: build
       if: type = cron
       os: linux
-<<<<<<< HEAD
       dist: focal
-      go: 1.22.x
-=======
-      dist: noble
       go: 1.23.x
->>>>>>> 00294e9d
       env:
         - racetests
       script:
