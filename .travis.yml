--- conflicted
+++ resolved
@@ -27,11 +27,7 @@
       if: type = push
       os: linux
       arch: amd64
-<<<<<<< HEAD
-      dist: bionic
-=======
-      dist: noble
->>>>>>> aadddf3a
+      dist: noble
       go: 1.22.x
       env:
         - docker
@@ -48,11 +44,7 @@
       if: type = push
       os: linux
       arch: arm64
-<<<<<<< HEAD
-      dist: bionic
-=======
-      dist: noble
->>>>>>> aadddf3a
+      dist: noble
       go: 1.22.x
       env:
         - docker
@@ -182,37 +174,24 @@
       if: type = push
       os: linux
       arch: amd64
-<<<<<<< HEAD
-      dist: bionic
-      go: 1.22.x
-      script:
-        - travis_wait 30 go run build/ci.go test $TEST_PACKAGES
+      dist: noble
+      go: 1.22.x
+      script:
+        - travis_wait 45 go run build/ci.go test $TEST_PACKAGES
 
     - stage: build
       if: type = pull_request
       os: linux
       arch: arm64
-      dist: bionic
-      go: 1.22.x
-      script:
-        - travis_wait 30 go run build/ci.go test $TEST_PACKAGES
-=======
       dist: noble
       go: 1.22.x
       script:
         - travis_wait 45 go run build/ci.go test $TEST_PACKAGES
->>>>>>> aadddf3a
-
-    - stage: build
-      if: type = push
-      os: linux
-<<<<<<< HEAD
-      dist: bionic
-      go: 1.22.x
-=======
-      dist: noble
-      go: 1.21.x
->>>>>>> aadddf3a
+
+    - stage: build
+      os: linux
+      dist: noble
+      go: 1.22.x
       script:
         - travis_wait 45 go run build/ci.go test $TEST_PACKAGES
 
@@ -220,11 +199,7 @@
     - stage: build
       if: type = cron || (type = push && tag ~= /^v[0-9]/)
       os: linux
-<<<<<<< HEAD
-      dist: bionic
-=======
-      dist: noble
->>>>>>> aadddf3a
+      dist: noble
       go: 1.22.x
       env:
         - ubuntu-ppa
@@ -240,11 +215,7 @@
     - stage: build
       if: type = cron
       os: linux
-<<<<<<< HEAD
-      dist: bionic
-=======
-      dist: noble
->>>>>>> aadddf3a
+      dist: noble
       go: 1.22.x
       env:
         - azure-purge
@@ -257,14 +228,9 @@
     - stage: build
       if: type = cron
       os: linux
-<<<<<<< HEAD
-      dist: bionic
-      go: 1.22.x
-=======
       dist: noble
       go: 1.22.x
       env:
         - racetests
->>>>>>> aadddf3a
       script:
         - travis_wait 60 go run build/ci.go test -race $TEST_PACKAGES