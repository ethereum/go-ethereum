--- conflicted
+++ resolved
@@ -1,105 +1,154 @@
-# Shisui
-
-![AppVeyor Build (with branch)](https://ci.appveyor.com/api/projects/status/github/optimism-java/shisui?branch=portal&svg=true)
-[![Discord](https://img.shields.io/badge/discord-join%20chat-blue.svg)](https://discord.gg/HBAgaHCBuY)
-
-Shisui is an [Ethereum portal client](https://github.com/ethereum/portal-network-specs) written in Go language based
-on [go-ethereum](https://github.com/ethereum/go-ethereum).
-The name is inspired by Uchiha Shisui from the anime Naruto, who is renowned as "Shisui of the Body Flicker".
-
-> **Note:** Shisui is still **under heavy development** and is not yet ready for production use.
+## Go Ethereum
+
+Golang execution layer implementation of the Ethereum protocol.
+
+[![API Reference](
+https://pkg.go.dev/badge/github.com/ethereum/go-ethereum
+)](https://pkg.go.dev/github.com/ethereum/go-ethereum?tab=doc)
+[![Go Report Card](https://goreportcard.com/badge/github.com/ethereum/go-ethereum)](https://goreportcard.com/report/github.com/ethereum/go-ethereum)
+[![Travis](https://app.travis-ci.com/ethereum/go-ethereum.svg?branch=master)](https://app.travis-ci.com/github/ethereum/go-ethereum)
+[![Discord](https://img.shields.io/badge/discord-join%20chat-blue.svg)](https://discord.gg/nthXNEv)
+
+Automated builds are available for stable releases and the unstable master branch. Binary
+archives are published at https://geth.ethereum.org/downloads/.
 
 ## Building the source
 
-For prerequisites and detailed build instructions please read
-the [Installation Instructions](https://geth.ethereum.org/docs/getting-started/installing-geth).
-
-Building `shisui` requires both a Go (version 1.22 or later) and a C compiler. You can install
+For prerequisites and detailed build instructions please read the [Installation Instructions](https://geth.ethereum.org/docs/getting-started/installing-geth).
+
+Building `geth` requires both a Go (version 1.22 or later) and a C compiler. You can install
 them using your favourite package manager. Once the dependencies are installed, run
 
 ```shell
-make shisui
-```
-
-Also, you can build the docker image by running
-
-```shell
-make shisui-image
-```
-
-## Running `shisui`
-
-After building `shisui`, you can start the client by running
-
-```shell
-# supported options are list below
-./build/bin/shisui
-```
-
-Alternatively, you can run the docker image by running
-
-```shell
-docker run -d -p 8545:8545 -p 9009:9009/udp -e SHISUI_NAT=stun ghcr.io/optimism-java/shisui:latest
-
-# if you know your exiIp, replace by -e SHISUI_NAT=extip:${your ip}
-```
-
-You can use the script below to check if the node has started correctly.
-
-```shell
-curl -X POST http://127.0.0.1:8545 \
-     -H "Content-Type: application/json" \
-     -d '{
-           "jsonrpc": "2.0",
-           "method": "discv5_nodeInfo",
-           "params": [],
-           "id": 0
-         }'
-```
-
-### supported options
-
-* `--rpc.addr` HTTP-RPC server listening addr
-* `--rpc.port` HTTP-RPC server listening port(default: `8545`)
-* `--data.dir` data dir of where the data file located(default: `./`)
-* `--data.capacity` the capacity of the data stored, the unit is MB(default: `10GB`)
-* `--nat` p2p address(default `none`)
-    * `none`, find local address
-    * `any` uses the first auto-detected mechanism
-    * `extip:77.12.33.4` will assume the local machine is reachable on the given IP
-    * `upnp`               uses the Universal Plug and Play protocol
-    * `pmp`                uses NAT-PMP with an auto-detected gateway address
-    * `pmp:192.168.0.1`    uses NAT-PMP with the given gateway address
-    * `stun`    uses stun server to find extip
-* `--udp.addr` protocol UDP server listening port(default: `9009`)
-* `--loglevel` loglevel of portal network, `1` to `5`, from `error` to `trace`(default: `1`)
-* `--private.key` private key of p2p node, hex format without `0x` prifix
-* `--bootnodes` bootnode of p2p network with ENR format, use `none` to config empty bootnodes
-* `--networks` portal sub networks: history, beacon, state
-
-all the options above can be set with envs.
-
-the env is prefixed with `SHISUI` and change the `.` to `_`.
-
-eg `--rpc.add` can be replaced with env `SHISUI_RPC_ADDR`
+make geth
+```
+
+or, to build the full suite of utilities:
+
+```shell
+make all
+```
+
+## Executables
+
+The go-ethereum project comes with several wrappers/executables found in the `cmd`
+directory.
+
+|  Command   | Description                                                                                                                                                                                                                                                                                                                                                                                                                                                                                                                        |
+| :--------: | ---------------------------------------------------------------------------------------------------------------------------------------------------------------------------------------------------------------------------------------------------------------------------------------------------------------------------------------------------------------------------------------------------------------------------------------------------------------------------------------------------------------------------------- |
+| **`geth`** | Our main Ethereum CLI client. It is the entry point into the Ethereum network (main-, test- or private net), capable of running as a full node (default), archive node (retaining all historical state) or a light node (retrieving data live). It can be used by other processes as a gateway into the Ethereum network via JSON RPC endpoints exposed on top of HTTP, WebSocket and/or IPC transports. `geth --help` and the [CLI page](https://geth.ethereum.org/docs/fundamentals/command-line-options) for command line options. |
+|   `clef`   | Stand-alone signing tool, which can be used as a backend signer for `geth`.                                                                                                                                                                                                                                                                                                                                                                                                                                                        |
+|  `devp2p`  | Utilities to interact with nodes on the networking layer, without running a full blockchain.                                                                                                                                                                                                                                                                                                                                                                                                                                       |
+|  `abigen`  | Source code generator to convert Ethereum contract definitions into easy-to-use, compile-time type-safe Go packages. It operates on plain [Ethereum contract ABIs](https://docs.soliditylang.org/en/develop/abi-spec.html) with expanded functionality if the contract bytecode is also available. However, it also accepts Solidity source files, making development much more streamlined. Please see our [Native DApps](https://geth.ethereum.org/docs/developers/dapp-developer/native-bindings) page for details.                                  |
+|   `evm`    | Developer utility version of the EVM (Ethereum Virtual Machine) that is capable of running bytecode snippets within a configurable environment and execution mode. Its purpose is to allow isolated, fine-grained debugging of EVM opcodes (e.g. `evm --code 60ff60ff --debug run`).                                                                                                                                                                                                                                               |
+| `rlpdump`  | Developer utility tool to convert binary RLP ([Recursive Length Prefix](https://ethereum.org/en/developers/docs/data-structures-and-encoding/rlp)) dumps (data encoding used by the Ethereum protocol both network as well as consensus wise) to user-friendlier hierarchical representation (e.g. `rlpdump --hex CE0183FFFFFFC4C304050583616263`).                                                                                                                                                                                |
+
+## Running `geth`
+
+Going through all the possible command line flags is out of scope here (please consult our
+[CLI Wiki page](https://geth.ethereum.org/docs/fundamentals/command-line-options)),
+but we've enumerated a few common parameter combos to get you up to speed quickly
+on how you can run your own `geth` instance.
 
 ### Hardware Requirements
 
 Minimum:
 
-* CPU with 2+ cores
-* 4GB RAM
+* CPU with 4+ cores
+* 8GB RAM
 * 1TB free storage space to sync the Mainnet
 * 8 MBit/sec download Internet service
 
 Recommended:
 
-<<<<<<< HEAD
-* Fast CPU with 4+ cores
+* Fast CPU with 8+ cores
 * 16GB+ RAM
 * High-performance SSD with at least 1TB of free space
 * 25+ MBit/sec download Internet service
-=======
+
+### Full node on the main Ethereum network
+
+By far the most common scenario is people wanting to simply interact with the Ethereum
+network: create accounts; transfer funds; deploy and interact with contracts. For this
+particular use case, the user doesn't care about years-old historical data, so we can
+sync quickly to the current state of the network. To do so:
+
+```shell
+$ geth console
+```
+
+This command will:
+ * Start `geth` in snap sync mode (default, can be changed with the `--syncmode` flag),
+   causing it to download more data in exchange for avoiding processing the entire history
+   of the Ethereum network, which is very CPU intensive.
+ * Start the built-in interactive [JavaScript console](https://geth.ethereum.org/docs/interacting-with-geth/javascript-console),
+   (via the trailing `console` subcommand) through which you can interact using [`web3` methods](https://github.com/ChainSafe/web3.js/blob/0.20.7/DOCUMENTATION.md) 
+   (note: the `web3` version bundled within `geth` is very old, and not up to date with official docs),
+   as well as `geth`'s own [management APIs](https://geth.ethereum.org/docs/interacting-with-geth/rpc).
+   This tool is optional and if you leave it out you can always attach it to an already running
+   `geth` instance with `geth attach`.
+
+### A Full node on the Holesky test network
+
+Transitioning towards developers, if you'd like to play around with creating Ethereum
+contracts, you almost certainly would like to do that without any real money involved until
+you get the hang of the entire system. In other words, instead of attaching to the main
+network, you want to join the **test** network with your node, which is fully equivalent to
+the main network, but with play-Ether only.
+
+```shell
+$ geth --holesky console
+```
+
+The `console` subcommand has the same meaning as above and is equally
+useful on the testnet too.
+
+Specifying the `--holesky` flag, however, will reconfigure your `geth` instance a bit:
+
+ * Instead of connecting to the main Ethereum network, the client will connect to the Holesky 
+   test network, which uses different P2P bootnodes, different network IDs and genesis
+   states.
+ * Instead of using the default data directory (`~/.ethereum` on Linux for example), `geth`
+   will nest itself one level deeper into a `holesky` subfolder (`~/.ethereum/holesky` on
+   Linux). Note, on OSX and Linux this also means that attaching to a running testnet node
+   requires the use of a custom endpoint since `geth attach` will try to attach to a
+   production node endpoint by default, e.g.,
+   `geth attach <datadir>/holesky/geth.ipc`. Windows users are not affected by
+   this.
+
+*Note: Although some internal protective measures prevent transactions from
+crossing over between the main network and test network, you should always
+use separate accounts for play and real money. Unless you manually move
+accounts, `geth` will by default correctly separate the two networks and will not make any
+accounts available between them.*
+
+### Configuration
+
+As an alternative to passing the numerous flags to the `geth` binary, you can also pass a
+configuration file via:
+
+```shell
+$ geth --config /path/to/your_config.toml
+```
+
+To get an idea of how the file should look like you can use the `dumpconfig` subcommand to
+export your existing configuration:
+
+```shell
+$ geth --your-favourite-flags dumpconfig
+```
+
+#### Docker quick start
+
+One of the quickest ways to get Ethereum up and running on your machine is by using
+Docker:
+
+```shell
+docker run -d --name ethereum-node -v /Users/alice/ethereum:/root \
+           -p 8545:8545 -p 30303:30303 \
+           ethereum/client-go
+```
+
 This will start `geth` in snap-sync mode with a DB memory allowance of 1GB, as the
 above command does.  It will also create a persistent volume in your home directory for
 saving your blockchain as well as map the default ports. There is also an `alpine` tag
@@ -203,5 +252,4 @@
 
 The go-ethereum binaries (i.e. all code inside of the `cmd` directory) are licensed under the
 [GNU General Public License v3.0](https://www.gnu.org/licenses/gpl-3.0.en.html), also
-included in our repository in the `COPYING` file.
->>>>>>> a50cac5b
+included in our repository in the `COPYING` file.