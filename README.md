--- conflicted
+++ resolved
@@ -29,24 +29,12 @@
 
 | Command    | Description |
 |:----------:|-------------|
-<<<<<<< HEAD
 | **`gubiq`** | Our main Ubiq CLI client. It is the entry point into the Ubiq network (main-, test- or private net), capable of running as a full node (default) archive node (retaining all historical state) or a light node (retrieving data live). It can be used by other processes as a gateway into the Ubiq network via JSON RPC endpoints exposed on top of HTTP, WebSocket and/or IPC transports. `gubiq --help` and the [CLI Wiki page](https://github.com/ubiq/go-ubiq/wiki/Command-Line-Options) for command line options. |
-| `abigen` | Source code generator to convert Ubiq contract definitions into easy to use, compile-time type-safe Go packages. It operates on plain [Ubiq contract ABIs](https://github.com/ethereum/wiki/wiki/Ethereum-Contract-ABI) with expanded functionality if the contract bytecode is also available. However it also accepts Solidity source files, making development much more streamlined. Please see our [Native DApps](https://github.com/ubiq/go-ubiq/wiki/Native-DApps:-Go-bindings-to-Ethereum-contracts) wiki page for details. |
+| `abigen` | Source code generator to convert Ubiq contract definitions into easy to use, compile-time type-safe Go packages. It operates on plain [Ethereum contract ABIs](https://github.com/ubiq/wiki/wiki/Ethereum-Contract-ABI) with expanded functionality if the contract bytecode is also available. However it also accepts Solidity source files, making development much more streamlined. Please see our [Native DApps](https://github.com/ubiq/go-ubiq/wiki/Native-DApps:-Go-bindings-to-Ethereum-contracts) wiki page for details. |
 | `bootnode` | Stripped down version of our Ubiq client implementation that only takes part in the network node discovery protocol, but does not run any of the higher level application protocols. It can be used as a lightweight bootstrap node to aid in finding peers in private networks. |
-| `disasm` | Bytecode disassembler to convert EVM (Ethereum Virtual Machine) bytecode into more user friendly assembly-like opcodes (e.g. `echo "6001" | disasm`). For details on the individual opcodes, please see pages 22-30 of the [Ethereum Yellow Paper](http://gavwood.com/paper.pdf). |
-| `evm` | Developer utility version of the EVM (Ethereum Virtual Machine) that is capable of running bytecode snippets within a configurable environment and execution mode. Its purpose is to allow insolated, fine-grained debugging of EVM opcodes (e.g. `evm --code 60ff60ff --debug`). |
+| `evm` | Developer utility version of the EVM (Ethereum Virtual Machine) that is capable of running bytecode snippets within a configurable environment and execution mode. Its purpose is to allow isolated, fine-grained debugging of EVM opcodes (e.g. `evm --code 60ff60ff --debug`). |
 | `gubiqrpctest` | Developer utility tool to support our [ubiq/rpc-test](https://github.com/ubiq/rpc-tests) test suite which validates baseline conformity to the [Ethereum JSON RPC](https://github.com/ubiq/wiki/wiki/JSON-RPC) specs. Please see the [test suite's readme](https://github.com/ubiq/rpc-tests/blob/master/README.md) for details. |
 | `rlpdump` | Developer utility tool to convert binary RLP ([Recursive Length Prefix](https://github.com/ubiq/wiki/wiki/RLP)) dumps (data encoding used by the Ubiq protocol both network as well as consensus wise) to user friendlier hierarchical representation (e.g. `rlpdump --hex CE0183FFFFFFC4C304050583616263`). |
-=======
-| **`geth`** | Our main Ethereum CLI client. It is the entry point into the Ethereum network (main-, test- or private net), capable of running as a full node (default) archive node (retaining all historical state) or a light node (retrieving data live). It can be used by other processes as a gateway into the Ethereum network via JSON RPC endpoints exposed on top of HTTP, WebSocket and/or IPC transports. `geth --help` and the [CLI Wiki page](https://github.com/ethereum/go-ethereum/wiki/Command-Line-Options) for command line options. |
-| `abigen` | Source code generator to convert Ethereum contract definitions into easy to use, compile-time type-safe Go packages. It operates on plain [Ethereum contract ABIs](https://github.com/ethereum/wiki/wiki/Ethereum-Contract-ABI) with expanded functionality if the contract bytecode is also available. However it also accepts Solidity source files, making development much more streamlined. Please see our [Native DApps](https://github.com/ethereum/go-ethereum/wiki/Native-DApps:-Go-bindings-to-Ethereum-contracts) wiki page for details. |
-| `bootnode` | Stripped down version of our Ethereum client implementation that only takes part in the network node discovery protocol, but does not run any of the higher level application protocols. It can be used as a lightweight bootstrap node to aid in finding peers in private networks. |
-| `evm` | Developer utility version of the EVM (Ethereum Virtual Machine) that is capable of running bytecode snippets within a configurable environment and execution mode. Its purpose is to allow isolated, fine-grained debugging of EVM opcodes (e.g. `evm --code 60ff60ff --debug`). |
-| `gethrpctest` | Developer utility tool to support our [ethereum/rpc-test](https://github.com/ethereum/rpc-tests) test suite which validates baseline conformity to the [Ethereum JSON RPC](https://github.com/ethereum/wiki/wiki/JSON-RPC) specs. Please see the [test suite's readme](https://github.com/ethereum/rpc-tests/blob/master/README.md) for details. |
-| `rlpdump` | Developer utility tool to convert binary RLP ([Recursive Length Prefix](https://github.com/ethereum/wiki/wiki/RLP)) dumps (data encoding used by the Ethereum protocol both network as well as consensus wise) to user friendlier hierarchical representation (e.g. `rlpdump --hex CE0183FFFFFFC4C304050583616263`). |
-| `swarm`    | swarm daemon and tools. This is the entrypoint for the swarm network. `swarm --help` for command line options and subcommands. See https://swarm-guide.readthedocs.io for swarm documentation. |
-| `puppeth`    | a CLI wizard that aids in creating a new Ethereum network. |
->>>>>>> 4bb3c89d
 
 ## Running gubiq
 
@@ -74,7 +62,7 @@
    sync times especially for HDD users. This flag is optional and you can set it as high or as low as
    you'd like, though we'd recommend the 512MB - 2GB range.
  * Start up Gubiq's built-in interactive [JavaScript console](https://github.com/ubiq/go-ubiq/wiki/JavaScript-Console),
-   (via the trailing `console` subcommand) through which you can invoke all official [`web3` methods](https://github.com/ethereum/wiki/wiki/JavaScript-API)
+   (via the trailing `console` subcommand) through which you can invoke all official [`web3` methods](https://github.com/ubiq/wiki/wiki/JavaScript-API)
    as well as Gubiq's own [management APIs](https://github.com/ubiq/go-ubiq/wiki/Management-APIs).
    This too is optional and if you leave it out you can always attach to an already running Gubiq instance
    with `gubiq attach`.
@@ -123,11 +111,7 @@
 $ gubiq --your-favourite-flags dumpconfig
 ```
 
-<<<<<<< HEAD
-*Note: This works only with gubiq v1.6.0 and above*
-=======
-*Note: This works only with geth v1.6.0 and above.*
->>>>>>> 4bb3c89d
+*Note: This works only with gubiq v1.6.0 and above.*
 
 #### Docker quick start
 
@@ -141,17 +125,13 @@
 
 This will start gubiq in fast sync mode with a DB memory allowance of 512MB just as the above command does.  It will also create a persistent volume in your home directory for saving your blockchain as well as map the default ports.
 
-<<<<<<< HEAD
+Do not forget `--rpcaddr 0.0.0.0`, if you want to access RPC from other containers and/or hosts. By default, `gubiq` binds to the local interface and RPC endpoints is not accessible from the outside.
+
 ### Programatically interfacing Gubiq nodes
-=======
-Do not forget `--rpcaddr 0.0.0.0`, if you want to access RPC from other containers and/or hosts. By default, `geth` binds to the local interface and RPC endpoints is not accessible from the outside.
-
-### Programatically interfacing Geth nodes
->>>>>>> 4bb3c89d
 
 As a developer, sooner rather than later you'll want to start interacting with Gubiq and the Ubiq
 network via your own programs and not manually through the console. To aid this, Gubiq has built in
-support for a JSON-RPC based APIs ([standard APIs](https://github.com/ethereum/wiki/wiki/JSON-RPC) and
+support for a JSON-RPC based APIs ([standard APIs](https://github.com/ubiq/wiki/wiki/JSON-RPC) and
 [Gubiq specific APIs](https://github.com/ubiq/go-ubiq/wiki/Management-APIs)). These can be
 exposed via HTTP, WebSockets and IPC (unix sockets on unix based platforms, and named pipes on Windows).
 
@@ -244,7 +224,7 @@
 $ bootnode --nodekey=boot.key
 ```
 
-With the bootnode online, it will display an [`enode` URL](https://github.com/ethereum/wiki/wiki/enode-url-format)
+With the bootnode online, it will display an [`enode` URL](https://github.com/ubiq/wiki/wiki/enode-url-format)
 that other nodes can use to connect to it and exchange peer information. Make sure to replace the
 displayed IP address information (most probably `[::]`) with your externally accessible IP to get the
 actual `enode` URL.
@@ -265,29 +245,26 @@
 *Note: Since your network will be completely cut off from the main and test networks, you'll also
 need to configure a miner to process transactions and create new blocks for you.*
 
-<<<<<<< HEAD
-=======
 #### Running a private miner
 
-Mining on the public Ethereum network is a complex task as it's only feasible using GPUs, requiring
-an OpenCL or CUDA enabled `ethminer` instance. For information on such a setup, please consult the
+Mining on the public Ubiq network is a complex task as it's only feasible using GPUs, requiring
+an OpenCL or CUDA enabled `ubqminer` instance. For information on such a setup, please consult the
 [EtherMining subreddit](https://www.reddit.com/r/EtherMining/) and the [Genoil miner](https://github.com/Genoil/cpp-ethereum)
 repository.
 
 In a private network setting however, a single CPU miner instance is more than enough for practical
 purposes as it can produce a stable stream of blocks at the correct intervals without needing heavy
-resources (consider running on a single thread, no need for multiple ones either). To start a Geth
+resources (consider running on a single thread, no need for multiple ones either). To start a Gubiq
 instance for mining, run it with all your usual flags, extended by:
 
 ```
-$ geth <usual-flags> --mine --minerthreads=1 --etherbase=0x0000000000000000000000000000000000000000
+$ gubiq <usual-flags> --mine --minerthreads=1 --etherbase=0x0000000000000000000000000000000000000000
 ```
 
 Which will start mining blocks and transactions on a single CPU thread, crediting all proceedings to
 the account specified by `--etherbase`. You can further tune the mining by changing the default gas
 limit blocks converge to (`--targetgaslimit`) and the price transactions are accepted at (`--gasprice`).
 
->>>>>>> 4bb3c89d
 ## Contribution
 
 Thank you for considering to help out with the source code! We welcome contributions from
