## Go Ethereum

Official Golang implementation of the Ethereum protocol.

[![API Reference](
https://camo.githubusercontent.com/915b7be44ada53c290eb157634330494ebe3e30a/68747470733a2f2f676f646f632e6f72672f6769746875622e636f6d2f676f6c616e672f6764646f3f7374617475732e737667
)](https://godoc.org/github.com/ethereum/go-ethereum)
[![Go Report Card](https://goreportcard.com/badge/github.com/ethereum/go-ethereum)](https://goreportcard.com/report/github.com/ethereum/go-ethereum)
[![Travis](https://travis-ci.org/ethereum/go-ethereum.svg?branch=master)](https://travis-ci.org/ethereum/go-ethereum)
[![Discord](https://img.shields.io/badge/discord-join%20chat-blue.svg)](https://discord.gg/nthXNEv)

Automated builds are available for stable releases and the unstable master branch. Binary
archives are published at https://geth.ethereum.org/downloads/.

## Building the source

For prerequisites and detailed build instructions please read the [Installation Instructions](https://github.com/ethereum/go-ethereum/wiki/Building-Ethereum) on the wiki.

Building `geth` requires both a Go (version 1.10 or later) and a C compiler. You can install
them using your favourite package manager. Once the dependencies are installed, run

```shell
make geth
```

or, to build the full suite of utilities:

```shell
make all
```

## Executables

The go-ethereum project comes with several wrappers/executables found in the `cmd`
directory.

|    Command    | Description                                                                                                                                                                                                                                                                                                                                                                                                                                                                                                                                          |
| :-----------: | ---------------------------------------------------------------------------------------------------------------------------------------------------------------------------------------------------------------------------------------------------------------------------------------------------------------------------------------------------------------------------------------------------------------------------------------------------------------------------------------------------------------------------------------------------- |
|  **`geth`**   | Our main Ethereum CLI client. It is the entry point into the Ethereum network (main-, test- or private net), capable of running as a full node (default), archive node (retaining all historical state) or a light node (retrieving data live). It can be used by other processes as a gateway into the Ethereum network via JSON RPC endpoints exposed on top of HTTP, WebSocket and/or IPC transports. `geth --help` and the [CLI Wiki page](https://github.com/ethereum/go-ethereum/wiki/Command-Line-Options) for command line options.          |
|   `abigen`    | Source code generator to convert Ethereum contract definitions into easy to use, compile-time type-safe Go packages. It operates on plain [Ethereum contract ABIs](https://github.com/ethereum/wiki/wiki/Ethereum-Contract-ABI) with expanded functionality if the contract bytecode is also available. However, it also accepts Solidity source files, making development much more streamlined. Please see our [Native DApps](https://github.com/ethereum/go-ethereum/wiki/Native-DApps:-Go-bindings-to-Ethereum-contracts) wiki page for details. |
|  `bootnode`   | Stripped down version of our Ethereum client implementation that only takes part in the network node discovery protocol, but does not run any of the higher level application protocols. It can be used as a lightweight bootstrap node to aid in finding peers in private networks.                                                                                                                                                                                                                                                                 |
|     `evm`     | Developer utility version of the EVM (Ethereum Virtual Machine) that is capable of running bytecode snippets within a configurable environment and execution mode. Its purpose is to allow isolated, fine-grained debugging of EVM opcodes (e.g. `evm --code 60ff60ff --debug`).                                                                                                                                                                                                                                                                     |
| `gethrpctest` | Developer utility tool to support our [ethereum/rpc-test](https://github.com/ethereum/rpc-tests) test suite which validates baseline conformity to the [Ethereum JSON RPC](https://github.com/ethereum/wiki/wiki/JSON-RPC) specs. Please see the [test suite's readme](https://github.com/ethereum/rpc-tests/blob/master/README.md) for details.                                                                                                                                                                                                     |
|   `rlpdump`   | Developer utility tool to convert binary RLP ([Recursive Length Prefix](https://github.com/ethereum/wiki/wiki/RLP)) dumps (data encoding used by the Ethereum protocol both network as well as consensus wise) to user-friendlier hierarchical representation (e.g. `rlpdump --hex CE0183FFFFFFC4C304050583616263`).                                                                                                                                                                                                                                 |
|   `puppeth`   | a CLI wizard that aids in creating a new Ethereum network.                                                                                                                                                                                                                                                                                                                                                                                                                                                                                           |

## Running `geth`

Going through all the possible command line flags is out of scope here (please consult our
[CLI Wiki page](https://github.com/ethereum/go-ethereum/wiki/Command-Line-Options)),
but we've enumerated a few common parameter combos to get you up to speed quickly
on how you can run your own `geth` instance.

### Full node on the main Ethereum network

By far the most common scenario is people wanting to simply interact with the Ethereum
network: create accounts; transfer funds; deploy and interact with contracts. For this
particular use-case the user doesn't care about years-old historical data, so we can
fast-sync quickly to the current state of the network. To do so:

```shell
$ geth console
```

This command will:
 * Start `geth` in fast sync mode (default, can be changed with the `--syncmode` flag),
   causing it to download more data in exchange for avoiding processing the entire history
   of the Ethereum network, which is very CPU intensive.
 * Start up `geth`'s built-in interactive [JavaScript console](https://github.com/ethereum/go-ethereum/wiki/JavaScript-Console),
   (via the trailing `console` subcommand) through which you can invoke all official [`web3` methods](https://github.com/ethereum/wiki/wiki/JavaScript-API)
   as well as `geth`'s own [management APIs](https://github.com/ethereum/go-ethereum/wiki/Management-APIs).
   This tool is optional and if you leave it out you can always attach to an already running
   `geth` instance with `geth attach`.

### A Full node on the Ethereum test network

Transitioning towards developers, if you'd like to play around with creating Ethereum
contracts, you almost certainly would like to do that without any real money involved until
you get the hang of the entire system. In other words, instead of attaching to the main
network, you want to join the **test** network with your node, which is fully equivalent to
the main network, but with play-Ether only.

```shell
$ geth --testnet console
```

<<<<<<< HEAD
The `console` subcommand has the exact same meaning as above and they are equally
useful on the testnet too. Please see above for their explanations if you've skipped here.

Specifying the `--testnet` flag, however, will reconfigure your `geth` instance a bit:
 * Instead of using the default data directory (`~/.ethereum` on Linux for example), `geth`
   will nest itself one level deeper into a `testnet` subfolder (`~/.ethereum/testnet` on
   Linux). Note, on OSX and Linux this also means that attaching to a running testnet node
   requires the use of a custom endpoint since `geth attach` will try to attach to a
   production node endpoint by default. E.g.
   `geth attach <datadir>/testnet/geth.ipc`. Windows users are not affected by
   this.
 * Instead of connecting the main Ethereum network, the client will connect to the test
   network, which uses different P2P bootnodes, different network IDs and genesis states.
   
*Note: Although there are some internal protective measures to prevent transactions from
crossing over between the main network and test network, you should make sure to always
use separate accounts for play-money and real-money. Unless you manually move
accounts, `geth` will by default correctly separate the two networks and will not make any
accounts available between them.*
=======
The `console` subcommand has the exact same meaning as above and they are equally useful on the
testnet too. Please see above for their explanations if you've skipped here.

Specifying the `--testnet` flag, however, will reconfigure your Geth instance a bit:

 * Instead of using the default data directory (`~/.ethereum` on Linux for example), Geth will nest
   itself one level deeper into a `testnet` subfolder (`~/.ethereum/testnet` on Linux). Note, on OSX
   and Linux this also means that attaching to a running testnet node requires the use of a custom
   endpoint since `geth attach` will try to attach to a production node endpoint by default. E.g.
   `geth attach <datadir>/testnet/geth.ipc`. Windows users are not affected by this.
 * Instead of connecting the main Ethereum network, the client will connect to the test network,
   which uses different P2P bootnodes, different network IDs and genesis states.

*Note: Although there are some internal protective measures to prevent transactions from crossing
over between the main network and test network, you should make sure to always use separate accounts
for play-money and real-money. Unless you manually move accounts, Geth will by default correctly
separate the two networks and will not make any accounts available between them.*
>>>>>>> f213ceb8

### Full node on the Rinkeby test network

The above test network is a cross-client one based on the ethash proof-of-work consensus
algorithm. As such, it has certain extra overhead and is more susceptible to reorganization
attacks due to the network's low difficulty/security. Go Ethereum also supports connecting
to a proof-of-authority based test network called [*Rinkeby*](https://www.rinkeby.io)
(operated by members of the community). This network is lighter, more secure, but is only
supported by go-ethereum.

```shell
$ geth --rinkeby console
```

### Configuration

As an alternative to passing the numerous flags to the `geth` binary, you can also pass a
configuration file via:

```shell
$ geth --config /path/to/your_config.toml
```

To get an idea how the file should look like you can use the `dumpconfig` subcommand to
export your existing configuration:

```shell
$ geth --your-favourite-flags dumpconfig
```

*Note: This works only with `geth` v1.6.0 and above.*

#### Docker quick start

One of the quickest ways to get Ethereum up and running on your machine is by using
Docker:

```shell
docker run -d --name ethereum-node -v /Users/alice/ethereum:/root \
           -p 8545:8545 -p 30303:30303 \
           ethereum/client-go
```

This will start `geth` in fast-sync mode with a DB memory allowance of 1GB just as the
above command does.  It will also create a persistent volume in your home directory for
saving your blockchain as well as map the default ports. There is also an `alpine` tag
available for a slim version of the image.

Do not forget `--rpcaddr 0.0.0.0`, if you want to access RPC from other containers
and/or hosts. By default, `geth` binds to the local interface and RPC endpoints is not
accessible from the outside.

### Programmatically interfacing `geth` nodes

As a developer, sooner rather than later you'll want to start interacting with `geth` and the
Ethereum network via your own programs and not manually through the console. To aid
this, `geth` has built-in support for a JSON-RPC based APIs ([standard APIs](https://github.com/ethereum/wiki/wiki/JSON-RPC)
and [`geth` specific APIs](https://github.com/ethereum/go-ethereum/wiki/Management-APIs)).
These can be exposed via HTTP, WebSockets and IPC (UNIX sockets on UNIX based
platforms, and named pipes on Windows).

The IPC interface is enabled by default and exposes all the APIs supported by `geth`,
whereas the HTTP and WS interfaces need to manually be enabled and only expose a
subset of APIs due to security reasons. These can be turned on/off and configured as
you'd expect.

HTTP based JSON-RPC API options:

  * `--rpc` Enable the HTTP-RPC server
  * `--rpcaddr` HTTP-RPC server listening interface (default: `localhost`)
  * `--rpcport` HTTP-RPC server listening port (default: `8545`)
  * `--rpcapi` API's offered over the HTTP-RPC interface (default: `eth,net,web3`)
  * `--rpccorsdomain` Comma separated list of domains from which to accept cross origin requests (browser enforced)
  * `--ws` Enable the WS-RPC server
  * `--wsaddr` WS-RPC server listening interface (default: `localhost`)
  * `--wsport` WS-RPC server listening port (default: `8546`)
  * `--wsapi` API's offered over the WS-RPC interface (default: `eth,net,web3`)
  * `--wsorigins` Origins from which to accept websockets requests
  * `--ipcdisable` Disable the IPC-RPC server
  * `--ipcapi` API's offered over the IPC-RPC interface (default: `admin,debug,eth,miner,net,personal,shh,txpool,web3`)
  * `--ipcpath` Filename for IPC socket/pipe within the datadir (explicit paths escape it)

You'll need to use your own programming environments' capabilities (libraries, tools, etc) to
connect via HTTP, WS or IPC to a `geth` node configured with the above flags and you'll
need to speak [JSON-RPC](https://www.jsonrpc.org/specification) on all transports. You
can reuse the same connection for multiple requests!

**Note: Please understand the security implications of opening up an HTTP/WS based
transport before doing so! Hackers on the internet are actively trying to subvert
Ethereum nodes with exposed APIs! Further, all browser tabs can access locally
running web servers, so malicious web pages could try to subvert locally available
APIs!**

### Operating a private network

Maintaining your own private network is more involved as a lot of configurations taken for
granted in the official networks need to be manually set up.

#### Defining the private genesis state

First, you'll need to create the genesis state of your networks, which all nodes need to be
aware of and agree upon. This consists of a small JSON file (e.g. call it `genesis.json`):

```json
{
  "config": {
    "chainId": 0,
    "homesteadBlock": 0,
    "eip155Block": 0,
    "eip158Block": 0
  },
  "alloc": {},
  "coinbase": "0x0000000000000000000000000000000000000000",
  "difficulty": "0x20000",
  "extraData": "",
  "gasLimit": "0x2fefd8",
  "nonce": "0x0000000000000042",
  "mixhash": "0x0000000000000000000000000000000000000000000000000000000000000000",
  "parentHash": "0x0000000000000000000000000000000000000000000000000000000000000000",
  "timestamp": "0x00"
}
```

The above fields should be fine for most purposes, although we'd recommend changing
the `nonce` to some random value so you prevent unknown remote nodes from being able
to connect to you. If you'd like to pre-fund some accounts for easier testing, you can
populate the `alloc` field with account configs:

```json
"alloc": {
  "0x0000000000000000000000000000000000000001": {
    "balance": "111111111"
  },
  "0x0000000000000000000000000000000000000002": {
    "balance": "222222222"
  }
}
```

With the genesis state defined in the above JSON file, you'll need to initialize **every**
`geth` node with it prior to starting it up to ensure all blockchain parameters are correctly
set:

```shell
$ geth init path/to/genesis.json
```

#### Creating the rendezvous point

With all nodes that you want to run initialized to the desired genesis state, you'll need to
start a bootstrap node that others can use to find each other in your network and/or over
the internet. The clean way is to configure and run a dedicated bootnode:

```shell
$ bootnode --genkey=boot.key
$ bootnode --nodekey=boot.key
```

With the bootnode online, it will display an [`enode` URL](https://github.com/ethereum/wiki/wiki/enode-url-format)
that other nodes can use to connect to it and exchange peer information. Make sure to
replace the displayed IP address information (most probably `[::]`) with your externally
accessible IP to get the actual `enode` URL.

*Note: You could also use a full-fledged `geth` node as a bootnode, but it's the less
recommended way.*

#### Starting up your member nodes

With the bootnode operational and externally reachable (you can try
`telnet <ip> <port>` to ensure it's indeed reachable), start every subsequent `geth`
node pointed to the bootnode for peer discovery via the `--bootnodes` flag. It will
probably also be desirable to keep the data directory of your private network separated, so
do also specify a custom `--datadir` flag.

```shell
$ geth --datadir=path/to/custom/data/folder --bootnodes=<bootnode-enode-url-from-above>
```

*Note: Since your network will be completely cut off from the main and test networks, you'll
also need to configure a miner to process transactions and create new blocks for you.*

#### Running a private miner

Mining on the public Ethereum network is a complex task as it's only feasible using GPUs,
requiring an OpenCL or CUDA enabled `ethminer` instance. For information on such a
setup, please consult the [EtherMining subreddit](https://www.reddit.com/r/EtherMining/)
and the [Genoil miner](https://github.com/Genoil/cpp-ethereum) repository.

In a private network setting, however a single CPU miner instance is more than enough for
practical purposes as it can produce a stable stream of blocks at the correct intervals
without needing heavy resources (consider running on a single thread, no need for multiple
ones either). To start a `geth` instance for mining, run it with all your usual flags, extended
by:

```shell
$ geth <usual-flags> --mine --minerthreads=1 --etherbase=0x0000000000000000000000000000000000000000
```

Which will start mining blocks and transactions on a single CPU thread, crediting all
proceedings to the account specified by `--etherbase`. You can further tune the mining
by changing the default gas limit blocks converge to (`--targetgaslimit`) and the price
transactions are accepted at (`--gasprice`).

## Contribution

Thank you for considering to help out with the source code! We welcome contributions
from anyone on the internet, and are grateful for even the smallest of fixes!

If you'd like to contribute to go-ethereum, please fork, fix, commit and send a pull request
for the maintainers to review and merge into the main code base. If you wish to submit
more complex changes though, please check up with the core devs first on [our gitter channel](https://gitter.im/ethereum/go-ethereum)
to ensure those changes are in line with the general philosophy of the project and/or get
some early feedback which can make both your efforts much lighter as well as our review
and merge procedures quick and simple.

Please make sure your contributions adhere to our coding guidelines:

 * Code must adhere to the official Go [formatting](https://golang.org/doc/effective_go.html#formatting)
   guidelines (i.e. uses [gofmt](https://golang.org/cmd/gofmt/)).
 * Code must be documented adhering to the official Go [commentary](https://golang.org/doc/effective_go.html#commentary)
   guidelines.
 * Pull requests need to be based on and opened against the `master` branch.
 * Commit messages should be prefixed with the package(s) they modify.
   * E.g. "eth, rpc: make trace configs optional"

Please see the [Developers' Guide](https://github.com/ethereum/go-ethereum/wiki/Developers'-Guide)
for more details on configuring your environment, managing project dependencies, and
testing procedures.

## License

The go-ethereum library (i.e. all code outside of the `cmd` directory) is licensed under the
[GNU Lesser General Public License v3.0](https://www.gnu.org/licenses/lgpl-3.0.en.html),
also included in our repository in the `COPYING.LESSER` file.

The go-ethereum binaries (i.e. all code inside of the `cmd` directory) is licensed under the
[GNU General Public License v3.0](https://www.gnu.org/licenses/gpl-3.0.en.html), also
included in our repository in the `COPYING` file.<|MERGE_RESOLUTION|>--- conflicted
+++ resolved
@@ -84,11 +84,11 @@
 $ geth --testnet console
 ```
 
-<<<<<<< HEAD
 The `console` subcommand has the exact same meaning as above and they are equally
 useful on the testnet too. Please see above for their explanations if you've skipped here.
 
 Specifying the `--testnet` flag, however, will reconfigure your `geth` instance a bit:
+
  * Instead of using the default data directory (`~/.ethereum` on Linux for example), `geth`
    will nest itself one level deeper into a `testnet` subfolder (`~/.ethereum/testnet` on
    Linux). Note, on OSX and Linux this also means that attaching to a running testnet node
@@ -104,25 +104,6 @@
 use separate accounts for play-money and real-money. Unless you manually move
 accounts, `geth` will by default correctly separate the two networks and will not make any
 accounts available between them.*
-=======
-The `console` subcommand has the exact same meaning as above and they are equally useful on the
-testnet too. Please see above for their explanations if you've skipped here.
-
-Specifying the `--testnet` flag, however, will reconfigure your Geth instance a bit:
-
- * Instead of using the default data directory (`~/.ethereum` on Linux for example), Geth will nest
-   itself one level deeper into a `testnet` subfolder (`~/.ethereum/testnet` on Linux). Note, on OSX
-   and Linux this also means that attaching to a running testnet node requires the use of a custom
-   endpoint since `geth attach` will try to attach to a production node endpoint by default. E.g.
-   `geth attach <datadir>/testnet/geth.ipc`. Windows users are not affected by this.
- * Instead of connecting the main Ethereum network, the client will connect to the test network,
-   which uses different P2P bootnodes, different network IDs and genesis states.
-
-*Note: Although there are some internal protective measures to prevent transactions from crossing
-over between the main network and test network, you should make sure to always use separate accounts
-for play-money and real-money. Unless you manually move accounts, Geth will by default correctly
-separate the two networks and will not make any accounts available between them.*
->>>>>>> f213ceb8
 
 ### Full node on the Rinkeby test network
 
