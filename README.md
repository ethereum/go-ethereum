## Go Callisto

Official golang implementation of the Callisto protocol. Based on Ethereum official golang implementation. The main goal of Callisto is to research and implement a reference protocol of self-governed self-sustaining blockchain development infrastructure. The goal should be achieved through the built-in capabilities of Ethereum-compatible smart contract systems.

[![API Reference](
https://camo.githubusercontent.com/915b7be44ada53c290eb157634330494ebe3e30a/68747470733a2f2f676f646f632e6f72672f6769746875622e636f6d2f676f6c616e672f6764646f3f7374617475732e737667
)](https://godoc.org/github.com/EthereumCommonwealth/go-callisto)
[![Gitter](https://badges.gitter.im/Join%20Chat.svg)](https://gitter.im/EthereumCommonwealth/go-callisto?utm_source=badge&utm_medium=badge&utm_campaign=pr-badge)

## Building the source

For prerequisites and detailed build instructions please read the
[Installation Instructions](https://github.com/EthereumCommonwealth/go-callisto/wiki/Building-Ethereum)
on the wiki.

Building geth requires both a Go (version 1.7 or later) and a C compiler.
You can install them using your favourite package manager.
Once the dependencies are installed, run

    make geth

or, to build the full suite of utilities:

    make all

## Executables

The go-ethereum project comes with several wrappers/executables found in the `cmd` directory.

| Command    | Description |
|:----------:|-------------|
| **`geth`** | Our main Ethereum CLI client. It is the entry point into the Ethereum network (main-, test- or private net), capable of running as a full node (default) archive node (retaining all historical state) or a light node (retrieving data live). It can be used by other processes as a gateway into the Ethereum network via JSON RPC endpoints exposed on top of HTTP, WebSocket and/or IPC transports. `geth --help` and the [CLI Wiki page](https://github.com/EthereumCommonwealth/go-callisto/wiki/Command-Line-Options) for command line options. |
| `abigen` | Source code generator to convert Ethereum contract definitions into easy to use, compile-time type-safe Go packages. It operates on plain [Ethereum contract ABIs](https://github.com/ethereum/wiki/wiki/Ethereum-Contract-ABI) with expanded functionality if the contract bytecode is also available. However it also accepts Solidity source files, making development much more streamlined. Please see our [Native DApps](https://github.com/EthereumCommonwealth/go-callisto/wiki/Native-DApps:-Go-bindings-to-Ethereum-contracts) wiki page for details. |
| `bootnode` | Stripped down version of our Ethereum client implementation that only takes part in the network node discovery protocol, but does not run any of the higher level application protocols. It can be used as a lightweight bootstrap node to aid in finding peers in private networks. |
| `evm` | Developer utility version of the EVM (Ethereum Virtual Machine) that is capable of running bytecode snippets within a configurable environment and execution mode. Its purpose is to allow isolated, fine-grained debugging of EVM opcodes (e.g. `evm --code 60ff60ff --debug`). |
| `gethrpctest` | Developer utility tool to support our [ethereum/rpc-test](https://github.com/ethereum/rpc-tests) test suite which validates baseline conformity to the [Ethereum JSON RPC](https://github.com/ethereum/wiki/wiki/JSON-RPC) specs. Please see the [test suite's readme](https://github.com/ethereum/rpc-tests/blob/master/README.md) for details. |
| `rlpdump` | Developer utility tool to convert binary RLP ([Recursive Length Prefix](https://github.com/ethereum/wiki/wiki/RLP)) dumps (data encoding used by the Ethereum protocol both network as well as consensus wise) to user friendlier hierarchical representation (e.g. `rlpdump --hex CE0183FFFFFFC4C304050583616263`). |
| `swarm`    | swarm daemon and tools. This is the entrypoint for the swarm network. `swarm --help` for command line options and subcommands. See https://swarm-guide.readthedocs.io for swarm documentation. |
| `puppeth`    | a CLI wizard that aids in creating a new Ethereum network. |

## Running geth

Going through all the possible command line flags is out of scope here (please consult our
[CLI Wiki page](https://github.com/EthereumCommonwealth/go-callisto/wiki/Command-Line-Options)), but we've
enumerated a few common parameter combos to get you up to speed quickly on how you can run your
own Geth instance.

### Full node on the main Ethereum network

By far the most common scenario is people wanting to simply interact with the Ethereum network:
create accounts; transfer funds; deploy and interact with contracts. For this particular use-case
the user doesn't care about years-old historical data, so we can fast-sync quickly to the current
state of the network. To do so:

```
$ geth console
```

This command will:

<<<<<<< HEAD
 * Start geth in fast sync mode (`--fast`), causing it to download more data in exchange for avoiding
   processing the entire history of the Ethereum network, which is very CPU intensive.
 * Bump the memory allowance of the database to 512MB (`--cache=512`), which can help significantly in
   sync times especially for HDD users. This flag is optional and you can set it as high or as low as
   you'd like, though we'd recommend the 512MB - 2GB range.
 * Start up Geth's built-in interactive [JavaScript console](https://github.com/EthereumCommonwealth/go-callisto/wiki/JavaScript-Console),
=======
 * Start geth in fast sync mode (default, can be changed with the `--syncmode` flag), causing it to
   download more data in exchange for avoiding processing the entire history of the Ethereum network,
   which is very CPU intensive.
 * Start up Geth's built-in interactive [JavaScript console](https://github.com/ethereum/go-ethereum/wiki/JavaScript-Console),
>>>>>>> 9fd76e33
   (via the trailing `console` subcommand) through which you can invoke all official [`web3` methods](https://github.com/ethereum/wiki/wiki/JavaScript-API)
   as well as Geth's own [management APIs](https://github.com/EthereumCommonwealth/go-callisto/wiki/Management-APIs).
   This too is optional and if you leave it out you can always attach to an already running Geth instance
   with `geth attach`.

### Full node on the Ethereum test network

Transitioning towards developers, if you'd like to play around with creating Ethereum contracts, you
almost certainly would like to do that without any real money involved until you get the hang of the
entire system. In other words, instead of attaching to the main network, you want to join the **test**
network with your node, which is fully equivalent to the main network, but with play-Ether only.

```
$ geth --testnet console
```

The `console` subcommand have the exact same meaning as above and they are equally useful on the
testnet too. Please see above for their explanations if you've skipped to here.

Specifying the `--testnet` flag however will reconfigure your Geth instance a bit:

 * Instead of using the default data directory (`~/.ethereum` on Linux for example), Geth will nest
   itself one level deeper into a `testnet` subfolder (`~/.ethereum/testnet` on Linux). Note, on OSX
   and Linux this also means that attaching to a running testnet node requires the use of a custom
   endpoint since `geth attach` will try to attach to a production node endpoint by default. E.g.
   `geth attach <datadir>/testnet/geth.ipc`. Windows users are not affected by this.
 * Instead of connecting the main Ethereum network, the client will connect to the test network,
   which uses different P2P bootnodes, different network IDs and genesis states.
   
*Note: Although there are some internal protective measures to prevent transactions from crossing
over between the main network and test network, you should make sure to always use separate accounts
for play-money and real-money. Unless you manually move accounts, Geth will by default correctly
separate the two networks and will not make any accounts available between them.*

### Full node on the Rinkeby test network

The above test network is a cross client one based on the ethash proof-of-work consensus algorithm. As such, it has certain extra overhead and is more susceptible to reorganization attacks due to the network's low difficulty / security. Go Ethereum also supports connecting to a proof-of-authority based test network called [*Rinkeby*](https://www.rinkeby.io) (operated by members of the community). This network is lighter, more secure, but is only supported by go-ethereum.

```
$ geth --rinkeby console
```

### Configuration

As an alternative to passing the numerous flags to the `geth` binary, you can also pass a configuration file via:

```
$ geth --config /path/to/your_config.toml
```

To get an idea how the file should look like you can use the `dumpconfig` subcommand to export your existing configuration:

```
$ geth --your-favourite-flags dumpconfig
```

*Note: This works only with geth v1.6.0 and above.*

#### Docker quick start

One of the quickest ways to get Ethereum up and running on your machine is by using Docker:

```
docker run -d --name ethereum-node -v /Users/alice/ethereum:/root \
           -p 8545:8545 -p 30303:30303 \
           ethereum/client-go
```

This will start geth in fast-sync mode with a DB memory allowance of 1GB just as the above command does.  It will also create a persistent volume in your home directory for saving your blockchain as well as map the default ports. There is also an `alpine` tag available for a slim version of the image.

Do not forget `--rpcaddr 0.0.0.0`, if you want to access RPC from other containers and/or hosts. By default, `geth` binds to the local interface and RPC endpoints is not accessible from the outside.

### Programatically interfacing Geth nodes

As a developer, sooner rather than later you'll want to start interacting with Geth and the Ethereum
network via your own programs and not manually through the console. To aid this, Geth has built in
support for a JSON-RPC based APIs ([standard APIs](https://github.com/ethereum/wiki/wiki/JSON-RPC) and
[Geth specific APIs](https://github.com/EthereumCommonwealth/go-callisto/wiki/Management-APIs)). These can be
exposed via HTTP, WebSockets and IPC (unix sockets on unix based platforms, and named pipes on Windows).

The IPC interface is enabled by default and exposes all the APIs supported by Geth, whereas the HTTP
and WS interfaces need to manually be enabled and only expose a subset of APIs due to security reasons.
These can be turned on/off and configured as you'd expect.

HTTP based JSON-RPC API options:

  * `--rpc` Enable the HTTP-RPC server
  * `--rpcaddr` HTTP-RPC server listening interface (default: "localhost")
  * `--rpcport` HTTP-RPC server listening port (default: 8545)
  * `--rpcapi` API's offered over the HTTP-RPC interface (default: "eth,net,web3")
  * `--rpccorsdomain` Comma separated list of domains from which to accept cross origin requests (browser enforced)
  * `--ws` Enable the WS-RPC server
  * `--wsaddr` WS-RPC server listening interface (default: "localhost")
  * `--wsport` WS-RPC server listening port (default: 8546)
  * `--wsapi` API's offered over the WS-RPC interface (default: "eth,net,web3")
  * `--wsorigins` Origins from which to accept websockets requests
  * `--ipcdisable` Disable the IPC-RPC server
  * `--ipcapi` API's offered over the IPC-RPC interface (default: "admin,debug,eth,miner,net,personal,shh,txpool,web3")
  * `--ipcpath` Filename for IPC socket/pipe within the datadir (explicit paths escape it)

You'll need to use your own programming environments' capabilities (libraries, tools, etc) to connect
via HTTP, WS or IPC to a Geth node configured with the above flags and you'll need to speak [JSON-RPC](http://www.jsonrpc.org/specification)
on all transports. You can reuse the same connection for multiple requests!

**Note: Please understand the security implications of opening up an HTTP/WS based transport before
doing so! Hackers on the internet are actively trying to subvert Ethereum nodes with exposed APIs!
Further, all browser tabs can access locally running webservers, so malicious webpages could try to
subvert locally available APIs!**

### Operating a private network

Maintaining your own private network is more involved as a lot of configurations taken for granted in
the official networks need to be manually set up.

#### Defining the private genesis state

First, you'll need to create the genesis state of your networks, which all nodes need to be aware of
and agree upon. This consists of a small JSON file (e.g. call it `genesis.json`):

```json
{
  "config": {
        "chainId": 0,
        "homesteadBlock": 0,
        "eip155Block": 0,
        "eip158Block": 0
    },
  "alloc"      : {},
  "coinbase"   : "0x0000000000000000000000000000000000000000",
  "difficulty" : "0x20000",
  "extraData"  : "",
  "gasLimit"   : "0x2fefd8",
  "nonce"      : "0x0000000000000042",
  "mixhash"    : "0x0000000000000000000000000000000000000000000000000000000000000000",
  "parentHash" : "0x0000000000000000000000000000000000000000000000000000000000000000",
  "timestamp"  : "0x00"
}
```

The above fields should be fine for most purposes, although we'd recommend changing the `nonce` to
some random value so you prevent unknown remote nodes from being able to connect to you. If you'd
like to pre-fund some accounts for easier testing, you can populate the `alloc` field with account
configs:

```json
"alloc": {
  "0x0000000000000000000000000000000000000001": {"balance": "111111111"},
  "0x0000000000000000000000000000000000000002": {"balance": "222222222"}
}
```

With the genesis state defined in the above JSON file, you'll need to initialize **every** Geth node
with it prior to starting it up to ensure all blockchain parameters are correctly set:

```
$ geth init path/to/genesis.json
```

#### Creating the rendezvous point

With all nodes that you want to run initialized to the desired genesis state, you'll need to start a
bootstrap node that others can use to find each other in your network and/or over the internet. The
clean way is to configure and run a dedicated bootnode:

```
$ bootnode --genkey=boot.key
$ bootnode --nodekey=boot.key
```

With the bootnode online, it will display an [`enode` URL](https://github.com/ethereum/wiki/wiki/enode-url-format)
that other nodes can use to connect to it and exchange peer information. Make sure to replace the
displayed IP address information (most probably `[::]`) with your externally accessible IP to get the
actual `enode` URL.

*Note: You could also use a full fledged Geth node as a bootnode, but it's the less recommended way.*

#### Starting up your member nodes

With the bootnode operational and externally reachable (you can try `telnet <ip> <port>` to ensure
it's indeed reachable), start every subsequent Geth node pointed to the bootnode for peer discovery
via the `--bootnodes` flag. It will probably also be desirable to keep the data directory of your
private network separated, so do also specify a custom `--datadir` flag.

```
$ geth --datadir=path/to/custom/data/folder --bootnodes=<bootnode-enode-url-from-above>
```

*Note: Since your network will be completely cut off from the main and test networks, you'll also
need to configure a miner to process transactions and create new blocks for you.*

#### Running a private miner

Mining on the public Ethereum network is a complex task as it's only feasible using GPUs, requiring
an OpenCL or CUDA enabled `ethminer` instance. For information on such a setup, please consult the
[EtherMining subreddit](https://www.reddit.com/r/EtherMining/) and the [Genoil miner](https://github.com/Genoil/cpp-ethereum)
repository.

In a private network setting however, a single CPU miner instance is more than enough for practical
purposes as it can produce a stable stream of blocks at the correct intervals without needing heavy
resources (consider running on a single thread, no need for multiple ones either). To start a Geth
instance for mining, run it with all your usual flags, extended by:

```
$ geth <usual-flags> --mine --minerthreads=1 --etherbase=0x0000000000000000000000000000000000000000
```

Which will start mining blocks and transactions on a single CPU thread, crediting all proceedings to
the account specified by `--etherbase`. You can further tune the mining by changing the default gas
limit blocks converge to (`--targetgaslimit`) and the price transactions are accepted at (`--gasprice`).

## Contribution

Thank you for considering to help out with the source code! We welcome contributions from
anyone on the internet, and are grateful for even the smallest of fixes!

If you'd like to contribute to go-ethereum, please fork, fix, commit and send a pull request
for the maintainers to review and merge into the main code base. If you wish to submit more
complex changes though, please check up with the core devs first on [our gitter channel](https://gitter.im/EthereumCommonwealth/go-callisto)
to ensure those changes are in line with the general philosophy of the project and/or get some
early feedback which can make both your efforts much lighter as well as our review and merge
procedures quick and simple.

Please make sure your contributions adhere to our coding guidelines:

 * Code must adhere to the official Go [formatting](https://golang.org/doc/effective_go.html#formatting) guidelines (i.e. uses [gofmt](https://golang.org/cmd/gofmt/)).
 * Code must be documented adhering to the official Go [commentary](https://golang.org/doc/effective_go.html#commentary) guidelines.
 * Pull requests need to be based on and opened against the `master` branch.
 * Commit messages should be prefixed with the package(s) they modify.
   * E.g. "eth, rpc: make trace configs optional"

Please see the [Developers' Guide](https://github.com/EthereumCommonwealth/go-callisto/wiki/Developers'-Guide)
for more details on configuring your environment, managing project dependencies and testing procedures.

## License

The go-ethereum library (i.e. all code outside of the `cmd` directory) is licensed under the
[GNU Lesser General Public License v3.0](https://www.gnu.org/licenses/lgpl-3.0.en.html), also
included in our repository in the `COPYING.LESSER` file.

The go-ethereum binaries (i.e. all code inside of the `cmd` directory) is licensed under the
[GNU General Public License v3.0](https://www.gnu.org/licenses/gpl-3.0.en.html), also included
in our repository in the `COPYING` file.<|MERGE_RESOLUTION|>--- conflicted
+++ resolved
@@ -58,19 +58,10 @@
 
 This command will:
 
-<<<<<<< HEAD
- * Start geth in fast sync mode (`--fast`), causing it to download more data in exchange for avoiding
-   processing the entire history of the Ethereum network, which is very CPU intensive.
- * Bump the memory allowance of the database to 512MB (`--cache=512`), which can help significantly in
-   sync times especially for HDD users. This flag is optional and you can set it as high or as low as
-   you'd like, though we'd recommend the 512MB - 2GB range.
- * Start up Geth's built-in interactive [JavaScript console](https://github.com/EthereumCommonwealth/go-callisto/wiki/JavaScript-Console),
-=======
  * Start geth in fast sync mode (default, can be changed with the `--syncmode` flag), causing it to
    download more data in exchange for avoiding processing the entire history of the Ethereum network,
    which is very CPU intensive.
- * Start up Geth's built-in interactive [JavaScript console](https://github.com/ethereum/go-ethereum/wiki/JavaScript-Console),
->>>>>>> 9fd76e33
+ * Start up Geth's built-in interactive [JavaScript console](https://github.com/EthereumCommonwealth/go-callisto/wiki/JavaScript-Console),
    (via the trailing `console` subcommand) through which you can invoke all official [`web3` methods](https://github.com/ethereum/wiki/wiki/JavaScript-API)
    as well as Geth's own [management APIs](https://github.com/EthereumCommonwealth/go-callisto/wiki/Management-APIs).
    This too is optional and if you leave it out you can always attach to an already running Geth instance
@@ -99,7 +90,7 @@
    `geth attach <datadir>/testnet/geth.ipc`. Windows users are not affected by this.
  * Instead of connecting the main Ethereum network, the client will connect to the test network,
    which uses different P2P bootnodes, different network IDs and genesis states.
-   
+
 *Note: Although there are some internal protective measures to prevent transactions from crossing
 over between the main network and test network, you should make sure to always use separate accounts
 for play-money and real-money. Unless you manually move accounts, Geth will by default correctly
