--- conflicted
+++ resolved
@@ -6,9 +6,6 @@
 
 XinFin Mainet URL: http://XinFin.network/ 
 
-<<<<<<< HEAD
-XinFin TestNet/Apothem URL: http://apothem.network/
-=======
 ## Building the source
 
 For prerequisites and detailed build instructions please read the
@@ -305,5 +302,4 @@
 
 The go-ethereum binaries (i.e. all code inside of the `cmd` directory) is licensed under the
 [GNU General Public License v3.0](https://www.gnu.org/licenses/gpl-3.0.en.html), also included
-in our repository in the `COPYING` file.
->>>>>>> 225171a4
+in our repository in the `COPYING` file.