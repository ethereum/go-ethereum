## Expanse Go

Official golang implementation of the Expanse protocol.

[![API Reference](
https://camo.githubusercontent.com/915b7be44ada53c290eb157634330494ebe3e30a/68747470733a2f2f676f646f632e6f72672f6769746875622e636f6d2f676f6c616e672f6764646f3f7374617475732e737667
)](https://godoc.org/github.com/expanse-org/go-expanse)
[![Gitter](https://badges.gitter.im/Join%20Chat.svg)](https://gitter.im/expanse-org/go-expanse?utm_source=badge&utm_medium=badge&utm_campaign=pr-badge)

Automated builds are available for stable releases and the unstable master branch.
Binary archives are published at https://gexp.expanse.tech/downloads/.

## Building the source

For prerequisites and detailed build instructions please read the
[Installation Instructions](https://github.com/expanse-org/go-expanse/wiki/Building-Expanse)
on the wiki.

<<<<<<< HEAD
Building gexp requires both a Go and a C compiler.
=======
Building geth requires both a Go (version 1.7 or later) and a C compiler.
>>>>>>> 1018bf6a
You can install them using your favourite package manager.
Once the dependencies are installed, run

    make gexp

or, to build the full suite of utilities:

    make all

## Executables

The go-expanse project comes with several wrappers/executables found in the `cmd` directory.

| Command    | Description |
|:----------:|-------------|
| **`gexp`** | Our main Expanse CLI client. It is the entry point into the Expanse network (main-, test- or private net), capable of running as a full node (default) archive node (retaining all historical state) or a light node (retrieving data live). It can be used by other processes as a gateway into the Expanse network via JSON RPC endpoints exposed on top of HTTP, WebSocket and/or IPC transports. `gexp --help` and the [CLI Wiki page](https://github.com/expanse-org/go-expanse/wiki/Command-Line-Options) for command line options |
| `abigen` | Source code generator to convert Expanse contract definitions into easy to use, compile-time type-safe Go packages. It operates on plain [Expanse contract ABIs](https://github.com/expanse-org/wiki/wiki/Expanse-Contract-ABI) with expanded functionality if the contract bytecode is also available. However it also accepts Solidity source files, making development much more streamlined. Please see our [Native DApps](https://github.com/expanse-org/go-expanse/wiki/Native-DApps:-Go-bindings-to-Expanse-contracts) wiki page for details. |
| `bootnode` | Stripped down version of our Expanse client implementation that only takes part in the network node discovery protocol, but does not run any of the higher level application protocols. It can be used as a lightweight bootstrap node to aid in finding peers in private networks. |
| `disasm` | Bytecode disassembler to convert EVM (Expanse Virtual Machine) bytecode into more user friendly assembly-like opcodes (e.g. `echo "6001" | disasm`). For details on the individual opcodes, please see pages 22-30 of the [Expanse Yellow Paper](http://gavwood.com/paper.pdf). |
| `evm` | Developer utility version of the EVM (Expanse Virtual Machine) that is capable of running bytecode snippets within a configurable environment and execution mode. Its purpose is to allow insolated, fine-grained debugging of EVM opcodes (e.g. `evm --code 60ff60ff --debug`). |
| `gexprpctest` | Developer utility tool to support our [expanse/rpc-test](https://github.com/expanse-org/rpc-tests) test suite which validates baseline conformity to the [Expanse JSON RPC](https://github.com/expanse-org/wiki/wiki/JSON-RPC) specs. Please see the [test suite's readme](https://github.com/expanse-org/rpc-tests/blob/master/README.md) for details. |
| `rlpdump` | Developer utility tool to convert binary RLP ([Recursive Length Prefix](https://github.com/expanse-org/wiki/wiki/RLP)) dumps (data encoding used by the Expanse protocol both network as well as consensus wise) to user friendlier hierarchical representation (e.g. `rlpdump --hex CE0183FFFFFFC4C304050583616263`). |
| `swarm`    | swarm daemon and tools. This is the entrypoint for the swarm network. `swarm --help` for command line options and subcommands. See https://swarm-guide.readthedocs.io for swarm documentation. |

## Running gexp

Going through all the possible command line flags is out of scope here (please consult our
[CLI Wiki page](https://github.com/expanse-org/go-expanse/wiki/Command-Line-Options)), but we've
enumerated a few common parameter combos to get you up to speed quickly on how you can run your
own Gexp instance.

### Full node on the main Expanse network

By far the most common scenario is people wanting to simply interact with the Expanse network:
create accounts; transfer funds; deploy and interact with contracts. For this particular use-case
the user doesn't care about years-old historical data, so we can fast-sync quickly to the current
state of the network. To do so:

```
$ gexp --fast --cache=512 console
```

This command will:

 * Start gexp in fast sync mode (`--fast`), causing it to download more data in exchange for avoiding
   processing the entire history of the Expanse network, which is very CPU intensive.
 * Bump the memory allowance of the database to 512MB (`--cache=512`), which can help significantly in
   sync times especially for HDD users. This flag is optional and you can set it as high or as low as
   you'd like, though we'd recommend the 512MB - 2GB range.
 * Start up Gexp's built-in interactive [JavaScript console](https://github.com/expanse-org/go-expanse/wiki/JavaScript-Console),
   (via the trailing `console` subcommand) through which you can invoke all official [`web3` methods](https://github.com/expanse-org/wiki/wiki/JavaScript-API)
   as well as Gexp's own [management APIs](https://github.com/expanse-org/go-expanse/wiki/Management-APIs).
   This too is optional and if you leave it out you can always attach to an already running Gexp instance
   with `gexp --attach`.

### Full node on the Expanse test network

Transitioning towards developers, if you'd like to play around with creating Expanse contracts, you
almost certainly would like to do that without any real money involved until you get the hang of the
entire system. In other words, instead of attaching to the main network, you want to join the **test**
network with your node, which is fully equivalent to the main network, but with play-Ether only.

```
$ gexp --testnet --fast --cache=512 console
```

The `--fast`, `--cache` flags and `console` subcommand have the exact same meaning as above and they
are equially useful on the testnet too. Please see above for their explanations if you've skipped to
here.

Specifying the `--testnet` flag however will reconfigure your Gexp instance a bit:

 * Instead of using the default data directory (`~/.expanse` on Linux for example), Gexp will nest
   itself one level deeper into a `testnet` subfolder (`~/.expanse/testnet` on Linux).
 * Instead of connecting the main Expanse network, the client will connect to the test network,
   which uses different P2P bootnodes, different network IDs and genesis states.

*Note: Although there are some internal protective measures to prevent transactions from crossing
over between the main network and test network (different starting nonces), you should make sure to
always use separate accounts for play-money and real-money. Unless you manually move accounts, Gexp
will by default correctly separate the two networks and will not make any accounts available between
them.*

#### Docker quick start

One of the quickest ways to get Expanse up and running on your machine is by using Docker:

```
docker run -d --name expanse-node -v /Users/alice/expanse:/root \
           -p 9656:9656 -p 42786:42786 \
           expanse/client-go --fast --cache=512
```

This will start gexp in fast sync mode with a DB memory allowance of 512MB just as the above command does.  It will also create a persistent volume in your home directory for saving your blockchain as well as map the default ports. There is also an `alpine` tag available for a slim version of the image.

### Programatically interfacing Gexp nodes

<<<<<<< HEAD
As a developer, sooner rather than later you'll want to start interacting with Gexp and the Expanse
network via your own programs and not manually through the console. To aid this, Gexp has built in
support for a JSON-RPC based APIs ([standard APIs](https://github.com/expanse-org/wiki/wiki/JSON-RPC) and
[Gexp specific APIs](https://github.com/expanse-org/go-expanse/wiki/Management-APIs)). These can be
exposed via HTTP, WebSockets and IPC (unix sockets on unix based platroms, and named pipes on Windows).
=======
As a developer, sooner rather than later you'll want to start interacting with Geth and the Ethereum
network via your own programs and not manually through the console. To aid this, Geth has built in
support for a JSON-RPC based APIs ([standard APIs](https://github.com/ethereum/wiki/wiki/JSON-RPC) and
[Geth specific APIs](https://github.com/ethereum/go-ethereum/wiki/Management-APIs)). These can be
exposed via HTTP, WebSockets and IPC (unix sockets on unix based platforms, and named pipes on Windows).
>>>>>>> 1018bf6a

The IPC interface is enabled by default and exposes all the APIs supported by Gexp, whereas the HTTP
and WS interfaces need to manually be enabled and only expose a subset of APIs due to security reasons.
These can be turned on/off and configured as you'd expect.

HTTP based JSON-RPC API options:

  * `--rpc` Enable the HTTP-RPC server
  * `--rpcaddr` HTTP-RPC server listening interface (default: "localhost")
  * `--rpcport` HTTP-RPC server listening port (default: 9656)
  * `--rpcapi` API's offered over the HTTP-RPC interface (default: "eth,net,web3")
  * `--rpccorsdomain` Comma separated list of domains from which to accept cross origin requests (browser enforced)
  * `--ws` Enable the WS-RPC server
  * `--wsaddr` WS-RPC server listening interface (default: "localhost")
  * `--wsport` WS-RPC server listening port (default: 8546)
  * `--wsapi` API's offered over the WS-RPC interface (default: "eth,net,web3")
  * `--wsorigins` Origins from which to accept websockets requests
  * `--ipcdisable` Disable the IPC-RPC server
  * `--ipcapi` API's offered over the IPC-RPC interface (default: "admin,debug,eth,miner,net,personal,shh,txpool,web3")
  * `--ipcpath` Filename for IPC socket/pipe within the datadir (explicit paths escape it)

You'll need to use your own programming environments' capabilities (libraries, tools, etc) to connect
via HTTP, WS or IPC to a Gexp node configured with the above flags and you'll need to speak [JSON-RPC](http://www.jsonrpc.org/specification)
on all transports. You can reuse the same connection for multiple requests!

**Note: Please understand the security implications of opening up an HTTP/WS based transport before
doing so! Hackers on the internet are actively trying to subvert Expanse nodes with exposed APIs!
Further, all browser tabs can access locally running webservers, so malicious webpages could try to
subvert locally available APIs!**

### Operating a private network

Maintaining your own private network is more involved as a lot of configurations taken for granted in
the official networks need to be manually set up.

#### Defining the private genesis state

First, you'll need to create the genesis state of your networks, which all nodes need to be aware of
and agree upon. This consists of a small JSON file (e.g. call it `genesis.json`):

```json
{
  "alloc"      : {},
  "coinbase"   : "0x0000000000000000000000000000000000000000",
  "difficulty" : "0x20000",
  "extraData"  : "",
  "gasLimit"   : "0x2fefd8",
  "nonce"      : "0x0000000000000042",
  "mixhash"    : "0x0000000000000000000000000000000000000000000000000000000000000000",
  "parentHash" : "0x0000000000000000000000000000000000000000000000000000000000000000",
  "timestamp"  : "0x00"
}
```

The above fields should be fine for most purposes, although we'd recommend changing the `nonce` to
some random value so you prevent unknown remote nodes from being able to connect to you. If you'd
like to pre-fund some accounts for easier testing, you can populate the `alloc` field with account
configs:

```json
"alloc": {
  "0x0000000000000000000000000000000000000001": {"balance": "111111111"},
  "0x0000000000000000000000000000000000000002": {"balance": "222222222"}
}
```

With the genesis state defined in the above JSON file, you'll need to initialize **every** Gexp node
with it prior to starting it up to ensure all blockchain parameters are correctly set:

```
$ gexp init path/to/genesis.json
```

#### Creating the rendezvous point

With all nodes that you want to run initialized to the desired genesis state, you'll need to start a
bootstrap node that others can use to find each other in your network and/or over the internet. The
clean way is to configure and run a dedicated bootnode:

```
$ bootnode --genkey=boot.key
$ bootnode --nodekey=boot.key
```

With the bootnode online, it will display an [`enode` URL](https://github.com/expanse-org/wiki/wiki/enode-url-format)
that other nodes can use to connect to it and exchange peer information. Make sure to replace the
displayed IP address information (most probably `[::]`) with your externally accessible IP to get the
actual `enode` URL.

*Note: You could also use a full fledged Gexp node as a bootnode, but it's the less recommended way.*

#### Starting up your member nodes

With the bootnode operational and externally reachable (you can try `telnet <ip> <port>` to ensure
it's indeed reachable), start every subsequent Gexp node pointed to the bootnode for peer discovery
via the `--bootnodes` flag. It will probably also be desirable to keep the data directory of your
private network separated, so do also specify a custom `--datadir` flag.

```
$ gexp --datadir=path/to/custom/data/folder --bootnodes=<bootnode-enode-url-from-above>
```

*Note: Since your network will be completely cut off from the main and test networks, you'll also
need to configure a miner to process transactions and create new blocks for you.*

#### Running a private miner

Mining on the public Expanse network is a complex task as it's only feasible using GPUs, requiring
an OpenCL or CUDA enabled `ethminer` instance. For information on such a setup, please consult the
[EtherMining subreddit](https://www.reddit.com/r/EtherMining/) and the [Genoil miner](https://github.com/Genoil/cpp-expanse)
repository.

In a private network setting however, a single CPU miner instance is more than enough for practical
purposes as it can produce a stable stream of blocks at the correct intervals without needing heavy
resources (consider running on a single thread, no need for multiple ones either). To start a Gexp
instance for mining, run it with all your usual flags, extended by:

```
$ gexp <usual-flags> --mine --minerthreads=1 --etherbase=0x0000000000000000000000000000000000000000
```

Which will start mining bocks and transactions on a single CPU thread, crediting all proceedings to
the account specified by `--etherbase`. You can further tune the mining by changing the default gas
limit blocks converge to (`--targetgaslimit`) and the price transactions are accepted at (`--gasprice`).

## Contribution

Thank you for considering to help out with the source code! We welcome contributions from
anyone on the internet, and are grateful for even the smallest of fixes!

If you'd like to contribute to go-expanse, please fork, fix, commit and send a pull request
for the maintainers to review and merge into the main code base. If you wish to submit more
complex changes though, please check up with the core devs first on [our gitter channel](https://gitter.im/expanse-org/go-expanse)
to ensure those changes are in line with the general philosophy of the project and/or get some
early feedback which can make both your efforts much lighter as well as our review and merge
procedures quick and simple.

Please make sure your contributions adhere to our coding guidelines:

 * Code must adhere to the official Go [formatting](https://golang.org/doc/effective_go.html#formatting) guidelines (i.e. uses [gofmt](https://golang.org/cmd/gofmt/)).
 * Code must be documented adhering to the official Go [commentary](https://golang.org/doc/effective_go.html#commentary) guidelines.
 * Pull requests need to be based on and opened against the `master` branch.
 * Commit messages should be prefixed with the package(s) they modify.
   * E.g. "eth, rpc: make trace configs optional"

Please see the [Developers' Guide](https://github.com/expanse-org/go-expanse/wiki/Developers'-Guide)
for more details on configuring your environment, managing project dependencies and testing procedures.

## License

The go-expanse library (i.e. all code outside of the `cmd` directory) is licensed under the
[GNU Lesser General Public License v3.0](https://www.gnu.org/licenses/lgpl-3.0.en.html), also
included in our repository in the `COPYING.LESSER` file.

The go-expanse binaries (i.e. all code inside of the `cmd` directory) is licensed under the
[GNU General Public License v3.0](https://www.gnu.org/licenses/gpl-3.0.en.html), also included
in our repository in the `COPYING` file.<|MERGE_RESOLUTION|>--- conflicted
+++ resolved
@@ -16,11 +16,7 @@
 [Installation Instructions](https://github.com/expanse-org/go-expanse/wiki/Building-Expanse)
 on the wiki.
 
-<<<<<<< HEAD
-Building gexp requires both a Go and a C compiler.
-=======
-Building geth requires both a Go (version 1.7 or later) and a C compiler.
->>>>>>> 1018bf6a
+Building gexp requires both a Go (version 1.7 or later) and a C compiler.
 You can install them using your favourite package manager.
 Once the dependencies are installed, run
 
@@ -116,21 +112,14 @@
 
 This will start gexp in fast sync mode with a DB memory allowance of 512MB just as the above command does.  It will also create a persistent volume in your home directory for saving your blockchain as well as map the default ports. There is also an `alpine` tag available for a slim version of the image.
 
-### Programatically interfacing Gexp nodes
-
-<<<<<<< HEAD
+### Pragmatically interfacing Gexp nodes
+
 As a developer, sooner rather than later you'll want to start interacting with Gexp and the Expanse
 network via your own programs and not manually through the console. To aid this, Gexp has built in
 support for a JSON-RPC based APIs ([standard APIs](https://github.com/expanse-org/wiki/wiki/JSON-RPC) and
 [Gexp specific APIs](https://github.com/expanse-org/go-expanse/wiki/Management-APIs)). These can be
 exposed via HTTP, WebSockets and IPC (unix sockets on unix based platroms, and named pipes on Windows).
-=======
-As a developer, sooner rather than later you'll want to start interacting with Geth and the Ethereum
-network via your own programs and not manually through the console. To aid this, Geth has built in
-support for a JSON-RPC based APIs ([standard APIs](https://github.com/ethereum/wiki/wiki/JSON-RPC) and
-[Geth specific APIs](https://github.com/ethereum/go-ethereum/wiki/Management-APIs)). These can be
-exposed via HTTP, WebSockets and IPC (unix sockets on unix based platforms, and named pipes on Windows).
->>>>>>> 1018bf6a
+
 
 The IPC interface is enabled by default and exposes all the APIs supported by Gexp, whereas the HTTP
 and WS interfaces need to manually be enabled and only expose a subset of APIs due to security reasons.
