// Copyright 2015 The go-ethereum Authors
// This file is part of the go-ethereum library.
//
// The go-ethereum library is free software: you can redistribute it and/or modify
// it under the terms of the GNU Lesser General Public License as published by
// the Free Software Foundation, either version 3 of the License, or
// (at your option) any later version.
//
// The go-ethereum library is distributed in the hope that it will be useful,
// but WITHOUT ANY WARRANTY; without even the implied warranty of
// MERCHANTABILITY or FITNESS FOR A PARTICULAR PURPOSE. See the
// GNU Lesser General Public License for more details.
//
// You should have received a copy of the GNU Lesser General Public License
// along with the go-ethereum library. If not, see <http://www.gnu.org/licenses/>.

package core

import (
	crand "crypto/rand"
	"errors"
	"fmt"
	"math"
	"math/big"
	mrand "math/rand"
<<<<<<< HEAD
	"sort"
	"time"

	"github.com/ubiq/go-ubiq/common"
	"github.com/ubiq/go-ubiq/consensus"
	"github.com/ubiq/go-ubiq/core/types"
	"github.com/ubiq/go-ubiq/ethdb"
	"github.com/ubiq/go-ubiq/log"
	"github.com/ubiq/go-ubiq/params"
=======
	"sync/atomic"
	"time"

	"github.com/ethereum/go-ethereum/common"
	"github.com/ethereum/go-ethereum/consensus"
	"github.com/ethereum/go-ethereum/core/rawdb"
	"github.com/ethereum/go-ethereum/core/types"
	"github.com/ethereum/go-ethereum/ethdb"
	"github.com/ethereum/go-ethereum/log"
	"github.com/ethereum/go-ethereum/params"
>>>>>>> c9427004
	"github.com/hashicorp/golang-lru"
)

const (
	headerCacheLimit = 512
	tdCacheLimit     = 1024
	numberCacheLimit = 2048
	hashCacheLimit   = 64
	medianTimeBlocks = 11
)

// HeaderChain implements the basic block header chain logic that is shared by
// core.BlockChain and light.LightChain. It is not usable in itself, only as
// a part of either structure.
// It is not thread safe either, the encapsulating chain structures should do
// the necessary mutex locking/unlocking.
type HeaderChain struct {
	config *params.ChainConfig

	chainDb       ethdb.Database
	genesisHeader *types.Header

	currentHeader     atomic.Value // Current head of the header chain (may be above the block chain!)
	currentHeaderHash common.Hash  // Hash of the current head of the header chain (prevent recomputing all the time)

	headerCache *lru.Cache // Cache for the most recent block headers
	tdCache     *lru.Cache // Cache for the most recent block total difficulties
	numberCache *lru.Cache // Cache for the most recent block numbers
	hashCache   *lru.Cache

	procInterrupt func() bool

	rand   *mrand.Rand
	engine consensus.Engine
}

// NewHeaderChain creates a new HeaderChain structure.
//  getValidator should return the parent's validator
//  procInterrupt points to the parent's interrupt semaphore
//  wg points to the parent's shutdown wait group
func NewHeaderChain(chainDb ethdb.Database, config *params.ChainConfig, engine consensus.Engine, procInterrupt func() bool) (*HeaderChain, error) {
	headerCache, _ := lru.New(headerCacheLimit)
	tdCache, _ := lru.New(tdCacheLimit)
	numberCache, _ := lru.New(numberCacheLimit)
	hashCache, _ := lru.New(hashCacheLimit)

	// Seed a fast but crypto originating random generator
	seed, err := crand.Int(crand.Reader, big.NewInt(math.MaxInt64))
	if err != nil {
		return nil, err
	}

	hc := &HeaderChain{
		config:        config,
		chainDb:       chainDb,
		headerCache:   headerCache,
		tdCache:       tdCache,
		numberCache:   numberCache,
		hashCache:     hashCache,
		procInterrupt: procInterrupt,
		rand:          mrand.New(mrand.NewSource(seed.Int64())),
		engine:        engine,
	}

	hc.genesisHeader = hc.GetHeaderByNumber(0)
	if hc.genesisHeader == nil {
		return nil, ErrNoGenesis
	}

	hc.currentHeader.Store(hc.genesisHeader)
	if head := rawdb.ReadHeadBlockHash(chainDb); head != (common.Hash{}) {
		if chead := hc.GetHeaderByHash(head); chead != nil {
			hc.currentHeader.Store(chead)
		}
	}
	hc.currentHeaderHash = hc.CurrentHeader().Hash()

	return hc, nil
}

// GetBlockNumber retrieves the block number belonging to the given hash
// from the cache or database
func (hc *HeaderChain) GetBlockNumber(hash common.Hash) *uint64 {
	if cached, ok := hc.numberCache.Get(hash); ok {
		number := cached.(uint64)
		return &number
	}
<<<<<<< HEAD
	number := GetBlockNumber(hc.chainDb, hash)
	if number != missingNumber {
		hc.numberCache.Add(hash, number)
		hc.hashCache.Add(number, hash)
=======
	number := rawdb.ReadHeaderNumber(hc.chainDb, hash)
	if number != nil {
		hc.numberCache.Add(hash, *number)
>>>>>>> c9427004
	}
	return number
}

// WriteHeader writes a header into the local chain, given that its parent is
// already known. If the total difficulty of the newly inserted header becomes
// greater than the current known TD, the canonical chain is re-routed.
//
// Note: This method is not concurrent-safe with inserting blocks simultaneously
// into the chain, as side effects caused by reorganisations cannot be emulated
// without the real blocks. Hence, writing headers directly should only be done
// in two scenarios: pure-header mode of operation (light clients), or properly
// separated header/block phases (non-archive clients).
func (hc *HeaderChain) WriteHeader(header *types.Header) (status WriteStatus, err error) {
	// Cache some values to prevent constant recalculation
	var (
		hash   = header.Hash()
		number = header.Number.Uint64()
	)
	// Calculate the total difficulty of the header
	ptd := hc.GetTd(header.ParentHash, number-1)
	if ptd == nil {
		return NonStatTy, consensus.ErrUnknownAncestor
	}
	localTd := hc.GetTd(hc.currentHeaderHash, hc.CurrentHeader().Number.Uint64())
	externTd := new(big.Int).Add(header.Difficulty, ptd)

	// Irrelevant of the canonical status, write the td and header to the database
	if err := hc.WriteTd(hash, number, externTd); err != nil {
		log.Crit("Failed to write header total difficulty", "err", err)
	}
	rawdb.WriteHeader(hc.chainDb, header)

	// If the total difficulty is higher than our known, add it to the canonical chain
	// Second clause in the if statement reduces the vulnerability to selfish mining.
	// Please refer to http://www.cs.cornell.edu/~ie53/publications/btcProcFC.pdf
	if externTd.Cmp(localTd) > 0 || (externTd.Cmp(localTd) == 0 && mrand.Float64() < 0.5) {
		// Delete any canonical number assignments above the new head
		batch := hc.chainDb.NewBatch()
		for i := number + 1; ; i++ {
			hash := rawdb.ReadCanonicalHash(hc.chainDb, i)
			if hash == (common.Hash{}) {
				break
			}
			rawdb.DeleteCanonicalHash(batch, i)
		}
		batch.Write()

		// Overwrite any stale canonical number assignments
		var (
			headHash   = header.ParentHash
			headNumber = header.Number.Uint64() - 1
			headHeader = hc.GetHeader(headHash, headNumber)
		)
		for rawdb.ReadCanonicalHash(hc.chainDb, headNumber) != headHash {
			rawdb.WriteCanonicalHash(hc.chainDb, headHash, headNumber)

			headHash = headHeader.ParentHash
			headNumber = headHeader.Number.Uint64() - 1
			headHeader = hc.GetHeader(headHash, headNumber)
		}
		// Extend the canonical chain with the new header
		rawdb.WriteCanonicalHash(hc.chainDb, hash, number)
		rawdb.WriteHeadHeaderHash(hc.chainDb, hash)

		hc.currentHeaderHash = hash
		hc.currentHeader.Store(types.CopyHeader(header))

		status = CanonStatTy
	} else {
		status = SideStatTy
	}

	hc.headerCache.Add(hash, header)
	hc.numberCache.Add(hash, number)
	hc.hashCache.Add(number, hash)

	return
}

// WhCallback is a callback function for inserting individual headers.
// A callback is used for two reasons: first, in a LightChain, status should be
// processed and light chain events sent, while in a BlockChain this is not
// necessary since chain events are sent after inserting blocks. Second, the
// header writes should be protected by the parent chain mutex individually.
type WhCallback func(*types.Header) error

func (hc *HeaderChain) ValidateHeaderChain(chain []*types.Header, checkFreq int) (int, error) {
	// Do a sanity check that the provided chain is actually ordered and linked
	for i := 1; i < len(chain); i++ {
		if chain[i].Number.Uint64() != chain[i-1].Number.Uint64()+1 || chain[i].ParentHash != chain[i-1].Hash() {
			// Chain broke ancestry, log a message (programming error) and skip insertion
			log.Error("Non contiguous header insert", "number", chain[i].Number, "hash", chain[i].Hash(),
				"parent", chain[i].ParentHash, "prevnumber", chain[i-1].Number, "prevhash", chain[i-1].Hash())

			return 0, fmt.Errorf("non contiguous insert: item %d is #%d [%x…], item %d is #%d [%x…] (parent [%x…])", i-1, chain[i-1].Number,
				chain[i-1].Hash().Bytes()[:4], i, chain[i].Number, chain[i].Hash().Bytes()[:4], chain[i].ParentHash[:4])
		}
	}

	// Generate the list of seal verification requests, and start the parallel verifier
	seals := make([]bool, len(chain))
	for i := 0; i < len(seals)/checkFreq; i++ {
		index := i*checkFreq + hc.rand.Intn(checkFreq)
		if index >= len(seals) {
			index = len(seals) - 1
		}
		seals[index] = true
	}
	seals[len(seals)-1] = true // Last should always be verified to avoid junk

	abort, results := hc.engine.VerifyHeaders(hc, chain, seals)
	defer close(abort)

	// Iterate over the headers and ensure they all check out
	for i, header := range chain {
		// If the chain is terminating, stop processing blocks
		if hc.procInterrupt() {
			log.Debug("Premature abort during headers verification")
			return 0, errors.New("aborted")
		}
		// If the header is a banned one, straight out abort
		if BadHashes[header.Hash()] {
			return i, ErrBlacklistedHash
		}
		// Otherwise wait for headers checks and ensure they pass
		if err := <-results; err != nil {
			return i, err
		}
	}

	return 0, nil
}

// InsertHeaderChain attempts to insert the given header chain in to the local
// chain, possibly creating a reorg. If an error is returned, it will return the
// index number of the failing header as well an error describing what went wrong.
//
// The verify parameter can be used to fine tune whether nonce verification
// should be done or not. The reason behind the optional check is because some
// of the header retrieval mechanisms already need to verfy nonces, as well as
// because nonces can be verified sparsely, not needing to check each.
func (hc *HeaderChain) InsertHeaderChain(chain []*types.Header, writeHeader WhCallback, start time.Time) (int, error) {
	// Collect some import statistics to report on
	stats := struct{ processed, ignored int }{}
	// All headers passed verification, import them into the database
	for i, header := range chain {
		// Short circuit insertion if shutting down
		if hc.procInterrupt() {
			log.Debug("Premature abort during headers import")
			return i, errors.New("aborted")
		}
		// If the header's already known, skip it, otherwise store
		if hc.HasHeader(header.Hash(), header.Number.Uint64()) {
			stats.ignored++
			continue
		}
		if err := writeHeader(header); err != nil {
			return i, err
		}
		stats.processed++
	}
	// Report some public statistics so the user has a clue what's going on
	last := chain[len(chain)-1]

	context := []interface{}{
		"count", stats.processed, "elapsed", common.PrettyDuration(time.Since(start)),
		"number", last.Number, "hash", last.Hash(),
	}
	if timestamp := time.Unix(last.Time.Int64(), 0); time.Since(timestamp) > time.Minute {
		context = append(context, []interface{}{"age", common.PrettyAge(timestamp)}...)
	}
	if stats.ignored > 0 {
		context = append(context, []interface{}{"ignored", stats.ignored}...)
	}
	log.Info("Imported new block headers", context...)

	return 0, nil
}

// GetBlockHashesFromHash retrieves a number of block hashes starting at a given
// hash, fetching towards the genesis block.
func (hc *HeaderChain) GetBlockHashesFromHash(hash common.Hash, max uint64) []common.Hash {
	// Get the origin header from which to fetch
	header := hc.GetHeaderByHash(hash)
	if header == nil {
		return nil
	}
	// Iterate the headers until enough is collected or the genesis reached
	chain := make([]common.Hash, 0, max)
	for i := uint64(0); i < max; i++ {
		next := header.ParentHash
		if header = hc.GetHeader(next, header.Number.Uint64()-1); header == nil {
			break
		}
		chain = append(chain, next)
		if header.Number.Sign() == 0 {
			break
		}
	}
	return chain
}

<<<<<<< HEAD
func (hc *HeaderChain) GetBlockHeadersFromHash(hash common.Hash, max uint64) []*types.Header {
	// Get the origin header from which to fetch
	header := hc.GetHeaderByHash(hash)
	if header == nil {
		return nil
	}
	// Iterate the headers until enough is collected or the genesis reached
	chain := make([]*types.Header, 0, max)
	for i := uint64(0); i < max; i++ {
		next := header.ParentHash
		if header = hc.GetHeaderByHash(next); header == nil {
			break
		}
		chain = append(chain, hc.GetHeaderByHash(next))
		if header.Number.Cmp(common.Big0) == 0 {
			break
		}
	}
	return chain
=======
// GetAncestor retrieves the Nth ancestor of a given block. It assumes that either the given block or
// a close ancestor of it is canonical. maxNonCanonical points to a downwards counter limiting the
// number of blocks to be individually checked before we reach the canonical chain.
//
// Note: ancestor == 0 returns the same block, 1 returns its parent and so on.
func (hc *HeaderChain) GetAncestor(hash common.Hash, number, ancestor uint64, maxNonCanonical *uint64) (common.Hash, uint64) {
	if ancestor > number {
		return common.Hash{}, 0
	}
	if ancestor == 1 {
		// in this case it is cheaper to just read the header
		if header := hc.GetHeader(hash, number); header != nil {
			return header.ParentHash, number - 1
		} else {
			return common.Hash{}, 0
		}
	}
	for ancestor != 0 {
		if rawdb.ReadCanonicalHash(hc.chainDb, number) == hash {
			number -= ancestor
			return rawdb.ReadCanonicalHash(hc.chainDb, number), number
		}
		if *maxNonCanonical == 0 {
			return common.Hash{}, 0
		}
		*maxNonCanonical--
		ancestor--
		header := hc.GetHeader(hash, number)
		if header == nil {
			return common.Hash{}, 0
		}
		hash = header.ParentHash
		number--
	}
	return hash, number
>>>>>>> c9427004
}

// GetTd retrieves a block's total difficulty in the canonical chain from the
// database by hash and number, caching it if found.
func (hc *HeaderChain) GetTd(hash common.Hash, number uint64) *big.Int {
	// Short circuit if the td's already in the cache, retrieve otherwise
	if cached, ok := hc.tdCache.Get(hash); ok {
		return cached.(*big.Int)
	}
	td := rawdb.ReadTd(hc.chainDb, hash, number)
	if td == nil {
		return nil
	}
	// Cache the found body for next time and return
	hc.tdCache.Add(hash, td)
	return td
}

// GetTdByHash retrieves a block's total difficulty in the canonical chain from the
// database by hash, caching it if found.
func (hc *HeaderChain) GetTdByHash(hash common.Hash) *big.Int {
	number := hc.GetBlockNumber(hash)
	if number == nil {
		return nil
	}
	return hc.GetTd(hash, *number)
}

// calcPastMedianTime calculates the median time of the previous few blocks
// prior to, and including, the passed block node.
//
// Modified from btcsuite
func (hc *HeaderChain) CalcPastMedianTime(number uint64, parent *types.Header) *big.Int {

	// Genesis block.
	if number == 0 {
		return hc.GetHeaderByNumber(0).Time
	}

	timestamps := make([]*big.Int, medianTimeBlocks)
	numNodes := 0
	limit := uint64(0)
	if number >= medianTimeBlocks {
		limit = number - medianTimeBlocks + 1
	}

	for i := number; i >= limit; i-- {
		if parent != nil && i == number {
			timestamps[numNodes] = parent.Time
		} else {
			header := hc.GetHeaderByNumber(i)
			timestamps[numNodes] = header.Time
		}
		numNodes++
		if i == 0 {
			break
		}
	}

	// Prune the slice to the actual number of available timestamps which
	// will be fewer than desired near the beginning of the block chain
	// and sort them.
	timestamps = timestamps[:numNodes]
	sort.Sort(BigIntSlice(timestamps))

	medianTimestamp := timestamps[numNodes/2]
	return medianTimestamp
}

// WriteTd stores a block's total difficulty into the database, also caching it
// along the way.
func (hc *HeaderChain) WriteTd(hash common.Hash, number uint64, td *big.Int) error {
	rawdb.WriteTd(hc.chainDb, hash, number, td)
	hc.tdCache.Add(hash, new(big.Int).Set(td))
	return nil
}

// GetHeader retrieves a block header from the database by hash and number,
// caching it if found.
func (hc *HeaderChain) GetHeader(hash common.Hash, number uint64) *types.Header {
	// Short circuit if the header's already in the cache, retrieve otherwise
	if header, ok := hc.headerCache.Get(hash); ok {
		return header.(*types.Header)
	}
	header := rawdb.ReadHeader(hc.chainDb, hash, number)
	if header == nil {
		return nil
	}
	// Cache the found header for next time and return
	hc.headerCache.Add(hash, header)
	return header
}

// GetHeaderByHash retrieves a block header from the database by hash, caching it if
// found.
func (hc *HeaderChain) GetHeaderByHash(hash common.Hash) *types.Header {
	number := hc.GetBlockNumber(hash)
	if number == nil {
		return nil
	}
	return hc.GetHeader(hash, *number)
}

// HasHeader checks if a block header is present in the database or not.
func (hc *HeaderChain) HasHeader(hash common.Hash, number uint64) bool {
	if hc.numberCache.Contains(hash) || hc.headerCache.Contains(hash) {
		return true
	}
	return rawdb.HasHeader(hc.chainDb, hash, number)
}

// GetHeaderByNumber retrieves a block header from the database by number,
// caching it (associated with its hash) if found.
func (hc *HeaderChain) GetHeaderByNumber(number uint64) *types.Header {
<<<<<<< HEAD
	// check cache
	if cache, ok := hc.hashCache.Get(number); ok {
		return hc.GetHeader(cache.(common.Hash), number)
	}

	hash := GetCanonicalHash(hc.chainDb, number)
=======
	hash := rawdb.ReadCanonicalHash(hc.chainDb, number)
>>>>>>> c9427004
	if hash == (common.Hash{}) {
		return nil
	}
	return hc.GetHeader(hash, number)
}

// CurrentHeader retrieves the current head header of the canonical chain. The
// header is retrieved from the HeaderChain's internal cache.
func (hc *HeaderChain) CurrentHeader() *types.Header {
	return hc.currentHeader.Load().(*types.Header)
}

// SetCurrentHeader sets the current head header of the canonical chain.
func (hc *HeaderChain) SetCurrentHeader(head *types.Header) {
	rawdb.WriteHeadHeaderHash(hc.chainDb, head.Hash())

	hc.currentHeader.Store(head)
	hc.currentHeaderHash = head.Hash()
}

// DeleteCallback is a callback function that is called by SetHead before
// each header is deleted.
type DeleteCallback func(rawdb.DatabaseDeleter, common.Hash, uint64)

// SetHead rewinds the local chain to a new head. Everything above the new head
// will be deleted and the new one set.
func (hc *HeaderChain) SetHead(head uint64, delFn DeleteCallback) {
	height := uint64(0)

	if hdr := hc.CurrentHeader(); hdr != nil {
		height = hdr.Number.Uint64()
	}
	batch := hc.chainDb.NewBatch()
	for hdr := hc.CurrentHeader(); hdr != nil && hdr.Number.Uint64() > head; hdr = hc.CurrentHeader() {
		hash := hdr.Hash()
		num := hdr.Number.Uint64()
		if delFn != nil {
			delFn(batch, hash, num)
		}
		rawdb.DeleteHeader(batch, hash, num)
		rawdb.DeleteTd(batch, hash, num)

		hc.currentHeader.Store(hc.GetHeader(hdr.ParentHash, hdr.Number.Uint64()-1))
	}
	// Roll back the canonical chain numbering
	for i := height; i > head; i-- {
		rawdb.DeleteCanonicalHash(batch, i)
	}
	batch.Write()

	// Clear out any stale content from the caches
	hc.headerCache.Purge()
	hc.tdCache.Purge()
	hc.numberCache.Purge()
	hc.hashCache.Purge()

	if hc.CurrentHeader() == nil {
		hc.currentHeader.Store(hc.genesisHeader)
	}
	hc.currentHeaderHash = hc.CurrentHeader().Hash()

	rawdb.WriteHeadHeaderHash(hc.chainDb, hc.currentHeaderHash)
}

// SetGenesis sets a new genesis block header for the chain
func (hc *HeaderChain) SetGenesis(head *types.Header) {
	hc.genesisHeader = head
}

// Config retrieves the header chain's chain configuration.
func (hc *HeaderChain) Config() *params.ChainConfig { return hc.config }

// Engine retrieves the header chain's consensus engine.
func (hc *HeaderChain) Engine() consensus.Engine { return hc.engine }

// GetBlock implements consensus.ChainReader, and returns nil for every input as
// a header chain does not have blocks available for retrieval.
func (hc *HeaderChain) GetBlock(hash common.Hash, number uint64) *types.Block {
	return nil
}

// BigIntSlice attaches the methods of sort.Interface to []*big.Int, sorting in increasing order. (used by CalcPastMedianTime)
type BigIntSlice []*big.Int

func (s BigIntSlice) Len() int           { return len(s) }
func (s BigIntSlice) Less(i, j int) bool { return s[i].Cmp(s[j]) < 0 }
func (s BigIntSlice) Swap(i, j int)      { s[i], s[j] = s[j], s[i] }<|MERGE_RESOLUTION|>--- conflicted
+++ resolved
@@ -23,28 +23,16 @@
 	"math"
 	"math/big"
 	mrand "math/rand"
-<<<<<<< HEAD
-	"sort"
+	"sync/atomic"
 	"time"
 
 	"github.com/ubiq/go-ubiq/common"
 	"github.com/ubiq/go-ubiq/consensus"
+	"github.com/ubiq/go-ubiq/core/rawdb"
 	"github.com/ubiq/go-ubiq/core/types"
 	"github.com/ubiq/go-ubiq/ethdb"
 	"github.com/ubiq/go-ubiq/log"
 	"github.com/ubiq/go-ubiq/params"
-=======
-	"sync/atomic"
-	"time"
-
-	"github.com/ethereum/go-ethereum/common"
-	"github.com/ethereum/go-ethereum/consensus"
-	"github.com/ethereum/go-ethereum/core/rawdb"
-	"github.com/ethereum/go-ethereum/core/types"
-	"github.com/ethereum/go-ethereum/ethdb"
-	"github.com/ethereum/go-ethereum/log"
-	"github.com/ethereum/go-ethereum/params"
->>>>>>> c9427004
 	"github.com/hashicorp/golang-lru"
 )
 
@@ -132,16 +120,9 @@
 		number := cached.(uint64)
 		return &number
 	}
-<<<<<<< HEAD
-	number := GetBlockNumber(hc.chainDb, hash)
-	if number != missingNumber {
-		hc.numberCache.Add(hash, number)
-		hc.hashCache.Add(number, hash)
-=======
 	number := rawdb.ReadHeaderNumber(hc.chainDb, hash)
 	if number != nil {
 		hc.numberCache.Add(hash, *number)
->>>>>>> c9427004
 	}
 	return number
 }
@@ -345,27 +326,6 @@
 	return chain
 }
 
-<<<<<<< HEAD
-func (hc *HeaderChain) GetBlockHeadersFromHash(hash common.Hash, max uint64) []*types.Header {
-	// Get the origin header from which to fetch
-	header := hc.GetHeaderByHash(hash)
-	if header == nil {
-		return nil
-	}
-	// Iterate the headers until enough is collected or the genesis reached
-	chain := make([]*types.Header, 0, max)
-	for i := uint64(0); i < max; i++ {
-		next := header.ParentHash
-		if header = hc.GetHeaderByHash(next); header == nil {
-			break
-		}
-		chain = append(chain, hc.GetHeaderByHash(next))
-		if header.Number.Cmp(common.Big0) == 0 {
-			break
-		}
-	}
-	return chain
-=======
 // GetAncestor retrieves the Nth ancestor of a given block. It assumes that either the given block or
 // a close ancestor of it is canonical. maxNonCanonical points to a downwards counter limiting the
 // number of blocks to be individually checked before we reach the canonical chain.
@@ -401,7 +361,6 @@
 		number--
 	}
 	return hash, number
->>>>>>> c9427004
 }
 
 // GetTd retrieves a block's total difficulty in the canonical chain from the
@@ -516,16 +475,7 @@
 // GetHeaderByNumber retrieves a block header from the database by number,
 // caching it (associated with its hash) if found.
 func (hc *HeaderChain) GetHeaderByNumber(number uint64) *types.Header {
-<<<<<<< HEAD
-	// check cache
-	if cache, ok := hc.hashCache.Get(number); ok {
-		return hc.GetHeader(cache.(common.Hash), number)
-	}
-
-	hash := GetCanonicalHash(hc.chainDb, number)
-=======
 	hash := rawdb.ReadCanonicalHash(hc.chainDb, number)
->>>>>>> c9427004
 	if hash == (common.Hash{}) {
 		return nil
 	}
