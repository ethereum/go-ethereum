// Copyright 2024 The go-ethereum Authors
// This file is part of the go-ethereum library.
//
// The go-ethereum library is free software: you can redistribute it and/or modify
// it under the terms of the GNU Lesser General Public License as published by
// the Free Software Foundation, either version 3 of the License, or
// (at your option) any later version.
//
// The go-ethereum library is distributed in the hope that it will be useful,
// but WITHOUT ANY WARRANTY; without even the implied warranty of
// MERCHANTABILITY or FITNESS FOR A PARTICULAR PURPOSE. See the
// GNU Lesser General Public License for more details.
//
// You should have received a copy of the GNU Lesser General Public License
// along with the go-ethereum library. If not, see <http://www.gnu.org/licenses/>.

// Package tracing defines hooks for 'live tracing' of block processing and transaction
// execution. Here we define the low-level [Hooks] object that carries hooks which are
// invoked by the go-ethereum core at various points in the state transition.
//
// To create a tracer that can be invoked with Geth, you need to register it using
// [github.com/ethereum/go-ethereum/eth/tracers.LiveDirectory.Register].
//
// See https://geth.ethereum.org/docs/developers/evm-tracing/live-tracing for a tutorial.
package tracing

import (
	"math/big"

	"github.com/ethereum/go-ethereum/common"
	"github.com/ethereum/go-ethereum/core/types"
	"github.com/ethereum/go-ethereum/params"
	"github.com/holiman/uint256"
)

// OpContext provides the context at which the opcode is being
// executed in, including the memory, stack and various contract-level information.
type OpContext interface {
	MemoryData() []byte
	StackData() []uint256.Int
	Caller() common.Address
	Address() common.Address
	CallValue() *uint256.Int
	CallInput() []byte
	ContractCode() []byte
}

// StateDB gives tracers access to the whole state.
type StateDB interface {
	GetBalance(common.Address) *uint256.Int
	GetNonce(common.Address) uint64
	GetCode(common.Address) []byte
	GetCodeHash(common.Address) common.Hash
	GetState(common.Address, common.Hash) common.Hash
	GetTransientState(common.Address, common.Hash) common.Hash
	Exist(common.Address) bool
	GetRefund() uint64
}

// VMContext provides the context for the EVM execution.
type VMContext struct {
	Coinbase    common.Address
	BlockNumber *big.Int
	Time        uint64
	Random      *common.Hash
	BaseFee     *big.Int
	StateDB     StateDB
}

// BlockEvent is emitted upon tracing an incoming block.
// It contains the block as well as consensus related information.
type BlockEvent struct {
	Block     *types.Block
	TD        *big.Int
	Finalized *types.Header
	Safe      *types.Header
}

type (
	/*
		- VM events -
	*/

	// TxStartHook is called before the execution of a transaction starts.
	// Call simulations don't come with a valid signature. `from` field
	// to be used for address of the caller.
	TxStartHook = func(vm *VMContext, tx *types.Transaction, from common.Address)

	// TxEndHook is called after the execution of a transaction ends.
	TxEndHook = func(receipt *types.Receipt, err error)

	// EnterHook is invoked when the processing of a message starts.
	//
	// Take note that EnterHook, when in the context of a live tracer, can be invoked
	// outside of the `OnTxStart` and `OnTxEnd` hooks when dealing with system calls,
	// see [OnSystemCallStartHook] and [OnSystemCallEndHook] for more information.
	EnterHook = func(depth int, typ byte, from common.Address, to common.Address, input []byte, gas uint64, value *big.Int)

	// ExitHook is invoked when the processing of a message ends.
	// `revert` is true when there was an error during the execution.
	// Exceptionally, before the homestead hardfork a contract creation that
	// ran out of gas when attempting to persist the code to database did not
	// count as a call failure and did not cause a revert of the call. This will
	// be indicated by `reverted == false` and `err == ErrCodeStoreOutOfGas`.
	//
	// Take note that ExitHook, when in the context of a live tracer, can be invoked
	// outside of the `OnTxStart` and `OnTxEnd` hooks when dealing with system calls,
	// see [OnSystemCallStartHook] and [OnSystemCallEndHook] for more information.
	ExitHook = func(depth int, output []byte, gasUsed uint64, err error, reverted bool)

	// OpcodeHook is invoked just prior to the execution of an opcode.
	OpcodeHook = func(pc uint64, op byte, gas, cost uint64, scope OpContext, rData []byte, depth int, err error)

	// FaultHook is invoked when an error occurs during the execution of an opcode.
	FaultHook = func(pc uint64, op byte, gas, cost uint64, scope OpContext, depth int, err error)

	// GasChangeHook is invoked when the gas changes.
	GasChangeHook = func(old, new uint64, reason GasChangeReason)

	/*
		- Chain events -
	*/

	// BlockchainInitHook is called when the blockchain is initialized.
	BlockchainInitHook = func(chainConfig *params.ChainConfig)

	// CloseHook is called when the blockchain closes.
	CloseHook = func()

	// BlockStartHook is called before executing `block`.
	// `td` is the total difficulty prior to `block`.
	BlockStartHook = func(event BlockEvent)

	// BlockEndHook is called after executing a block.
	BlockEndHook = func(err error)

	// SkippedBlockHook indicates a block was skipped during processing
	// due to it being known previously. This can happen e.g. when recovering
	// from a crash.
	SkippedBlockHook = func(event BlockEvent)

	// GenesisBlockHook is called when the genesis block is being processed.
	GenesisBlockHook = func(genesis *types.Block, alloc types.GenesisAlloc)

	// OnSystemCallStartHook is called when a system call is about to be executed. Today,
	// this hook is invoked when the EIP-4788 system call is about to be executed to set the
	// beacon block root.
	//
	// After this hook, the EVM call tracing will happened as usual so you will receive a `OnEnter/OnExit`
	// as well as state hooks between this hook and the `OnSystemCallEndHook`.
	//
	// Note that system call happens outside normal transaction execution, so the `OnTxStart/OnTxEnd` hooks
	// will not be invoked.
	OnSystemCallStartHook = func()

	// OnSystemCallStartHookV2 is called when a system call is about to be executed. Refer
	// to `OnSystemCallStartHook` for more information.
	OnSystemCallStartHookV2 = func(vm *VMContext)

	// OnSystemCallEndHook is called when a system call has finished executing. Today,
	// this hook is invoked when the EIP-4788 system call is about to be executed to set the
	// beacon block root.
	OnSystemCallEndHook = func()

	/*
		- State events -
	*/

	// BalanceChangeHook is called when the balance of an account changes.
	BalanceChangeHook = func(addr common.Address, prev, new *big.Int, reason BalanceChangeReason)

	// NonceChangeHook is called when the nonce of an account changes.
	NonceChangeHook = func(addr common.Address, prev, new uint64)

	// NonceChangeHookV2 is called when the nonce of an account changes.
	NonceChangeHookV2 = func(addr common.Address, prev, new uint64, reason NonceChangeReason)

	// CodeChangeHook is called when the code of an account changes.
	CodeChangeHook = func(addr common.Address, prevCodeHash common.Hash, prevCode []byte, codeHash common.Hash, code []byte)

	// StorageChangeHook is called when the storage of an account changes.
	StorageChangeHook = func(addr common.Address, slot common.Hash, prev, new common.Hash)

	// LogHook is called when a log is emitted.
	LogHook = func(log *types.Log)

	// BlockHashReadHook is called when EVM reads the blockhash of a block.
	BlockHashReadHook = func(blockNumber uint64, hash common.Hash)
)

type Hooks struct {
	// VM events
	OnTxStart   TxStartHook
	OnTxEnd     TxEndHook
	OnEnter     EnterHook
	OnExit      ExitHook
	OnOpcode    OpcodeHook
	OnFault     FaultHook
	OnGasChange GasChangeHook
	// Chain events
	OnBlockchainInit    BlockchainInitHook
	OnClose             CloseHook
	OnBlockStart        BlockStartHook
	OnBlockEnd          BlockEndHook
	OnSkippedBlock      SkippedBlockHook
	OnGenesisBlock      GenesisBlockHook
	OnSystemCallStart   OnSystemCallStartHook
	OnSystemCallStartV2 OnSystemCallStartHookV2
	OnSystemCallEnd     OnSystemCallEndHook
	// State events
	OnBalanceChange BalanceChangeHook
	OnNonceChange   NonceChangeHook
	OnNonceChangeV2 NonceChangeHookV2
	OnCodeChange    CodeChangeHook
	OnStorageChange StorageChangeHook
	OnLog           LogHook
<<<<<<< HEAD

	// Firehose backward compatibility
	// This hook exist because some current Firehose supported chains requires it
	// but this field is going to be deprecated and newer chains will not produced
	// those events anymore. The hook is registered conditionally based on the
	// tracer configuration.
	OnNewAccount func(address common.Address)
=======
	// Block hash read
	OnBlockHashRead BlockHashReadHook
>>>>>>> 41010ef1
}

// BalanceChangeReason is used to indicate the reason for a balance change, useful
// for tracing and reporting.
type BalanceChangeReason byte

<<<<<<< HEAD
//go:generate go run golang.org/x/tools/cmd/stringer@latest -type=BalanceChangeReason -output gen_balance_change_reason_stringer.go
=======
//go:generate go run golang.org/x/tools/cmd/stringer -type=BalanceChangeReason -trimprefix=BalanceChange -output gen_balance_change_reason_stringer.go
>>>>>>> 41010ef1

const (
	BalanceChangeUnspecified BalanceChangeReason = 0

	// Issuance
	// BalanceIncreaseRewardMineUncle is a reward for mining an uncle block.
	BalanceIncreaseRewardMineUncle BalanceChangeReason = 1
	// BalanceIncreaseRewardMineBlock is a reward for mining a block.
	BalanceIncreaseRewardMineBlock BalanceChangeReason = 2
	// BalanceIncreaseWithdrawal is ether withdrawn from the beacon chain.
	BalanceIncreaseWithdrawal BalanceChangeReason = 3
	// BalanceIncreaseGenesisBalance is ether allocated at the genesis block.
	BalanceIncreaseGenesisBalance BalanceChangeReason = 4

	// Transaction fees
	// BalanceIncreaseRewardTransactionFee is the transaction tip increasing block builder's balance.
	BalanceIncreaseRewardTransactionFee BalanceChangeReason = 5
	// BalanceDecreaseGasBuy is spent to purchase gas for execution a transaction.
	// Part of this gas will be burnt as per EIP-1559 rules.
	BalanceDecreaseGasBuy BalanceChangeReason = 6
	// BalanceIncreaseGasReturn is ether returned for unused gas at the end of execution.
	BalanceIncreaseGasReturn BalanceChangeReason = 7

	// DAO fork
	// BalanceIncreaseDaoContract is ether sent to the DAO refund contract.
	BalanceIncreaseDaoContract BalanceChangeReason = 8
	// BalanceDecreaseDaoAccount is ether taken from a DAO account to be moved to the refund contract.
	BalanceDecreaseDaoAccount BalanceChangeReason = 9

	// BalanceChangeTransfer is ether transferred via a call.
	// it is a decrease for the sender and an increase for the recipient.
	BalanceChangeTransfer BalanceChangeReason = 10
	// BalanceChangeTouchAccount is a transfer of zero value. It is only there to
	// touch-create an account.
	BalanceChangeTouchAccount BalanceChangeReason = 11

	// BalanceIncreaseSelfdestruct is added to the recipient as indicated by a selfdestructing account.
	BalanceIncreaseSelfdestruct BalanceChangeReason = 12
	// BalanceDecreaseSelfdestruct is deducted from a contract due to self-destruct.
	BalanceDecreaseSelfdestruct BalanceChangeReason = 13
	// BalanceDecreaseSelfdestructBurn is ether that is sent to an already self-destructed
	// account within the same tx (captured at end of tx).
	// Note it doesn't account for a self-destruct which appoints itself as recipient.
	BalanceDecreaseSelfdestructBurn BalanceChangeReason = 14

<<<<<<< HEAD
	// Polygon specific balance changes

	// BalanceChangePolygonBurn is ether burned on Polygon by sending it to a designated burn contract.
	BalanceChangePolygonBurn BalanceChangeReason = 200
=======
	// BalanceChangeRevert is emitted when the balance is reverted back to a previous value due to call failure.
	// It is only emitted when the tracer has opted in to use the journaling wrapper (WrapWithJournal).
	BalanceChangeRevert BalanceChangeReason = 15
>>>>>>> 41010ef1
)

//go:generate go run golang.org/x/tools/cmd/stringer@latest -type=GasChangeReason -trimprefix=GasChange -output gen_gas_change_reason_stringer.go

// GasChangeReason is used to indicate the reason for a gas change, useful
// for tracing and reporting.
//
// There is essentially two types of gas changes, those that can be emitted once per transaction
// and those that can be emitted on a call basis, so possibly multiple times per transaction.
//
// They can be recognized easily by their name, those that start with `GasChangeTx` are emitted
// once per transaction, while those that start with `GasChangeCall` are emitted on a call basis.
type GasChangeReason byte

//go:generate go run golang.org/x/tools/cmd/stringer -type=GasChangeReason -trimprefix=GasChange -output gen_gas_change_reason_stringer.go

const (
	GasChangeUnspecified GasChangeReason = 0

	// GasChangeTxInitialBalance is the initial balance for the call which will be equal to the gasLimit of the call. There is only
	// one such gas change per transaction.
	GasChangeTxInitialBalance GasChangeReason = 1
	// GasChangeTxIntrinsicGas is the amount of gas that will be charged for the intrinsic cost of the transaction, there is
	// always exactly one of those per transaction.
	GasChangeTxIntrinsicGas GasChangeReason = 2
	// GasChangeTxRefunds is the sum of all refunds which happened during the tx execution (e.g. storage slot being cleared)
	// this generates an increase in gas. There is at most one of such gas change per transaction.
	GasChangeTxRefunds GasChangeReason = 3
	// GasChangeTxLeftOverReturned is the amount of gas left over at the end of transaction's execution that will be returned
	// to the chain. This change will always be a negative change as we "drain" left over gas towards 0. If there was no gas
	// left at the end of execution, no such even will be emitted. The returned gas's value in Wei is returned to caller.
	// There is at most one of such gas change per transaction.
	GasChangeTxLeftOverReturned GasChangeReason = 4

	// GasChangeCallInitialBalance is the initial balance for the call which will be equal to the gasLimit of the call. There is only
	// one such gas change per call.
	GasChangeCallInitialBalance GasChangeReason = 5
	// GasChangeCallLeftOverReturned is the amount of gas left over that will be returned to the caller, this change will always
	// be a negative change as we "drain" left over gas towards 0. If there was no gas left at the end of execution, no such even
	// will be emitted.
	GasChangeCallLeftOverReturned GasChangeReason = 6
	// GasChangeCallLeftOverRefunded is the amount of gas that will be refunded to the call after the child call execution it
	// executed completed. This value is always positive as we are giving gas back to the you, the left over gas of the child.
	// If there was no gas left to be refunded, no such even will be emitted.
	GasChangeCallLeftOverRefunded GasChangeReason = 7
	// GasChangeCallContractCreation is the amount of gas that will be burned for a CREATE.
	GasChangeCallContractCreation GasChangeReason = 8
	// GasChangeCallContractCreation2 is the amount of gas that will be burned for a CREATE2.
	GasChangeCallContractCreation2 GasChangeReason = 9
	// GasChangeCallCodeStorage is the amount of gas that will be charged for code storage.
	GasChangeCallCodeStorage GasChangeReason = 10
	// GasChangeCallOpCode is the amount of gas that will be charged for an opcode executed by the EVM, exact opcode that was
	// performed can be check by `OnOpcode` handling.
	GasChangeCallOpCode GasChangeReason = 11
	// GasChangeCallPrecompiledContract is the amount of gas that will be charged for a precompiled contract execution.
	GasChangeCallPrecompiledContract GasChangeReason = 12
	// GasChangeCallStorageColdAccess is the amount of gas that will be charged for a cold storage access as controlled by EIP2929 rules.
	GasChangeCallStorageColdAccess GasChangeReason = 13
	// GasChangeCallFailedExecution is the burning of the remaining gas when the execution failed without a revert.
	GasChangeCallFailedExecution GasChangeReason = 14
	// GasChangeWitnessContractInit flags the event of adding to the witness during the contract creation initialization step.
	GasChangeWitnessContractInit GasChangeReason = 15
	// GasChangeWitnessContractCreation flags the event of adding to the witness during the contract creation finalization step.
	GasChangeWitnessContractCreation GasChangeReason = 16
	// GasChangeWitnessCodeChunk flags the event of adding one or more contract code chunks to the witness.
	GasChangeWitnessCodeChunk GasChangeReason = 17
	// GasChangeWitnessContractCollisionCheck flags the event of adding to the witness when checking for contract address collision.
	GasChangeWitnessContractCollisionCheck GasChangeReason = 18
	// GasChangeTxDataFloor is the amount of extra gas the transaction has to pay to reach the minimum gas requirement for the
	// transaction data. This change will always be a negative change.
	GasChangeTxDataFloor GasChangeReason = 19

	// GasChangeIgnored is a special value that can be used to indicate that the gas change should be ignored as
	// it will be "manually" tracked by a direct emit of the gas change event.
	GasChangeIgnored GasChangeReason = 0xFF
)

// NonceChangeReason is used to indicate the reason for a nonce change.
type NonceChangeReason byte

//go:generate go run golang.org/x/tools/cmd/stringer -type=NonceChangeReason -trimprefix NonceChange -output gen_nonce_change_reason_stringer.go

const (
	NonceChangeUnspecified NonceChangeReason = 0

	// NonceChangeGenesis is the nonce allocated to accounts at genesis.
	NonceChangeGenesis NonceChangeReason = 1

	// NonceChangeEoACall is the nonce change due to an EoA call.
	NonceChangeEoACall NonceChangeReason = 2

	// NonceChangeContractCreator is the nonce change of an account creating a contract.
	NonceChangeContractCreator NonceChangeReason = 3

	// NonceChangeNewContract is the nonce change of a newly created contract.
	NonceChangeNewContract NonceChangeReason = 4

	// NonceChangeTransaction is the nonce change due to a EIP-7702 authorization.
	NonceChangeAuthorization NonceChangeReason = 5

	// NonceChangeRevert is emitted when the nonce is reverted back to a previous value due to call failure.
	// It is only emitted when the tracer has opted in to use the journaling wrapper (WrapWithJournal).
	NonceChangeRevert NonceChangeReason = 6
)<|MERGE_RESOLUTION|>--- conflicted
+++ resolved
@@ -214,7 +214,8 @@
 	OnCodeChange    CodeChangeHook
 	OnStorageChange StorageChangeHook
 	OnLog           LogHook
-<<<<<<< HEAD
+	// Block hash read
+	OnBlockHashRead BlockHashReadHook
 
 	// Firehose backward compatibility
 	// This hook exist because some current Firehose supported chains requires it
@@ -222,21 +223,13 @@
 	// those events anymore. The hook is registered conditionally based on the
 	// tracer configuration.
 	OnNewAccount func(address common.Address)
-=======
-	// Block hash read
-	OnBlockHashRead BlockHashReadHook
->>>>>>> 41010ef1
 }
 
 // BalanceChangeReason is used to indicate the reason for a balance change, useful
 // for tracing and reporting.
 type BalanceChangeReason byte
 
-<<<<<<< HEAD
-//go:generate go run golang.org/x/tools/cmd/stringer@latest -type=BalanceChangeReason -output gen_balance_change_reason_stringer.go
-=======
 //go:generate go run golang.org/x/tools/cmd/stringer -type=BalanceChangeReason -trimprefix=BalanceChange -output gen_balance_change_reason_stringer.go
->>>>>>> 41010ef1
 
 const (
 	BalanceChangeUnspecified BalanceChangeReason = 0
@@ -282,16 +275,14 @@
 	// Note it doesn't account for a self-destruct which appoints itself as recipient.
 	BalanceDecreaseSelfdestructBurn BalanceChangeReason = 14
 
-<<<<<<< HEAD
-	// Polygon specific balance changes
-
-	// BalanceChangePolygonBurn is ether burned on Polygon by sending it to a designated burn contract.
-	BalanceChangePolygonBurn BalanceChangeReason = 200
-=======
 	// BalanceChangeRevert is emitted when the balance is reverted back to a previous value due to call failure.
 	// It is only emitted when the tracer has opted in to use the journaling wrapper (WrapWithJournal).
 	BalanceChangeRevert BalanceChangeReason = 15
->>>>>>> 41010ef1
+
+	// Polygon specific balance changes
+
+	// BalanceChangePolygonBurn is ether burned on Polygon by sending it to a designated burn contract.
+	BalanceChangePolygonBurn BalanceChangeReason = 200
 )
 
 //go:generate go run golang.org/x/tools/cmd/stringer@latest -type=GasChangeReason -trimprefix=GasChange -output gen_gas_change_reason_stringer.go
