// Copyright 2024 The go-ethereum Authors
// This file is part of the go-ethereum library.
//
// The go-ethereum library is free software: you can redistribute it and/or modify
// it under the terms of the GNU Lesser General Public License as published by
// the Free Software Foundation, either version 3 of the License, or
// (at your option) any later version.
//
// The go-ethereum library is distributed in the hope that it will be useful,
// but WITHOUT ANY WARRANTY; without even the implied warranty of
// MERCHANTABILITY or FITNESS FOR A PARTICULAR PURPOSE. See the
// GNU Lesser General Public License for more details.
//
// You should have received a copy of the GNU Lesser General Public License
// along with the go-ethereum library. If not, see <http://www.gnu.org/licenses/>.

// Package tracing defines hooks for 'live tracing' of block processing and transaction
// execution. Here we define the low-level [Hooks] object that carries hooks which are
// invoked by the go-ethereum core at various points in the state transition.
//
// To create a tracer that can be invoked with Geth, you need to register it using
// [github.com/ethereum/go-ethereum/eth/tracers.LiveDirectory.Register].
//
// See https://geth.ethereum.org/docs/developers/evm-tracing/live-tracing for a tutorial.
package tracing

import (
	"math/big"

	"github.com/ethereum/go-ethereum/common"
	"github.com/ethereum/go-ethereum/core/types"
	"github.com/ethereum/go-ethereum/params"
	"github.com/holiman/uint256"
)

// OpContext provides the context at which the opcode is being
// executed in, including the memory, stack and various contract-level information.
type OpContext interface {
	MemoryData() []byte
	StackData() []uint256.Int
	Caller() common.Address
	Address() common.Address
	CallValue() *uint256.Int
	CallInput() []byte
	ContractCode() []byte
}

// StateDB gives tracers access to the whole state.
type StateDB interface {
	GetBalance(common.Address) *uint256.Int
	GetNonce(common.Address) uint64
	GetCode(common.Address) []byte
	GetCodeHash(common.Address) common.Hash
	GetState(common.Address, common.Hash) common.Hash
	GetTransientState(common.Address, common.Hash) common.Hash
	Exist(common.Address) bool
	GetRefund() uint64
}

// VMContext provides the context for the EVM execution.
type VMContext struct {
	Coinbase    common.Address
	BlockNumber *big.Int
	Time        uint64
	Random      *common.Hash
<<<<<<< HEAD
	// Effective tx gas price
	GasPrice *big.Int
	StateDB  StateDB
=======
	BaseFee     *big.Int
	StateDB     StateDB
>>>>>>> b027a90a
}

// BlockEvent is emitted upon tracing an incoming block.
// It contains the block as well as consensus related information.
type BlockEvent struct {
	Block     *types.Block
	Finalized *types.Header
	Safe      *types.Header
}

type (
	/*
		- VM events -
	*/

	// TxStartHook is called before the execution of a transaction starts.
	// Call simulations don't come with a valid signature. `from` field
	// to be used for address of the caller.
	TxStartHook = func(vm *VMContext, tx *types.Transaction, from common.Address)

	// TxEndHook is called after the execution of a transaction ends.
	TxEndHook = func(receipt *types.Receipt, err error)

	// EnterHook is invoked when the processing of a message starts.
	//
	// Take note that EnterHook, when in the context of a live tracer, can be invoked
	// outside of the `OnTxStart` and `OnTxEnd` hooks when dealing with system calls,
	// see [OnSystemCallStartHook] and [OnSystemCallEndHook] for more information.
	EnterHook = func(depth int, typ byte, from common.Address, to common.Address, input []byte, gas uint64, value *big.Int)

	// ExitHook is invoked when the processing of a message ends.
	// `revert` is true when there was an error during the execution.
	// Exceptionally, before the homestead hardfork a contract creation that
	// ran out of gas when attempting to persist the code to database did not
	// count as a call failure and did not cause a revert of the call. This will
	// be indicated by `reverted == false` and `err == ErrCodeStoreOutOfGas`.
	//
	// Take note that ExitHook, when in the context of a live tracer, can be invoked
	// outside of the `OnTxStart` and `OnTxEnd` hooks when dealing with system calls,
	// see [OnSystemCallStartHook] and [OnSystemCallEndHook] for more information.
	ExitHook = func(depth int, output []byte, gasUsed uint64, err error, reverted bool)

	// OpcodeHook is invoked just prior to the execution of an opcode.
	OpcodeHook = func(pc uint64, op byte, gas, cost uint64, scope OpContext, rData []byte, depth int, err error)

	// FaultHook is invoked when an error occurs during the execution of an opcode.
	FaultHook = func(pc uint64, op byte, gas, cost uint64, scope OpContext, depth int, err error)

	// GasChangeHook is invoked when the gas changes.
	GasChangeHook = func(old, new uint64, reason GasChangeReason)

	/*
		- Chain events -
	*/

	// BlockchainInitHook is called when the blockchain is initialized.
	BlockchainInitHook = func(chainConfig *params.ChainConfig)

	// CloseHook is called when the blockchain closes.
	CloseHook = func()

	// BlockStartHook is called before executing `block`.
	// `td` is the total difficulty prior to `block`.
	BlockStartHook = func(event BlockEvent)

	// BlockEndHook is called after executing a block.
	BlockEndHook = func(err error)

	// SkippedBlockHook indicates a block was skipped during processing
	// due to it being known previously. This can happen e.g. when recovering
	// from a crash.
	SkippedBlockHook = func(event BlockEvent)

	// GenesisBlockHook is called when the genesis block is being processed.
	GenesisBlockHook = func(genesis *types.Block, alloc types.GenesisAlloc)

	// OnSystemCallStartHook is called when a system call is about to be executed. Today,
	// this hook is invoked when the EIP-4788 system call is about to be executed to set the
	// beacon block root.
	//
	// After this hook, the EVM call tracing will happened as usual so you will receive a `OnEnter/OnExit`
	// as well as state hooks between this hook and the `OnSystemCallEndHook`.
	//
	// Note that system call happens outside normal transaction execution, so the `OnTxStart/OnTxEnd` hooks
	// will not be invoked.
	OnSystemCallStartHook = func()

<<<<<<< HEAD
=======
	// OnSystemCallStartHookV2 is called when a system call is about to be executed. Refer
	// to `OnSystemCallStartHook` for more information.
	OnSystemCallStartHookV2 = func(vm *VMContext)

>>>>>>> b027a90a
	// OnSystemCallEndHook is called when a system call has finished executing. Today,
	// this hook is invoked when the EIP-4788 system call is about to be executed to set the
	// beacon block root.
	OnSystemCallEndHook = func()

	/*
		- State events -
	*/

	// BalanceChangeHook is called when the balance of an account changes.
	BalanceChangeHook = func(addr common.Address, prev, new *big.Int, reason BalanceChangeReason)

	// NonceChangeHook is called when the nonce of an account changes.
	NonceChangeHook = func(addr common.Address, prev, new uint64)

	// NonceChangeHookV2 is called when the nonce of an account changes.
	NonceChangeHookV2 = func(addr common.Address, prev, new uint64, reason NonceChangeReason)

	// CodeChangeHook is called when the code of an account changes.
	CodeChangeHook = func(addr common.Address, prevCodeHash common.Hash, prevCode []byte, codeHash common.Hash, code []byte)

	// StorageChangeHook is called when the storage of an account changes.
	StorageChangeHook = func(addr common.Address, slot common.Hash, prev, new common.Hash)

	// LogHook is called when a log is emitted.
	LogHook = func(log *types.Log)

	// BlockHashReadHook is called when EVM reads the blockhash of a block.
	BlockHashReadHook = func(blockNumber uint64, hash common.Hash)
)

type Hooks struct {
	// VM events
	OnTxStart   TxStartHook
	OnTxEnd     TxEndHook
	OnEnter     EnterHook
	OnExit      ExitHook
	OnOpcode    OpcodeHook
	OnFault     FaultHook
	OnGasChange GasChangeHook
	// Chain events
<<<<<<< HEAD
	OnBlockchainInit  BlockchainInitHook
	OnClose           CloseHook
	OnBlockStart      BlockStartHook
	OnBlockEnd        BlockEndHook
	OnSkippedBlock    SkippedBlockHook
	OnGenesisBlock    GenesisBlockHook
	OnSystemCallStart OnSystemCallStartHook
	OnSystemCallEnd   OnSystemCallEndHook
=======
	OnBlockchainInit    BlockchainInitHook
	OnClose             CloseHook
	OnBlockStart        BlockStartHook
	OnBlockEnd          BlockEndHook
	OnSkippedBlock      SkippedBlockHook
	OnGenesisBlock      GenesisBlockHook
	OnSystemCallStart   OnSystemCallStartHook
	OnSystemCallStartV2 OnSystemCallStartHookV2
	OnSystemCallEnd     OnSystemCallEndHook
>>>>>>> b027a90a
	// State events
	OnBalanceChange BalanceChangeHook
	OnNonceChange   NonceChangeHook
	OnNonceChangeV2 NonceChangeHookV2
	OnCodeChange    CodeChangeHook
	OnStorageChange StorageChangeHook
	OnLog           LogHook
<<<<<<< HEAD

	// Firehose backward compatibility
	// This hook exist because some current Firehose supported chains requires it
	// but this field is going to be deprecated and newer chains will not produced
	// those events anymore. The hook is registered conditionally based on the
	// tracer configuration.
	OnNewAccount func(address common.Address, previousExisted bool)
=======
	// Block hash read
	OnBlockHashRead BlockHashReadHook
>>>>>>> b027a90a
}

// BalanceChangeReason is used to indicate the reason for a balance change, useful
// for tracing and reporting.
type BalanceChangeReason byte

//go:generate go run golang.org/x/tools/cmd/stringer -type=BalanceChangeReason -output gen_balance_change_reason_stringer.go

const (
	BalanceChangeUnspecified BalanceChangeReason = 0

	// Issuance
	// BalanceIncreaseRewardMineUncle is a reward for mining an uncle block.
	BalanceIncreaseRewardMineUncle BalanceChangeReason = 1
	// BalanceIncreaseRewardMineBlock is a reward for mining a block.
	BalanceIncreaseRewardMineBlock BalanceChangeReason = 2
	// BalanceIncreaseWithdrawal is ether withdrawn from the beacon chain.
	BalanceIncreaseWithdrawal BalanceChangeReason = 3
	// BalanceIncreaseGenesisBalance is ether allocated at the genesis block.
	BalanceIncreaseGenesisBalance BalanceChangeReason = 4

	// Transaction fees
	// BalanceIncreaseRewardTransactionFee is the transaction tip increasing block builder's balance.
	BalanceIncreaseRewardTransactionFee BalanceChangeReason = 5
	// BalanceDecreaseGasBuy is spent to purchase gas for execution a transaction.
	// Part of this gas will be burnt as per EIP-1559 rules.
	BalanceDecreaseGasBuy BalanceChangeReason = 6
	// BalanceIncreaseGasReturn is ether returned for unused gas at the end of execution.
	BalanceIncreaseGasReturn BalanceChangeReason = 7

	// DAO fork
	// BalanceIncreaseDaoContract is ether sent to the DAO refund contract.
	BalanceIncreaseDaoContract BalanceChangeReason = 8
	// BalanceDecreaseDaoAccount is ether taken from a DAO account to be moved to the refund contract.
	BalanceDecreaseDaoAccount BalanceChangeReason = 9

	// BalanceChangeTransfer is ether transferred via a call.
	// it is a decrease for the sender and an increase for the recipient.
	BalanceChangeTransfer BalanceChangeReason = 10
	// BalanceChangeTouchAccount is a transfer of zero value. It is only there to
	// touch-create an account.
	BalanceChangeTouchAccount BalanceChangeReason = 11

	// BalanceIncreaseSelfdestruct is added to the recipient as indicated by a selfdestructing account.
	BalanceIncreaseSelfdestruct BalanceChangeReason = 12
	// BalanceDecreaseSelfdestruct is deducted from a contract due to self-destruct.
	BalanceDecreaseSelfdestruct BalanceChangeReason = 13
	// BalanceDecreaseSelfdestructBurn is ether that is sent to an already self-destructed
	// account within the same tx (captured at end of tx).
	// Note it doesn't account for a self-destruct which appoints itself as recipient.
	BalanceDecreaseSelfdestructBurn BalanceChangeReason = 14

	// BalanceChangeRevert is emitted when the balance is reverted back to a previous value due to call failure.
	// It is only emitted when the tracer has opted in to use the journaling wrapper (WrapWithJournal).
	BalanceChangeRevert BalanceChangeReason = 15
)

// GasChangeReason is used to indicate the reason for a gas change, useful
// for tracing and reporting.
//
// There is essentially two types of gas changes, those that can be emitted once per transaction
// and those that can be emitted on a call basis, so possibly multiple times per transaction.
//
// They can be recognized easily by their name, those that start with `GasChangeTx` are emitted
// once per transaction, while those that start with `GasChangeCall` are emitted on a call basis.
type GasChangeReason byte

const (
	GasChangeUnspecified GasChangeReason = 0

	// GasChangeTxInitialBalance is the initial balance for the call which will be equal to the gasLimit of the call. There is only
	// one such gas change per transaction.
	GasChangeTxInitialBalance GasChangeReason = 1
	// GasChangeTxIntrinsicGas is the amount of gas that will be charged for the intrinsic cost of the transaction, there is
	// always exactly one of those per transaction.
	GasChangeTxIntrinsicGas GasChangeReason = 2
	// GasChangeTxRefunds is the sum of all refunds which happened during the tx execution (e.g. storage slot being cleared)
	// this generates an increase in gas. There is at most one of such gas change per transaction.
	GasChangeTxRefunds GasChangeReason = 3
	// GasChangeTxLeftOverReturned is the amount of gas left over at the end of transaction's execution that will be returned
	// to the chain. This change will always be a negative change as we "drain" left over gas towards 0. If there was no gas
	// left at the end of execution, no such even will be emitted. The returned gas's value in Wei is returned to caller.
	// There is at most one of such gas change per transaction.
	GasChangeTxLeftOverReturned GasChangeReason = 4

	// GasChangeCallInitialBalance is the initial balance for the call which will be equal to the gasLimit of the call. There is only
	// one such gas change per call.
	GasChangeCallInitialBalance GasChangeReason = 5
	// GasChangeCallLeftOverReturned is the amount of gas left over that will be returned to the caller, this change will always
	// be a negative change as we "drain" left over gas towards 0. If there was no gas left at the end of execution, no such even
	// will be emitted.
	GasChangeCallLeftOverReturned GasChangeReason = 6
	// GasChangeCallLeftOverRefunded is the amount of gas that will be refunded to the call after the child call execution it
	// executed completed. This value is always positive as we are giving gas back to the you, the left over gas of the child.
	// If there was no gas left to be refunded, no such even will be emitted.
	GasChangeCallLeftOverRefunded GasChangeReason = 7
	// GasChangeCallContractCreation is the amount of gas that will be burned for a CREATE.
	GasChangeCallContractCreation GasChangeReason = 8
	// GasChangeCallContractCreation2 is the amount of gas that will be burned for a CREATE2.
	GasChangeCallContractCreation2 GasChangeReason = 9
	// GasChangeCallCodeStorage is the amount of gas that will be charged for code storage.
	GasChangeCallCodeStorage GasChangeReason = 10
	// GasChangeCallOpCode is the amount of gas that will be charged for an opcode executed by the EVM, exact opcode that was
	// performed can be check by `OnOpcode` handling.
	GasChangeCallOpCode GasChangeReason = 11
	// GasChangeCallPrecompiledContract is the amount of gas that will be charged for a precompiled contract execution.
	GasChangeCallPrecompiledContract GasChangeReason = 12
	// GasChangeCallStorageColdAccess is the amount of gas that will be charged for a cold storage access as controlled by EIP2929 rules.
	GasChangeCallStorageColdAccess GasChangeReason = 13
	// GasChangeCallFailedExecution is the burning of the remaining gas when the execution failed without a revert.
	GasChangeCallFailedExecution GasChangeReason = 14
	// GasChangeWitnessContractInit flags the event of adding to the witness during the contract creation initialization step.
	GasChangeWitnessContractInit GasChangeReason = 15
	// GasChangeWitnessContractCreation flags the event of adding to the witness during the contract creation finalization step.
	GasChangeWitnessContractCreation GasChangeReason = 16
	// GasChangeWitnessCodeChunk flags the event of adding one or more contract code chunks to the witness.
	GasChangeWitnessCodeChunk GasChangeReason = 17
	// GasChangeWitnessContractCollisionCheck flags the event of adding to the witness when checking for contract address collision.
	GasChangeWitnessContractCollisionCheck GasChangeReason = 18
<<<<<<< HEAD
=======
	// GasChangeTxDataFloor is the amount of extra gas the transaction has to pay to reach the minimum gas requirement for the
	// transaction data. This change will always be a negative change.
	GasChangeTxDataFloor GasChangeReason = 19
>>>>>>> b027a90a

	// GasChangeIgnored is a special value that can be used to indicate that the gas change should be ignored as
	// it will be "manually" tracked by a direct emit of the gas change event.
	GasChangeIgnored GasChangeReason = 0xFF
)

// NonceChangeReason is used to indicate the reason for a nonce change.
type NonceChangeReason byte

const (
	NonceChangeUnspecified NonceChangeReason = 0

	// NonceChangeGenesis is the nonce allocated to accounts at genesis.
	NonceChangeGenesis NonceChangeReason = 1

	// NonceChangeEoACall is the nonce change due to an EoA call.
	NonceChangeEoACall NonceChangeReason = 2

	// NonceChangeContractCreator is the nonce change of an account creating a contract.
	NonceChangeContractCreator NonceChangeReason = 3

	// NonceChangeNewContract is the nonce change of a newly created contract.
	NonceChangeNewContract NonceChangeReason = 4

	// NonceChangeTransaction is the nonce change due to a EIP-7702 authorization.
	NonceChangeAuthorization NonceChangeReason = 5

	// NonceChangeRevert is emitted when the nonce is reverted back to a previous value due to call failure.
	// It is only emitted when the tracer has opted in to use the journaling wrapper (WrapWithJournal).
	NonceChangeRevert NonceChangeReason = 6
)<|MERGE_RESOLUTION|>--- conflicted
+++ resolved
@@ -63,14 +63,8 @@
 	BlockNumber *big.Int
 	Time        uint64
 	Random      *common.Hash
-<<<<<<< HEAD
-	// Effective tx gas price
-	GasPrice *big.Int
-	StateDB  StateDB
-=======
 	BaseFee     *big.Int
 	StateDB     StateDB
->>>>>>> b027a90a
 }
 
 // BlockEvent is emitted upon tracing an incoming block.
@@ -158,13 +152,10 @@
 	// will not be invoked.
 	OnSystemCallStartHook = func()
 
-<<<<<<< HEAD
-=======
 	// OnSystemCallStartHookV2 is called when a system call is about to be executed. Refer
 	// to `OnSystemCallStartHook` for more information.
 	OnSystemCallStartHookV2 = func(vm *VMContext)
 
->>>>>>> b027a90a
 	// OnSystemCallEndHook is called when a system call has finished executing. Today,
 	// this hook is invoked when the EIP-4788 system call is about to be executed to set the
 	// beacon block root.
@@ -206,16 +197,6 @@
 	OnFault     FaultHook
 	OnGasChange GasChangeHook
 	// Chain events
-<<<<<<< HEAD
-	OnBlockchainInit  BlockchainInitHook
-	OnClose           CloseHook
-	OnBlockStart      BlockStartHook
-	OnBlockEnd        BlockEndHook
-	OnSkippedBlock    SkippedBlockHook
-	OnGenesisBlock    GenesisBlockHook
-	OnSystemCallStart OnSystemCallStartHook
-	OnSystemCallEnd   OnSystemCallEndHook
-=======
 	OnBlockchainInit    BlockchainInitHook
 	OnClose             CloseHook
 	OnBlockStart        BlockStartHook
@@ -225,7 +206,6 @@
 	OnSystemCallStart   OnSystemCallStartHook
 	OnSystemCallStartV2 OnSystemCallStartHookV2
 	OnSystemCallEnd     OnSystemCallEndHook
->>>>>>> b027a90a
 	// State events
 	OnBalanceChange BalanceChangeHook
 	OnNonceChange   NonceChangeHook
@@ -233,7 +213,8 @@
 	OnCodeChange    CodeChangeHook
 	OnStorageChange StorageChangeHook
 	OnLog           LogHook
-<<<<<<< HEAD
+	// Block hash read
+	OnBlockHashRead BlockHashReadHook
 
 	// Firehose backward compatibility
 	// This hook exist because some current Firehose supported chains requires it
@@ -241,10 +222,6 @@
 	// those events anymore. The hook is registered conditionally based on the
 	// tracer configuration.
 	OnNewAccount func(address common.Address, previousExisted bool)
-=======
-	// Block hash read
-	OnBlockHashRead BlockHashReadHook
->>>>>>> b027a90a
 }
 
 // BalanceChangeReason is used to indicate the reason for a balance change, useful
@@ -364,12 +341,9 @@
 	GasChangeWitnessCodeChunk GasChangeReason = 17
 	// GasChangeWitnessContractCollisionCheck flags the event of adding to the witness when checking for contract address collision.
 	GasChangeWitnessContractCollisionCheck GasChangeReason = 18
-<<<<<<< HEAD
-=======
 	// GasChangeTxDataFloor is the amount of extra gas the transaction has to pay to reach the minimum gas requirement for the
 	// transaction data. This change will always be a negative change.
 	GasChangeTxDataFloor GasChangeReason = 19
->>>>>>> b027a90a
 
 	// GasChangeIgnored is a special value that can be used to indicate that the gas change should be ignored as
 	// it will be "manually" tracked by a direct emit of the gas change event.
