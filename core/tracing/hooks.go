--- conflicted
+++ resolved
@@ -107,13 +107,8 @@
 	// BlockchainInitHook is called when the blockchain is initialized.
 	BlockchainInitHook = func(chainConfig *params.ChainConfig)
 
-<<<<<<< HEAD
-	// BlockchainTerminateHook is called when the tracer is terminated.
-	BlockchainTerminateHook = func()
-=======
 	// CloseHook is called when the blockchain closes.
 	CloseHook = func()
->>>>>>> 2f6ff492
 
 	// BlockStartHook is called before executing `block`.
 	// `td` is the total difficulty prior to `block`.
@@ -160,21 +155,12 @@
 	OnFault     FaultHook
 	OnGasChange GasChangeHook
 	// Chain events
-<<<<<<< HEAD
-	OnBlockchainInit      BlockchainInitHook
-	OnBlockchainTerminate BlockchainTerminateHook
-	OnBlockStart          BlockStartHook
-	OnBlockEnd            BlockEndHook
-	OnSkippedBlock        SkippedBlockHook
-	OnGenesisBlock        GenesisBlockHook
-=======
 	OnBlockchainInit BlockchainInitHook
 	OnClose          CloseHook
 	OnBlockStart     BlockStartHook
 	OnBlockEnd       BlockEndHook
 	OnSkippedBlock   SkippedBlockHook
 	OnGenesisBlock   GenesisBlockHook
->>>>>>> 2f6ff492
 	// State events
 	OnBalanceChange BalanceChangeHook
 	OnNonceChange   NonceChangeHook
