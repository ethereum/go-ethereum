// Copyright 2015 The go-ethereum Authors
// This file is part of the go-ethereum library.
//
// The go-ethereum library is free software: you can redistribute it and/or modify
// it under the terms of the GNU Lesser General Public License as published by
// the Free Software Foundation, either version 3 of the License, or
// (at your option) any later version.
//
// The go-ethereum library is distributed in the hope that it will be useful,
// but WITHOUT ANY WARRANTY; without even the implied warranty of
// MERCHANTABILITY or FITNESS FOR A PARTICULAR PURPOSE. See the
// GNU Lesser General Public License for more details.
//
// You should have received a copy of the GNU Lesser General Public License
// along with the go-ethereum library. If not, see <http://www.gnu.org/licenses/>.

package state

import (
	"bytes"
	"testing"

	"github.com/ethereum/go-ethereum/common"
	"github.com/ethereum/go-ethereum/core/rawdb"
	"github.com/ethereum/go-ethereum/core/types"
	"github.com/ethereum/go-ethereum/crypto"
	"github.com/ethereum/go-ethereum/ethdb"
	"github.com/ethereum/go-ethereum/rlp"
	"github.com/ethereum/go-ethereum/trie"
	"github.com/ethereum/go-ethereum/triedb"
	"github.com/ethereum/go-ethereum/triedb/hashdb"
	"github.com/ethereum/go-ethereum/triedb/pathdb"
	"github.com/holiman/uint256"
)

// testAccount is the data associated with an account used by the state tests.
type testAccount struct {
	address common.Address
	balance *uint256.Int
	nonce   uint64
	code    []byte
}

// makeTestState create a sample test state to test node-wise reconstruction.
func makeTestState(scheme string) (ethdb.Database, Database, *triedb.Database, common.Hash, []*testAccount) {
	// Create an empty state
	config := &triedb.Config{Preimages: true}
	if scheme == rawdb.PathScheme {
		config.PathDB = pathdb.Defaults
	} else {
		config.HashDB = hashdb.Defaults
	}
	db := rawdb.NewMemoryDatabase()
	nodeDb := triedb.NewDatabase(db, config)
	sdb := NewDatabase(nodeDb, nil)
	state, _ := New(types.EmptyRootHash, sdb)

	// Fill it with some arbitrary data
	var accounts []*testAccount

	for i := byte(0); i < 96; i++ {
		obj := state.getOrNewStateObject(common.BytesToAddress([]byte{i}))
		acc := &testAccount{address: common.BytesToAddress([]byte{i})}

		obj.AddBalance(uint256.NewInt(uint64(11 * i)))
		acc.balance = uint256.NewInt(uint64(11 * i))

		obj.SetNonce(uint64(42 * i))
		acc.nonce = uint64(42 * i)

		if i%3 == 0 {
			obj.SetCode(crypto.Keccak256Hash([]byte{i, i, i, i, i}), []byte{i, i, i, i, i})
			acc.code = []byte{i, i, i, i, i}
		}

		if i%5 == 0 {
			for j := byte(0); j < 5; j++ {
				hash := crypto.Keccak256Hash([]byte{i, i, i, i, i, j, j})
				obj.SetState(hash, hash)
			}
		}
		accounts = append(accounts, acc)
	}
	root, _ := state.Commit(0, false, false)

	// Return the generated state
	return db, sdb, nodeDb, root, accounts
}

// checkStateAccounts cross references a reconstructed state with an expected
// account array.
func checkStateAccounts(t *testing.T, db ethdb.Database, scheme string, root common.Hash, accounts []*testAccount) {
	var config triedb.Config
	if scheme == rawdb.PathScheme {
		config.PathDB = pathdb.Defaults
	}
	// Check root availability and state contents
	state, err := New(root, NewDatabase(triedb.NewDatabase(db, &config), nil))
	if err != nil {
		t.Fatalf("failed to create state trie at %x: %v", root, err)
	}
	if err := checkStateConsistency(db, scheme, root); err != nil {
		t.Fatalf("inconsistent state trie at %x: %v", root, err)
	}

	for i, acc := range accounts {
		if balance := state.GetBalance(acc.address); balance.Cmp(acc.balance) != 0 {
			t.Errorf("account %d: balance mismatch: have %v, want %v", i, balance, acc.balance)
		}

		if nonce := state.GetNonce(acc.address); nonce != acc.nonce {
			t.Errorf("account %d: nonce mismatch: have %v, want %v", i, nonce, acc.nonce)
		}

		if code := state.GetCode(acc.address); !bytes.Equal(code, acc.code) {
			t.Errorf("account %d: code mismatch: have %x, want %x", i, code, acc.code)
		}
	}
}

// checkStateConsistency checks that all data of a state root is present.
func checkStateConsistency(db ethdb.Database, scheme string, root common.Hash) error {
	config := &triedb.Config{Preimages: true}
	if scheme == rawdb.PathScheme {
		config.PathDB = pathdb.Defaults
	}
	state, err := New(root, NewDatabase(triedb.NewDatabase(db, config), nil))
	if err != nil {
		return err
	}
	it := newNodeIterator(state)
	for it.Next() {
	}

	return it.Error
}

// Tests that an empty state is not scheduled for syncing.
func TestEmptyStateSync(t *testing.T) {
	dbA := triedb.NewDatabase(rawdb.NewMemoryDatabase(), nil)
	dbB := triedb.NewDatabase(rawdb.NewMemoryDatabase(), &triedb.Config{PathDB: pathdb.Defaults})

	sync := NewStateSync(types.EmptyRootHash, rawdb.NewMemoryDatabase(), nil, dbA.Scheme())
	if paths, nodes, codes := sync.Missing(1); len(paths) != 0 || len(nodes) != 0 || len(codes) != 0 {
		t.Errorf("content requested for empty state: %v, %v, %v", nodes, paths, codes)
	}
	sync = NewStateSync(types.EmptyRootHash, rawdb.NewMemoryDatabase(), nil, dbB.Scheme())
	if paths, nodes, codes := sync.Missing(1); len(paths) != 0 || len(nodes) != 0 || len(codes) != 0 {
		t.Errorf("content requested for empty state: %v, %v, %v", nodes, paths, codes)
	}
}

// Tests that given a root hash, a state can sync iteratively on a single thread,
// requesting retrieval tasks and returning all of them in one go.
func TestIterativeStateSyncIndividual(t *testing.T) {
	testIterativeStateSync(t, 1, false, false, rawdb.HashScheme)
	testIterativeStateSync(t, 1, false, false, rawdb.PathScheme)
}
func TestIterativeStateSyncBatched(t *testing.T) {
	testIterativeStateSync(t, 100, false, false, rawdb.HashScheme)
	testIterativeStateSync(t, 100, false, false, rawdb.PathScheme)
}
func TestIterativeStateSyncIndividualFromDisk(t *testing.T) {
	testIterativeStateSync(t, 1, true, false, rawdb.HashScheme)
	testIterativeStateSync(t, 1, true, false, rawdb.PathScheme)
}
func TestIterativeStateSyncBatchedFromDisk(t *testing.T) {
	testIterativeStateSync(t, 100, true, false, rawdb.HashScheme)
	testIterativeStateSync(t, 100, true, false, rawdb.PathScheme)
}
func TestIterativeStateSyncIndividualByPath(t *testing.T) {
	testIterativeStateSync(t, 1, false, true, rawdb.HashScheme)
	testIterativeStateSync(t, 1, false, true, rawdb.PathScheme)
}
func TestIterativeStateSyncBatchedByPath(t *testing.T) {
	testIterativeStateSync(t, 100, false, true, rawdb.HashScheme)
	testIterativeStateSync(t, 100, false, true, rawdb.PathScheme)
}

// stateElement represents the element in the state trie(bytecode or trie node).
type stateElement struct {
	path     string
	hash     common.Hash
	code     common.Hash
	syncPath trie.SyncPath
}

func testIterativeStateSync(t *testing.T, count int, commit bool, bypath bool, scheme string) {
	// Create a random state to copy
	srcDisk, srcDb, ndb, srcRoot, srcAccounts := makeTestState(scheme)
	if commit {
		ndb.Commit(srcRoot, false)
	}
	srcTrie, _ := trie.New(trie.StateTrieID(srcRoot), ndb)

	// Create a destination state and sync with the scheduler
	dstDb := rawdb.NewMemoryDatabase()
	sched := NewStateSync(srcRoot, dstDb, nil, ndb.Scheme())

	var (
		nodeElements []stateElement
		codeElements []stateElement
	)

	paths, nodes, codes := sched.Missing(count)

	for i := 0; i < len(paths); i++ {
		nodeElements = append(nodeElements, stateElement{
			path:     paths[i],
			hash:     nodes[i],
			syncPath: trie.NewSyncPath([]byte(paths[i])),
		})
	}

	for i := 0; i < len(codes); i++ {
		codeElements = append(codeElements, stateElement{code: codes[i]})
	}
	reader, err := ndb.NodeReader(srcRoot)
<<<<<<< HEAD
=======
	if err != nil {
		t.Fatalf("state is not existent, %#x", srcRoot)
	}
	cReader, err := srcDb.Reader(srcRoot)
>>>>>>> 827d3fcc
	if err != nil {
		t.Fatalf("state is not existent, %#x", srcRoot)
	}

	for len(nodeElements)+len(codeElements) > 0 {
		var (
			nodeResults = make([]trie.NodeSyncResult, len(nodeElements))
			codeResults = make([]trie.CodeSyncResult, len(codeElements))
		)

		for i, element := range codeElements {
			data, err := cReader.Code(common.Address{}, element.code)
			if err != nil || len(data) == 0 {
				t.Fatalf("failed to retrieve contract bytecode for hash %x", element.code)
			}

			codeResults[i] = trie.CodeSyncResult{Hash: element.code, Data: data}
		}

		for i, node := range nodeElements {
			if bypath {
				if len(node.syncPath) == 1 {
					data, _, err := srcTrie.GetNode(node.syncPath[0])
					if err != nil {
						t.Fatalf("failed to retrieve node data for path %x: %v", node.syncPath[0], err)
					}

					nodeResults[i] = trie.NodeSyncResult{Path: node.path, Data: data}
				} else {
					var acc types.StateAccount
					if err := rlp.DecodeBytes(srcTrie.MustGet(node.syncPath[0]), &acc); err != nil {
						t.Fatalf("failed to decode account on path %x: %v", node.syncPath[0], err)
					}

					id := trie.StorageTrieID(srcRoot, common.BytesToHash(node.syncPath[0]), acc.Root)
					stTrie, err := trie.New(id, ndb)
					if err != nil {
						t.Fatalf("failed to retrieve storage trie for path %x: %v", node.syncPath[1], err)
					}

					data, _, err := stTrie.GetNode(node.syncPath[1])
					if err != nil {
						t.Fatalf("failed to retrieve node data for path %x: %v", node.syncPath[1], err)
					}

					nodeResults[i] = trie.NodeSyncResult{Path: node.path, Data: data}
				}
			} else {
				owner, inner := trie.ResolvePath([]byte(node.path))
				data, err := reader.Node(owner, inner, node.hash)
				if err != nil {
					t.Fatalf("failed to retrieve node data for key %v", []byte(node.path))
				}

				nodeResults[i] = trie.NodeSyncResult{Path: node.path, Data: data}
			}
		}

		for _, result := range codeResults {
			if err := sched.ProcessCode(result); err != nil {
				t.Errorf("failed to process result %v", err)
			}
		}

		for _, result := range nodeResults {
			if err := sched.ProcessNode(result); err != nil {
				t.Errorf("failed to process result %v", err)
			}
		}

		batch := dstDb.NewBatch()
		if err := sched.Commit(batch); err != nil {
			t.Fatalf("failed to commit data: %v", err)
		}

		batch.Write()

		paths, nodes, codes = sched.Missing(count)
		nodeElements = nodeElements[:0]

		for i := 0; i < len(paths); i++ {
			nodeElements = append(nodeElements, stateElement{
				path:     paths[i],
				hash:     nodes[i],
				syncPath: trie.NewSyncPath([]byte(paths[i])),
			})
		}

		codeElements = codeElements[:0]

		for i := 0; i < len(codes); i++ {
			codeElements = append(codeElements, stateElement{
				code: codes[i],
			})
		}
	}
	// Copy the preimages from source db in order to traverse the state.
	srcDb.TrieDB().WritePreimages()
	copyPreimages(srcDisk, dstDb)

	// Cross check that the two states are in sync
	checkStateAccounts(t, dstDb, ndb.Scheme(), srcRoot, srcAccounts)
}

// Tests that the trie scheduler can correctly reconstruct the state even if only
// partial results are returned, and the others sent only later.
// nolint:prealloc
func TestIterativeDelayedStateSync(t *testing.T) {
	testIterativeDelayedStateSync(t, rawdb.HashScheme)
	testIterativeDelayedStateSync(t, rawdb.PathScheme)
}

func testIterativeDelayedStateSync(t *testing.T, scheme string) {
	// Create a random state to copy
	srcDisk, srcDb, ndb, srcRoot, srcAccounts := makeTestState(scheme)

	// Create a destination state and sync with the scheduler
	dstDb := rawdb.NewMemoryDatabase()
	sched := NewStateSync(srcRoot, dstDb, nil, ndb.Scheme())

	var (
		nodeElements []stateElement
		codeElements []stateElement
	)

	paths, nodes, codes := sched.Missing(0)

	for i := 0; i < len(paths); i++ {
		nodeElements = append(nodeElements, stateElement{
			path:     paths[i],
			hash:     nodes[i],
			syncPath: trie.NewSyncPath([]byte(paths[i])),
		})
	}

	for i := 0; i < len(codes); i++ {
		codeElements = append(codeElements, stateElement{code: codes[i]})
	}
	reader, err := ndb.NodeReader(srcRoot)
<<<<<<< HEAD
=======
	if err != nil {
		t.Fatalf("state is not existent, %#x", srcRoot)
	}
	cReader, err := srcDb.Reader(srcRoot)
>>>>>>> 827d3fcc
	if err != nil {
		t.Fatalf("state is not existent, %#x", srcRoot)
	}

	for len(nodeElements)+len(codeElements) > 0 {
		// Sync only half of the scheduled nodes
		var nodeProcessed int

		var codeProcessed int

		if len(codeElements) > 0 {
			codeResults := make([]trie.CodeSyncResult, len(codeElements)/2+1)
			for i, element := range codeElements[:len(codeResults)] {
				data, err := cReader.Code(common.Address{}, element.code)
				if err != nil || len(data) == 0 {
					t.Fatalf("failed to retrieve contract bytecode for %x", element.code)
				}

				codeResults[i] = trie.CodeSyncResult{Hash: element.code, Data: data}
			}

			for _, result := range codeResults {
				if err := sched.ProcessCode(result); err != nil {
					t.Fatalf("failed to process result %v", err)
				}
			}

			codeProcessed = len(codeResults)
		}

		if len(nodeElements) > 0 {
			nodeResults := make([]trie.NodeSyncResult, len(nodeElements)/2+1)
			for i, element := range nodeElements[:len(nodeResults)] {
				owner, inner := trie.ResolvePath([]byte(element.path))
				data, err := reader.Node(owner, inner, element.hash)
				if err != nil {
					t.Fatalf("failed to retrieve contract bytecode for %x", element.code)
				}

				nodeResults[i] = trie.NodeSyncResult{Path: element.path, Data: data}
			}

			for _, result := range nodeResults {
				if err := sched.ProcessNode(result); err != nil {
					t.Fatalf("failed to process result %v", err)
				}
			}

			nodeProcessed = len(nodeResults)
		}

		batch := dstDb.NewBatch()
		if err := sched.Commit(batch); err != nil {
			t.Fatalf("failed to commit data: %v", err)
		}

		batch.Write()

		paths, nodes, codes = sched.Missing(0)
		nodeElements = nodeElements[nodeProcessed:]

		for i := 0; i < len(paths); i++ {
			nodeElements = append(nodeElements, stateElement{
				path:     paths[i],
				hash:     nodes[i],
				syncPath: trie.NewSyncPath([]byte(paths[i])),
			})
		}

		codeElements = codeElements[codeProcessed:]

		for i := 0; i < len(codes); i++ {
			codeElements = append(codeElements, stateElement{
				code: codes[i],
			})
		}
	}
	// Copy the preimages from source db in order to traverse the state.
	srcDb.TrieDB().WritePreimages()
	copyPreimages(srcDisk, dstDb)

	// Cross check that the two states are in sync
	checkStateAccounts(t, dstDb, ndb.Scheme(), srcRoot, srcAccounts)
}

// Tests that given a root hash, a trie can sync iteratively on a single thread,
// requesting retrieval tasks and returning all of them in one go, however in a
// random order.
func TestIterativeRandomStateSyncIndividual(t *testing.T) {
	testIterativeRandomStateSync(t, 1, rawdb.HashScheme)
	testIterativeRandomStateSync(t, 1, rawdb.PathScheme)
}
func TestIterativeRandomStateSyncBatched(t *testing.T) {
	testIterativeRandomStateSync(t, 100, rawdb.HashScheme)
	testIterativeRandomStateSync(t, 100, rawdb.PathScheme)
}

func testIterativeRandomStateSync(t *testing.T, count int, scheme string) {
	// Create a random state to copy
	srcDisk, srcDb, ndb, srcRoot, srcAccounts := makeTestState(scheme)

	// Create a destination state and sync with the scheduler
	dstDb := rawdb.NewMemoryDatabase()
	sched := NewStateSync(srcRoot, dstDb, nil, ndb.Scheme())

	nodeQueue := make(map[string]stateElement)
	codeQueue := make(map[common.Hash]struct{})
	paths, nodes, codes := sched.Missing(count)

	for i, path := range paths {
		nodeQueue[path] = stateElement{
			path:     path,
			hash:     nodes[i],
			syncPath: trie.NewSyncPath([]byte(path)),
		}
	}

	for _, hash := range codes {
		codeQueue[hash] = struct{}{}
	}
	reader, err := ndb.NodeReader(srcRoot)
<<<<<<< HEAD
=======
	if err != nil {
		t.Fatalf("state is not existent, %#x", srcRoot)
	}
	cReader, err := srcDb.Reader(srcRoot)
>>>>>>> 827d3fcc
	if err != nil {
		t.Fatalf("state is not existent, %#x", srcRoot)
	}
	for len(nodeQueue)+len(codeQueue) > 0 {
		// Fetch all the queued nodes in a random order
		if len(codeQueue) > 0 {
			results := make([]trie.CodeSyncResult, 0, len(codeQueue))

			for hash := range codeQueue {
				data, err := cReader.Code(common.Address{}, hash)
				if err != nil || len(data) == 0 {
					t.Fatalf("failed to retrieve node data for %x", hash)
				}

				results = append(results, trie.CodeSyncResult{Hash: hash, Data: data})
			}

			for _, result := range results {
				if err := sched.ProcessCode(result); err != nil {
					t.Fatalf("failed to process result %v", err)
				}
			}
		}

		if len(nodeQueue) > 0 {
			results := make([]trie.NodeSyncResult, 0, len(nodeQueue))

			for path, element := range nodeQueue {
				owner, inner := trie.ResolvePath([]byte(element.path))
				data, err := reader.Node(owner, inner, element.hash)
				if err != nil {
					t.Fatalf("failed to retrieve node data for %x %v %v", element.hash, []byte(element.path), element.path)
				}

				results = append(results, trie.NodeSyncResult{Path: path, Data: data})
			}

			for _, result := range results {
				if err := sched.ProcessNode(result); err != nil {
					t.Fatalf("failed to process result %v", err)
				}
			}
		}
		batch := dstDb.NewBatch()
		if err := sched.Commit(batch); err != nil {
			t.Fatalf("failed to commit data: %v", err)
		}

		batch.Write()

		nodeQueue = make(map[string]stateElement)
		codeQueue = make(map[common.Hash]struct{})
		paths, nodes, codes := sched.Missing(count)

		for i, path := range paths {
			nodeQueue[path] = stateElement{
				path:     path,
				hash:     nodes[i],
				syncPath: trie.NewSyncPath([]byte(path)),
			}
		}

		for _, hash := range codes {
			codeQueue[hash] = struct{}{}
		}
	}
	// Copy the preimages from source db in order to traverse the state.
	srcDb.TrieDB().WritePreimages()
	copyPreimages(srcDisk, dstDb)

	// Cross check that the two states are in sync
	checkStateAccounts(t, dstDb, ndb.Scheme(), srcRoot, srcAccounts)
}

// Tests that the trie scheduler can correctly reconstruct the state even if only
// partial results are returned (Even those randomly), others sent only later.
func TestIterativeRandomDelayedStateSync(t *testing.T) {
	testIterativeRandomDelayedStateSync(t, rawdb.HashScheme)
	testIterativeRandomDelayedStateSync(t, rawdb.PathScheme)
}

func testIterativeRandomDelayedStateSync(t *testing.T, scheme string) {
	// Create a random state to copy
	srcDisk, srcDb, ndb, srcRoot, srcAccounts := makeTestState(scheme)

	// Create a destination state and sync with the scheduler
	dstDb := rawdb.NewMemoryDatabase()
	sched := NewStateSync(srcRoot, dstDb, nil, ndb.Scheme())

	nodeQueue := make(map[string]stateElement)
	codeQueue := make(map[common.Hash]struct{})
	paths, nodes, codes := sched.Missing(0)

	for i, path := range paths {
		nodeQueue[path] = stateElement{
			path:     path,
			hash:     nodes[i],
			syncPath: trie.NewSyncPath([]byte(path)),
		}
	}

	for _, hash := range codes {
		codeQueue[hash] = struct{}{}
	}
	reader, err := ndb.NodeReader(srcRoot)
<<<<<<< HEAD
=======
	if err != nil {
		t.Fatalf("state is not existent, %#x", srcRoot)
	}
	cReader, err := srcDb.Reader(srcRoot)
>>>>>>> 827d3fcc
	if err != nil {
		t.Fatalf("state is not existent, %#x", srcRoot)
	}
	for len(nodeQueue)+len(codeQueue) > 0 {
		// Sync only half of the scheduled nodes, even those in random order
		if len(codeQueue) > 0 {
			results := make([]trie.CodeSyncResult, 0, len(codeQueue)/2+1)

			for hash := range codeQueue {
				delete(codeQueue, hash)

				data, err := cReader.Code(common.Address{}, hash)
				if err != nil || len(data) == 0 {
					t.Fatalf("failed to retrieve node data for %x", hash)
				}

				results = append(results, trie.CodeSyncResult{Hash: hash, Data: data})

				if len(results) >= cap(results) {
					break
				}
			}

			for _, result := range results {
				if err := sched.ProcessCode(result); err != nil {
					t.Fatalf("failed to process result %v", err)
				}
			}
		}

		if len(nodeQueue) > 0 {
			results := make([]trie.NodeSyncResult, 0, len(nodeQueue)/2+1)

			for path, element := range nodeQueue {
				delete(nodeQueue, path)

				owner, inner := trie.ResolvePath([]byte(element.path))
				data, err := reader.Node(owner, inner, element.hash)
				if err != nil {
					t.Fatalf("failed to retrieve node data for %x", element.hash)
				}

				results = append(results, trie.NodeSyncResult{Path: path, Data: data})

				if len(results) >= cap(results) {
					break
				}
			}
			// Feed the retrieved results back and queue new tasks
			for _, result := range results {
				if err := sched.ProcessNode(result); err != nil {
					t.Fatalf("failed to process result %v", err)
				}
			}
		}

		batch := dstDb.NewBatch()
		if err := sched.Commit(batch); err != nil {
			t.Fatalf("failed to commit data: %v", err)
		}

		batch.Write()

		paths, nodes, codes := sched.Missing(0)
		for i, path := range paths {
			nodeQueue[path] = stateElement{
				path:     path,
				hash:     nodes[i],
				syncPath: trie.NewSyncPath([]byte(path)),
			}
		}

		for _, hash := range codes {
			codeQueue[hash] = struct{}{}
		}
	}
	// Copy the preimages from source db in order to traverse the state.
	srcDb.TrieDB().WritePreimages()
	copyPreimages(srcDisk, dstDb)

	// Cross check that the two states are in sync
	checkStateAccounts(t, dstDb, ndb.Scheme(), srcRoot, srcAccounts)
}

// Tests that at any point in time during a sync, only complete sub-tries are in
// the database.
func TestIncompleteStateSync(t *testing.T) {
	testIncompleteStateSync(t, rawdb.HashScheme)
	testIncompleteStateSync(t, rawdb.PathScheme)
}

func testIncompleteStateSync(t *testing.T, scheme string) {
	// Create a random state to copy
	db, srcDb, ndb, srcRoot, srcAccounts := makeTestState(scheme)

	// isCodeLookup to save some hashing
	var isCode = make(map[common.Hash]struct{})

	for _, acc := range srcAccounts {
		if len(acc.code) > 0 {
			isCode[crypto.Keccak256Hash(acc.code)] = struct{}{}
		}
	}

	isCode[types.EmptyCodeHash] = struct{}{}

	// Create a destination state and sync with the scheduler
	dstDb := rawdb.NewMemoryDatabase()
	sched := NewStateSync(srcRoot, dstDb, nil, ndb.Scheme())

	var (
		addedCodes  []common.Hash
		addedPaths  []string
		addedHashes []common.Hash
	)
	reader, err := ndb.NodeReader(srcRoot)
	if err != nil {
		t.Fatalf("state is not available %x", srcRoot)
	}
	cReader, err := srcDb.Reader(srcRoot)
	if err != nil {
		t.Fatalf("state is not existent, %#x", srcRoot)
	}
	nodeQueue := make(map[string]stateElement)
	codeQueue := make(map[common.Hash]struct{})
	paths, nodes, codes := sched.Missing(1)

	for i, path := range paths {
		nodeQueue[path] = stateElement{
			path:     path,
			hash:     nodes[i],
			syncPath: trie.NewSyncPath([]byte(path)),
		}
	}

	for _, hash := range codes {
		codeQueue[hash] = struct{}{}
	}

	for len(nodeQueue)+len(codeQueue) > 0 {
		// Fetch a batch of state nodes
		if len(codeQueue) > 0 {
			results := make([]trie.CodeSyncResult, 0, len(codeQueue))

			for hash := range codeQueue {
				data, err := cReader.Code(common.Address{}, hash)
				if err != nil || len(data) == 0 {
					t.Fatalf("failed to retrieve node data for %x", hash)
				}

				results = append(results, trie.CodeSyncResult{Hash: hash, Data: data})
				addedCodes = append(addedCodes, hash)
			}
			// Process each of the state nodes
			for _, result := range results {
				if err := sched.ProcessCode(result); err != nil {
					t.Fatalf("failed to process result %v", err)
				}
			}
		}
		if len(nodeQueue) > 0 {
			results := make([]trie.NodeSyncResult, 0, len(nodeQueue))

			for path, element := range nodeQueue {
				owner, inner := trie.ResolvePath([]byte(element.path))
				data, err := reader.Node(owner, inner, element.hash)
				if err != nil {
					t.Fatalf("failed to retrieve node data for %x", element.hash)
				}

				results = append(results, trie.NodeSyncResult{Path: path, Data: data})

				if element.hash != srcRoot {
					addedPaths = append(addedPaths, element.path)
					addedHashes = append(addedHashes, element.hash)
				}
			}
			// Process each of the state nodes
			for _, result := range results {
				if err := sched.ProcessNode(result); err != nil {
					t.Fatalf("failed to process result %v", err)
				}
			}
		}

		batch := dstDb.NewBatch()
		if err := sched.Commit(batch); err != nil {
			t.Fatalf("failed to commit data: %v", err)
		}

		batch.Write()

		// Fetch the next batch to retrieve
		nodeQueue = make(map[string]stateElement)
		codeQueue = make(map[common.Hash]struct{})
		paths, nodes, codes := sched.Missing(1)

		for i, path := range paths {
			nodeQueue[path] = stateElement{
				path:     path,
				hash:     nodes[i],
				syncPath: trie.NewSyncPath([]byte(path)),
			}
		}

		for _, hash := range codes {
			codeQueue[hash] = struct{}{}
		}
	}
	// Copy the preimages from source db in order to traverse the state.
	srcDb.TrieDB().WritePreimages()
	copyPreimages(db, dstDb)

	// Sanity check that removing any node from the database is detected
	for _, node := range addedCodes {
		val := rawdb.ReadCode(dstDb, node)
		if len(val) == 0 {
			t.Logf("no code: %v", node)
		} else {
			t.Logf("has code: %v", node)
		}
		rawdb.DeleteCode(dstDb, node)
		if err := checkStateConsistency(dstDb, ndb.Scheme(), srcRoot); err == nil {
			t.Errorf("trie inconsistency not caught, missing: %x", node)
		}

		rawdb.WriteCode(dstDb, node, val)
	}
	for i, path := range addedPaths {
		owner, inner := trie.ResolvePath([]byte(path))
		hash := addedHashes[i]
		val := rawdb.ReadTrieNode(dstDb, owner, inner, hash, scheme)

		if val == nil {
			t.Error("missing trie node")
		}

		rawdb.DeleteTrieNode(dstDb, owner, inner, hash, scheme)
		if err := checkStateConsistency(dstDb, scheme, srcRoot); err == nil {
			t.Errorf("trie inconsistency not caught, missing: %v", path)
		}

		rawdb.WriteTrieNode(dstDb, owner, inner, hash, val, scheme)
	}
}

func copyPreimages(srcDb, dstDb ethdb.Database) {
	it := srcDb.NewIterator(rawdb.PreimagePrefix, nil)
	defer it.Release()

	preimages := make(map[common.Hash][]byte)
	for it.Next() {
		hash := it.Key()[len(rawdb.PreimagePrefix):]
		preimages[common.BytesToHash(hash)] = common.CopyBytes(it.Value())
	}
	rawdb.WritePreimages(dstDb, preimages)
}<|MERGE_RESOLUTION|>--- conflicted
+++ resolved
@@ -216,13 +216,10 @@
 		codeElements = append(codeElements, stateElement{code: codes[i]})
 	}
 	reader, err := ndb.NodeReader(srcRoot)
-<<<<<<< HEAD
-=======
 	if err != nil {
 		t.Fatalf("state is not existent, %#x", srcRoot)
 	}
 	cReader, err := srcDb.Reader(srcRoot)
->>>>>>> 827d3fcc
 	if err != nil {
 		t.Fatalf("state is not existent, %#x", srcRoot)
 	}
@@ -362,13 +359,10 @@
 		codeElements = append(codeElements, stateElement{code: codes[i]})
 	}
 	reader, err := ndb.NodeReader(srcRoot)
-<<<<<<< HEAD
-=======
 	if err != nil {
 		t.Fatalf("state is not existent, %#x", srcRoot)
 	}
 	cReader, err := srcDb.Reader(srcRoot)
->>>>>>> 827d3fcc
 	if err != nil {
 		t.Fatalf("state is not existent, %#x", srcRoot)
 	}
@@ -490,13 +484,10 @@
 		codeQueue[hash] = struct{}{}
 	}
 	reader, err := ndb.NodeReader(srcRoot)
-<<<<<<< HEAD
-=======
 	if err != nil {
 		t.Fatalf("state is not existent, %#x", srcRoot)
 	}
 	cReader, err := srcDb.Reader(srcRoot)
->>>>>>> 827d3fcc
 	if err != nil {
 		t.Fatalf("state is not existent, %#x", srcRoot)
 	}
@@ -602,13 +593,10 @@
 		codeQueue[hash] = struct{}{}
 	}
 	reader, err := ndb.NodeReader(srcRoot)
-<<<<<<< HEAD
-=======
 	if err != nil {
 		t.Fatalf("state is not existent, %#x", srcRoot)
 	}
 	cReader, err := srcDb.Reader(srcRoot)
->>>>>>> 827d3fcc
 	if err != nil {
 		t.Fatalf("state is not existent, %#x", srcRoot)
 	}
