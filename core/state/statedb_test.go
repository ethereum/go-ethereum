// Copyright 2016 The go-ethereum Authors
// This file is part of the go-ethereum library.
//
// The go-ethereum library is free software: you can redistribute it and/or modify
// it under the terms of the GNU Lesser General Public License as published by
// the Free Software Foundation, either version 3 of the License, or
// (at your option) any later version.
//
// The go-ethereum library is distributed in the hope that it will be useful,
// but WITHOUT ANY WARRANTY; without even the implied warranty of
// MERCHANTABILITY or FITNESS FOR A PARTICULAR PURPOSE. See the
// GNU Lesser General Public License for more details.
//
// You should have received a copy of the GNU Lesser General Public License
// along with the go-ethereum library. If not, see <http://www.gnu.org/licenses/>.

package state

import (
	"bytes"
	"encoding/binary"
	"fmt"
	"math"
	"math/big"
	"math/rand"
	"reflect"
	"strings"
	"testing"
	"testing/quick"

<<<<<<< HEAD
	"github.com/ubiq/go-ubiq/common"
	"github.com/ubiq/go-ubiq/core/types"
	"github.com/ubiq/go-ubiq/ethdb"
=======
	check "gopkg.in/check.v1"

	"github.com/ethereum/go-ethereum/common"
	"github.com/ethereum/go-ethereum/core/types"
	"github.com/ethereum/go-ethereum/ethdb"
>>>>>>> ab5646c5
)

// Tests that updating a state trie does not leak any database writes prior to
// actually committing the state.
func TestUpdateLeaks(t *testing.T) {
	// Create an empty state database
	db, _ := ethdb.NewMemDatabase()
	state, _ := New(common.Hash{}, NewDatabase(db))

	// Update it with some accounts
	for i := byte(0); i < 255; i++ {
		addr := common.BytesToAddress([]byte{i})
		state.AddBalance(addr, big.NewInt(int64(11*i)))
		state.SetNonce(addr, uint64(42*i))
		if i%2 == 0 {
			state.SetState(addr, common.BytesToHash([]byte{i, i, i}), common.BytesToHash([]byte{i, i, i, i}))
		}
		if i%3 == 0 {
			state.SetCode(addr, []byte{i, i, i, i, i})
		}
		state.IntermediateRoot(false)
	}
	// Ensure that no data was leaked into the database
	for _, key := range db.Keys() {
		value, _ := db.Get(key)
		t.Errorf("State leaked into database: %x -> %x", key, value)
	}
}

// Tests that no intermediate state of an object is stored into the database,
// only the one right before the commit.
func TestIntermediateLeaks(t *testing.T) {
	// Create two state databases, one transitioning to the final state, the other final from the beginning
	transDb, _ := ethdb.NewMemDatabase()
	finalDb, _ := ethdb.NewMemDatabase()
	transState, _ := New(common.Hash{}, NewDatabase(transDb))
	finalState, _ := New(common.Hash{}, NewDatabase(finalDb))

	modify := func(state *StateDB, addr common.Address, i, tweak byte) {
		state.SetBalance(addr, big.NewInt(int64(11*i)+int64(tweak)))
		state.SetNonce(addr, uint64(42*i+tweak))
		if i%2 == 0 {
			state.SetState(addr, common.Hash{i, i, i, 0}, common.Hash{})
			state.SetState(addr, common.Hash{i, i, i, tweak}, common.Hash{i, i, i, i, tweak})
		}
		if i%3 == 0 {
			state.SetCode(addr, []byte{i, i, i, i, i, tweak})
		}
	}

	// Modify the transient state.
	for i := byte(0); i < 255; i++ {
		modify(transState, common.Address{byte(i)}, i, 0)
	}
	// Write modifications to trie.
	transState.IntermediateRoot(false)

	// Overwrite all the data with new values in the transient database.
	for i := byte(0); i < 255; i++ {
		modify(transState, common.Address{byte(i)}, i, 99)
		modify(finalState, common.Address{byte(i)}, i, 99)
	}

	// Commit and cross check the databases.
	if _, err := transState.CommitTo(transDb, false); err != nil {
		t.Fatalf("failed to commit transition state: %v", err)
	}
	if _, err := finalState.CommitTo(finalDb, false); err != nil {
		t.Fatalf("failed to commit final state: %v", err)
	}
	for _, key := range finalDb.Keys() {
		if _, err := transDb.Get(key); err != nil {
			val, _ := finalDb.Get(key)
			t.Errorf("entry missing from the transition database: %x -> %x", key, val)
		}
	}
	for _, key := range transDb.Keys() {
		if _, err := finalDb.Get(key); err != nil {
			val, _ := transDb.Get(key)
			t.Errorf("extra entry in the transition database: %x -> %x", key, val)
		}
	}
}

func TestSnapshotRandom(t *testing.T) {
	config := &quick.Config{MaxCount: 1000}
	err := quick.Check((*snapshotTest).run, config)
	if cerr, ok := err.(*quick.CheckError); ok {
		test := cerr.In[0].(*snapshotTest)
		t.Errorf("%v:\n%s", test.err, test)
	} else if err != nil {
		t.Error(err)
	}
}

// A snapshotTest checks that reverting StateDB snapshots properly undoes all changes
// captured by the snapshot. Instances of this test with pseudorandom content are created
// by Generate.
//
// The test works as follows:
//
// A new state is created and all actions are applied to it. Several snapshots are taken
// in between actions. The test then reverts each snapshot. For each snapshot the actions
// leading up to it are replayed on a fresh, empty state. The behaviour of all public
// accessor methods on the reverted state must match the return value of the equivalent
// methods on the replayed state.
type snapshotTest struct {
	addrs     []common.Address // all account addresses
	actions   []testAction     // modifications to the state
	snapshots []int            // actions indexes at which snapshot is taken
	err       error            // failure details are reported through this field
}

type testAction struct {
	name   string
	fn     func(testAction, *StateDB)
	args   []int64
	noAddr bool
}

// newTestAction creates a random action that changes state.
func newTestAction(addr common.Address, r *rand.Rand) testAction {
	actions := []testAction{
		{
			name: "SetBalance",
			fn: func(a testAction, s *StateDB) {
				s.SetBalance(addr, big.NewInt(a.args[0]))
			},
			args: make([]int64, 1),
		},
		{
			name: "AddBalance",
			fn: func(a testAction, s *StateDB) {
				s.AddBalance(addr, big.NewInt(a.args[0]))
			},
			args: make([]int64, 1),
		},
		{
			name: "SetNonce",
			fn: func(a testAction, s *StateDB) {
				s.SetNonce(addr, uint64(a.args[0]))
			},
			args: make([]int64, 1),
		},
		{
			name: "SetState",
			fn: func(a testAction, s *StateDB) {
				var key, val common.Hash
				binary.BigEndian.PutUint16(key[:], uint16(a.args[0]))
				binary.BigEndian.PutUint16(val[:], uint16(a.args[1]))
				s.SetState(addr, key, val)
			},
			args: make([]int64, 2),
		},
		{
			name: "SetCode",
			fn: func(a testAction, s *StateDB) {
				code := make([]byte, 16)
				binary.BigEndian.PutUint64(code, uint64(a.args[0]))
				binary.BigEndian.PutUint64(code[8:], uint64(a.args[1]))
				s.SetCode(addr, code)
			},
			args: make([]int64, 2),
		},
		{
			name: "CreateAccount",
			fn: func(a testAction, s *StateDB) {
				s.CreateAccount(addr)
			},
		},
		{
			name: "Suicide",
			fn: func(a testAction, s *StateDB) {
				s.Suicide(addr)
			},
		},
		{
			name: "AddRefund",
			fn: func(a testAction, s *StateDB) {
				s.AddRefund(big.NewInt(a.args[0]))
			},
			args:   make([]int64, 1),
			noAddr: true,
		},
		{
			name: "AddLog",
			fn: func(a testAction, s *StateDB) {
				data := make([]byte, 2)
				binary.BigEndian.PutUint16(data, uint16(a.args[0]))
				s.AddLog(&types.Log{Address: addr, Data: data})
			},
			args: make([]int64, 1),
		},
	}
	action := actions[r.Intn(len(actions))]
	var nameargs []string
	if !action.noAddr {
		nameargs = append(nameargs, addr.Hex())
	}
	for _, i := range action.args {
		action.args[i] = rand.Int63n(100)
		nameargs = append(nameargs, fmt.Sprint(action.args[i]))
	}
	action.name += strings.Join(nameargs, ", ")
	return action
}

// Generate returns a new snapshot test of the given size. All randomness is
// derived from r.
func (*snapshotTest) Generate(r *rand.Rand, size int) reflect.Value {
	// Generate random actions.
	addrs := make([]common.Address, 50)
	for i := range addrs {
		addrs[i][0] = byte(i)
	}
	actions := make([]testAction, size)
	for i := range actions {
		addr := addrs[r.Intn(len(addrs))]
		actions[i] = newTestAction(addr, r)
	}
	// Generate snapshot indexes.
	nsnapshots := int(math.Sqrt(float64(size)))
	if size > 0 && nsnapshots == 0 {
		nsnapshots = 1
	}
	snapshots := make([]int, nsnapshots)
	snaplen := len(actions) / nsnapshots
	for i := range snapshots {
		// Try to place the snapshots some number of actions apart from each other.
		snapshots[i] = (i * snaplen) + r.Intn(snaplen)
	}
	return reflect.ValueOf(&snapshotTest{addrs, actions, snapshots, nil})
}

func (test *snapshotTest) String() string {
	out := new(bytes.Buffer)
	sindex := 0
	for i, action := range test.actions {
		if len(test.snapshots) > sindex && i == test.snapshots[sindex] {
			fmt.Fprintf(out, "---- snapshot %d ----\n", sindex)
			sindex++
		}
		fmt.Fprintf(out, "%4d: %s\n", i, action.name)
	}
	return out.String()
}

func (test *snapshotTest) run() bool {
	// Run all actions and create snapshots.
	var (
		db, _        = ethdb.NewMemDatabase()
		state, _     = New(common.Hash{}, NewDatabase(db))
		snapshotRevs = make([]int, len(test.snapshots))
		sindex       = 0
	)
	for i, action := range test.actions {
		if len(test.snapshots) > sindex && i == test.snapshots[sindex] {
			snapshotRevs[sindex] = state.Snapshot()
			sindex++
		}
		action.fn(action, state)
	}

	// Revert all snapshots in reverse order. Each revert must yield a state
	// that is equivalent to fresh state with all actions up the snapshot applied.
	for sindex--; sindex >= 0; sindex-- {
		checkstate, _ := New(common.Hash{}, NewDatabase(db))
		for _, action := range test.actions[:test.snapshots[sindex]] {
			action.fn(action, checkstate)
		}
		state.RevertToSnapshot(snapshotRevs[sindex])
		if err := test.checkEqual(state, checkstate); err != nil {
			test.err = fmt.Errorf("state mismatch after revert to snapshot %d\n%v", sindex, err)
			return false
		}
	}
	return true
}

// checkEqual checks that methods of state and checkstate return the same values.
func (test *snapshotTest) checkEqual(state, checkstate *StateDB) error {
	for _, addr := range test.addrs {
		var err error
		checkeq := func(op string, a, b interface{}) bool {
			if err == nil && !reflect.DeepEqual(a, b) {
				err = fmt.Errorf("got %s(%s) == %v, want %v", op, addr.Hex(), a, b)
				return false
			}
			return true
		}
		// Check basic accessor methods.
		checkeq("Exist", state.Exist(addr), checkstate.Exist(addr))
		checkeq("HasSuicided", state.HasSuicided(addr), checkstate.HasSuicided(addr))
		checkeq("GetBalance", state.GetBalance(addr), checkstate.GetBalance(addr))
		checkeq("GetNonce", state.GetNonce(addr), checkstate.GetNonce(addr))
		checkeq("GetCode", state.GetCode(addr), checkstate.GetCode(addr))
		checkeq("GetCodeHash", state.GetCodeHash(addr), checkstate.GetCodeHash(addr))
		checkeq("GetCodeSize", state.GetCodeSize(addr), checkstate.GetCodeSize(addr))
		// Check storage.
		if obj := state.getStateObject(addr); obj != nil {
			state.ForEachStorage(addr, func(key, val common.Hash) bool {
				return checkeq("GetState("+key.Hex()+")", val, checkstate.GetState(addr, key))
			})
			checkstate.ForEachStorage(addr, func(key, checkval common.Hash) bool {
				return checkeq("GetState("+key.Hex()+")", state.GetState(addr, key), checkval)
			})
		}
		if err != nil {
			return err
		}
	}

	if state.GetRefund().Cmp(checkstate.GetRefund()) != 0 {
		return fmt.Errorf("got GetRefund() == %d, want GetRefund() == %d",
			state.GetRefund(), checkstate.GetRefund())
	}
	if !reflect.DeepEqual(state.GetLogs(common.Hash{}), checkstate.GetLogs(common.Hash{})) {
		return fmt.Errorf("got GetLogs(common.Hash{}) == %v, want GetLogs(common.Hash{}) == %v",
			state.GetLogs(common.Hash{}), checkstate.GetLogs(common.Hash{}))
	}
	return nil
}

func (s *StateSuite) TestTouchDelete(c *check.C) {
	s.state.GetOrNewStateObject(common.Address{})
	root, _ := s.state.CommitTo(s.db, false)
	s.state.Reset(root)

	snapshot := s.state.Snapshot()
	s.state.AddBalance(common.Address{}, new(big.Int))
	if len(s.state.stateObjectsDirty) != 1 {
		c.Fatal("expected one dirty state object")
	}

	s.state.RevertToSnapshot(snapshot)
	if len(s.state.stateObjectsDirty) != 0 {
		c.Fatal("expected no dirty state object")
	}
}<|MERGE_RESOLUTION|>--- conflicted
+++ resolved
@@ -28,17 +28,11 @@
 	"testing"
 	"testing/quick"
 
-<<<<<<< HEAD
+	check "gopkg.in/check.v1"
+
 	"github.com/ubiq/go-ubiq/common"
 	"github.com/ubiq/go-ubiq/core/types"
 	"github.com/ubiq/go-ubiq/ethdb"
-=======
-	check "gopkg.in/check.v1"
-
-	"github.com/ethereum/go-ethereum/common"
-	"github.com/ethereum/go-ethereum/core/types"
-	"github.com/ethereum/go-ethereum/ethdb"
->>>>>>> ab5646c5
 )
 
 // Tests that updating a state trie does not leak any database writes prior to
