--- conflicted
+++ resolved
@@ -28,15 +28,9 @@
 	"testing"
 	"testing/quick"
 
-<<<<<<< HEAD
-	"github.com/expanse-project/go-expanse/common"
-	"github.com/expanse-project/go-expanse/core/vm"
-	"github.com/expanse-project/go-expanse/ethdb"
-=======
-	"github.com/ethereum/go-ethereum/common"
-	"github.com/ethereum/go-ethereum/core/types"
-	"github.com/ethereum/go-ethereum/ethdb"
->>>>>>> a973d1d5
+	"github.com/expanse-org/go-expanse/common"
+	"github.com/expanse-org/go-expanse/core/types"
+	"github.com/expanse-org/go-expanse/ethdb"
 )
 
 // Tests that updating a state trie does not leak any database writes prior to
@@ -57,11 +51,7 @@
 		if i%3 == 0 {
 			state.SetCode(addr, []byte{i, i, i, i, i})
 		}
-<<<<<<< HEAD
-		state.IntermediateRoot()
-=======
 		state.IntermediateRoot(false)
->>>>>>> a973d1d5
 	}
 	// Ensure that no data was leaked into the database
 	for _, key := range db.Keys() {
@@ -96,11 +86,7 @@
 		modify(transState, common.Address{byte(i)}, i, 0)
 	}
 	// Write modifications to trie.
-<<<<<<< HEAD
-	transState.IntermediateRoot()
-=======
 	transState.IntermediateRoot(false)
->>>>>>> a973d1d5
 
 	// Overwrite all the data with new values in the transient database.
 	for i := byte(0); i < 255; i++ {
@@ -109,11 +95,7 @@
 	}
 
 	// Commit and cross check the databases.
-<<<<<<< HEAD
-	if _, err := transState.Commit(); err != nil {
-=======
 	if _, err := transState.Commit(false); err != nil {
->>>>>>> a973d1d5
 		t.Fatalf("failed to commit transition state: %v", err)
 	}
 	if _, err := finalState.Commit(false); err != nil {
@@ -134,10 +116,7 @@
 }
 
 func TestSnapshotRandom(t *testing.T) {
-<<<<<<< HEAD
-=======
 	t.Skip("@fjl fix me please")
->>>>>>> a973d1d5
 	config := &quick.Config{MaxCount: 1000}
 	err := quick.Check((*snapshotTest).run, config)
 	if cerr, ok := err.(*quick.CheckError); ok {
@@ -242,11 +221,7 @@
 			fn: func(a testAction, s *StateDB) {
 				data := make([]byte, 2)
 				binary.BigEndian.PutUint16(data, uint16(a.args[0]))
-<<<<<<< HEAD
-				s.AddLog(&vm.Log{Address: addr, Data: data})
-=======
 				s.AddLog(&types.Log{Address: addr, Data: data})
->>>>>>> a973d1d5
 			},
 			args: make([]int64, 1),
 		},
@@ -379,8 +354,6 @@
 			state.GetLogs(common.Hash{}), checkstate.GetLogs(common.Hash{}))
 	}
 	return nil
-<<<<<<< HEAD
-=======
 }
 
 func TestTouchDelete(t *testing.T) {
@@ -400,5 +373,4 @@
 	if len(state.stateObjectsDirty) != 0 {
 		t.Fatal("expected no dirty state object")
 	}
->>>>>>> a973d1d5
 }