--- conflicted
+++ resolved
@@ -112,13 +112,8 @@
 		modify(finalState, common.Address{i}, i, 99)
 	}
 
-<<<<<<< HEAD
-	// Commit and cross-check the databases.
-	transRoot, err := transState.Commit(false)
-=======
 	// Commit and cross check the databases.
 	transRoot, err := transState.Commit(0, false)
->>>>>>> bed84606
 	if err != nil {
 		t.Fatalf("failed to commit transition state: %v", err)
 	}
@@ -1066,27 +1061,6 @@
 	if val := copyOne.GetCommittedState(addr, skey); val != (common.Hash{}) {
 		t.Fatalf("first copy pre-commit committed storage slot mismatch: have %x, want %x", val, common.Hash{})
 	}
-<<<<<<< HEAD
-
-	copyOne.Commit(false)
-
-	if balance := copyOne.GetBalance(addr); balance.Cmp(big.NewInt(42)) != 0 {
-		t.Fatalf("first copy post-commit balance mismatch: have %v, want %v", balance, 42)
-	}
-
-	if code := copyOne.GetCode(addr); !bytes.Equal(code, []byte("hello")) {
-		t.Fatalf("first copy post-commit code mismatch: have %x, want %x", code, []byte("hello"))
-	}
-
-	if val := copyOne.GetState(addr, skey); val != sval {
-		t.Fatalf("first copy post-commit non-committed storage slot mismatch: have %x, want %x", val, sval)
-	}
-
-	if val := copyOne.GetCommittedState(addr, skey); val != sval {
-		t.Fatalf("first copy post-commit committed storage slot mismatch: have %x, want %x", val, sval)
-	}
-=======
->>>>>>> bed84606
 	// Copy the copy and check the balance once more
 	copyTwo := copyOne.Copy()
 	if balance := copyTwo.GetBalance(addr); balance.Cmp(big.NewInt(42)) != 0 {
@@ -1100,11 +1074,6 @@
 	if val := copyTwo.GetState(addr, skey); val != sval {
 		t.Fatalf("second copy non-committed storage slot mismatch: have %x, want %x", val, sval)
 	}
-<<<<<<< HEAD
-
-	if val := copyTwo.GetCommittedState(addr, skey); val != sval {
-		t.Fatalf("second copy post-commit committed storage slot mismatch: have %x, want %x", val, sval)
-=======
 	if val := copyTwo.GetCommittedState(addr, skey); val != (common.Hash{}) {
 		t.Fatalf("second copy committed storage slot mismatch: have %x, want %x", val, sval)
 	}
@@ -1122,7 +1091,6 @@
 	}
 	if val := state.GetCommittedState(addr, skey); val != sval {
 		t.Fatalf("state post-commit committed storage slot mismatch: have %x, want %x", val, sval)
->>>>>>> bed84606
 	}
 }
 
@@ -1191,27 +1159,6 @@
 	if val := copyTwo.GetCommittedState(addr, skey); val != (common.Hash{}) {
 		t.Fatalf("second copy pre-commit committed storage slot mismatch: have %x, want %x", val, common.Hash{})
 	}
-<<<<<<< HEAD
-
-	copyTwo.Commit(false)
-
-	if balance := copyTwo.GetBalance(addr); balance.Cmp(big.NewInt(42)) != 0 {
-		t.Fatalf("second copy post-commit balance mismatch: have %v, want %v", balance, 42)
-	}
-
-	if code := copyTwo.GetCode(addr); !bytes.Equal(code, []byte("hello")) {
-		t.Fatalf("second copy post-commit code mismatch: have %x, want %x", code, []byte("hello"))
-	}
-
-	if val := copyTwo.GetState(addr, skey); val != sval {
-		t.Fatalf("second copy post-commit non-committed storage slot mismatch: have %x, want %x", val, sval)
-	}
-
-	if val := copyTwo.GetCommittedState(addr, skey); val != sval {
-		t.Fatalf("second copy post-commit committed storage slot mismatch: have %x, want %x", val, sval)
-	}
-=======
->>>>>>> bed84606
 	// Copy the copy-copy and check the balance once more
 	copyThree := copyTwo.Copy()
 	if balance := copyThree.GetBalance(addr); balance.Cmp(big.NewInt(42)) != 0 {
@@ -1225,12 +1172,7 @@
 	if val := copyThree.GetState(addr, skey); val != sval {
 		t.Fatalf("third copy non-committed storage slot mismatch: have %x, want %x", val, sval)
 	}
-<<<<<<< HEAD
-
-	if val := copyThree.GetCommittedState(addr, skey); val != sval {
-=======
 	if val := copyThree.GetCommittedState(addr, skey); val != (common.Hash{}) {
->>>>>>> bed84606
 		t.Fatalf("third copy committed storage slot mismatch: have %x, want %x", val, sval)
 	}
 }
@@ -1324,12 +1266,7 @@
 	db := NewDatabase(memDb)
 
 	var root common.Hash
-<<<<<<< HEAD
-
-	state, _ := New(common.Hash{}, db, nil)
-=======
 	state, _ := New(types.EmptyRootHash, db, nil)
->>>>>>> bed84606
 	addr := common.BytesToAddress([]byte("so"))
 	{
 		state.SetBalance(addr, big.NewInt(1))
@@ -1363,12 +1300,7 @@
 	}
 	// Modify the state
 	state.SetBalance(addr, big.NewInt(2))
-<<<<<<< HEAD
-
-	root, err := state.Commit(false)
-=======
 	root, err := state.Commit(0, false)
->>>>>>> bed84606
 	if err == nil {
 		t.Fatalf("expected error, got root :%x", root)
 	}
@@ -1595,13 +1527,7 @@
 			state.SetState(common.Address{a}, common.Hash{a, s}, common.Hash{a, s})
 		}
 	}
-<<<<<<< HEAD
-
-	root, err := state.Commit(false)
-
-=======
 	root, err := state.Commit(0, false)
->>>>>>> bed84606
 	if err != nil {
 		t.Fatalf("failed to commit state trie: %v", err)
 	}
