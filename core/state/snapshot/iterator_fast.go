--- conflicted
+++ resolved
@@ -91,13 +91,6 @@
 				it:       current.StorageIterator(account, seek),
 				priority: depth,
 			})
-<<<<<<< HEAD
-
-			if destructed {
-				break
-			}
-=======
->>>>>>> 827d3fcc
 		}
 
 		current = current.Parent()
