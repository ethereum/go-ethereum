--- conflicted
+++ resolved
@@ -155,12 +155,6 @@
 			snapshotDirtyStorageWriteMeter.Mark(int64(len(data)))
 		}
 	}
-<<<<<<< HEAD
-
-	dl.memory += uint64(len(destructs) * common.HashLength)
-
-=======
->>>>>>> 827d3fcc
 	return dl
 }
 
@@ -185,14 +179,6 @@
 	} else {
 		dl.diffed, _ = bloomfilter.New(uint64(bloomSize), uint64(bloomFuncs))
 	}
-<<<<<<< HEAD
-	// Iterate over all the accounts and storage slots and index them
-	for hash := range dl.destructSet {
-		dl.diffed.AddHash(destructBloomHash(hash))
-	}
-
-=======
->>>>>>> 827d3fcc
 	for hash := range dl.accountData {
 		dl.diffed.AddHash(accountBloomHash(hash))
 	}
@@ -262,14 +248,6 @@
 	}
 	// Check the bloom filter first whether there's even a point in reaching into
 	// all the maps in all the layers below
-<<<<<<< HEAD
-	hit := dl.diffed.ContainsHash(accountBloomHash(hash))
-	if !hit {
-		hit = dl.diffed.ContainsHash(destructBloomHash(hash))
-	}
-
-=======
->>>>>>> 827d3fcc
 	var origin *diskLayer
 	hit := dl.diffed.ContainsHash(accountBloomHash(hash))
 	if !hit {
@@ -312,18 +290,6 @@
 
 		return data, nil
 	}
-<<<<<<< HEAD
-	// If the account is known locally, but deleted, return it
-	if _, ok := dl.destructSet[hash]; ok {
-		snapshotDirtyAccountHitMeter.Mark(1)
-		snapshotDirtyAccountHitDepthHist.Update(int64(depth))
-		snapshotDirtyAccountInexMeter.Mark(1)
-		snapshotBloomAccountTrueHitMeter.Mark(1)
-
-		return nil, nil
-	}
-=======
->>>>>>> 827d3fcc
 	// Account unknown to this diff, resolve from parent
 	if diff, ok := dl.parent.(*diffLayer); ok {
 		return diff.accountRLP(hash, depth+1)
@@ -348,14 +314,6 @@
 		dl.lock.RUnlock()
 		return nil, ErrSnapshotStale
 	}
-<<<<<<< HEAD
-	hit := dl.diffed.ContainsHash(storageBloomHash(accountHash, storageHash))
-	if !hit {
-		hit = dl.diffed.ContainsHash(destructBloomHash(accountHash))
-	}
-
-=======
->>>>>>> 827d3fcc
 	var origin *diskLayer
 	hit := dl.diffed.ContainsHash(storageBloomHash(accountHash, storageHash))
 	if !hit {
@@ -402,18 +360,6 @@
 			return data, nil
 		}
 	}
-<<<<<<< HEAD
-	// If the account is known locally, but deleted, return an empty slot
-	if _, ok := dl.destructSet[accountHash]; ok {
-		snapshotDirtyStorageHitMeter.Mark(1)
-		snapshotDirtyStorageHitDepthHist.Update(int64(depth))
-		snapshotDirtyStorageInexMeter.Mark(1)
-		snapshotBloomStorageTrueHitMeter.Mark(1)
-
-		return nil, nil
-	}
-=======
->>>>>>> 827d3fcc
 	// Storage slot unknown to this diff, resolve from parent
 	if diff, ok := dl.parent.(*diffLayer); ok {
 		return diff.storage(accountHash, storageHash, depth+1)
@@ -452,16 +398,6 @@
 	if parent.stale.Swap(true) {
 		panic("parent diff layer is stale") // we've flattened into the same parent from two children, boo
 	}
-<<<<<<< HEAD
-	// Overwrite all the updated accounts blindly, merge the sorted list
-	for hash := range dl.destructSet {
-		parent.destructSet[hash] = struct{}{}
-		delete(parent.accountData, hash)
-		delete(parent.storageData, hash)
-	}
-
-=======
->>>>>>> 827d3fcc
 	for hash, data := range dl.accountData {
 		parent.accountData[hash] = data
 	}
@@ -505,21 +441,7 @@
 	dl.lock.Lock()
 	defer dl.lock.Unlock()
 
-<<<<<<< HEAD
-	dl.accountList = make([]common.Hash, 0, len(dl.destructSet)+len(dl.accountData))
-	for hash := range dl.accountData {
-		dl.accountList = append(dl.accountList, hash)
-	}
-
-	for hash := range dl.destructSet {
-		if _, ok := dl.accountData[hash]; !ok {
-			dl.accountList = append(dl.accountList, hash)
-		}
-	}
-	slices.SortFunc(dl.accountList, common.Hash.Cmp)
-=======
 	dl.accountList = slices.SortedFunc(maps.Keys(dl.accountData), common.Hash.Cmp)
->>>>>>> 827d3fcc
 	dl.memory += uint64(len(dl.accountList) * common.HashLength)
 
 	return dl.accountList
@@ -536,11 +458,6 @@
 // Note, the returned slice is not a copy, so do not modify it.
 func (dl *diffLayer) StorageList(accountHash common.Hash) []common.Hash {
 	dl.lock.RLock()
-<<<<<<< HEAD
-	_, destructed := dl.destructSet[accountHash]
-
-=======
->>>>>>> 827d3fcc
 	if _, ok := dl.storageData[accountHash]; !ok {
 		// Account not tracked by this layer
 		dl.lock.RUnlock()
@@ -557,22 +474,8 @@
 	dl.lock.Lock()
 	defer dl.lock.Unlock()
 
-<<<<<<< HEAD
-	storageMap := dl.storageData[accountHash]
-	storageList := make([]common.Hash, 0, len(storageMap))
-
-	for k := range storageMap {
-		storageList = append(storageList, k)
-	}
-	slices.SortFunc(storageList, common.Hash.Cmp)
-	dl.storageList[accountHash] = storageList
-	dl.memory += uint64(len(dl.storageList)*common.HashLength + common.HashLength)
-
-	return storageList, destructed
-=======
 	storageList := slices.SortedFunc(maps.Keys(dl.storageData[accountHash]), common.Hash.Cmp)
 	dl.storageList[accountHash] = storageList
 	dl.memory += uint64(len(dl.storageList)*common.HashLength + common.HashLength)
 	return storageList
->>>>>>> 827d3fcc
 }