// Copyright 2022 The go-ethereum Authors
// This file is part of the go-ethereum library.
//
// The go-ethereum library is free software: you can redistribute it and/or modify
// it under the terms of the GNU Lesser General Public License as published by
// the Free Software Foundation, either version 3 of the License, or
// (at your option) any later version.
//
// The go-ethereum library is distributed in the hope that it will be useful,
// but WITHOUT ANY WARRANTY; without even the implied warranty of
// MERCHANTABILITY or FITNESS FOR A PARTICULAR PURPOSE. See the
// GNU Lesser General Public License for more details.
//
// You should have received a copy of the GNU Lesser General Public License
// along with the go-ethereum library. If not, see <http://www.gnu.org/licenses/>.

package snapshot

import (
	"bytes"
	"fmt"
	"time"

	"github.com/ethereum/go-ethereum/common"
	"github.com/ethereum/go-ethereum/core/rawdb"
	"github.com/ethereum/go-ethereum/core/types"
	"github.com/ethereum/go-ethereum/ethdb"
	"github.com/ethereum/go-ethereum/log"
)

// CheckDanglingStorage iterates the snap storage data, and verifies that all
// storage also has corresponding account data.
func CheckDanglingStorage(chaindb ethdb.KeyValueStore) error {
	if err := checkDanglingDiskStorage(chaindb); err != nil {
		log.Error("Database check error", "err", err)
	}

	return checkDanglingMemStorage(chaindb)
}

// checkDanglingDiskStorage checks if there is any 'dangling' storage data in the
// disk-backed snapshot layer.
func checkDanglingDiskStorage(chaindb ethdb.KeyValueStore) error {
	var (
		lastReport = time.Now()
		start      = time.Now()
		lastKey    []byte
		it         = rawdb.NewKeyLengthIterator(chaindb.NewIterator(rawdb.SnapshotStoragePrefix, nil), 1+2*common.HashLength)
	)

	log.Info("Checking dangling snapshot disk storage")

	defer it.Release()

	for it.Next() {
		k := it.Key()
		accKey := k[1:33]

		if bytes.Equal(accKey, lastKey) {
			// No need to look up for every slot
			continue
		}

		lastKey = common.CopyBytes(accKey)

		if time.Since(lastReport) > time.Second*8 {
			log.Info("Iterating snap storage", "at", fmt.Sprintf("%#x", accKey), "elapsed", common.PrettyDuration(time.Since(start)))
			lastReport = time.Now()
		}

		if data := rawdb.ReadAccountSnapshot(chaindb, common.BytesToHash(accKey)); len(data) == 0 {
			log.Warn("Dangling storage - missing account", "account", fmt.Sprintf("%#x", accKey), "storagekey", fmt.Sprintf("%#x", k))
			return fmt.Errorf("dangling snapshot storage account %#x", accKey)
		}
	}
	log.Info("Verified the snapshot disk storage", "time", common.PrettyDuration(time.Since(start)), "err", it.Error())

	return nil
}

// checkDanglingMemStorage checks if there is any 'dangling' storage in the journalled
// snapshot difflayers.
func checkDanglingMemStorage(db ethdb.KeyValueStore) error {
	start := time.Now()

	log.Info("Checking dangling journalled storage")
<<<<<<< HEAD

	err := iterateJournal(db, func(pRoot, root common.Hash, destructs map[common.Hash]struct{}, accounts map[common.Hash][]byte, storage map[common.Hash]map[common.Hash][]byte) error {
=======
	err := iterateJournal(db, func(pRoot, root common.Hash, accounts map[common.Hash][]byte, storage map[common.Hash]map[common.Hash][]byte) error {
>>>>>>> 827d3fcc
		for accHash := range storage {
			if _, ok := accounts[accHash]; !ok {
				log.Error("Dangling storage - missing account", "account", fmt.Sprintf("%#x", accHash), "root", root)
			}
		}

		return nil
	})

	if err != nil {
		log.Info("Failed to resolve snapshot journal", "err", err)
		return err
	}

	log.Info("Verified the snapshot journalled storage", "time", common.PrettyDuration(time.Since(start)))

	return nil
}

// CheckJournalAccount shows information about an account, from the disk layer and
// up through the diff layers.
func CheckJournalAccount(db ethdb.KeyValueStore, hash common.Hash) error {
	// Look up the disk layer first
	baseRoot := rawdb.ReadSnapshotRoot(db)
	fmt.Printf("Disklayer: Root: %x\n", baseRoot)

	if data := rawdb.ReadAccountSnapshot(db, hash); data != nil {
		account, err := types.FullAccount(data)
		if err != nil {
			panic(err)
		}

		fmt.Printf("\taccount.nonce: %d\n", account.Nonce)
		fmt.Printf("\taccount.balance: %x\n", account.Balance)
		fmt.Printf("\taccount.root: %x\n", account.Root)
		fmt.Printf("\taccount.codehash: %x\n", account.CodeHash)
	}
	// Check storage
	{
		it := rawdb.NewKeyLengthIterator(db.NewIterator(append(rawdb.SnapshotStoragePrefix, hash.Bytes()...), nil), 1+2*common.HashLength)

		fmt.Printf("\tStorage:\n")

		for it.Next() {
			slot := it.Key()[33:]
			fmt.Printf("\t\t%x: %x\n", slot, it.Value())
		}
		it.Release()
	}

	var depth = 0

	return iterateJournal(db, func(pRoot, root common.Hash, accounts map[common.Hash][]byte, storage map[common.Hash]map[common.Hash][]byte) error {
		_, a := accounts[hash]
		_, b := storage[hash]
		depth++
<<<<<<< HEAD

		if !a && !b && !c {
=======
		if !a && !b {
>>>>>>> 827d3fcc
			return nil
		}

		fmt.Printf("Disklayer+%d: Root: %x, parent %x\n", depth, root, pRoot)

		if data, ok := accounts[hash]; ok {
			account, err := types.FullAccount(data)
			if err != nil {
				panic(err)
			}

			fmt.Printf("\taccount.nonce: %d\n", account.Nonce)
			fmt.Printf("\taccount.balance: %x\n", account.Balance)
			fmt.Printf("\taccount.root: %x\n", account.Root)
			fmt.Printf("\taccount.codehash: %x\n", account.CodeHash)
		}
<<<<<<< HEAD

		if _, ok := destructs[hash]; ok {
			fmt.Printf("\t Destructed!")
		}

=======
>>>>>>> 827d3fcc
		if data, ok := storage[hash]; ok {
			fmt.Printf("\tStorage\n")

			for k, v := range data {
				fmt.Printf("\t\t%x: %x\n", k, v)
			}
		}

		return nil
	})
}<|MERGE_RESOLUTION|>--- conflicted
+++ resolved
@@ -84,12 +84,7 @@
 	start := time.Now()
 
 	log.Info("Checking dangling journalled storage")
-<<<<<<< HEAD
-
-	err := iterateJournal(db, func(pRoot, root common.Hash, destructs map[common.Hash]struct{}, accounts map[common.Hash][]byte, storage map[common.Hash]map[common.Hash][]byte) error {
-=======
 	err := iterateJournal(db, func(pRoot, root common.Hash, accounts map[common.Hash][]byte, storage map[common.Hash]map[common.Hash][]byte) error {
->>>>>>> 827d3fcc
 		for accHash := range storage {
 			if _, ok := accounts[accHash]; !ok {
 				log.Error("Dangling storage - missing account", "account", fmt.Sprintf("%#x", accHash), "root", root)
@@ -146,12 +141,7 @@
 		_, a := accounts[hash]
 		_, b := storage[hash]
 		depth++
-<<<<<<< HEAD
-
-		if !a && !b && !c {
-=======
 		if !a && !b {
->>>>>>> 827d3fcc
 			return nil
 		}
 
@@ -168,14 +158,6 @@
 			fmt.Printf("\taccount.root: %x\n", account.Root)
 			fmt.Printf("\taccount.codehash: %x\n", account.CodeHash)
 		}
-<<<<<<< HEAD
-
-		if _, ok := destructs[hash]; ok {
-			fmt.Printf("\t Destructed!")
-		}
-
-=======
->>>>>>> 827d3fcc
 		if data, ok := storage[hash]; ok {
 			fmt.Printf("\tStorage\n")
 
