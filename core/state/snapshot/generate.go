// Copyright 2019 The go-ethereum Authors
// This file is part of the go-ethereum library.
//
// The go-ethereum library is free software: you can redistribute it and/or modify
// it under the terms of the GNU Lesser General Public License as published by
// the Free Software Foundation, either version 3 of the License, or
// (at your option) any later version.
//
// The go-ethereum library is distributed in the hope that it will be useful,
// but WITHOUT ANY WARRANTY; without even the implied warranty of
// MERCHANTABILITY or FITNESS FOR A PARTICULAR PURPOSE. See the
// GNU Lesser General Public License for more details.
//
// You should have received a copy of the GNU Lesser General Public License
// along with the go-ethereum library. If not, see <http://www.gnu.org/licenses/>.

package snapshot

import (
	"bytes"
	"errors"
	"fmt"
	"math/big"
	"time"

	"github.com/VictoriaMetrics/fastcache"
	"github.com/ethereum/go-ethereum/common"
	"github.com/ethereum/go-ethereum/common/hexutil"
	"github.com/ethereum/go-ethereum/core/rawdb"
	"github.com/ethereum/go-ethereum/crypto"
	"github.com/ethereum/go-ethereum/ethdb"
	"github.com/ethereum/go-ethereum/ethdb/memorydb"
	"github.com/ethereum/go-ethereum/log"
	"github.com/ethereum/go-ethereum/rlp"
	"github.com/ethereum/go-ethereum/trie"
)

var (
	// emptyRoot is the known root hash of an empty trie.
	emptyRoot = common.HexToHash("56e81f171bcc55a6ff8345e692c0f86e5b48e01b996cadc001622fb5e363b421")

	// emptyCode is the known hash of the empty EVM bytecode.
	emptyCode = crypto.Keccak256Hash(nil)

	// accountCheckRange is the upper limit of the number of accounts involved in
	// each range check. This is a value estimated based on experience. If this
	// range is too large, the failure rate of range proof will increase. Otherwise,
	// if the range is too small, the efficiency of the state recovery will decrease.
	accountCheckRange = 128

	// storageCheckRange is the upper limit of the number of storage slots involved
	// in each range check. This is a value estimated based on experience. If this
	// range is too large, the failure rate of range proof will increase. Otherwise,
	// if the range is too small, the efficiency of the state recovery will decrease.
	storageCheckRange = 1024

	// errMissingTrie is returned if the target trie is missing while the generation
	// is running. In this case the generation is aborted and wait the new signal.
	errMissingTrie = errors.New("missing trie")
)

// generateSnapshot regenerates a brand new snapshot based on an existing state
// database and head block asynchronously. The snapshot is returned immediately
// and generation is continued in the background until done.
func generateSnapshot(diskdb ethdb.KeyValueStore, triedb *trie.Database, cache int, root common.Hash) *diskLayer {
	// Create a new disk layer with an initialized state marker at zero
	var (
		stats     = &generatorStats{start: time.Now()}
		batch     = diskdb.NewBatch()
		genMarker = []byte{} // Initialized but empty!
	)
	rawdb.WriteSnapshotRoot(batch, root)
	journalProgress(batch, genMarker, stats)
	if err := batch.Write(); err != nil {
		log.Crit("Failed to write initialized state marker", "err", err)
	}
	base := &diskLayer{
		diskdb:     diskdb,
		triedb:     triedb,
		root:       root,
		cache:      fastcache.New(cache * 1024 * 1024),
		genMarker:  genMarker,
		genPending: make(chan struct{}),
		genAbort:   make(chan chan *generatorStats),
	}
	go base.generate(stats)
	log.Debug("Start snapshot generation", "root", root)
	return base
}

// journalProgress persists the generator stats into the database to resume later.
func journalProgress(db ethdb.KeyValueWriter, marker []byte, stats *generatorStats) {
	// Write out the generator marker. Note it's a standalone disk layer generator
	// which is not mixed with journal. It's ok if the generator is persisted while
	// journal is not.
	entry := journalGenerator{
		Done:   marker == nil,
		Marker: marker,
	}
	if stats != nil {
		entry.Accounts = stats.accounts
		entry.Slots = stats.slots
		entry.Storage = uint64(stats.storage)
	}
	blob, err := rlp.EncodeToBytes(entry)
	if err != nil {
		panic(err) // Cannot happen, here to catch dev errors
	}
	var logstr string
	switch {
	case marker == nil:
		logstr = "done"
	case bytes.Equal(marker, []byte{}):
		logstr = "empty"
	case len(marker) == common.HashLength:
		logstr = fmt.Sprintf("%#x", marker)
	default:
		logstr = fmt.Sprintf("%#x:%#x", marker[:common.HashLength], marker[common.HashLength:])
	}
	log.Debug("Journalled generator progress", "progress", logstr)
	rawdb.WriteSnapshotGenerator(db, blob)
}

// proofResult contains the output of range proving which can be used
// for further processing regardless if it is successful or not.
type proofResult struct {
	keys     [][]byte   // The key set of all elements being iterated, even proving is failed
	vals     [][]byte   // The val set of all elements being iterated, even proving is failed
	diskMore bool       // Set when the database has extra snapshot states since last iteration
	trieMore bool       // Set when the trie has extra snapshot states(only meaningful for successful proving)
	proofErr error      // Indicator whether the given state range is valid or not
	tr       *trie.Trie // The trie, in case the trie was resolved by the prover (may be nil)
}

// valid returns the indicator that range proof is successful or not.
func (result *proofResult) valid() bool {
	return result.proofErr == nil
}

// last returns the last verified element key regardless of whether the range proof is
// successful or not. Nil is returned if nothing involved in the proving.
func (result *proofResult) last() []byte {
	var last []byte
	if len(result.keys) > 0 {
		last = result.keys[len(result.keys)-1]
	}
	return last
}

// forEach iterates all the visited elements and applies the given callback on them.
// The iteration is aborted if the callback returns non-nil error.
func (result *proofResult) forEach(callback func(key []byte, val []byte) error) error {
	for i := 0; i < len(result.keys); i++ {
		key, val := result.keys[i], result.vals[i]
		if err := callback(key, val); err != nil {
			return err
		}
	}
	return nil
}

// proveRange proves the snapshot segment with particular prefix is "valid".
// The iteration start point will be assigned if the iterator is restored from
// the last interruption. Max will be assigned in order to limit the maximum
// amount of data involved in each iteration.
//
// The proof result will be returned if the range proving is finished, otherwise
// the error will be returned to abort the entire procedure.
<<<<<<< HEAD
func (dl *diskLayer) proveRange(ctx *generatorContext, root common.Hash, prefix []byte, kind string, origin []byte, max int, valueConvertFn func([]byte) ([]byte, error)) (*proofResult, error) {
=======
func (dl *diskLayer) proveRange(ctx *generatorContext, owner common.Hash, root common.Hash, prefix []byte, kind string, origin []byte, max int, valueConvertFn func([]byte) ([]byte, error)) (*proofResult, error) {
>>>>>>> 23bee162
	var (
		keys     [][]byte
		vals     [][]byte
		proof    = rawdb.NewMemoryDatabase()
		diskMore = false
		iter     = ctx.iterator(kind)
		start    = time.Now()
		min      = append(prefix, origin...)
	)
	for iter.Next() {
		// Ensure the iterated item is always equal or larger than the given origin.
		key := iter.Key()
		if bytes.Compare(key, min) < 0 {
			return nil, errors.New("invalid iteration position")
		}
		// Ensure the iterated item still fall in the specified prefix. If
		// not which means the items in the specified area are all visited.
		// Move the iterator a step back since we iterate one extra element
		// out.
		if !bytes.Equal(key[:len(prefix)], prefix) {
			iter.Hold()
			break
		}
		// Break if we've reached the max size, and signal that we're not
		// done yet. Move the iterator a step back since we iterate one
		// extra element out.
		if len(keys) == max {
			iter.Hold()
			diskMore = true
			break
		}
		keys = append(keys, common.CopyBytes(key[len(prefix):]))

		if valueConvertFn == nil {
			vals = append(vals, common.CopyBytes(iter.Value()))
		} else {
			val, err := valueConvertFn(iter.Value())
			if err != nil {
				// Special case, the state data is corrupted (invalid slim-format account),
				// don't abort the entire procedure directly. Instead, let the fallback
				// generation to heal the invalid data.
				//
				// Here append the original value to ensure that the number of key and
				// value are aligned.
				vals = append(vals, common.CopyBytes(iter.Value()))
				log.Error("Failed to convert account state data", "err", err)
			} else {
				vals = append(vals, val)
			}
		}
	}
	// Update metrics for database iteration and merkle proving
	if kind == snapStorage {
		snapStorageSnapReadCounter.Inc(time.Since(start).Nanoseconds())
	} else {
		snapAccountSnapReadCounter.Inc(time.Since(start).Nanoseconds())
	}
	defer func(start time.Time) {
		if kind == snapStorage {
			snapStorageProveCounter.Inc(time.Since(start).Nanoseconds())
		} else {
			snapAccountProveCounter.Inc(time.Since(start).Nanoseconds())
		}
	}(time.Now())

	// The snap state is exhausted, pass the entire key/val set for verification
	if origin == nil && !diskMore {
		stackTr := trie.NewStackTrieWithOwner(nil, owner)
		for i, key := range keys {
			stackTr.TryUpdate(key, vals[i])
		}
		if gotRoot := stackTr.Hash(); gotRoot != root {
			return &proofResult{
				keys:     keys,
				vals:     vals,
				proofErr: fmt.Errorf("wrong root: have %#x want %#x", gotRoot, root),
			}, nil
		}
		return &proofResult{keys: keys, vals: vals}, nil
	}
	// Snap state is chunked, generate edge proofs for verification.
	tr, err := trie.New(owner, root, dl.triedb)
	if err != nil {
		ctx.stats.Log("Trie missing, state snapshotting paused", dl.root, dl.genMarker)
		return nil, errMissingTrie
	}
	// Firstly find out the key of last iterated element.
	var last []byte
	if len(keys) > 0 {
		last = keys[len(keys)-1]
	}
	// Generate the Merkle proofs for the first and last element
	if origin == nil {
		origin = common.Hash{}.Bytes()
	}
	if err := tr.Prove(origin, 0, proof); err != nil {
		log.Debug("Failed to prove range", "kind", kind, "origin", origin, "err", err)
		return &proofResult{
			keys:     keys,
			vals:     vals,
			diskMore: diskMore,
			proofErr: err,
			tr:       tr,
		}, nil
	}
	if last != nil {
		if err := tr.Prove(last, 0, proof); err != nil {
			log.Debug("Failed to prove range", "kind", kind, "last", last, "err", err)
			return &proofResult{
				keys:     keys,
				vals:     vals,
				diskMore: diskMore,
				proofErr: err,
				tr:       tr,
			}, nil
		}
	}
	// Verify the snapshot segment with range prover, ensure that all flat states
	// in this range correspond to merkle trie.
	cont, err := trie.VerifyRangeProof(root, origin, last, keys, vals, proof)
	return &proofResult{
			keys:     keys,
			vals:     vals,
			diskMore: diskMore,
			trieMore: cont,
			proofErr: err,
			tr:       tr},
		nil
}

// onStateCallback is a function that is called by generateRange, when processing a range of
// accounts or storage slots. For each element, the callback is invoked.
//
// - If 'delete' is true, then this element (and potential slots) needs to be deleted from the snapshot.
// - If 'write' is true, then this element needs to be updated with the 'val'.
// - If 'write' is false, then this element is already correct, and needs no update.
// The 'val' is the canonical encoding of the value (not the slim format for accounts)
//
// However, for accounts, the storage trie of the account needs to be checked. Also,
// dangling storages(storage exists but the corresponding account is missing) need to
// be cleaned up.
type onStateCallback func(key []byte, val []byte, write bool, delete bool) error

// generateRange generates the state segment with particular prefix. Generation can
// either verify the correctness of existing state through range-proof and skip
// generation, or iterate trie to regenerate state on demand.
<<<<<<< HEAD
func (dl *diskLayer) generateRange(ctx *generatorContext, root common.Hash, prefix []byte, kind string, origin []byte, max int, onState onStateCallback, valueConvertFn func([]byte) ([]byte, error)) (bool, []byte, error) {
	// Use range prover to check the validity of the flat state in the range
	result, err := dl.proveRange(ctx, root, prefix, kind, origin, max, valueConvertFn)
=======
func (dl *diskLayer) generateRange(ctx *generatorContext, owner common.Hash, root common.Hash, prefix []byte, kind string, origin []byte, max int, onState onStateCallback, valueConvertFn func([]byte) ([]byte, error)) (bool, []byte, error) {
	// Use range prover to check the validity of the flat state in the range
	result, err := dl.proveRange(ctx, owner, root, prefix, kind, origin, max, valueConvertFn)
>>>>>>> 23bee162
	if err != nil {
		return false, nil, err
	}
	last := result.last()

	// Construct contextual logger
	logCtx := []interface{}{"kind", kind, "prefix", hexutil.Encode(prefix)}
	if len(origin) > 0 {
		logCtx = append(logCtx, "origin", hexutil.Encode(origin))
	}
	logger := log.New(logCtx...)

	// The range prover says the range is correct, skip trie iteration
	if result.valid() {
		snapSuccessfulRangeProofMeter.Mark(1)
		logger.Trace("Proved state range", "last", hexutil.Encode(last))

		// The verification is passed, process each state with the given
		// callback function. If this state represents a contract, the
		// corresponding storage check will be performed in the callback
		if err := result.forEach(func(key []byte, val []byte) error { return onState(key, val, false, false) }); err != nil {
			return false, nil, err
		}
		// Only abort the iteration when both database and trie are exhausted
		return !result.diskMore && !result.trieMore, last, nil
	}
	logger.Trace("Detected outdated state range", "last", hexutil.Encode(last), "err", result.proofErr)
	snapFailedRangeProofMeter.Mark(1)

	// Special case, the entire trie is missing. In the original trie scheme,
	// all the duplicated subtries will be filtered out (only one copy of data
	// will be stored). While in the snapshot model, all the storage tries
	// belong to different contracts will be kept even they are duplicated.
	// Track it to a certain extent remove the noise data used for statistics.
	if origin == nil && last == nil {
		meter := snapMissallAccountMeter
		if kind == snapStorage {
			meter = snapMissallStorageMeter
		}
		meter.Mark(1)
	}
	// We use the snap data to build up a cache which can be used by the
	// main account trie as a primary lookup when resolving hashes
	var snapNodeCache ethdb.KeyValueStore
	if len(result.keys) > 0 {
		snapNodeCache = memorydb.New()
		snapTrieDb := trie.NewDatabase(snapNodeCache)
		snapTrie, _ := trie.New(owner, common.Hash{}, snapTrieDb)
		for i, key := range result.keys {
			snapTrie.Update(key, result.vals[i])
		}
		root, _, _ := snapTrie.Commit(nil)
		snapTrieDb.Commit(root, false, nil)
	}
	// Construct the trie for state iteration, reuse the trie
	// if it's already opened with some nodes resolved.
	tr := result.tr
	if tr == nil {
		tr, err = trie.New(owner, root, dl.triedb)
		if err != nil {
			ctx.stats.Log("Trie missing, state snapshotting paused", dl.root, dl.genMarker)
			return false, nil, errMissingTrie
		}
	}
	var (
		trieMore       bool
		nodeIt         = tr.NodeIterator(origin)
		iter           = trie.NewIterator(nodeIt)
		kvkeys, kvvals = result.keys, result.vals

		// counters
		count     = 0 // number of states delivered by iterator
		created   = 0 // states created from the trie
		updated   = 0 // states updated from the trie
		deleted   = 0 // states not in trie, but were in snapshot
		untouched = 0 // states already correct

		// timers
		start    = time.Now()
		internal time.Duration
	)
	nodeIt.AddResolver(snapNodeCache)

	for iter.Next() {
		if last != nil && bytes.Compare(iter.Key, last) > 0 {
			trieMore = true
			break
		}
		count++
		write := true
		created++
		for len(kvkeys) > 0 {
			if cmp := bytes.Compare(kvkeys[0], iter.Key); cmp < 0 {
				// delete the key
				istart := time.Now()
				if err := onState(kvkeys[0], nil, false, true); err != nil {
					return false, nil, err
				}
				kvkeys = kvkeys[1:]
				kvvals = kvvals[1:]
				deleted++
				internal += time.Since(istart)
				continue
			} else if cmp == 0 {
				// the snapshot key can be overwritten
				created--
				if write = !bytes.Equal(kvvals[0], iter.Value); write {
					updated++
				} else {
					untouched++
				}
				kvkeys = kvkeys[1:]
				kvvals = kvvals[1:]
			}
			break
		}
		istart := time.Now()
		if err := onState(iter.Key, iter.Value, write, false); err != nil {
			return false, nil, err
		}
		internal += time.Since(istart)
	}
	if iter.Err != nil {
		return false, nil, iter.Err
	}
	// Delete all stale snapshot states remaining
	istart := time.Now()
	for _, key := range kvkeys {
		if err := onState(key, nil, false, true); err != nil {
			return false, nil, err
		}
		deleted += 1
	}
	internal += time.Since(istart)

	// Update metrics for counting trie iteration
	if kind == snapStorage {
		snapStorageTrieReadCounter.Inc((time.Since(start) - internal).Nanoseconds())
	} else {
		snapAccountTrieReadCounter.Inc((time.Since(start) - internal).Nanoseconds())
	}
	logger.Debug("Regenerated state range", "root", root, "last", hexutil.Encode(last),
		"count", count, "created", created, "updated", updated, "untouched", untouched, "deleted", deleted)

	// If there are either more trie items, or there are more snap items
	// (in the next segment), then we need to keep working
	return !trieMore && !result.diskMore, last, nil
}

// checkAndFlush checks if an interruption signal is received or the
// batch size has exceeded the allowance.
func (dl *diskLayer) checkAndFlush(ctx *generatorContext, current []byte) error {
	var abort chan *generatorStats
	select {
	case abort = <-dl.genAbort:
	default:
	}
	if ctx.batch.ValueSize() > ethdb.IdealBatchSize || abort != nil {
		if bytes.Compare(current, dl.genMarker) < 0 {
			log.Error("Snapshot generator went backwards", "current", fmt.Sprintf("%x", current), "genMarker", fmt.Sprintf("%x", dl.genMarker))
		}
		// Flush out the batch anyway no matter it's empty or not.
		// It's possible that all the states are recovered and the
		// generation indeed makes progress.
		journalProgress(ctx.batch, current, ctx.stats)

		if err := ctx.batch.Write(); err != nil {
			return err
		}
		ctx.batch.Reset()

		dl.lock.Lock()
		dl.genMarker = current
		dl.lock.Unlock()

		if abort != nil {
			ctx.stats.Log("Aborting state snapshot generation", dl.root, current)
			return newAbortErr(abort) // bubble up an error for interruption
		}
		// Don't hold the iterators too long, release them to let compactor works
		ctx.reopenIterator(snapAccount)
		ctx.reopenIterator(snapStorage)
	}
	if time.Since(ctx.logged) > 8*time.Second {
		ctx.stats.Log("Generating state snapshot", dl.root, current)
		ctx.logged = time.Now()
	}
	return nil
}

// generateStorages generates the missing storage slots of the specific contract.
// It's supposed to restart the generation from the given origin position.
func generateStorages(ctx *generatorContext, dl *diskLayer, account common.Hash, storageRoot common.Hash, storeMarker []byte) error {
	onStorage := func(key []byte, val []byte, write bool, delete bool) error {
		defer func(start time.Time) {
			snapStorageWriteCounter.Inc(time.Since(start).Nanoseconds())
		}(time.Now())

		if delete {
			rawdb.DeleteStorageSnapshot(ctx.batch, account, common.BytesToHash(key))
			snapWipedStorageMeter.Mark(1)
			return nil
		}
		if write {
			rawdb.WriteStorageSnapshot(ctx.batch, account, common.BytesToHash(key), val)
			snapGeneratedStorageMeter.Mark(1)
		} else {
			snapRecoveredStorageMeter.Mark(1)
		}
		ctx.stats.storage += common.StorageSize(1 + 2*common.HashLength + len(val))
		ctx.stats.slots++

		// If we've exceeded our batch allowance or termination was requested, flush to disk
		if err := dl.checkAndFlush(ctx, append(account[:], key...)); err != nil {
			return err
		}
		return nil
	}
	// Loop for re-generating the missing storage slots.
	var origin = common.CopyBytes(storeMarker)
	for {
<<<<<<< HEAD
		exhausted, last, err := dl.generateRange(ctx, storageRoot, append(rawdb.SnapshotStoragePrefix, account.Bytes()...), snapStorage, origin, storageCheckRange, onStorage, nil)
=======
		exhausted, last, err := dl.generateRange(ctx, account, storageRoot, append(rawdb.SnapshotStoragePrefix, account.Bytes()...), snapStorage, origin, storageCheckRange, onStorage, nil)
>>>>>>> 23bee162
		if err != nil {
			return err // The procedure it aborted, either by external signal or internal error.
		}
		// Abort the procedure if the entire contract storage is generated
		if exhausted {
			break
		}
		if origin = increaseKey(last); origin == nil {
			break // special case, the last is 0xffffffff...fff
		}
	}
	return nil
}

// generateAccounts generates the missing snapshot accounts as well as their
// storage slots in the main trie. It's supposed to restart the generation
// from the given origin position.
func generateAccounts(ctx *generatorContext, dl *diskLayer, accMarker []byte) error {
	onAccount := func(key []byte, val []byte, write bool, delete bool) error {
		// Make sure to clear all dangling storages before this account
		account := common.BytesToHash(key)
		ctx.removeStorageBefore(account)

		start := time.Now()
		if delete {
			rawdb.DeleteAccountSnapshot(ctx.batch, account)
			snapWipedAccountMeter.Mark(1)
			snapAccountWriteCounter.Inc(time.Since(start).Nanoseconds())

			ctx.removeStorageAt(account)
			return nil
		}
		// Retrieve the current account and flatten it into the internal format
		var acc struct {
			Nonce    uint64
			Balance  *big.Int
			Root     common.Hash
			CodeHash []byte
		}
		if err := rlp.DecodeBytes(val, &acc); err != nil {
			log.Crit("Invalid account encountered during snapshot creation", "err", err)
		}
		// If the account is not yet in-progress, write it out
		if accMarker == nil || !bytes.Equal(account[:], accMarker) {
			dataLen := len(val) // Approximate size, saves us a round of RLP-encoding
			if !write {
				if bytes.Equal(acc.CodeHash, emptyCode[:]) {
					dataLen -= 32
				}
				if acc.Root == emptyRoot {
					dataLen -= 32
				}
				snapRecoveredAccountMeter.Mark(1)
			} else {
				data := SlimAccountRLP(acc.Nonce, acc.Balance, acc.Root, acc.CodeHash)
				dataLen = len(data)
				rawdb.WriteAccountSnapshot(ctx.batch, account, data)
				snapGeneratedAccountMeter.Mark(1)
			}
			ctx.stats.storage += common.StorageSize(1 + common.HashLength + dataLen)
			ctx.stats.accounts++
		}
		// If the snap generation goes here after interrupted, genMarker may go backward
		// when last genMarker is consisted of accountHash and storageHash
		marker := account[:]
		if accMarker != nil && bytes.Equal(marker, accMarker) && len(dl.genMarker) > common.HashLength {
			marker = dl.genMarker[:]
		}
		// If we've exceeded our batch allowance or termination was requested, flush to disk
		if err := dl.checkAndFlush(ctx, marker); err != nil {
			return err
		}
		snapAccountWriteCounter.Inc(time.Since(start).Nanoseconds()) // let's count flush time as well

		// If the iterated account is the contract, create a further loop to
		// verify or regenerate the contract storage.
		if acc.Root == emptyRoot {
			ctx.removeStorageAt(account)
		} else {
			var storeMarker []byte
			if accMarker != nil && bytes.Equal(account[:], accMarker) && len(dl.genMarker) > common.HashLength {
				storeMarker = dl.genMarker[common.HashLength:]
			}
			if err := generateStorages(ctx, dl, account, acc.Root, storeMarker); err != nil {
				return err
			}
		}
		// Some account processed, unmark the marker
		accMarker = nil
		return nil
	}
	// Always reset the initial account range as 1 whenever recover from the
	// interruption. TODO(rjl493456442) can we remove it?
	var accountRange = accountCheckRange
	if len(accMarker) > 0 {
		accountRange = 1
	}
	origin := common.CopyBytes(accMarker)
	for {
<<<<<<< HEAD
		exhausted, last, err := dl.generateRange(ctx, dl.root, rawdb.SnapshotAccountPrefix, snapAccount, origin, accountRange, onAccount, FullAccountRLP)
=======
		exhausted, last, err := dl.generateRange(ctx, common.Hash{}, dl.root, rawdb.SnapshotAccountPrefix, snapAccount, origin, accountRange, onAccount, FullAccountRLP)
>>>>>>> 23bee162
		if err != nil {
			return err // The procedure it aborted, either by external signal or internal error.
		}
		origin = increaseKey(last)

		// Last step, cleanup the storages after the last account.
		// All the left storages should be treated as dangling.
		if origin == nil || exhausted {
			ctx.removeStorageLeft()
			break
		}
		accountRange = accountCheckRange
	}
	return nil
}

// generate is a background thread that iterates over the state and storage tries,
// constructing the state snapshot. All the arguments are purely for statistics
// gathering and logging, since the method surfs the blocks as they arrive, often
// being restarted.
func (dl *diskLayer) generate(stats *generatorStats) {
	var (
		accMarker []byte
		abort     chan *generatorStats
	)
	if len(dl.genMarker) > 0 { // []byte{} is the start, use nil for that
		accMarker = dl.genMarker[:common.HashLength]
	}
	stats.Log("Resuming state snapshot generation", dl.root, dl.genMarker)

	// Initialize the global generator context. The snapshot iterators are
	// opened at the interrupted position because the assumption is held
	// that all the snapshot data are generated correctly before the marker.
	// Even if the snapshot data is updated during the interruption (before
	// or at the marker), the assumption is still held.
	// For the account or storage slot at the interruption, they will be
	// processed twice by the generator(they are already processed in the
	// last run) but it's fine.
	ctx := newGeneratorContext(stats, dl.diskdb, accMarker, dl.genMarker)
	defer ctx.close()

	if err := generateAccounts(ctx, dl, accMarker); err != nil {
		// Extract the received interruption signal if exists
		if aerr, ok := err.(*abortErr); ok {
			abort = aerr.abort
		}
		// Aborted by internal error, wait the signal
		if abort == nil {
			abort = <-dl.genAbort
		}
		abort <- stats
		return
	}
	// Snapshot fully generated, set the marker to nil.
	// Note even there is nothing to commit, persist the
	// generator anyway to mark the snapshot is complete.
	journalProgress(ctx.batch, nil, stats)
	if err := ctx.batch.Write(); err != nil {
		log.Error("Failed to flush batch", "err", err)

		abort = <-dl.genAbort
		abort <- stats
		return
	}
	ctx.batch.Reset()

	log.Info("Generated state snapshot", "accounts", stats.accounts, "slots", stats.slots,
		"storage", stats.storage, "dangling", stats.dangling, "elapsed", common.PrettyDuration(time.Since(stats.start)))

	dl.lock.Lock()
	dl.genMarker = nil
	close(dl.genPending)
	dl.lock.Unlock()

	// Someone will be looking for us, wait it out
	abort = <-dl.genAbort
	abort <- nil
}

// increaseKey increase the input key by one bit. Return nil if the entire
// addition operation overflows.
func increaseKey(key []byte) []byte {
	for i := len(key) - 1; i >= 0; i-- {
		key[i]++
		if key[i] != 0x0 {
			return key
		}
	}
	return nil
}

// abortErr wraps an interruption signal received to represent the
// generation is aborted by external processes.
type abortErr struct {
	abort chan *generatorStats
}

func newAbortErr(abort chan *generatorStats) error {
	return &abortErr{abort: abort}
}

func (err *abortErr) Error() string {
	return "aborted"
}<|MERGE_RESOLUTION|>--- conflicted
+++ resolved
@@ -166,11 +166,7 @@
 //
 // The proof result will be returned if the range proving is finished, otherwise
 // the error will be returned to abort the entire procedure.
-<<<<<<< HEAD
-func (dl *diskLayer) proveRange(ctx *generatorContext, root common.Hash, prefix []byte, kind string, origin []byte, max int, valueConvertFn func([]byte) ([]byte, error)) (*proofResult, error) {
-=======
 func (dl *diskLayer) proveRange(ctx *generatorContext, owner common.Hash, root common.Hash, prefix []byte, kind string, origin []byte, max int, valueConvertFn func([]byte) ([]byte, error)) (*proofResult, error) {
->>>>>>> 23bee162
 	var (
 		keys     [][]byte
 		vals     [][]byte
@@ -317,15 +313,9 @@
 // generateRange generates the state segment with particular prefix. Generation can
 // either verify the correctness of existing state through range-proof and skip
 // generation, or iterate trie to regenerate state on demand.
-<<<<<<< HEAD
-func (dl *diskLayer) generateRange(ctx *generatorContext, root common.Hash, prefix []byte, kind string, origin []byte, max int, onState onStateCallback, valueConvertFn func([]byte) ([]byte, error)) (bool, []byte, error) {
-	// Use range prover to check the validity of the flat state in the range
-	result, err := dl.proveRange(ctx, root, prefix, kind, origin, max, valueConvertFn)
-=======
 func (dl *diskLayer) generateRange(ctx *generatorContext, owner common.Hash, root common.Hash, prefix []byte, kind string, origin []byte, max int, onState onStateCallback, valueConvertFn func([]byte) ([]byte, error)) (bool, []byte, error) {
 	// Use range prover to check the validity of the flat state in the range
 	result, err := dl.proveRange(ctx, owner, root, prefix, kind, origin, max, valueConvertFn)
->>>>>>> 23bee162
 	if err != nil {
 		return false, nil, err
 	}
@@ -547,11 +537,7 @@
 	// Loop for re-generating the missing storage slots.
 	var origin = common.CopyBytes(storeMarker)
 	for {
-<<<<<<< HEAD
-		exhausted, last, err := dl.generateRange(ctx, storageRoot, append(rawdb.SnapshotStoragePrefix, account.Bytes()...), snapStorage, origin, storageCheckRange, onStorage, nil)
-=======
 		exhausted, last, err := dl.generateRange(ctx, account, storageRoot, append(rawdb.SnapshotStoragePrefix, account.Bytes()...), snapStorage, origin, storageCheckRange, onStorage, nil)
->>>>>>> 23bee162
 		if err != nil {
 			return err // The procedure it aborted, either by external signal or internal error.
 		}
@@ -651,11 +637,7 @@
 	}
 	origin := common.CopyBytes(accMarker)
 	for {
-<<<<<<< HEAD
-		exhausted, last, err := dl.generateRange(ctx, dl.root, rawdb.SnapshotAccountPrefix, snapAccount, origin, accountRange, onAccount, FullAccountRLP)
-=======
 		exhausted, last, err := dl.generateRange(ctx, common.Hash{}, dl.root, rawdb.SnapshotAccountPrefix, snapAccount, origin, accountRange, onAccount, FullAccountRLP)
->>>>>>> 23bee162
 		if err != nil {
 			return err // The procedure it aborted, either by external signal or internal error.
 		}
