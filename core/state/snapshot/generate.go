--- conflicted
+++ resolved
@@ -382,12 +382,8 @@
 		for i, key := range result.keys {
 			tr.Update(key, result.vals[i])
 		}
-<<<<<<< HEAD
-
-=======
 		_, nodes := tr.Commit(false)
 		hashSet := nodes.HashSet()
->>>>>>> eb00f169
 		resolver = func(owner common.Hash, path []byte, hash common.Hash) []byte {
 			return hashSet[hash]
 		}
