--- conflicted
+++ resolved
@@ -275,12 +275,7 @@
 	if origin == nil {
 		origin = common.Hash{}.Bytes()
 	}
-<<<<<<< HEAD
-
-	if err := tr.Prove(origin, 0, proof); err != nil {
-=======
 	if err := tr.Prove(origin, proof); err != nil {
->>>>>>> bed84606
 		log.Debug("Failed to prove range", "kind", kind, "origin", origin, "err", err)
 
 		return &proofResult{
@@ -396,14 +391,6 @@
 		for i, key := range result.keys {
 			snapTrie.Update(key, result.vals[i])
 		}
-<<<<<<< HEAD
-
-		root, nodes := snapTrie.Commit(false)
-
-		if nodes != nil {
-			_ = tdb.Update(trie.NewWithNodeSet(nodes))
-			_ = tdb.Commit(root, false)
-=======
 		root, nodes, err := snapTrie.Commit(false)
 		if err != nil {
 			return false, nil, err
@@ -411,7 +398,6 @@
 		if nodes != nil {
 			tdb.Update(root, types.EmptyRootHash, 0, trienode.NewWithNodeSet(nodes), nil)
 			tdb.Commit(root, false)
->>>>>>> bed84606
 		}
 
 		resolver = func(owner common.Hash, path []byte, hash common.Hash) []byte {
@@ -444,14 +430,10 @@
 		start    = time.Now()
 		internal time.Duration
 	)
-<<<<<<< HEAD
-
-=======
 	nodeIt, err := tr.NodeIterator(origin)
 	if err != nil {
 		return false, nil, err
 	}
->>>>>>> bed84606
 	nodeIt.AddResolver(resolver)
 	iter := trie.NewIterator(nodeIt)
 
@@ -660,17 +642,7 @@
 			return nil
 		}
 		// Retrieve the current account and flatten it into the internal format
-<<<<<<< HEAD
-		var acc struct {
-			Nonce    uint64
-			Balance  *big.Int
-			Root     common.Hash
-			CodeHash []byte
-		}
-
-=======
 		var acc types.StateAccount
->>>>>>> bed84606
 		if err := rlp.DecodeBytes(val, &acc); err != nil {
 			log.Crit("Invalid account encountered during snapshot creation", "err", err)
 		}
@@ -741,12 +713,7 @@
 
 	for {
 		id := trie.StateTrieID(dl.root)
-<<<<<<< HEAD
-
-		exhausted, last, err := dl.generateRange(ctx, id, rawdb.SnapshotAccountPrefix, snapAccount, origin, accountRange, onAccount, FullAccountRLP)
-=======
 		exhausted, last, err := dl.generateRange(ctx, id, rawdb.SnapshotAccountPrefix, snapAccount, origin, accountRange, onAccount, types.FullAccountRLP)
->>>>>>> bed84606
 		if err != nil {
 			return err // The procedure it aborted, either by external signal or internal error.
 		}
