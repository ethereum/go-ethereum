// Copyright 2019 The go-ethereum Authors
// This file is part of the go-ethereum library.
//
// The go-ethereum library is free software: you can redistribute it and/or modify
// it under the terms of the GNU Lesser General Public License as published by
// the Free Software Foundation, either version 3 of the License, or
// (at your option) any later version.
//
// The go-ethereum library is distributed in the hope that it will be useful,
// but WITHOUT ANY WARRANTY; without even the implied warranty of
// MERCHANTABILITY or FITNESS FOR A PARTICULAR PURPOSE. See the
// GNU Lesser General Public License for more details.
//
// You should have received a copy of the GNU Lesser General Public License
// along with the go-ethereum library. If not, see <http://www.gnu.org/licenses/>.

package snapshot

import (
	"bytes"
	"sync"

	"github.com/VictoriaMetrics/fastcache"
	"github.com/ethereum/go-ethereum/common"
	"github.com/ethereum/go-ethereum/core/rawdb"
	"github.com/ethereum/go-ethereum/core/types"
	"github.com/ethereum/go-ethereum/ethdb"
	"github.com/ethereum/go-ethereum/rlp"
	"github.com/ethereum/go-ethereum/triedb"
)

// diskLayer is a low level persistent snapshot built on top of a key-value store.
type diskLayer struct {
	diskdb ethdb.KeyValueStore // Key-value store containing the base snapshot
	triedb *triedb.Database    // Trie node cache for reconstruction purposes
	cache  *fastcache.Cache    // Cache to avoid hitting the disk for direct access

	root  common.Hash // Root hash of the base snapshot
	stale bool        // Signals that the layer became stale (state progressed)

	genMarker  []byte                    // Marker for the state that's indexed during initial layer generation
	genPending chan struct{}             // Notification channel when generation is done (test synchronicity)
	genAbort   chan chan *generatorStats // Notification channel to abort generating the snapshot in this layer

	lock sync.RWMutex
}

// Release releases underlying resources; specifically the fastcache requires
// Reset() in order to not leak memory.
// OBS: It does not invoke Close on the diskdb
func (dl *diskLayer) Release() error {
	if dl.cache != nil {
		dl.cache.Reset()
	}
	return nil
}

// Root returns  root hash for which this snapshot was made.
func (dl *diskLayer) Root() common.Hash {
	return dl.root
}

// Parent always returns nil as there's no layer below the disk.
func (dl *diskLayer) Parent() snapshot {
	return nil
}

// Stale return whether this layer has become stale (was flattened across) or if
// it's still live.
func (dl *diskLayer) Stale() bool {
	dl.lock.RLock()
	defer dl.lock.RUnlock()

	return dl.stale
}

// markStale sets the stale flag as true.
func (dl *diskLayer) markStale() {
	dl.lock.Lock()
	defer dl.lock.Unlock()

	dl.stale = true
}

// Account directly retrieves the account associated with a particular hash in
// the snapshot slim data format.
func (dl *diskLayer) Account(hash common.Hash) (*types.SlimAccount, error) {
	data, err := dl.AccountRLP(hash)
	if err != nil {
		return nil, err
	}
	if len(data) == 0 { // can be both nil and []byte{}
		return nil, nil
	}
	account := new(types.SlimAccount)
	if err := rlp.DecodeBytes(data, account); err != nil {
		panic(err)
	}
	return account, nil
}

// AccountRLP directly retrieves the account RLP associated with a particular
// hash in the snapshot slim data format.
func (dl *diskLayer) AccountRLP(hash common.Hash) ([]byte, error) {
	dl.lock.RLock()
	defer dl.lock.RUnlock()

	// If the layer was flattened into, consider it invalid (any live reference to
	// the original should be marked as unusable).
	if dl.stale {
		return nil, ErrSnapshotStale
	}
	// If the layer is being generated, ensure the requested hash has already been
	// covered by the generator.
	if dl.genMarker != nil && bytes.Compare(hash[:], dl.genMarker) > 0 {
		return nil, ErrNotCoveredYet
	}
	// If we're in the disk layer, all diff layers missed
	snapshotDirtyAccountMissMeter.Mark(1)

	// Try to retrieve the account from the memory cache
	if blob, found := dl.cache.HasGet(nil, hash[:]); found {
		snapshotCleanAccountHitMeter.Mark(1)
		snapshotCleanAccountReadMeter.Mark(int64(len(blob)))
		return blob, nil
	}
	// Cache doesn't contain account, pull from disk and cache for later
	blob := rawdb.ReadAccountSnapshot(dl.diskdb, hash)
	dl.cache.Set(hash[:], blob)

	snapshotCleanAccountMissMeter.Mark(1)
	if n := len(blob); n > 0 {
		snapshotCleanAccountWriteMeter.Mark(int64(n))
	} else {
		snapshotCleanAccountInexMeter.Mark(1)
	}
	return blob, nil
}

// Storage directly retrieves the storage data associated with a particular hash,
// within a particular account.
func (dl *diskLayer) Storage(accountHash, storageHash common.Hash) ([]byte, error) {
	dl.lock.RLock()
	defer dl.lock.RUnlock()

	// If the layer was flattened into, consider it invalid (any live reference to
	// the original should be marked as unusable).
	if dl.stale {
		return nil, ErrSnapshotStale
	}
	key := append(accountHash[:], storageHash[:]...)

	// If the layer is being generated, ensure the requested hash has already been
	// covered by the generator.
	if dl.genMarker != nil && bytes.Compare(key, dl.genMarker) > 0 {
		return nil, ErrNotCoveredYet
	}
	// If we're in the disk layer, all diff layers missed
	snapshotDirtyStorageMissMeter.Mark(1)

	// Try to retrieve the storage slot from the memory cache
	if blob, found := dl.cache.HasGet(nil, key); found {
		snapshotCleanStorageHitMeter.Mark(1)
		snapshotCleanStorageReadMeter.Mark(int64(len(blob)))
		return blob, nil
	}
	// Cache doesn't contain storage slot, pull from disk and cache for later
	blob := rawdb.ReadStorageSnapshot(dl.diskdb, accountHash, storageHash)
	dl.cache.Set(key, blob)

	snapshotCleanStorageMissMeter.Mark(1)
	if n := len(blob); n > 0 {
		snapshotCleanStorageWriteMeter.Mark(int64(n))
	} else {
		snapshotCleanStorageInexMeter.Mark(1)
	}
	return blob, nil
}

// Update creates a new layer on top of the existing snapshot diff tree with
// the specified data items. Note, the maps are retained by the method to avoid
// copying everything.
<<<<<<< HEAD
func (dl *diskLayer) Update(blockHash common.Hash, destructs map[common.Hash]struct{}, accounts map[common.Hash][]byte, storage map[common.Hash]map[common.Hash][]byte) *diffLayer {
	return newDiffLayer(dl, blockHash, destructs, accounts, storage)
=======
func (dl *diskLayer) Update(blockHash common.Hash, accounts map[common.Hash][]byte, storage map[common.Hash]map[common.Hash][]byte) *diffLayer {
	return newDiffLayer(dl, blockHash, accounts, storage)
>>>>>>> b027a90a
}

// stopGeneration aborts the state snapshot generation if it is currently running.
func (dl *diskLayer) stopGeneration() {
	dl.lock.RLock()
	generating := dl.genMarker != nil
	dl.lock.RUnlock()
	if !generating {
		return
	}
	if dl.genAbort != nil {
		abort := make(chan *generatorStats)
		dl.genAbort <- abort
		<-abort
	}
}<|MERGE_RESOLUTION|>--- conflicted
+++ resolved
@@ -180,13 +180,8 @@
 // Update creates a new layer on top of the existing snapshot diff tree with
 // the specified data items. Note, the maps are retained by the method to avoid
 // copying everything.
-<<<<<<< HEAD
-func (dl *diskLayer) Update(blockHash common.Hash, destructs map[common.Hash]struct{}, accounts map[common.Hash][]byte, storage map[common.Hash]map[common.Hash][]byte) *diffLayer {
-	return newDiffLayer(dl, blockHash, destructs, accounts, storage)
-=======
 func (dl *diskLayer) Update(blockHash common.Hash, accounts map[common.Hash][]byte, storage map[common.Hash]map[common.Hash][]byte) *diffLayer {
 	return newDiffLayer(dl, blockHash, accounts, storage)
->>>>>>> b027a90a
 }
 
 // stopGeneration aborts the state snapshot generation if it is currently running.
