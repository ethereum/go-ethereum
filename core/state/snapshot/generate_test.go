// Copyright 2019 The go-ethereum Authors
// This file is part of the go-ethereum library.
//
// The go-ethereum library is free software: you can redistribute it and/or modify
// it under the terms of the GNU Lesser General Public License as published by
// the Free Software Foundation, either version 3 of the License, or
// (at your option) any later version.
//
// The go-ethereum library is distributed in the hope that it will be useful,
// but WITHOUT ANY WARRANTY; without even the implied warranty of
// MERCHANTABILITY or FITNESS FOR A PARTICULAR PURPOSE. See the
// GNU Lesser General Public License for more details.
//
// You should have received a copy of the GNU Lesser General Public License
// along with the go-ethereum library. If not, see <http://www.gnu.org/licenses/>.

package snapshot

import (
	"fmt"
	"math/big"
	"os"
	"testing"
	"time"

	"github.com/ethereum/go-ethereum/common"
	"github.com/ethereum/go-ethereum/core/rawdb"
	"github.com/ethereum/go-ethereum/ethdb"
	"github.com/ethereum/go-ethereum/log"
	"github.com/ethereum/go-ethereum/rlp"
	"github.com/ethereum/go-ethereum/trie"
	"golang.org/x/crypto/sha3"
)

func hashData(input []byte) common.Hash {
	var hasher = sha3.NewLegacyKeccak256()
	var hash common.Hash
	hasher.Reset()
	hasher.Write(input)
	hasher.Sum(hash[:0])
	return hash
}

// Tests that snapshot generation from an empty database.
func TestGeneration(t *testing.T) {
	// We can't use statedb to make a test trie (circular dependency), so make
	// a fake one manually. We're going with a small account trie of 3 accounts,
	// two of which also has the same 3-slot storage trie attached.
	var helper = newHelper()
	stRoot := helper.makeStorageTrie(common.Hash{}, common.Hash{}, []string{"key-1", "key-2", "key-3"}, []string{"val-1", "val-2", "val-3"}, false)

	helper.addTrieAccount("acc-1", &Account{Balance: big.NewInt(1), Root: stRoot, CodeHash: emptyCode.Bytes()})
	helper.addTrieAccount("acc-2", &Account{Balance: big.NewInt(2), Root: emptyRoot.Bytes(), CodeHash: emptyCode.Bytes()})
	helper.addTrieAccount("acc-3", &Account{Balance: big.NewInt(3), Root: stRoot, CodeHash: emptyCode.Bytes()})

	helper.makeStorageTrie(common.Hash{}, hashData([]byte("acc-1")), []string{"key-1", "key-2", "key-3"}, []string{"val-1", "val-2", "val-3"}, true)
	helper.makeStorageTrie(common.Hash{}, hashData([]byte("acc-3")), []string{"key-1", "key-2", "key-3"}, []string{"val-1", "val-2", "val-3"}, true)

	root, snap := helper.CommitAndGenerate()
	if have, want := root, common.HexToHash("0xe3712f1a226f3782caca78ca770ccc19ee000552813a9f59d479f8611db9b1fd"); have != want {
		t.Fatalf("have %#x want %#x", have, want)
	}
	select {
	case <-snap.genPending:
		// Snapshot generation succeeded

	case <-time.After(3 * time.Second):
		t.Errorf("Snapshot generation failed")
	}
	checkSnapRoot(t, snap, root)

	// Signal abortion to the generator and wait for it to tear down
	stop := make(chan *generatorStats)
	snap.genAbort <- stop
	<-stop
}

// Tests that snapshot generation with existent flat state.
func TestGenerateExistentState(t *testing.T) {
	// We can't use statedb to make a test trie (circular dependency), so make
	// a fake one manually. We're going with a small account trie of 3 accounts,
	// two of which also has the same 3-slot storage trie attached.
	var helper = newHelper()

	stRoot := helper.makeStorageTrie(common.Hash{}, hashData([]byte("acc-1")), []string{"key-1", "key-2", "key-3"}, []string{"val-1", "val-2", "val-3"}, true)
	helper.addTrieAccount("acc-1", &Account{Balance: big.NewInt(1), Root: stRoot, CodeHash: emptyCode.Bytes()})
	helper.addSnapAccount("acc-1", &Account{Balance: big.NewInt(1), Root: stRoot, CodeHash: emptyCode.Bytes()})
	helper.addSnapStorage("acc-1", []string{"key-1", "key-2", "key-3"}, []string{"val-1", "val-2", "val-3"})

	helper.addTrieAccount("acc-2", &Account{Balance: big.NewInt(2), Root: emptyRoot.Bytes(), CodeHash: emptyCode.Bytes()})
	helper.addSnapAccount("acc-2", &Account{Balance: big.NewInt(2), Root: emptyRoot.Bytes(), CodeHash: emptyCode.Bytes()})

	stRoot = helper.makeStorageTrie(common.Hash{}, hashData([]byte("acc-3")), []string{"key-1", "key-2", "key-3"}, []string{"val-1", "val-2", "val-3"}, true)
	helper.addTrieAccount("acc-3", &Account{Balance: big.NewInt(3), Root: stRoot, CodeHash: emptyCode.Bytes()})
	helper.addSnapAccount("acc-3", &Account{Balance: big.NewInt(3), Root: stRoot, CodeHash: emptyCode.Bytes()})
	helper.addSnapStorage("acc-3", []string{"key-1", "key-2", "key-3"}, []string{"val-1", "val-2", "val-3"})

	root, snap := helper.CommitAndGenerate()
	select {
	case <-snap.genPending:
		// Snapshot generation succeeded

	case <-time.After(3 * time.Second):
		t.Errorf("Snapshot generation failed")
	}
	checkSnapRoot(t, snap, root)

	// Signal abortion to the generator and wait for it to tear down
	stop := make(chan *generatorStats)
	snap.genAbort <- stop
	<-stop
}

func checkSnapRoot(t *testing.T, snap *diskLayer, trieRoot common.Hash) {
	t.Helper()

	accIt := snap.AccountIterator(common.Hash{})
	defer accIt.Release()

	snapRoot, err := generateTrieRoot(nil, accIt, common.Hash{}, stackTrieGenerate,
		func(db ethdb.KeyValueWriter, accountHash, codeHash common.Hash, stat *generateStats) (common.Hash, error) {
			storageIt, _ := snap.StorageIterator(accountHash, common.Hash{})
			defer storageIt.Release()

			hash, err := generateTrieRoot(nil, storageIt, accountHash, stackTrieGenerate, nil, stat, false)
			if err != nil {
				return common.Hash{}, err
			}
			return hash, nil
		}, newGenerateStats(), true)
	if err != nil {
		t.Fatal(err)
	}
	if snapRoot != trieRoot {
		t.Fatalf("snaproot: %#x != trieroot #%x", snapRoot, trieRoot)
	}
	if err := CheckDanglingStorage(snap.diskdb); err != nil {
<<<<<<< HEAD
		t.Fatalf("Detected dangling storages %v", err)
=======
		t.Fatalf("Detected dangling storages: %v", err)
>>>>>>> 23bee162
	}
}

type testHelper struct {
	diskdb  ethdb.Database
	triedb  *trie.Database
	accTrie *trie.SecureTrie
}

func newHelper() *testHelper {
	diskdb := rawdb.NewMemoryDatabase()
	triedb := trie.NewDatabase(diskdb)
	accTrie, _ := trie.NewSecure(common.Hash{}, common.Hash{}, triedb)
	return &testHelper{
		diskdb:  diskdb,
		triedb:  triedb,
		accTrie: accTrie,
	}
}

func (t *testHelper) addTrieAccount(acckey string, acc *Account) {
	val, _ := rlp.EncodeToBytes(acc)
	t.accTrie.Update([]byte(acckey), val)
}

func (t *testHelper) addSnapAccount(acckey string, acc *Account) {
	val, _ := rlp.EncodeToBytes(acc)
	key := hashData([]byte(acckey))
	rawdb.WriteAccountSnapshot(t.diskdb, key, val)
}

func (t *testHelper) addAccount(acckey string, acc *Account) {
	t.addTrieAccount(acckey, acc)
	t.addSnapAccount(acckey, acc)
}

func (t *testHelper) addSnapStorage(accKey string, keys []string, vals []string) {
	accHash := hashData([]byte(accKey))
	for i, key := range keys {
		rawdb.WriteStorageSnapshot(t.diskdb, accHash, hashData([]byte(key)), []byte(vals[i]))
	}
}

func (t *testHelper) makeStorageTrie(stateRoot, owner common.Hash, keys []string, vals []string, commit bool) []byte {
	stTrie, _ := trie.NewSecure(owner, common.Hash{}, t.triedb)
	for i, k := range keys {
		stTrie.Update([]byte(k), []byte(vals[i]))
	}
	var root common.Hash
	if !commit {
		root = stTrie.Hash()
	} else {
		root, _, _ = stTrie.Commit(nil)
	}
	return root.Bytes()
}

func (t *testHelper) Commit() common.Hash {
	root, _, _ := t.accTrie.Commit(nil)
	t.triedb.Commit(root, false, nil)
	return root
}

func (t *testHelper) CommitAndGenerate() (common.Hash, *diskLayer) {
	root := t.Commit()
	snap := generateSnapshot(t.diskdb, t.triedb, 16, root)
	return root, snap
}

// Tests that snapshot generation with existent flat state, where the flat state
// contains some errors:
// - the contract with empty storage root but has storage entries in the disk
// - the contract with non empty storage root but empty storage slots
// - the contract(non-empty storage) misses some storage slots
//   - miss in the beginning
//   - miss in the middle
//   - miss in the end
// - the contract(non-empty storage) has wrong storage slots
//   - wrong slots in the beginning
//   - wrong slots in the middle
//   - wrong slots in the end
// - the contract(non-empty storage) has extra storage slots
//   - extra slots in the beginning
//   - extra slots in the middle
//   - extra slots in the end
func TestGenerateExistentStateWithWrongStorage(t *testing.T) {
	helper := newHelper()

	// Account one, empty root but non-empty database
	helper.addAccount("acc-1", &Account{Balance: big.NewInt(1), Root: emptyRoot.Bytes(), CodeHash: emptyCode.Bytes()})
	helper.addSnapStorage("acc-1", []string{"key-1", "key-2", "key-3"}, []string{"val-1", "val-2", "val-3"})

	// Account two, non empty root but empty database
	stRoot := helper.makeStorageTrie(common.Hash{}, hashData([]byte("acc-2")), []string{"key-1", "key-2", "key-3"}, []string{"val-1", "val-2", "val-3"}, true)
	helper.addAccount("acc-2", &Account{Balance: big.NewInt(1), Root: stRoot, CodeHash: emptyCode.Bytes()})

	// Miss slots
	{
		// Account three, non empty root but misses slots in the beginning
		helper.makeStorageTrie(common.Hash{}, hashData([]byte("acc-3")), []string{"key-1", "key-2", "key-3"}, []string{"val-1", "val-2", "val-3"}, true)
		helper.addAccount("acc-3", &Account{Balance: big.NewInt(1), Root: stRoot, CodeHash: emptyCode.Bytes()})
		helper.addSnapStorage("acc-3", []string{"key-2", "key-3"}, []string{"val-2", "val-3"})

		// Account four, non empty root but misses slots in the middle
		helper.makeStorageTrie(common.Hash{}, hashData([]byte("acc-4")), []string{"key-1", "key-2", "key-3"}, []string{"val-1", "val-2", "val-3"}, true)
		helper.addAccount("acc-4", &Account{Balance: big.NewInt(1), Root: stRoot, CodeHash: emptyCode.Bytes()})
		helper.addSnapStorage("acc-4", []string{"key-1", "key-3"}, []string{"val-1", "val-3"})

		// Account five, non empty root but misses slots in the end
		helper.makeStorageTrie(common.Hash{}, hashData([]byte("acc-5")), []string{"key-1", "key-2", "key-3"}, []string{"val-1", "val-2", "val-3"}, true)
		helper.addAccount("acc-5", &Account{Balance: big.NewInt(1), Root: stRoot, CodeHash: emptyCode.Bytes()})
		helper.addSnapStorage("acc-5", []string{"key-1", "key-2"}, []string{"val-1", "val-2"})
	}

	// Wrong storage slots
	{
		// Account six, non empty root but wrong slots in the beginning
		helper.makeStorageTrie(common.Hash{}, hashData([]byte("acc-6")), []string{"key-1", "key-2", "key-3"}, []string{"val-1", "val-2", "val-3"}, true)
		helper.addAccount("acc-6", &Account{Balance: big.NewInt(1), Root: stRoot, CodeHash: emptyCode.Bytes()})
		helper.addSnapStorage("acc-6", []string{"key-1", "key-2", "key-3"}, []string{"badval-1", "val-2", "val-3"})

		// Account seven, non empty root but wrong slots in the middle
		helper.makeStorageTrie(common.Hash{}, hashData([]byte("acc-7")), []string{"key-1", "key-2", "key-3"}, []string{"val-1", "val-2", "val-3"}, true)
		helper.addAccount("acc-7", &Account{Balance: big.NewInt(1), Root: stRoot, CodeHash: emptyCode.Bytes()})
		helper.addSnapStorage("acc-7", []string{"key-1", "key-2", "key-3"}, []string{"val-1", "badval-2", "val-3"})

		// Account eight, non empty root but wrong slots in the end
		helper.makeStorageTrie(common.Hash{}, hashData([]byte("acc-8")), []string{"key-1", "key-2", "key-3"}, []string{"val-1", "val-2", "val-3"}, true)
		helper.addAccount("acc-8", &Account{Balance: big.NewInt(1), Root: stRoot, CodeHash: emptyCode.Bytes()})
		helper.addSnapStorage("acc-8", []string{"key-1", "key-2", "key-3"}, []string{"val-1", "val-2", "badval-3"})

		// Account 9, non empty root but rotated slots
		helper.makeStorageTrie(common.Hash{}, hashData([]byte("acc-9")), []string{"key-1", "key-2", "key-3"}, []string{"val-1", "val-2", "val-3"}, true)
		helper.addAccount("acc-9", &Account{Balance: big.NewInt(1), Root: stRoot, CodeHash: emptyCode.Bytes()})
		helper.addSnapStorage("acc-9", []string{"key-1", "key-2", "key-3"}, []string{"val-1", "val-3", "val-2"})
	}

	// Extra storage slots
	{
		// Account 10, non empty root but extra slots in the beginning
		helper.makeStorageTrie(common.Hash{}, hashData([]byte("acc-10")), []string{"key-1", "key-2", "key-3"}, []string{"val-1", "val-2", "val-3"}, true)
		helper.addAccount("acc-10", &Account{Balance: big.NewInt(1), Root: stRoot, CodeHash: emptyCode.Bytes()})
		helper.addSnapStorage("acc-10", []string{"key-0", "key-1", "key-2", "key-3"}, []string{"val-0", "val-1", "val-2", "val-3"})

		// Account 11, non empty root but extra slots in the middle
		helper.makeStorageTrie(common.Hash{}, hashData([]byte("acc-11")), []string{"key-1", "key-2", "key-3"}, []string{"val-1", "val-2", "val-3"}, true)
		helper.addAccount("acc-11", &Account{Balance: big.NewInt(1), Root: stRoot, CodeHash: emptyCode.Bytes()})
		helper.addSnapStorage("acc-11", []string{"key-1", "key-2", "key-2-1", "key-3"}, []string{"val-1", "val-2", "val-2-1", "val-3"})

		// Account 12, non empty root but extra slots in the end
		helper.makeStorageTrie(common.Hash{}, hashData([]byte("acc-12")), []string{"key-1", "key-2", "key-3"}, []string{"val-1", "val-2", "val-3"}, true)
		helper.addAccount("acc-12", &Account{Balance: big.NewInt(1), Root: stRoot, CodeHash: emptyCode.Bytes()})
		helper.addSnapStorage("acc-12", []string{"key-1", "key-2", "key-3", "key-4"}, []string{"val-1", "val-2", "val-3", "val-4"})
	}

	root, snap := helper.CommitAndGenerate()
	t.Logf("Root: %#x\n", root) // Root = 0x8746cce9fd9c658b2cfd639878ed6584b7a2b3e73bb40f607fcfa156002429a0

	select {
	case <-snap.genPending:
		// Snapshot generation succeeded

	case <-time.After(3 * time.Second):
		t.Errorf("Snapshot generation failed")
	}
	checkSnapRoot(t, snap, root)
	// Signal abortion to the generator and wait for it to tear down
	stop := make(chan *generatorStats)
	snap.genAbort <- stop
	<-stop
}

// Tests that snapshot generation with existent flat state, where the flat state
// contains some errors:
// - miss accounts
// - wrong accounts
// - extra accounts
func TestGenerateExistentStateWithWrongAccounts(t *testing.T) {
	helper := newHelper()

	helper.makeStorageTrie(common.Hash{}, hashData([]byte("acc-1")), []string{"key-1", "key-2", "key-3"}, []string{"val-1", "val-2", "val-3"}, true)
	helper.makeStorageTrie(common.Hash{}, hashData([]byte("acc-2")), []string{"key-1", "key-2", "key-3"}, []string{"val-1", "val-2", "val-3"}, true)
	helper.makeStorageTrie(common.Hash{}, hashData([]byte("acc-3")), []string{"key-1", "key-2", "key-3"}, []string{"val-1", "val-2", "val-3"}, true)
	helper.makeStorageTrie(common.Hash{}, hashData([]byte("acc-4")), []string{"key-1", "key-2", "key-3"}, []string{"val-1", "val-2", "val-3"}, true)
	stRoot := helper.makeStorageTrie(common.Hash{}, hashData([]byte("acc-6")), []string{"key-1", "key-2", "key-3"}, []string{"val-1", "val-2", "val-3"}, true)

	// Trie accounts [acc-1, acc-2, acc-3, acc-4, acc-6]
	// Extra accounts [acc-0, acc-5, acc-7]

	// Missing accounts, only in the trie
	{
		helper.addTrieAccount("acc-1", &Account{Balance: big.NewInt(1), Root: stRoot, CodeHash: emptyCode.Bytes()}) // Beginning
		helper.addTrieAccount("acc-4", &Account{Balance: big.NewInt(1), Root: stRoot, CodeHash: emptyCode.Bytes()}) // Middle
		helper.addTrieAccount("acc-6", &Account{Balance: big.NewInt(1), Root: stRoot, CodeHash: emptyCode.Bytes()}) // End
	}

	// Wrong accounts
	{
		helper.addTrieAccount("acc-2", &Account{Balance: big.NewInt(1), Root: stRoot, CodeHash: emptyCode.Bytes()})
		helper.addSnapAccount("acc-2", &Account{Balance: big.NewInt(1), Root: stRoot, CodeHash: common.Hex2Bytes("0x1234")})

		helper.addTrieAccount("acc-3", &Account{Balance: big.NewInt(1), Root: stRoot, CodeHash: emptyCode.Bytes()})
		helper.addSnapAccount("acc-3", &Account{Balance: big.NewInt(1), Root: emptyRoot.Bytes(), CodeHash: emptyCode.Bytes()})
	}

	// Extra accounts, only in the snap
	{
		helper.addSnapAccount("acc-0", &Account{Balance: big.NewInt(1), Root: stRoot, CodeHash: emptyRoot.Bytes()})                     // before the beginning
		helper.addSnapAccount("acc-5", &Account{Balance: big.NewInt(1), Root: emptyRoot.Bytes(), CodeHash: common.Hex2Bytes("0x1234")}) // Middle
		helper.addSnapAccount("acc-7", &Account{Balance: big.NewInt(1), Root: emptyRoot.Bytes(), CodeHash: emptyRoot.Bytes()})          // after the end
	}

	root, snap := helper.CommitAndGenerate()
	t.Logf("Root: %#x\n", root) // Root = 0x825891472281463511e7ebcc7f109e4f9200c20fa384754e11fd605cd98464e8

	select {
	case <-snap.genPending:
		// Snapshot generation succeeded

	case <-time.After(3 * time.Second):
		t.Errorf("Snapshot generation failed")
	}
	checkSnapRoot(t, snap, root)

	// Signal abortion to the generator and wait for it to tear down
	stop := make(chan *generatorStats)
	snap.genAbort <- stop
	<-stop
}

// Tests that snapshot generation errors out correctly in case of a missing trie
// node in the account trie.
func TestGenerateCorruptAccountTrie(t *testing.T) {
	// We can't use statedb to make a test trie (circular dependency), so make
	// a fake one manually. We're going with a small account trie of 3 accounts,
	// without any storage slots to keep the test smaller.
	helper := newHelper()

	helper.addTrieAccount("acc-1", &Account{Balance: big.NewInt(1), Root: emptyRoot.Bytes(), CodeHash: emptyCode.Bytes()}) // 0xc7a30f39aff471c95d8a837497ad0e49b65be475cc0953540f80cfcdbdcd9074
	helper.addTrieAccount("acc-2", &Account{Balance: big.NewInt(2), Root: emptyRoot.Bytes(), CodeHash: emptyCode.Bytes()}) // 0x65145f923027566669a1ae5ccac66f945b55ff6eaeb17d2ea8e048b7d381f2d7
	helper.addTrieAccount("acc-3", &Account{Balance: big.NewInt(3), Root: emptyRoot.Bytes(), CodeHash: emptyCode.Bytes()}) // 0x19ead688e907b0fab07176120dceec244a72aff2f0aa51e8b827584e378772f4

	root, _, _ := helper.accTrie.Commit(nil) // Root: 0xa04693ea110a31037fb5ee814308a6f1d76bdab0b11676bdf4541d2de55ba978

	// Delete an account trie leaf and ensure the generator chokes
	helper.triedb.Commit(root, false, nil)
	helper.diskdb.Delete(common.HexToHash("0x65145f923027566669a1ae5ccac66f945b55ff6eaeb17d2ea8e048b7d381f2d7").Bytes())

	snap := generateSnapshot(helper.diskdb, helper.triedb, 16, root)
	select {
	case <-snap.genPending:
		// Snapshot generation succeeded
		t.Errorf("Snapshot generated against corrupt account trie")

	case <-time.After(time.Second):
		// Not generated fast enough, hopefully blocked inside on missing trie node fail
	}
	// Signal abortion to the generator and wait for it to tear down
	stop := make(chan *generatorStats)
	snap.genAbort <- stop
	<-stop
}

// Tests that snapshot generation errors out correctly in case of a missing root
// trie node for a storage trie. It's similar to internal corruption but it is
// handled differently inside the generator.
func TestGenerateMissingStorageTrie(t *testing.T) {
	// We can't use statedb to make a test trie (circular dependency), so make
	// a fake one manually. We're going with a small account trie of 3 accounts,
	// two of which also has the same 3-slot storage trie attached.
	helper := newHelper()

	stRoot := helper.makeStorageTrie(common.Hash{}, hashData([]byte("acc-1")), []string{"key-1", "key-2", "key-3"}, []string{"val-1", "val-2", "val-3"}, true) // 0xddefcd9376dd029653ef384bd2f0a126bb755fe84fdcc9e7cf421ba454f2bc67
	helper.addTrieAccount("acc-1", &Account{Balance: big.NewInt(1), Root: stRoot, CodeHash: emptyCode.Bytes()})                                                // 0x9250573b9c18c664139f3b6a7a8081b7d8f8916a8fcc5d94feec6c29f5fd4e9e
	helper.addTrieAccount("acc-2", &Account{Balance: big.NewInt(2), Root: emptyRoot.Bytes(), CodeHash: emptyCode.Bytes()})                                     // 0x65145f923027566669a1ae5ccac66f945b55ff6eaeb17d2ea8e048b7d381f2d7
	stRoot = helper.makeStorageTrie(common.Hash{}, hashData([]byte("acc-3")), []string{"key-1", "key-2", "key-3"}, []string{"val-1", "val-2", "val-3"}, true)
	helper.addTrieAccount("acc-3", &Account{Balance: big.NewInt(3), Root: stRoot, CodeHash: emptyCode.Bytes()}) // 0x50815097425d000edfc8b3a4a13e175fc2bdcfee8bdfbf2d1ff61041d3c235b2
	root, _, _ := helper.accTrie.Commit(nil)

	// We can only corrupt the disk database, so flush the tries out
	helper.triedb.Reference(
		common.BytesToHash(stRoot),
		common.HexToHash("0x9250573b9c18c664139f3b6a7a8081b7d8f8916a8fcc5d94feec6c29f5fd4e9e"),
	)
	helper.triedb.Reference(
		common.BytesToHash(stRoot),
		common.HexToHash("0x50815097425d000edfc8b3a4a13e175fc2bdcfee8bdfbf2d1ff61041d3c235b2"),
	)
	helper.triedb.Commit(root, false, nil)

	// Delete a storage trie root and ensure the generator chokes
	helper.diskdb.Delete(stRoot)

	snap := generateSnapshot(helper.diskdb, helper.triedb, 16, root)
	select {
	case <-snap.genPending:
		// Snapshot generation succeeded
		t.Errorf("Snapshot generated against corrupt storage trie")

	case <-time.After(time.Second):
		// Not generated fast enough, hopefully blocked inside on missing trie node fail
	}
	// Signal abortion to the generator and wait for it to tear down
	stop := make(chan *generatorStats)
	snap.genAbort <- stop
	<-stop
}

// Tests that snapshot generation errors out correctly in case of a missing trie
// node in a storage trie.
func TestGenerateCorruptStorageTrie(t *testing.T) {
	// We can't use statedb to make a test trie (circular dependency), so make
	// a fake one manually. We're going with a small account trie of 3 accounts,
	// two of which also has the same 3-slot storage trie attached.
	helper := newHelper()

	stRoot := helper.makeStorageTrie(common.Hash{}, hashData([]byte("acc-1")), []string{"key-1", "key-2", "key-3"}, []string{"val-1", "val-2", "val-3"}, true) // 0xddefcd9376dd029653ef384bd2f0a126bb755fe84fdcc9e7cf421ba454f2bc67
	helper.addTrieAccount("acc-1", &Account{Balance: big.NewInt(1), Root: stRoot, CodeHash: emptyCode.Bytes()})                                                // 0x9250573b9c18c664139f3b6a7a8081b7d8f8916a8fcc5d94feec6c29f5fd4e9e
	helper.addTrieAccount("acc-2", &Account{Balance: big.NewInt(2), Root: emptyRoot.Bytes(), CodeHash: emptyCode.Bytes()})                                     // 0x65145f923027566669a1ae5ccac66f945b55ff6eaeb17d2ea8e048b7d381f2d7
	stRoot = helper.makeStorageTrie(common.Hash{}, hashData([]byte("acc-3")), []string{"key-1", "key-2", "key-3"}, []string{"val-1", "val-2", "val-3"}, true)
	helper.addTrieAccount("acc-3", &Account{Balance: big.NewInt(3), Root: stRoot, CodeHash: emptyCode.Bytes()}) // 0x50815097425d000edfc8b3a4a13e175fc2bdcfee8bdfbf2d1ff61041d3c235b2

	root, _, _ := helper.accTrie.Commit(nil)

	// We can only corrupt the disk database, so flush the tries out
	helper.triedb.Reference(
		common.BytesToHash(stRoot),
		common.HexToHash("0x9250573b9c18c664139f3b6a7a8081b7d8f8916a8fcc5d94feec6c29f5fd4e9e"),
	)
	helper.triedb.Reference(
		common.BytesToHash(stRoot),
		common.HexToHash("0x50815097425d000edfc8b3a4a13e175fc2bdcfee8bdfbf2d1ff61041d3c235b2"),
	)
	helper.triedb.Commit(root, false, nil)

	// Delete a storage trie leaf and ensure the generator chokes
	helper.diskdb.Delete(common.HexToHash("0x18a0f4d79cff4459642dd7604f303886ad9d77c30cf3d7d7cedb3a693ab6d371").Bytes())

	snap := generateSnapshot(helper.diskdb, helper.triedb, 16, root)
	select {
	case <-snap.genPending:
		// Snapshot generation succeeded
		t.Errorf("Snapshot generated against corrupt storage trie")

	case <-time.After(time.Second):
		// Not generated fast enough, hopefully blocked inside on missing trie node fail
	}
	// Signal abortion to the generator and wait for it to tear down
	stop := make(chan *generatorStats)
	snap.genAbort <- stop
	<-stop
}

// Tests that snapshot generation when an extra account with storage exists in the snap state.
func TestGenerateWithExtraAccounts(t *testing.T) {
	helper := newHelper()
	{
		// Account one in the trie
		stRoot := helper.makeStorageTrie(common.Hash{}, hashData([]byte("acc-1")),
			[]string{"key-1", "key-2", "key-3", "key-4", "key-5"},
			[]string{"val-1", "val-2", "val-3", "val-4", "val-5"},
			true,
		)
		acc := &Account{Balance: big.NewInt(1), Root: stRoot, CodeHash: emptyCode.Bytes()}
		val, _ := rlp.EncodeToBytes(acc)
		helper.accTrie.Update([]byte("acc-1"), val) // 0x9250573b9c18c664139f3b6a7a8081b7d8f8916a8fcc5d94feec6c29f5fd4e9e

		// Identical in the snap
		key := hashData([]byte("acc-1"))
		rawdb.WriteAccountSnapshot(helper.triedb.DiskDB(), key, val)
		rawdb.WriteStorageSnapshot(helper.triedb.DiskDB(), key, hashData([]byte("key-1")), []byte("val-1"))
		rawdb.WriteStorageSnapshot(helper.triedb.DiskDB(), key, hashData([]byte("key-2")), []byte("val-2"))
		rawdb.WriteStorageSnapshot(helper.triedb.DiskDB(), key, hashData([]byte("key-3")), []byte("val-3"))
		rawdb.WriteStorageSnapshot(helper.triedb.DiskDB(), key, hashData([]byte("key-4")), []byte("val-4"))
		rawdb.WriteStorageSnapshot(helper.triedb.DiskDB(), key, hashData([]byte("key-5")), []byte("val-5"))
	}
	{
		// Account two exists only in the snapshot
		stRoot := helper.makeStorageTrie(common.Hash{}, hashData([]byte("acc-2")),
			[]string{"key-1", "key-2", "key-3", "key-4", "key-5"},
			[]string{"val-1", "val-2", "val-3", "val-4", "val-5"},
			true,
		)
		acc := &Account{Balance: big.NewInt(1), Root: stRoot, CodeHash: emptyCode.Bytes()}
		val, _ := rlp.EncodeToBytes(acc)
		key := hashData([]byte("acc-2"))
		rawdb.WriteAccountSnapshot(helper.triedb.DiskDB(), key, val)
		rawdb.WriteStorageSnapshot(helper.triedb.DiskDB(), key, hashData([]byte("b-key-1")), []byte("b-val-1"))
		rawdb.WriteStorageSnapshot(helper.triedb.DiskDB(), key, hashData([]byte("b-key-2")), []byte("b-val-2"))
		rawdb.WriteStorageSnapshot(helper.triedb.DiskDB(), key, hashData([]byte("b-key-3")), []byte("b-val-3"))
	}
	root := helper.Commit()

	// To verify the test: If we now inspect the snap db, there should exist extraneous storage items
	if data := rawdb.ReadStorageSnapshot(helper.triedb.DiskDB(), hashData([]byte("acc-2")), hashData([]byte("b-key-1"))); data == nil {
		t.Fatalf("expected snap storage to exist")
	}
	snap := generateSnapshot(helper.diskdb, helper.triedb, 16, root)
	select {
	case <-snap.genPending:
		// Snapshot generation succeeded

	case <-time.After(3 * time.Second):
		t.Errorf("Snapshot generation failed")
	}
	checkSnapRoot(t, snap, root)

	// Signal abortion to the generator and wait for it to tear down
	stop := make(chan *generatorStats)
	snap.genAbort <- stop
	<-stop
	// If we now inspect the snap db, there should exist no extraneous storage items
	if data := rawdb.ReadStorageSnapshot(helper.triedb.DiskDB(), hashData([]byte("acc-2")), hashData([]byte("b-key-1"))); data != nil {
		t.Fatalf("expected slot to be removed, got %v", string(data))
	}
}

func enableLogging() {
	log.Root().SetHandler(log.LvlFilterHandler(log.LvlTrace, log.StreamHandler(os.Stderr, log.TerminalFormat(true))))
}

// Tests that snapshot generation when an extra account with storage exists in the snap state.
func TestGenerateWithManyExtraAccounts(t *testing.T) {
	if false {
		enableLogging()
	}
	helper := newHelper()
	{
		// Account one in the trie
		stRoot := helper.makeStorageTrie(common.Hash{}, hashData([]byte("acc-1")),
			[]string{"key-1", "key-2", "key-3"},
			[]string{"val-1", "val-2", "val-3"},
			true,
		)
		acc := &Account{Balance: big.NewInt(1), Root: stRoot, CodeHash: emptyCode.Bytes()}
		val, _ := rlp.EncodeToBytes(acc)
		helper.accTrie.Update([]byte("acc-1"), val) // 0x9250573b9c18c664139f3b6a7a8081b7d8f8916a8fcc5d94feec6c29f5fd4e9e

		// Identical in the snap
		key := hashData([]byte("acc-1"))
		rawdb.WriteAccountSnapshot(helper.diskdb, key, val)
		rawdb.WriteStorageSnapshot(helper.diskdb, key, hashData([]byte("key-1")), []byte("val-1"))
		rawdb.WriteStorageSnapshot(helper.diskdb, key, hashData([]byte("key-2")), []byte("val-2"))
		rawdb.WriteStorageSnapshot(helper.diskdb, key, hashData([]byte("key-3")), []byte("val-3"))
	}
	{
		// 100 accounts exist only in snapshot
		for i := 0; i < 1000; i++ {
			//acc := &Account{Balance: big.NewInt(int64(i)), Root: stTrie.Hash().Bytes(), CodeHash: emptyCode.Bytes()}
			acc := &Account{Balance: big.NewInt(int64(i)), Root: emptyRoot.Bytes(), CodeHash: emptyCode.Bytes()}
			val, _ := rlp.EncodeToBytes(acc)
			key := hashData([]byte(fmt.Sprintf("acc-%d", i)))
			rawdb.WriteAccountSnapshot(helper.diskdb, key, val)
		}
	}
	root, snap := helper.CommitAndGenerate()
	select {
	case <-snap.genPending:
		// Snapshot generation succeeded

	case <-time.After(3 * time.Second):
		t.Errorf("Snapshot generation failed")
	}
	checkSnapRoot(t, snap, root)
	// Signal abortion to the generator and wait for it to tear down
	stop := make(chan *generatorStats)
	snap.genAbort <- stop
	<-stop
}

// Tests this case
// maxAccountRange 3
// snapshot-accounts: 01, 02, 03, 04, 05, 06, 07
// trie-accounts:             03,             07
//
// We iterate three snapshot storage slots (max = 3) from the database. They are 0x01, 0x02, 0x03.
// The trie has a lot of deletions.
// So in trie, we iterate 2 entries 0x03, 0x07. We create the 0x07 in the database and abort the procedure, because the trie is exhausted.
// But in the database, we still have the stale storage slots 0x04, 0x05. They are not iterated yet, but the procedure is finished.
func TestGenerateWithExtraBeforeAndAfter(t *testing.T) {
	accountCheckRange = 3
	if false {
		enableLogging()
	}
	helper := newHelper()
	{
		acc := &Account{Balance: big.NewInt(1), Root: emptyRoot.Bytes(), CodeHash: emptyCode.Bytes()}
		val, _ := rlp.EncodeToBytes(acc)
		helper.accTrie.Update(common.HexToHash("0x03").Bytes(), val)
		helper.accTrie.Update(common.HexToHash("0x07").Bytes(), val)

		rawdb.WriteAccountSnapshot(helper.diskdb, common.HexToHash("0x01"), val)
		rawdb.WriteAccountSnapshot(helper.diskdb, common.HexToHash("0x02"), val)
		rawdb.WriteAccountSnapshot(helper.diskdb, common.HexToHash("0x03"), val)
		rawdb.WriteAccountSnapshot(helper.diskdb, common.HexToHash("0x04"), val)
		rawdb.WriteAccountSnapshot(helper.diskdb, common.HexToHash("0x05"), val)
		rawdb.WriteAccountSnapshot(helper.diskdb, common.HexToHash("0x06"), val)
		rawdb.WriteAccountSnapshot(helper.diskdb, common.HexToHash("0x07"), val)
	}
	root, snap := helper.CommitAndGenerate()
	select {
	case <-snap.genPending:
		// Snapshot generation succeeded

	case <-time.After(3 * time.Second):
		t.Errorf("Snapshot generation failed")
	}
	checkSnapRoot(t, snap, root)
	// Signal abortion to the generator and wait for it to tear down
	stop := make(chan *generatorStats)
	snap.genAbort <- stop
	<-stop
}

// TestGenerateWithMalformedSnapdata tests what happes if we have some junk
// in the snapshot database, which cannot be parsed back to an account
func TestGenerateWithMalformedSnapdata(t *testing.T) {
	accountCheckRange = 3
	if false {
		enableLogging()
	}
	helper := newHelper()
	{
		acc := &Account{Balance: big.NewInt(1), Root: emptyRoot.Bytes(), CodeHash: emptyCode.Bytes()}
		val, _ := rlp.EncodeToBytes(acc)
		helper.accTrie.Update(common.HexToHash("0x03").Bytes(), val)

		junk := make([]byte, 100)
		copy(junk, []byte{0xde, 0xad})
		rawdb.WriteAccountSnapshot(helper.diskdb, common.HexToHash("0x02"), junk)
		rawdb.WriteAccountSnapshot(helper.diskdb, common.HexToHash("0x03"), junk)
		rawdb.WriteAccountSnapshot(helper.diskdb, common.HexToHash("0x04"), junk)
		rawdb.WriteAccountSnapshot(helper.diskdb, common.HexToHash("0x05"), junk)
	}
	root, snap := helper.CommitAndGenerate()
	select {
	case <-snap.genPending:
		// Snapshot generation succeeded

	case <-time.After(3 * time.Second):
		t.Errorf("Snapshot generation failed")
	}
	checkSnapRoot(t, snap, root)
	// Signal abortion to the generator and wait for it to tear down
	stop := make(chan *generatorStats)
	snap.genAbort <- stop
	<-stop
	// If we now inspect the snap db, there should exist no extraneous storage items
	if data := rawdb.ReadStorageSnapshot(helper.diskdb, hashData([]byte("acc-2")), hashData([]byte("b-key-1"))); data != nil {
		t.Fatalf("expected slot to be removed, got %v", string(data))
	}
}

func TestGenerateFromEmptySnap(t *testing.T) {
	//enableLogging()
	accountCheckRange = 10
	storageCheckRange = 20
	helper := newHelper()
	// Add 1K accounts to the trie
	for i := 0; i < 400; i++ {
		stRoot := helper.makeStorageTrie(common.Hash{}, hashData([]byte(fmt.Sprintf("acc-%d", i))), []string{"key-1", "key-2", "key-3"}, []string{"val-1", "val-2", "val-3"}, true)
		helper.addTrieAccount(fmt.Sprintf("acc-%d", i),
			&Account{Balance: big.NewInt(1), Root: stRoot, CodeHash: emptyCode.Bytes()})
	}
	root, snap := helper.CommitAndGenerate()
	t.Logf("Root: %#x\n", root) // Root: 0x6f7af6d2e1a1bf2b84a3beb3f8b64388465fbc1e274ca5d5d3fc787ca78f59e4

	select {
	case <-snap.genPending:
		// Snapshot generation succeeded

	case <-time.After(3 * time.Second):
		t.Errorf("Snapshot generation failed")
	}
	checkSnapRoot(t, snap, root)
	// Signal abortion to the generator and wait for it to tear down
	stop := make(chan *generatorStats)
	snap.genAbort <- stop
	<-stop
}

// Tests that snapshot generation with existent flat state, where the flat state
// storage is correct, but incomplete.
// The incomplete part is on the second range
// snap: [ 0x01, 0x02, 0x03, 0x04] , [ 0x05, 0x06, 0x07, {missing}] (with storageCheck = 4)
// trie:  0x01, 0x02, 0x03, 0x04,  0x05, 0x06, 0x07, 0x08
// This hits a case where the snap verification passes, but there are more elements in the trie
// which we must also add.
func TestGenerateWithIncompleteStorage(t *testing.T) {
	storageCheckRange = 4
	helper := newHelper()
	stKeys := []string{"1", "2", "3", "4", "5", "6", "7", "8"}
	stVals := []string{"v1", "v2", "v3", "v4", "v5", "v6", "v7", "v8"}
	// We add 8 accounts, each one is missing exactly one of the storage slots. This means
	// we don't have to order the keys and figure out exactly which hash-key winds up
	// on the sensitive spots at the boundaries
	for i := 0; i < 8; i++ {
		accKey := fmt.Sprintf("acc-%d", i)
		stRoot := helper.makeStorageTrie(common.Hash{}, hashData([]byte(accKey)), stKeys, stVals, true)
		helper.addAccount(accKey, &Account{Balance: big.NewInt(int64(i)), Root: stRoot, CodeHash: emptyCode.Bytes()})
		var moddedKeys []string
		var moddedVals []string
		for ii := 0; ii < 8; ii++ {
			if ii != i {
				moddedKeys = append(moddedKeys, stKeys[ii])
				moddedVals = append(moddedVals, stVals[ii])
			}
		}
		helper.addSnapStorage(accKey, moddedKeys, moddedVals)
	}
	root, snap := helper.CommitAndGenerate()
	t.Logf("Root: %#x\n", root) // Root: 0xca73f6f05ba4ca3024ef340ef3dfca8fdabc1b677ff13f5a9571fd49c16e67ff

	select {
	case <-snap.genPending:
		// Snapshot generation succeeded

	case <-time.After(3 * time.Second):
		t.Errorf("Snapshot generation failed")
	}
	checkSnapRoot(t, snap, root)
	// Signal abortion to the generator and wait for it to tear down
	stop := make(chan *generatorStats)
	snap.genAbort <- stop
	<-stop
}

func incKey(key []byte) []byte {
	for i := len(key) - 1; i >= 0; i-- {
		key[i]++
		if key[i] != 0x0 {
			break
		}
	}
	return key
}

func decKey(key []byte) []byte {
	for i := len(key) - 1; i >= 0; i-- {
		key[i]--
		if key[i] != 0xff {
			break
		}
	}
	return key
}

func populateDangling(disk ethdb.KeyValueStore) {
	populate := func(accountHash common.Hash, keys []string, vals []string) {
		for i, key := range keys {
			rawdb.WriteStorageSnapshot(disk, accountHash, hashData([]byte(key)), []byte(vals[i]))
		}
	}
	// Dangling storages of the "first" account
	populate(common.Hash{}, []string{"key-1", "key-2", "key-3"}, []string{"val-1", "val-2", "val-3"})

	// Dangling storages of the "last" account
	populate(common.HexToHash("ffffffffffffffffffffffffffffffffffffffffffffffffffffffffffffffff"), []string{"key-1", "key-2", "key-3"}, []string{"val-1", "val-2", "val-3"})

	// Dangling storages around the account 1
	hash := decKey(hashData([]byte("acc-1")).Bytes())
	populate(common.BytesToHash(hash), []string{"key-1", "key-2", "key-3"}, []string{"val-1", "val-2", "val-3"})
	hash = incKey(hashData([]byte("acc-1")).Bytes())
	populate(common.BytesToHash(hash), []string{"key-1", "key-2", "key-3"}, []string{"val-1", "val-2", "val-3"})

	// Dangling storages around the account 2
	hash = decKey(hashData([]byte("acc-2")).Bytes())
	populate(common.BytesToHash(hash), []string{"key-1", "key-2", "key-3"}, []string{"val-1", "val-2", "val-3"})
	hash = incKey(hashData([]byte("acc-2")).Bytes())
	populate(common.BytesToHash(hash), []string{"key-1", "key-2", "key-3"}, []string{"val-1", "val-2", "val-3"})

	// Dangling storages around the account 3
	hash = decKey(hashData([]byte("acc-3")).Bytes())
	populate(common.BytesToHash(hash), []string{"key-1", "key-2", "key-3"}, []string{"val-1", "val-2", "val-3"})
	hash = incKey(hashData([]byte("acc-3")).Bytes())
	populate(common.BytesToHash(hash), []string{"key-1", "key-2", "key-3"}, []string{"val-1", "val-2", "val-3"})

	// Dangling storages of the random account
	populate(randomHash(), []string{"key-1", "key-2", "key-3"}, []string{"val-1", "val-2", "val-3"})
	populate(randomHash(), []string{"key-1", "key-2", "key-3"}, []string{"val-1", "val-2", "val-3"})
	populate(randomHash(), []string{"key-1", "key-2", "key-3"}, []string{"val-1", "val-2", "val-3"})
}

// Tests that snapshot generation with dangling storages. Dangling storage means
// the storage data is existent while the corresponding account data is missing.
//
// This test will populate some dangling storages to see if they can be cleaned up.
func TestGenerateCompleteSnapshotWithDanglingStorage(t *testing.T) {
	var helper = newHelper()
<<<<<<< HEAD
	stRoot := helper.makeStorageTrie([]string{"key-1", "key-2", "key-3"}, []string{"val-1", "val-2", "val-3"})
=======
	stRoot := helper.makeStorageTrie(common.Hash{}, common.Hash{}, []string{"key-1", "key-2", "key-3"}, []string{"val-1", "val-2", "val-3"}, true)
>>>>>>> 23bee162

	helper.addAccount("acc-1", &Account{Balance: big.NewInt(1), Root: stRoot, CodeHash: emptyCode.Bytes()})
	helper.addAccount("acc-2", &Account{Balance: big.NewInt(1), Root: emptyRoot.Bytes(), CodeHash: emptyCode.Bytes()})
	helper.addAccount("acc-3", &Account{Balance: big.NewInt(1), Root: stRoot, CodeHash: emptyCode.Bytes()})

	helper.addSnapStorage("acc-1", []string{"key-1", "key-2", "key-3"}, []string{"val-1", "val-2", "val-3"})
	helper.addSnapStorage("acc-3", []string{"key-1", "key-2", "key-3"}, []string{"val-1", "val-2", "val-3"})

	populateDangling(helper.diskdb)

<<<<<<< HEAD
	root, snap := helper.Generate()
=======
	root, snap := helper.CommitAndGenerate()
>>>>>>> 23bee162
	select {
	case <-snap.genPending:
		// Snapshot generation succeeded

	case <-time.After(3 * time.Second):
		t.Errorf("Snapshot generation failed")
	}
	checkSnapRoot(t, snap, root)

	// Signal abortion to the generator and wait for it to tear down
	stop := make(chan *generatorStats)
	snap.genAbort <- stop
	<-stop
}

// Tests that snapshot generation with dangling storages. Dangling storage means
// the storage data is existent while the corresponding account data is missing.
//
// This test will populate some dangling storages to see if they can be cleaned up.
func TestGenerateBrokenSnapshotWithDanglingStorage(t *testing.T) {
	var helper = newHelper()
<<<<<<< HEAD
	stRoot := helper.makeStorageTrie([]string{"key-1", "key-2", "key-3"}, []string{"val-1", "val-2", "val-3"})
=======
	stRoot := helper.makeStorageTrie(common.Hash{}, common.Hash{}, []string{"key-1", "key-2", "key-3"}, []string{"val-1", "val-2", "val-3"}, true)
>>>>>>> 23bee162

	helper.addTrieAccount("acc-1", &Account{Balance: big.NewInt(1), Root: stRoot, CodeHash: emptyCode.Bytes()})
	helper.addTrieAccount("acc-2", &Account{Balance: big.NewInt(2), Root: emptyRoot.Bytes(), CodeHash: emptyCode.Bytes()})
	helper.addTrieAccount("acc-3", &Account{Balance: big.NewInt(3), Root: stRoot, CodeHash: emptyCode.Bytes()})

	populateDangling(helper.diskdb)

<<<<<<< HEAD
	root, snap := helper.Generate()
=======
	root, snap := helper.CommitAndGenerate()
>>>>>>> 23bee162
	select {
	case <-snap.genPending:
		// Snapshot generation succeeded

	case <-time.After(3 * time.Second):
		t.Errorf("Snapshot generation failed")
	}
	checkSnapRoot(t, snap, root)

	// Signal abortion to the generator and wait for it to tear down
	stop := make(chan *generatorStats)
	snap.genAbort <- stop
	<-stop
}<|MERGE_RESOLUTION|>--- conflicted
+++ resolved
@@ -135,11 +135,7 @@
 		t.Fatalf("snaproot: %#x != trieroot #%x", snapRoot, trieRoot)
 	}
 	if err := CheckDanglingStorage(snap.diskdb); err != nil {
-<<<<<<< HEAD
-		t.Fatalf("Detected dangling storages %v", err)
-=======
 		t.Fatalf("Detected dangling storages: %v", err)
->>>>>>> 23bee162
 	}
 }
 
@@ -829,11 +825,7 @@
 // This test will populate some dangling storages to see if they can be cleaned up.
 func TestGenerateCompleteSnapshotWithDanglingStorage(t *testing.T) {
 	var helper = newHelper()
-<<<<<<< HEAD
-	stRoot := helper.makeStorageTrie([]string{"key-1", "key-2", "key-3"}, []string{"val-1", "val-2", "val-3"})
-=======
 	stRoot := helper.makeStorageTrie(common.Hash{}, common.Hash{}, []string{"key-1", "key-2", "key-3"}, []string{"val-1", "val-2", "val-3"}, true)
->>>>>>> 23bee162
 
 	helper.addAccount("acc-1", &Account{Balance: big.NewInt(1), Root: stRoot, CodeHash: emptyCode.Bytes()})
 	helper.addAccount("acc-2", &Account{Balance: big.NewInt(1), Root: emptyRoot.Bytes(), CodeHash: emptyCode.Bytes()})
@@ -844,11 +836,7 @@
 
 	populateDangling(helper.diskdb)
 
-<<<<<<< HEAD
-	root, snap := helper.Generate()
-=======
-	root, snap := helper.CommitAndGenerate()
->>>>>>> 23bee162
+	root, snap := helper.CommitAndGenerate()
 	select {
 	case <-snap.genPending:
 		// Snapshot generation succeeded
@@ -870,11 +858,7 @@
 // This test will populate some dangling storages to see if they can be cleaned up.
 func TestGenerateBrokenSnapshotWithDanglingStorage(t *testing.T) {
 	var helper = newHelper()
-<<<<<<< HEAD
-	stRoot := helper.makeStorageTrie([]string{"key-1", "key-2", "key-3"}, []string{"val-1", "val-2", "val-3"})
-=======
 	stRoot := helper.makeStorageTrie(common.Hash{}, common.Hash{}, []string{"key-1", "key-2", "key-3"}, []string{"val-1", "val-2", "val-3"}, true)
->>>>>>> 23bee162
 
 	helper.addTrieAccount("acc-1", &Account{Balance: big.NewInt(1), Root: stRoot, CodeHash: emptyCode.Bytes()})
 	helper.addTrieAccount("acc-2", &Account{Balance: big.NewInt(2), Root: emptyRoot.Bytes(), CodeHash: emptyCode.Bytes()})
@@ -882,11 +866,7 @@
 
 	populateDangling(helper.diskdb)
 
-<<<<<<< HEAD
-	root, snap := helper.Generate()
-=======
-	root, snap := helper.CommitAndGenerate()
->>>>>>> 23bee162
+	root, snap := helper.CommitAndGenerate()
 	select {
 	case <-snap.genPending:
 		// Snapshot generation succeeded
