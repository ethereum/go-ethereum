// Copyright 2014 The go-ethereum Authors
// This file is part of the go-ethereum library.
//
// The go-ethereum library is free software: you can redistribute it and/or modify
// it under the terms of the GNU Lesser General Public License as published by
// the Free Software Foundation, either version 3 of the License, or
// (at your option) any later version.
//
// The go-ethereum library is distributed in the hope that it will be useful,
// but WITHOUT ANY WARRANTY; without even the implied warranty of
// MERCHANTABILITY or FITNESS FOR A PARTICULAR PURPOSE. See the
// GNU Lesser General Public License for more details.
//
// You should have received a copy of the GNU Lesser General Public License
// along with the go-ethereum library. If not, see <http://www.gnu.org/licenses/>.

package state

import (
	"bytes"
	"fmt"
	"io"
	"maps"
	"sync"
	"time"

	"github.com/ethereum/go-ethereum/common"
	"github.com/ethereum/go-ethereum/core/tracing"
	"github.com/ethereum/go-ethereum/core/types"
	"github.com/ethereum/go-ethereum/crypto"
	"github.com/ethereum/go-ethereum/log"
	"github.com/ethereum/go-ethereum/rlp"
	"github.com/ethereum/go-ethereum/trie/trienode"
	"github.com/holiman/uint256"
)

// hasherPool holds a pool of hashers used by state objects during concurrent
// trie updates.
var hasherPool = sync.Pool{
	New: func() interface{} {
		return crypto.NewKeccakState()
	},
}

type Storage map[common.Hash]common.Hash

func (s Storage) Copy() Storage {
	return maps.Clone(s)
}

// stateObject represents an Ethereum account which is being modified.
//
// The usage pattern is as follows:
// - First you need to obtain a state object.
// - Account values as well as storages can be accessed and modified through the object.
// - Finally, call commit to return the changes of storage trie and update account data.
type stateObject struct {
	db       *StateDB
	address  common.Address      // address of ethereum account
	addrHash common.Hash         // hash of ethereum address of the account
	origin   *types.StateAccount // Account original data without any change applied, nil means it was not existent
	data     types.StateAccount  // Account data with all mutations applied in the scope of block

	// Write caches.
	trie Trie   // storage trie, which becomes non-nil on first access
	code []byte // contract bytecode, which gets set when code is loaded

	originStorage  Storage // Storage cache of original entries to dedup rewrites
	pendingStorage Storage // Storage entries that need to be flushed to disk, at the end of an entire block
	dirtyStorage   Storage // Storage entries that have been modified in the current transaction execution, reset for every transaction

	// Cache flags.
	dirtyCode bool // true if the code was updated

	// Flag whether the account was marked as self-destructed. The self-destructed
	// account is still accessible in the scope of same transaction.
	selfDestructed bool

	// This is an EIP-6780 flag indicating whether the object is eligible for
	// self-destruct according to EIP-6780. The flag could be set either when
	// the contract is just created within the current transaction, or when the
	// object was previously existent and is being deployed as a contract within
	// the current transaction.
	newContract bool
}

// empty returns whether the account is considered empty.
func (s *stateObject) empty() bool {
	return s.data.Nonce == 0 && s.data.Balance.IsZero() && bytes.Equal(s.data.CodeHash, types.EmptyCodeHash.Bytes())
}

// newObject creates a state object.
func newObject(db *StateDB, address common.Address, acct *types.StateAccount) *stateObject {
	origin := acct
	if acct == nil {
		acct = types.NewEmptyStateAccount()
	}
	return &stateObject{
		db:             db,
		address:        address,
		addrHash:       crypto.Keccak256Hash(address[:]),
		origin:         origin,
		data:           *acct,
		originStorage:  make(Storage),
		pendingStorage: make(Storage),
		dirtyStorage:   make(Storage),
	}
}

// EncodeRLP implements rlp.Encoder.
func (s *stateObject) EncodeRLP(w io.Writer) error {
	return rlp.Encode(w, &s.data)
}

func (s *stateObject) markSelfdestructed() {
	s.selfDestructed = true
}

func (s *stateObject) touch() {
	s.db.journal.append(touchChange{
		account: &s.address,
	})
	if s.address == ripemd {
		// Explicitly put it in the dirty-cache, which is otherwise generated from
		// flattened journals.
		s.db.journal.dirty(s.address)
	}
}

// getTrie returns the associated storage trie. The trie will be opened if it's
// not loaded previously. An error will be returned if trie can't be loaded.
//
// If a new trie is opened, it will be cached within the state object to allow
// subsequent reads to expand the same trie instead of reloading from disk.
func (s *stateObject) getTrie() (Trie, error) {
	if s.trie == nil {
		tr, err := s.db.db.OpenStorageTrie(s.db.originalRoot, s.address, s.data.Root, s.db.trie)
		if err != nil {
			return nil, err
		}
		s.trie = tr
	}
	return s.trie, nil
}

// getPrefetchedTrie returns the associated trie, as populated by the prefetcher
// if it's available.
//
// Note, opposed to getTrie, this method will *NOT* blindly cache the resulting
// trie in the state object. The caller might want to do that, but it's cleaner
// to break the hidden interdependency between retrieving tries from the db or
// from the prefetcher.
func (s *stateObject) getPrefetchedTrie() Trie {
	// If there's nothing to meaningfully return, let the user figure it out by
	// pulling the trie from disk.
	if s.data.Root == types.EmptyRootHash || s.db.prefetcher == nil {
		return nil
	}
	// Attempt to retrieve the trie from the prefetcher
	return s.db.prefetcher.trie(s.addrHash, s.data.Root)
}

// GetState retrieves a value from the account storage trie.
func (s *stateObject) GetState(key common.Hash) common.Hash {
	value, _ := s.getState(key)
	return value
}

// getState retrieves a value associated with the given storage key, along with
// its original value.
func (s *stateObject) getState(key common.Hash) (common.Hash, common.Hash) {
	origin := s.GetCommittedState(key)
	value, dirty := s.dirtyStorage[key]
	if dirty {
		return value, origin
	}
	return origin, origin
}

// GetCommittedState retrieves a value from the committed account storage trie.
func (s *stateObject) GetCommittedState(key common.Hash) common.Hash {
	// If we have a pending write or clean cached, return that
	if value, pending := s.pendingStorage[key]; pending {
		return value
	}
	if value, cached := s.originStorage[key]; cached {
		return value
	}
	// If the object was destructed in *this* block (and potentially resurrected),
	// the storage has been cleared out, and we should *not* consult the previous
	// database about any storage values. The only possible alternatives are:
	//   1) resurrect happened, and new slot values were set -- those should
	//      have been handles via pendingStorage above.
	//   2) we don't have new values, and can deliver empty response back
	if _, destructed := s.db.stateObjectsDestruct[s.address]; destructed {
		return common.Hash{}
	}
	// If no live objects are available, attempt to use snapshots
	var (
		enc   []byte
		err   error
		value common.Hash
	)
	if s.db.snap != nil {
		start := time.Now()
		enc, err = s.db.snap.Storage(s.addrHash, crypto.Keccak256Hash(key.Bytes()))
		s.db.SnapshotStorageReads += time.Since(start)

		if len(enc) > 0 {
			_, content, _, err := rlp.Split(enc)
			if err != nil {
				s.db.setError(err)
			}
			value.SetBytes(content)
		}
	}
	// If the snapshot is unavailable or reading from it fails, load from the database.
	if s.db.snap == nil || err != nil {
		start := time.Now()
		tr, err := s.getTrie()
		if err != nil {
			s.db.setError(err)
			return common.Hash{}
		}
		val, err := tr.GetStorage(s.address, key.Bytes())
		s.db.StorageReads += time.Since(start)

		if err != nil {
			s.db.setError(err)
			return common.Hash{}
		}
		value.SetBytes(val)
	}
	s.originStorage[key] = value
	return value
}

// SetState updates a value in account storage.
func (s *stateObject) SetState(key, value common.Hash) {
	// If the new value is the same as old, don't set. Otherwise, track only the
	// dirty changes, supporting reverting all of it back to no change.
	prev, origin := s.getState(key)
	if prev == value {
		return
	}
	// New value is different, update and journal the change
	s.db.journal.append(storageChange{
		account:   &s.address,
		key:       key,
		prevvalue: prev,
		origvalue: origin,
	})
	if s.db.logger != nil && s.db.logger.OnStorageChange != nil {
		s.db.logger.OnStorageChange(s.address, key, prev, value)
	}
	s.setState(key, value, origin)
}

// setState updates a value in account dirty storage. The dirtiness will be
// removed if the value being set equals to the original value.
func (s *stateObject) setState(key common.Hash, value common.Hash, origin common.Hash) {
	// Storage slot is set back to its original value, undo the dirty marker
	if value == origin {
		delete(s.dirtyStorage, key)
		return
	}
	s.dirtyStorage[key] = value
}

// finalise moves all dirty storage slots into the pending area to be hashed or
// committed later. It is invoked at the end of every transaction.
func (s *stateObject) finalise() {
	slotsToPrefetch := make([][]byte, 0, len(s.dirtyStorage))
	for key, value := range s.dirtyStorage {
		// If the slot is different from its original value, move it into the
		// pending area to be committed at the end of the block (and prefetch
		// the pathways).
		if value != s.originStorage[key] {
			s.pendingStorage[key] = value
			slotsToPrefetch = append(slotsToPrefetch, common.CopyBytes(key[:])) // Copy needed for closure
		} else {
			// Otherwise, the slot was reverted to its original value, remove it
			// from the pending area to avoid thrashing the data structure.
			delete(s.pendingStorage, key)
		}
	}
	if s.db.prefetcher != nil && len(slotsToPrefetch) > 0 && s.data.Root != types.EmptyRootHash {
		if err := s.db.prefetcher.prefetch(s.addrHash, s.data.Root, s.address, slotsToPrefetch); err != nil {
			log.Error("Failed to prefetch slots", "addr", s.address, "slots", len(slotsToPrefetch), "err", err)
		}
	}
	if len(s.dirtyStorage) > 0 {
		s.dirtyStorage = make(Storage)
	}
	// Revoke the flag at the end of the transaction. It finalizes the status
	// of the newly-created object as it's no longer eligible for self-destruct
	// by EIP-6780. For non-newly-created objects, it's a no-op.
	s.newContract = false
}

// updateTrie is responsible for persisting cached storage changes into the
// object's storage trie. In case the storage trie is not yet loaded, this
// function will load the trie automatically. If any issues arise during the
// loading or updating of the trie, an error will be returned. Furthermore,
// this function will return the mutated storage trie, or nil if there is no
// storage change at all.
//
// It assumes all the dirty storage slots have been finalized before.
func (s *stateObject) updateTrie() (Trie, error) {
	// Short circuit if nothing changed, don't bother with hashing anything
	if len(s.pendingStorage) == 0 {
		return s.trie, nil
	}
<<<<<<< HEAD
	// Retrieve a pretecher populated trie, or fall back to the database
	tr := s.getPrefetchedTrie()
	if tr != nil {
		// Prefetcher returned a live trie, swap it out for the current one
		s.trie = tr
	} else {
=======
	// Retrieve a prefetcher populated trie, or fall back to the database
	tr, err := s.getPrefetchedTrie()
	switch {
	case err != nil:
		// Fetcher retrieval failed, something's very wrong, abort
		s.db.setError(err)
		return nil, err

	case tr == nil:
>>>>>>> b88051ec
		// Fetcher not running or empty trie, fallback to the database trie
		var err error
		tr, err = s.getTrie()
		if err != nil {
			s.db.setError(err)
			return nil, err
		}
	}

	// The snapshot storage map for the object
	var (
		storage map[common.Hash][]byte
		origin  map[common.Hash][]byte
	)
	// Insert all the pending storage updates into the trie
	usedStorage := make([][]byte, 0, len(s.pendingStorage))

	hasher := hasherPool.Get().(crypto.KeccakState)
	defer hasherPool.Put(hasher)

	// Perform trie updates before deletions.  This prevents resolution of unnecessary trie nodes
	//  in circumstances similar to the following:
	//
	// Consider nodes `A` and `B` who share the same full node parent `P` and have no other siblings.
	// During the execution of a block:
	// - `A` is deleted,
	// - `C` is created, and also shares the parent `P`.
	// If the deletion is handled first, then `P` would be left with only one child, thus collapsed
	// into a shortnode. This requires `B` to be resolved from disk.
	// Whereas if the created node is handled first, then the collapse is avoided, and `B` is not resolved.
	var deletions []common.Hash
	for key, value := range s.pendingStorage {
		// Skip noop changes, persist actual changes
		if value == s.originStorage[key] {
			continue
		}
		prev := s.originStorage[key]
		s.originStorage[key] = value

		var encoded []byte // rlp-encoded value to be used by the snapshot
		if (value != common.Hash{}) {
			// Encoding []byte cannot fail, ok to ignore the error.
			trimmed := common.TrimLeftZeroes(value[:])
			encoded, _ = rlp.EncodeToBytes(trimmed)
			if err := tr.UpdateStorage(s.address, key[:], trimmed); err != nil {
				s.db.setError(err)
				return nil, err
			}
			s.db.StorageUpdated.Add(1)
		} else {
			deletions = append(deletions, key)
		}
		// Cache the mutated storage slots until commit
		if storage == nil {
			s.db.storagesLock.Lock()
			if storage = s.db.storages[s.addrHash]; storage == nil {
				storage = make(map[common.Hash][]byte)
				s.db.storages[s.addrHash] = storage
			}
			s.db.storagesLock.Unlock()
		}
		khash := crypto.HashData(hasher, key[:])
		storage[khash] = encoded // encoded will be nil if it's deleted

		// Cache the original value of mutated storage slots
		if origin == nil {
			s.db.storagesLock.Lock()
			if origin = s.db.storagesOrigin[s.address]; origin == nil {
				origin = make(map[common.Hash][]byte)
				s.db.storagesOrigin[s.address] = origin
			}
			s.db.storagesLock.Unlock()
		}
		// Track the original value of slot only if it's mutated first time
		if _, ok := origin[khash]; !ok {
			if prev == (common.Hash{}) {
				origin[khash] = nil // nil if it was not present previously
			} else {
				// Encoding []byte cannot fail, ok to ignore the error.
				b, _ := rlp.EncodeToBytes(common.TrimLeftZeroes(prev[:]))
				origin[khash] = b
			}
		}
		// Cache the items for preloading
		usedStorage = append(usedStorage, common.CopyBytes(key[:])) // Copy needed for closure
	}
	for _, key := range deletions {
		if err := tr.DeleteStorage(s.address, key[:]); err != nil {
			s.db.setError(err)
			return nil, err
		}
		s.db.StorageDeleted.Add(1)
	}
	// If no slots were touched, issue a warning as we shouldn't have done all
	// the above work in the first place
	if len(usedStorage) == 0 {
		log.Error("State object update was noop", "addr", s.address, "slots", len(s.pendingStorage))
	}
	if s.db.prefetcher != nil {
		s.db.prefetcher.used(s.addrHash, s.data.Root, usedStorage)
	}
	s.pendingStorage = make(Storage) // reset pending map
	return tr, nil
}

// updateRoot flushes all cached storage mutations to trie, recalculating the
// new storage trie root.
func (s *stateObject) updateRoot() {
	// Flush cached storage mutations into trie, short circuit if any error
	// is occurred or there is no change in the trie.
	tr, err := s.updateTrie()
	if err != nil || tr == nil {
		return
	}
	s.data.Root = tr.Hash()
}

// commit obtains a set of dirty storage trie nodes and updates the account data.
// The returned set can be nil if nothing to commit. This function assumes all
// storage mutations have already been flushed into trie by updateRoot.
//
// Note, commit may run concurrently across all the state objects. Do not assume
// thread-safe access to the statedb.
func (s *stateObject) commit() (*trienode.NodeSet, error) {
	// Short circuit if trie is not even loaded, don't bother with committing anything
	if s.trie == nil {
		s.origin = s.data.Copy()
		return nil, nil
	}
	// The trie is currently in an open state and could potentially contain
	// cached mutations. Call commit to acquire a set of nodes that have been
	// modified, the set can be nil if nothing to commit.
	root, nodes, err := s.trie.Commit(false)
	if err != nil {
		return nil, err
	}
	s.data.Root = root

	// Update original account data after commit
	s.origin = s.data.Copy()
	return nodes, nil
}

// AddBalance adds amount to s's balance.
// It is used to add funds to the destination account of a transfer.
func (s *stateObject) AddBalance(amount *uint256.Int, reason tracing.BalanceChangeReason) {
	// EIP161: We must check emptiness for the objects such that the account
	// clearing (0,0,0 objects) can take effect.
	if amount.IsZero() {
		if s.empty() {
			s.touch()
		}
		return
	}
	s.SetBalance(new(uint256.Int).Add(s.Balance(), amount), reason)
}

// SubBalance removes amount from s's balance.
// It is used to remove funds from the origin account of a transfer.
func (s *stateObject) SubBalance(amount *uint256.Int, reason tracing.BalanceChangeReason) {
	if amount.IsZero() {
		return
	}
	s.SetBalance(new(uint256.Int).Sub(s.Balance(), amount), reason)
}

func (s *stateObject) SetBalance(amount *uint256.Int, reason tracing.BalanceChangeReason) {
	s.db.journal.append(balanceChange{
		account: &s.address,
		prev:    new(uint256.Int).Set(s.data.Balance),
	})
	if s.db.logger != nil && s.db.logger.OnBalanceChange != nil {
		s.db.logger.OnBalanceChange(s.address, s.Balance().ToBig(), amount.ToBig(), reason)
	}
	s.setBalance(amount)
}

func (s *stateObject) setBalance(amount *uint256.Int) {
	s.data.Balance = amount
}

func (s *stateObject) deepCopy(db *StateDB) *stateObject {
	obj := &stateObject{
		db:             db,
		address:        s.address,
		addrHash:       s.addrHash,
		origin:         s.origin,
		data:           s.data,
		code:           s.code,
		originStorage:  s.originStorage.Copy(),
		pendingStorage: s.pendingStorage.Copy(),
		dirtyStorage:   s.dirtyStorage.Copy(),
		dirtyCode:      s.dirtyCode,
		selfDestructed: s.selfDestructed,
		newContract:    s.newContract,
	}
	if s.trie != nil {
		obj.trie = db.db.CopyTrie(s.trie)
	}
	return obj
}

//
// Attribute accessors
//

// Address returns the address of the contract/account
func (s *stateObject) Address() common.Address {
	return s.address
}

// Code returns the contract code associated with this object, if any.
func (s *stateObject) Code() []byte {
	if len(s.code) != 0 {
		return s.code
	}
	if bytes.Equal(s.CodeHash(), types.EmptyCodeHash.Bytes()) {
		return nil
	}
	code, err := s.db.db.ContractCode(s.address, common.BytesToHash(s.CodeHash()))
	if err != nil {
		s.db.setError(fmt.Errorf("can't load code hash %x: %v", s.CodeHash(), err))
	}
	s.code = code
	return code
}

// CodeSize returns the size of the contract code associated with this object,
// or zero if none. This method is an almost mirror of Code, but uses a cache
// inside the database to avoid loading codes seen recently.
func (s *stateObject) CodeSize() int {
	if len(s.code) != 0 {
		return len(s.code)
	}
	if bytes.Equal(s.CodeHash(), types.EmptyCodeHash.Bytes()) {
		return 0
	}
	size, err := s.db.db.ContractCodeSize(s.address, common.BytesToHash(s.CodeHash()))
	if err != nil {
		s.db.setError(fmt.Errorf("can't load code size %x: %v", s.CodeHash(), err))
	}
	return size
}

func (s *stateObject) SetCode(codeHash common.Hash, code []byte) {
	prevcode := s.Code()
	s.db.journal.append(codeChange{
		account:  &s.address,
		prevhash: s.CodeHash(),
		prevcode: prevcode,
	})
	if s.db.logger != nil && s.db.logger.OnCodeChange != nil {
		s.db.logger.OnCodeChange(s.address, common.BytesToHash(s.CodeHash()), prevcode, codeHash, code)
	}
	s.setCode(codeHash, code)
}

func (s *stateObject) setCode(codeHash common.Hash, code []byte) {
	s.code = code
	s.data.CodeHash = codeHash[:]
	s.dirtyCode = true
}

func (s *stateObject) SetNonce(nonce uint64) {
	s.db.journal.append(nonceChange{
		account: &s.address,
		prev:    s.data.Nonce,
	})
	if s.db.logger != nil && s.db.logger.OnNonceChange != nil {
		s.db.logger.OnNonceChange(s.address, s.data.Nonce, nonce)
	}
	s.setNonce(nonce)
}

func (s *stateObject) setNonce(nonce uint64) {
	s.data.Nonce = nonce
}

func (s *stateObject) CodeHash() []byte {
	return s.data.CodeHash
}

func (s *stateObject) Balance() *uint256.Int {
	return s.data.Balance
}

func (s *stateObject) Nonce() uint64 {
	return s.data.Nonce
}

func (s *stateObject) Root() common.Hash {
	return s.data.Root
}<|MERGE_RESOLUTION|>--- conflicted
+++ resolved
@@ -311,24 +311,12 @@
 	if len(s.pendingStorage) == 0 {
 		return s.trie, nil
 	}
-<<<<<<< HEAD
 	// Retrieve a pretecher populated trie, or fall back to the database
 	tr := s.getPrefetchedTrie()
 	if tr != nil {
 		// Prefetcher returned a live trie, swap it out for the current one
 		s.trie = tr
 	} else {
-=======
-	// Retrieve a prefetcher populated trie, or fall back to the database
-	tr, err := s.getPrefetchedTrie()
-	switch {
-	case err != nil:
-		// Fetcher retrieval failed, something's very wrong, abort
-		s.db.setError(err)
-		return nil, err
-
-	case tr == nil:
->>>>>>> b88051ec
 		// Fetcher not running or empty trie, fallback to the database trie
 		var err error
 		tr, err = s.getTrie()
