// Copyright 2014 The go-ethereum Authors
// This file is part of the go-ethereum library.
//
// The go-ethereum library is free software: you can redistribute it and/or modify
// it under the terms of the GNU Lesser General Public License as published by
// the Free Software Foundation, either version 3 of the License, or
// (at your option) any later version.
//
// The go-ethereum library is distributed in the hope that it will be useful,
// but WITHOUT ANY WARRANTY; without even the implied warranty of
// MERCHANTABILITY or FITNESS FOR A PARTICULAR PURPOSE. See the
// GNU Lesser General Public License for more details.
//
// You should have received a copy of the GNU Lesser General Public License
// along with the go-ethereum library. If not, see <http://www.gnu.org/licenses/>.

package state

import (
	"bytes"
	"fmt"
	"io"
	"time"

	"github.com/ethereum/go-ethereum/common"
	"github.com/ethereum/go-ethereum/core/types"
	"github.com/ethereum/go-ethereum/crypto"
	"github.com/ethereum/go-ethereum/metrics"
	"github.com/ethereum/go-ethereum/rlp"
	"github.com/ethereum/go-ethereum/trie/trienode"
	"github.com/holiman/uint256"
)

type Code []byte

func (c Code) String() string {
	return string(c) //strings.Join(Disassemble(c), " ")
}

type Storage map[common.Hash]common.Hash

func (s Storage) String() (str string) {
	for key, value := range s {
		str += fmt.Sprintf("%X : %X\n", key, value)
	}
	return
}

func (s Storage) Copy() Storage {
	cpy := make(Storage, len(s))
	for key, value := range s {
		cpy[key] = value
	}
	return cpy
}

// stateObject represents an Ethereum account which is being modified.
//
// The usage pattern is as follows:
// - First you need to obtain a state object.
// - Account values as well as storages can be accessed and modified through the object.
// - Finally, call commit to return the changes of storage trie and update account data.
type stateObject struct {
	db       *StateDB
	address  common.Address      // address of ethereum account
	addrHash common.Hash         // hash of ethereum address of the account
	origin   *types.StateAccount // Account original data without any change applied, nil means it was not existent
	data     types.StateAccount  // Account data with all mutations applied in the scope of block

	// Write caches.
	trie Trie // storage trie, which becomes non-nil on first access
	code Code // contract bytecode, which gets set when code is loaded

	originStorage  Storage // Storage cache of original entries to dedup rewrites
	pendingStorage Storage // Storage entries that need to be flushed to disk, at the end of an entire block
	dirtyStorage   Storage // Storage entries that have been modified in the current transaction execution, reset for every transaction

	// Cache flags.
	dirtyCode bool // true if the code was updated

	// Flag whether the account was marked as self-destructed. The self-destructed account
	// is still accessible in the scope of same transaction.
	selfDestructed bool

	// Flag whether the account was marked as deleted. A self-destructed account
	// or an account that is considered as empty will be marked as deleted at
	// the end of transaction and no longer accessible anymore.
	deleted bool

	// Flag whether the object was created in the current transaction
	created bool
}

// empty returns whether the account is considered empty.
func (s *stateObject) empty() bool {
	return s.data.Nonce == 0 && s.data.Balance.Sign() == 0 && bytes.Equal(s.data.CodeHash, types.EmptyCodeHash.Bytes())
}

// newObject creates a state object.
func newObject(db *StateDB, address common.Address, acct *types.StateAccount) *stateObject {
	var (
		origin  = acct
		created = acct == nil // true if the account was not existent
	)
	if acct == nil {
		acct = types.NewEmptyStateAccount()
	}
	return &stateObject{
		db:             db,
		address:        address,
		addrHash:       crypto.Keccak256Hash(address[:]),
		origin:         origin,
		data:           *acct,
		originStorage:  make(Storage),
		pendingStorage: make(Storage),
		dirtyStorage:   make(Storage),
		created:        created,
	}
}

// EncodeRLP implements rlp.Encoder.
func (s *stateObject) EncodeRLP(w io.Writer) error {
	return rlp.Encode(w, &s.data)
}

func (s *stateObject) markSelfdestructed() {
	s.selfDestructed = true
}

func (s *stateObject) touch() {
	s.db.journal.append(touchChange{
		account: &s.address,
	})
	if s.address == ripemd {
		// Explicitly put it in the dirty-cache, which is otherwise generated from
		// flattened journals.
		s.db.journal.dirty(s.address)
	}
}

// getTrie returns the associated storage trie. The trie will be opened
// if it's not loaded previously. An error will be returned if trie can't
// be loaded.
func (s *stateObject) getTrie() (Trie, error) {
	if s.trie == nil {
		// Try fetching from prefetcher first
		if s.data.Root != types.EmptyRootHash && s.db.prefetcher != nil {
			// When the miner is creating the pending state, there is no prefetcher
			s.trie = s.db.prefetcher.trie(s.addrHash, s.data.Root)
		}
		if s.trie == nil {
			tr, err := s.db.db.OpenStorageTrie(s.db.originalRoot, s.address, s.data.Root, s.db.trie)
			if err != nil {
				return nil, err
			}
			s.trie = tr
		}
	}
	return s.trie, nil
}

// GetState retrieves a value from the account storage trie.
func (s *stateObject) GetState(key common.Hash) common.Hash {
	// If we have a dirty value for this state entry, return it
	value, dirty := s.dirtyStorage[key]
	if dirty {
		return value
	}
	// Otherwise return the entry's original value
	return s.GetCommittedState(key)
}

// GetCommittedState retrieves a value from the committed account storage trie.
func (s *stateObject) GetCommittedState(key common.Hash) common.Hash {
	// If we have a pending write or clean cached, return that
	if value, pending := s.pendingStorage[key]; pending {
		return value
	}
	if value, cached := s.originStorage[key]; cached {
		return value
	}
	// If the object was destructed in *this* block (and potentially resurrected),
	// the storage has been cleared out, and we should *not* consult the previous
	// database about any storage values. The only possible alternatives are:
	//   1) resurrect happened, and new slot values were set -- those should
	//      have been handles via pendingStorage above.
	//   2) we don't have new values, and can deliver empty response back
	if _, destructed := s.db.stateObjectsDestruct[s.address]; destructed {
		return common.Hash{}
	}
	// If no live objects are available, attempt to use snapshots
	var (
		enc   []byte
		err   error
		value common.Hash
	)
	if s.db.snap != nil {
		start := time.Now()
		enc, err = s.db.snap.Storage(s.addrHash, crypto.Keccak256Hash(key.Bytes()))
		if metrics.EnabledExpensive {
			s.db.SnapshotStorageReads += time.Since(start)
		}
		if len(enc) > 0 {
			_, content, _, err := rlp.Split(enc)
			if err != nil {
				s.db.setError(err)
			}
			value.SetBytes(content)
		}
	}
	// If the snapshot is unavailable or reading from it fails, load from the database.
	if s.db.snap == nil || err != nil {
		start := time.Now()
		tr, err := s.getTrie()
		if err != nil {
			s.db.setError(err)
			return common.Hash{}
		}
		val, err := tr.GetStorage(s.address, key.Bytes())
		if metrics.EnabledExpensive {
			s.db.StorageReads += time.Since(start)
		}
		if err != nil {
			s.db.setError(err)
			return common.Hash{}
		}
		value.SetBytes(val)
	}
	s.originStorage[key] = value
	return value
}

// SetState updates a value in account storage.
func (s *stateObject) SetState(key, value common.Hash) {
	// If the new value is the same as old, don't set
	prev := s.GetState(key)
	if prev == value {
		return
	}
	// New value is different, update and journal the change
	s.db.journal.append(storageChange{
		account:  &s.address,
		key:      key,
		prevalue: prev,
	})
	if s.db.logger != nil {
		s.db.logger.OnStorageChange(s.address, key, prev, value)
	}
	s.setState(key, value)
}

func (s *stateObject) setState(key, value common.Hash) {
	s.dirtyStorage[key] = value
}

// finalise moves all dirty storage slots into the pending area to be hashed or
// committed later. It is invoked at the end of every transaction.
func (s *stateObject) finalise(prefetch bool) {
	slotsToPrefetch := make([][]byte, 0, len(s.dirtyStorage))
	for key, value := range s.dirtyStorage {
		s.pendingStorage[key] = value
		if value != s.originStorage[key] {
			slotsToPrefetch = append(slotsToPrefetch, common.CopyBytes(key[:])) // Copy needed for closure
		}
	}
	if s.db.prefetcher != nil && prefetch && len(slotsToPrefetch) > 0 && s.data.Root != types.EmptyRootHash {
		s.db.prefetcher.prefetch(s.addrHash, s.data.Root, s.address, slotsToPrefetch)
	}
	if len(s.dirtyStorage) > 0 {
		s.dirtyStorage = make(Storage)
	}
}

// updateTrie is responsible for persisting cached storage changes into the
// object's storage trie. In case the storage trie is not yet loaded, this
// function will load the trie automatically. If any issues arise during the
// loading or updating of the trie, an error will be returned. Furthermore,
// this function will return the mutated storage trie, or nil if there is no
// storage change at all.
func (s *stateObject) updateTrie() (Trie, error) {
	// Make sure all dirty slots are finalized into the pending storage area
	s.finalise(false)

	// Short circuit if nothing changed, don't bother with hashing anything
	if len(s.pendingStorage) == 0 {
		return s.trie, nil
	}
	// Track the amount of time wasted on updating the storage trie
	if metrics.EnabledExpensive {
		defer func(start time.Time) { s.db.StorageUpdates += time.Since(start) }(time.Now())
	}
	// The snapshot storage map for the object
	var (
		storage map[common.Hash][]byte
		origin  map[common.Hash][]byte
	)
	tr, err := s.getTrie()
	if err != nil {
		s.db.setError(err)
		return nil, err
	}
	// Insert all the pending storage updates into the trie
	usedStorage := make([][]byte, 0, len(s.pendingStorage))
	for key, value := range s.pendingStorage {
		// Skip noop changes, persist actual changes
		if value == s.originStorage[key] {
			continue
		}
		prev := s.originStorage[key]
		s.originStorage[key] = value

		var encoded []byte // rlp-encoded value to be used by the snapshot
		if (value == common.Hash{}) {
			if err := tr.DeleteStorage(s.address, key[:]); err != nil {
				s.db.setError(err)
				return nil, err
			}
			s.db.StorageDeleted += 1
		} else {
			// Encoding []byte cannot fail, ok to ignore the error.
			trimmed := common.TrimLeftZeroes(value[:])
			encoded, _ = rlp.EncodeToBytes(trimmed)
			if err := tr.UpdateStorage(s.address, key[:], trimmed); err != nil {
				s.db.setError(err)
				return nil, err
			}
			s.db.StorageUpdated += 1
		}
		// Cache the mutated storage slots until commit
		if storage == nil {
			if storage = s.db.storages[s.addrHash]; storage == nil {
				storage = make(map[common.Hash][]byte)
				s.db.storages[s.addrHash] = storage
			}
		}
		khash := crypto.HashData(s.db.hasher, key[:])
		storage[khash] = encoded // encoded will be nil if it's deleted

		// Cache the original value of mutated storage slots
		if origin == nil {
			if origin = s.db.storagesOrigin[s.address]; origin == nil {
				origin = make(map[common.Hash][]byte)
				s.db.storagesOrigin[s.address] = origin
			}
		}
		// Track the original value of slot only if it's mutated first time
		if _, ok := origin[khash]; !ok {
			if prev == (common.Hash{}) {
				origin[khash] = nil // nil if it was not present previously
			} else {
				// Encoding []byte cannot fail, ok to ignore the error.
				b, _ := rlp.EncodeToBytes(common.TrimLeftZeroes(prev[:]))
				origin[khash] = b
			}
		}
		// Cache the items for preloading
		usedStorage = append(usedStorage, common.CopyBytes(key[:])) // Copy needed for closure
	}
	if s.db.prefetcher != nil {
		s.db.prefetcher.used(s.addrHash, s.data.Root, usedStorage)
	}
	s.pendingStorage = make(Storage) // reset pending map
	return tr, nil
}

// updateRoot flushes all cached storage mutations to trie, recalculating the
// new storage trie root.
func (s *stateObject) updateRoot() {
	// Flush cached storage mutations into trie, short circuit if any error
	// is occurred or there is not change in the trie.
	tr, err := s.updateTrie()
	if err != nil || tr == nil {
		return
	}
	// Track the amount of time wasted on hashing the storage trie
	if metrics.EnabledExpensive {
		defer func(start time.Time) { s.db.StorageHashes += time.Since(start) }(time.Now())
	}
	s.data.Root = tr.Hash()
}

// commit obtains a set of dirty storage trie nodes and updates the account data.
// The returned set can be nil if nothing to commit. This function assumes all
// storage mutations have already been flushed into trie by updateRoot.
func (s *stateObject) commit() (*trienode.NodeSet, error) {
	// Short circuit if trie is not even loaded, don't bother with committing anything
	if s.trie == nil {
		s.origin = s.data.Copy()
		return nil, nil
	}
	// Track the amount of time wasted on committing the storage trie
	if metrics.EnabledExpensive {
		defer func(start time.Time) { s.db.StorageCommits += time.Since(start) }(time.Now())
	}
	// The trie is currently in an open state and could potentially contain
	// cached mutations. Call commit to acquire a set of nodes that have been
	// modified, the set can be nil if nothing to commit.
	root, nodes, err := s.trie.Commit(false)
	if err != nil {
		return nil, err
	}
	s.data.Root = root

	// Update original account data after commit
	s.origin = s.data.Copy()
	return nodes, nil
}

// AddBalance adds amount to s's balance.
// It is used to add funds to the destination account of a transfer.
<<<<<<< HEAD
func (s *stateObject) AddBalance(amount *big.Int, reason BalanceChangeReason) {
=======
func (s *stateObject) AddBalance(amount *uint256.Int) {
>>>>>>> fc380f52
	// EIP161: We must check emptiness for the objects such that the account
	// clearing (0,0,0 objects) can take effect.
	if amount.Sign() == 0 {
		if s.empty() {
			s.touch()
		}
		return
	}
<<<<<<< HEAD
	s.SetBalance(new(big.Int).Add(s.Balance(), amount), reason)
=======
	s.SetBalance(new(uint256.Int).Add(s.Balance(), amount))
>>>>>>> fc380f52
}

// SubBalance removes amount from s's balance.
// It is used to remove funds from the origin account of a transfer.
<<<<<<< HEAD
func (s *stateObject) SubBalance(amount *big.Int, reason BalanceChangeReason) {
	if amount.Sign() == 0 {
		return
	}
	s.SetBalance(new(big.Int).Sub(s.Balance(), amount), reason)
}

func (s *stateObject) SetBalance(amount *big.Int, reason BalanceChangeReason) {
=======
func (s *stateObject) SubBalance(amount *uint256.Int) {
	if amount.Sign() == 0 {
		return
	}
	s.SetBalance(new(uint256.Int).Sub(s.Balance(), amount))
}

func (s *stateObject) SetBalance(amount *uint256.Int) {
>>>>>>> fc380f52
	s.db.journal.append(balanceChange{
		account: &s.address,
		prev:    new(uint256.Int).Set(s.data.Balance),
	})
	if s.db.logger != nil {
		s.db.logger.OnBalanceChange(s.address, s.Balance(), amount, reason)
	}
	s.setBalance(amount)
}

func (s *stateObject) setBalance(amount *uint256.Int) {
	s.data.Balance = amount
}

func (s *stateObject) deepCopy(db *StateDB) *stateObject {
	obj := &stateObject{
		db:       db,
		address:  s.address,
		addrHash: s.addrHash,
		origin:   s.origin,
		data:     s.data,
	}
	if s.trie != nil {
		obj.trie = db.db.CopyTrie(s.trie)
	}
	obj.code = s.code
	obj.dirtyStorage = s.dirtyStorage.Copy()
	obj.originStorage = s.originStorage.Copy()
	obj.pendingStorage = s.pendingStorage.Copy()
	obj.selfDestructed = s.selfDestructed
	obj.dirtyCode = s.dirtyCode
	obj.deleted = s.deleted
	return obj
}

//
// Attribute accessors
//

// Address returns the address of the contract/account
func (s *stateObject) Address() common.Address {
	return s.address
}

// Code returns the contract code associated with this object, if any.
func (s *stateObject) Code() []byte {
	if s.code != nil {
		return s.code
	}
	if bytes.Equal(s.CodeHash(), types.EmptyCodeHash.Bytes()) {
		return nil
	}
	code, err := s.db.db.ContractCode(s.address, common.BytesToHash(s.CodeHash()))
	if err != nil {
		s.db.setError(fmt.Errorf("can't load code hash %x: %v", s.CodeHash(), err))
	}
	s.code = code
	return code
}

// CodeSize returns the size of the contract code associated with this object,
// or zero if none. This method is an almost mirror of Code, but uses a cache
// inside the database to avoid loading codes seen recently.
func (s *stateObject) CodeSize() int {
	if s.code != nil {
		return len(s.code)
	}
	if bytes.Equal(s.CodeHash(), types.EmptyCodeHash.Bytes()) {
		return 0
	}
	size, err := s.db.db.ContractCodeSize(s.address, common.BytesToHash(s.CodeHash()))
	if err != nil {
		s.db.setError(fmt.Errorf("can't load code size %x: %v", s.CodeHash(), err))
	}
	return size
}

func (s *stateObject) SetCode(codeHash common.Hash, code []byte) {
	prevcode := s.Code()
	s.db.journal.append(codeChange{
		account:  &s.address,
		prevhash: s.CodeHash(),
		prevcode: prevcode,
	})
	if s.db.logger != nil {
		s.db.logger.OnCodeChange(s.address, common.BytesToHash(s.CodeHash()), prevcode, codeHash, code)
	}
	s.setCode(codeHash, code)
}

func (s *stateObject) setCode(codeHash common.Hash, code []byte) {
	s.code = code
	s.data.CodeHash = codeHash[:]
	s.dirtyCode = true
}

func (s *stateObject) SetNonce(nonce uint64) {
	s.db.journal.append(nonceChange{
		account: &s.address,
		prev:    s.data.Nonce,
	})
	if s.db.logger != nil {
		s.db.logger.OnNonceChange(s.address, s.data.Nonce, nonce)
	}
	s.setNonce(nonce)
}

func (s *stateObject) setNonce(nonce uint64) {
	s.data.Nonce = nonce
}

func (s *stateObject) CodeHash() []byte {
	return s.data.CodeHash
}

func (s *stateObject) Balance() *uint256.Int {
	return s.data.Balance
}

func (s *stateObject) Nonce() uint64 {
	return s.data.Nonce
}

func (s *stateObject) Root() common.Hash {
	return s.data.Root
}<|MERGE_RESOLUTION|>--- conflicted
+++ resolved
@@ -408,11 +408,7 @@
 
 // AddBalance adds amount to s's balance.
 // It is used to add funds to the destination account of a transfer.
-<<<<<<< HEAD
-func (s *stateObject) AddBalance(amount *big.Int, reason BalanceChangeReason) {
-=======
-func (s *stateObject) AddBalance(amount *uint256.Int) {
->>>>>>> fc380f52
+func (s *stateObject) AddBalance(amount *uint256.Int, reason BalanceChangeReason) {
 	// EIP161: We must check emptiness for the objects such that the account
 	// clearing (0,0,0 objects) can take effect.
 	if amount.Sign() == 0 {
@@ -421,40 +417,25 @@
 		}
 		return
 	}
-<<<<<<< HEAD
-	s.SetBalance(new(big.Int).Add(s.Balance(), amount), reason)
-=======
-	s.SetBalance(new(uint256.Int).Add(s.Balance(), amount))
->>>>>>> fc380f52
+	s.SetBalance(new(uint256.Int).Add(s.Balance(), amount), reason)
 }
 
 // SubBalance removes amount from s's balance.
 // It is used to remove funds from the origin account of a transfer.
-<<<<<<< HEAD
-func (s *stateObject) SubBalance(amount *big.Int, reason BalanceChangeReason) {
+func (s *stateObject) SubBalance(amount *uint256.Int, reason BalanceChangeReason) {
 	if amount.Sign() == 0 {
 		return
 	}
-	s.SetBalance(new(big.Int).Sub(s.Balance(), amount), reason)
-}
-
-func (s *stateObject) SetBalance(amount *big.Int, reason BalanceChangeReason) {
-=======
-func (s *stateObject) SubBalance(amount *uint256.Int) {
-	if amount.Sign() == 0 {
-		return
-	}
-	s.SetBalance(new(uint256.Int).Sub(s.Balance(), amount))
-}
-
-func (s *stateObject) SetBalance(amount *uint256.Int) {
->>>>>>> fc380f52
+	s.SetBalance(new(uint256.Int).Sub(s.Balance(), amount), reason)
+}
+
+func (s *stateObject) SetBalance(amount *uint256.Int, reason BalanceChangeReason) {
 	s.db.journal.append(balanceChange{
 		account: &s.address,
 		prev:    new(uint256.Int).Set(s.data.Balance),
 	})
 	if s.db.logger != nil {
-		s.db.logger.OnBalanceChange(s.address, s.Balance(), amount, reason)
+		s.db.logger.OnBalanceChange(s.address, s.Balance().ToBig(), amount.ToBig(), reason)
 	}
 	s.setBalance(amount)
 }
