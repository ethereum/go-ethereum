// Copyright 2014 The go-ethereum Authors
// This file is part of the go-ethereum library.
//
// The go-ethereum library is free software: you can redistribute it and/or modify
// it under the terms of the GNU Lesser General Public License as published by
// the Free Software Foundation, either version 3 of the License, or
// (at your option) any later version.
//
// The go-ethereum library is distributed in the hope that it will be useful,
// but WITHOUT ANY WARRANTY; without even the implied warranty of
// MERCHANTABILITY or FITNESS FOR A PARTICULAR PURPOSE. See the
// GNU Lesser General Public License for more details.
//
// You should have received a copy of the GNU Lesser General Public License
// along with the go-ethereum library. If not, see <http://www.gnu.org/licenses/>.

package state

import (
	"bytes"
	"fmt"
	"maps"
	"sync"
	"time"

	"github.com/ethereum/go-ethereum/common"
	"github.com/ethereum/go-ethereum/core/types"
	"github.com/ethereum/go-ethereum/crypto"
	"github.com/ethereum/go-ethereum/log"
	"github.com/ethereum/go-ethereum/rlp"
	"github.com/ethereum/go-ethereum/trie/trienode"
	"github.com/holiman/uint256"
)

type Storage map[common.Hash]common.Hash

func (s Storage) Copy() Storage {
	return maps.Clone(s)
}

// stateObject represents an Ethereum account which is being modified.
//
// The usage pattern is as follows:
// - First you need to obtain a state object.
// - Account values as well as storages can be accessed and modified through the object.
// - Finally, call commit to return the changes of storage trie and update account data.
type stateObject struct {
	db       *StateDB
	address  common.Address      // address of ethereum account
	addrHash common.Hash         // hash of ethereum address of the account
	origin   *types.StateAccount // Account original data without any change applied, nil means it was not existent
	data     types.StateAccount  // Account data with all mutations applied in the scope of block

	// Write caches.
	trie Trie   // storage trie, which becomes non-nil on first access
	code []byte // contract bytecode, which gets set when code is loaded

	storageMutex   sync.Mutex
	originStorage  Storage // Storage entries that have been accessed within the current block
	dirtyStorage   Storage // Storage entries that have been modified within the current transaction
	pendingStorage Storage // Storage entries that have been modified within the current block

	// uncommittedStorage tracks a set of storage entries that have been modified
	// but not yet committed since the "last commit operation", along with their
	// original values before mutation.
	//
	// Specifically, the commit will be performed after each transaction before
	// the byzantium fork, therefore the map is already reset at the transaction
	// boundary; however post the byzantium fork, the commit will only be performed
	// at the end of block, this set essentially tracks all the modifications
	// made within the block.
	uncommittedStorage Storage

	// Cache flags.
	dirtyCode bool // true if the code was updated

	// Flag whether the account was marked as self-destructed. The self-destructed
	// account is still accessible in the scope of same transaction.
	selfDestructed bool

	// This is an EIP-6780 flag indicating whether the object is eligible for
	// self-destruct according to EIP-6780. The flag could be set either when
	// the contract is just created within the current transaction, or when the
	// object was previously existent and is being deployed as a contract within
	// the current transaction.
	newContract bool
}

// empty returns whether the account is considered empty.
func (s *stateObject) empty() bool {
	return s.data.Nonce == 0 && s.data.Balance.IsZero() && bytes.Equal(s.data.CodeHash, types.EmptyCodeHash.Bytes())
}

// newObject creates a state object.
func newObject(db *StateDB, address common.Address, acct *types.StateAccount) *stateObject {
	origin := acct
	if acct == nil {
		acct = types.NewEmptyStateAccount()
	}

	return &stateObject{
		db:                 db,
		address:            address,
		addrHash:           crypto.Keccak256Hash(address[:]),
		origin:             origin,
		data:               *acct,
		originStorage:      make(Storage),
		dirtyStorage:       make(Storage),
		pendingStorage:     make(Storage),
		uncommittedStorage: make(Storage),
	}
}

func (s *stateObject) markSelfdestructed() {
	s.selfDestructed = true
}

func (s *stateObject) touch() {
	s.db.journal.touchChange(s.address)
}

// getTrie returns the associated storage trie. The trie will be opened if it's
// not loaded previously. An error will be returned if trie can't be loaded.
//
// If a new trie is opened, it will be cached within the state object to allow
// subsequent reads to expand the same trie instead of reloading from disk.
func (s *stateObject) getTrie() (Trie, error) {
	if s.trie == nil {
		tr, err := s.db.db.OpenStorageTrie(s.db.originalRoot, s.address, s.data.Root, s.db.trie)
		if err != nil {
			return nil, err
		}
		s.trie = tr
	}

	return s.trie, nil
}

// getPrefetchedTrie returns the associated trie, as populated by the prefetcher
// if it's available.
//
// Note, opposed to getTrie, this method will *NOT* blindly cache the resulting
// trie in the state object. The caller might want to do that, but it's cleaner
// to break the hidden interdependency between retrieving tries from the db or
// from the prefetcher.
func (s *stateObject) getPrefetchedTrie() Trie {
	// If there's nothing to meaningfully return, let the user figure it out by
	// pulling the trie from disk.
	if (s.data.Root == types.EmptyRootHash && !s.db.db.TrieDB().IsVerkle()) || s.db.prefetcher == nil {
		return nil
	}
	// Attempt to retrieve the trie from the prefetcher
	return s.db.prefetcher.trie(s.addrHash, s.data.Root)
}

// GetState retrieves a value associated with the given storage key.
func (s *stateObject) GetState(key common.Hash) common.Hash {
	value, _ := s.getState(key)
	return value
}

// getState retrieves a value associated with the given storage key, along with
// its original value.
func (s *stateObject) getState(key common.Hash) (common.Hash, common.Hash) {
	origin := s.GetCommittedState(key)
	value, dirty := s.dirtyStorage[key]
	if dirty {
		return value, origin
	}
	return origin, origin
}

// GetCommittedState retrieves the value associated with the specific key
// without any mutations caused in the current execution.
func (s *stateObject) GetCommittedState(key common.Hash) common.Hash {
	s.storageMutex.Lock()
	defer s.storageMutex.Unlock()
	// If we have a pending write or clean cached, return that
	if value, pending := s.pendingStorage[key]; pending {
		return value
	}

	if value, cached := s.originStorage[key]; cached {
		return value
	}

	// If the object was destructed in *this* block (and potentially resurrected),
	// the storage has been cleared out, and we should *not* consult the previous
	// database about any storage values. The only possible alternatives are:
	//   1) resurrect happened, and new slot values were set -- those should
	//      have been handles via pendingStorage above.
	//   2) we don't have new values, and can deliver empty response back
	if _, destructed := s.db.stateObjectsDestruct[s.address]; destructed {
		s.originStorage[key] = common.Hash{} // track the empty slot as origin value
		return common.Hash{}
	}
	s.db.StorageLoaded++

	start := time.Now()
	value, err := s.db.reader.Storage(s.address, key)
	if err != nil {
		s.db.setError(err)
		return common.Hash{}
	}
	s.db.StorageReads += time.Since(start)

	// Schedule the resolved storage slots for prefetching if it's enabled.
	if s.db.prefetcher != nil && s.data.Root != types.EmptyRootHash {
		if err = s.db.prefetcher.prefetch(s.addrHash, s.origin.Root, s.address, nil, []common.Hash{key}, true); err != nil {
			log.Error("Failed to prefetch storage slot", "addr", s.address, "key", key, "err", err)
		}
	}
	s.originStorage[key] = value

	return value
}

// SetState updates a value in account storage.
// It returns the previous value
func (s *stateObject) SetState(key, value common.Hash) common.Hash {
	// If the new value is the same as old, don't set. Otherwise, track only the
	// dirty changes, supporting reverting all of it back to no change.
	prev, origin := s.getState(key)
	if prev == value {
		return prev
	}
	// New value is different, update and journal the change
	s.db.journal.storageChange(s.address, key, prev, origin)
	s.setState(key, value, origin)
	return prev
}

// setState updates a value in account dirty storage. The dirtiness will be
// removed if the value being set equals to the original value.
func (s *stateObject) setState(key common.Hash, value common.Hash, origin common.Hash) {
	// Storage slot is set back to its original value, undo the dirty marker
	if value == origin {
		delete(s.dirtyStorage, key)
		return
	}
	s.dirtyStorage[key] = value
}

// finalise moves all dirty storage slots into the pending area to be hashed or
// committed later. It is invoked at the end of every transaction.
func (s *stateObject) finalise() {
<<<<<<< HEAD
	slotsToPrefetch := make([][]byte, 0, len(s.dirtyStorage))

=======
	slotsToPrefetch := make([]common.Hash, 0, len(s.dirtyStorage))
>>>>>>> eb00f169
	for key, value := range s.dirtyStorage {
		if origin, exist := s.uncommittedStorage[key]; exist && origin == value {
			// The slot is reverted to its original value, delete the entry
			// to avoid thrashing the data structures.
			delete(s.uncommittedStorage, key)
		} else if exist {
			// The slot is modified to another value and the slot has been
			// tracked for commit, do nothing here.
		} else {
			// The slot is different from its original value and hasn't been
			// tracked for commit yet.
			s.uncommittedStorage[key] = s.GetCommittedState(key)
			slotsToPrefetch = append(slotsToPrefetch, key) // Copy needed for closure
		}
		// Aggregate the dirty storage slots into the pending area. It might
		// be possible that the value of tracked slot here is same with the
		// one in originStorage (e.g. the slot was modified in tx_a and then
		// modified back in tx_b). We can't blindly remove it from pending
		// map as the dirty slot might have been committed already (before the
		// byzantium fork) and entry is necessary to modify the value back.
		s.pendingStorage[key] = value
	}
	if s.db.prefetcher != nil && len(slotsToPrefetch) > 0 && s.data.Root != types.EmptyRootHash {
		if err := s.db.prefetcher.prefetch(s.addrHash, s.data.Root, s.address, nil, slotsToPrefetch, false); err != nil {
			log.Error("Failed to prefetch slots", "addr", s.address, "slots", len(slotsToPrefetch), "err", err)
		}
	}

	if len(s.dirtyStorage) > 0 {
		s.dirtyStorage = make(Storage)
	}
	// Revoke the flag at the end of the transaction. It finalizes the status
	// of the newly-created object as it's no longer eligible for self-destruct
	// by EIP-6780. For non-newly-created objects, it's a no-op.
	s.newContract = false
}

// updateTrie is responsible for persisting cached storage changes into the
// object's storage trie. In case the storage trie is not yet loaded, this
// function will load the trie automatically. If any issues arise during the
// loading or updating of the trie, an error will be returned. Furthermore,
// this function will return the mutated storage trie, or nil if there is no
// storage change at all.
//
// It assumes all the dirty storage slots have been finalized before.
func (s *stateObject) updateTrie() (Trie, error) {
	// Short circuit if nothing was accessed, don't trigger a prefetcher warning
	if len(s.uncommittedStorage) == 0 {
		// Nothing was written, so we could stop early. Unless we have both reads
		// and witness collection enabled, in which case we need to fetch the trie.
		if s.db.witness == nil || len(s.originStorage) == 0 {
			return s.trie, nil
		}
	}
	// Retrieve a pretecher populated trie, or fall back to the database. This will
	// block until all prefetch tasks are done, which are needed for witnesses even
	// for unmodified state objects.
	tr := s.getPrefetchedTrie()
	if tr != nil {
		// Prefetcher returned a live trie, swap it out for the current one
		s.trie = tr
	} else {
		// Fetcher not running or empty trie, fallback to the database trie
		var err error
		tr, err = s.getTrie()
		if err != nil {
			s.db.setError(err)
			return nil, err
		}
	}
	// Short circuit if nothing changed, don't bother with hashing anything
	if len(s.uncommittedStorage) == 0 {
		return s.trie, nil
	}
	// Perform trie updates before deletions. This prevents resolution of unnecessary trie nodes
	// in circumstances similar to the following:
	//
	// Consider nodes `A` and `B` who share the same full node parent `P` and have no other siblings.
	// During the execution of a block:
	// - `A` is deleted,
	// - `C` is created, and also shares the parent `P`.
	// If the deletion is handled first, then `P` would be left with only one child, thus collapsed
	// into a shortnode. This requires `B` to be resolved from disk.
	// Whereas if the created node is handled first, then the collapse is avoided, and `B` is not resolved.
	var (
		deletions []common.Hash
		used      = make([]common.Hash, 0, len(s.uncommittedStorage))
	)
	for key, origin := range s.uncommittedStorage {
		// Skip noop changes, persist actual changes
		value, exist := s.pendingStorage[key]
		if value == origin {
			log.Error("Storage update was noop", "address", s.address, "slot", key)
			continue
		}
		if !exist {
			log.Error("Storage slot is not found in pending area", s.address, "slot", key)
			continue
		}
		if (value != common.Hash{}) {
			if err := tr.UpdateStorage(s.address, key[:], common.TrimLeftZeroes(value[:])); err != nil {
				s.db.setError(err)
				return nil, err
			}
			s.db.StorageUpdated.Add(1)
		} else {
			deletions = append(deletions, key)
		}
		// Cache the items for preloading
		used = append(used, key) // Copy needed for closure
	}
	for _, key := range deletions {
		if err := tr.DeleteStorage(s.address, key[:]); err != nil {
			s.db.setError(err)
			return nil, err
		}
		s.db.StorageDeleted.Add(1)
	}

	if s.db.prefetcher != nil {
		s.db.prefetcher.used(s.addrHash, s.data.Root, nil, used)
	}
	s.uncommittedStorage = make(Storage) // empties the commit markers
	return tr, nil
}

// updateRoot flushes all cached storage mutations to trie, recalculating the
// new storage trie root.
func (s *stateObject) updateRoot() {
	// Flush cached storage mutations into trie, short circuit if any error
	// is occurred or there is no change in the trie.
	tr, err := s.updateTrie()
	if err != nil || tr == nil {
		return
	}
	s.data.Root = tr.Hash()
}

// commitStorage overwrites the clean storage with the storage changes and
// fulfills the storage diffs into the given accountUpdate struct.
func (s *stateObject) commitStorage(op *accountUpdate) {
	var (
		buf    = crypto.NewKeccakState()
		encode = func(val common.Hash) []byte {
			if val == (common.Hash{}) {
				return nil
			}
			blob, _ := rlp.EncodeToBytes(common.TrimLeftZeroes(val[:]))
			return blob
		}
	)
	for key, val := range s.pendingStorage {
		// Skip the noop storage changes, it might be possible the value
		// of tracked slot is same in originStorage and pendingStorage
		// map, e.g. the storage slot is modified in tx_a and then reset
		// back in tx_b.
		if val == s.originStorage[key] {
			continue
		}
		hash := crypto.HashData(buf, key[:])
		if op.storages == nil {
			op.storages = make(map[common.Hash][]byte)
		}
		op.storages[hash] = encode(val)
		if op.storagesOrigin == nil {
			op.storagesOrigin = make(map[common.Hash][]byte)
		}
		op.storagesOrigin[hash] = encode(s.originStorage[key])

		// Overwrite the clean value of storage slots
		s.originStorage[key] = val
	}
	s.pendingStorage = make(Storage)
}

// commit obtains the account changes (metadata, storage slots, code) caused by
// state execution along with the dirty storage trie nodes.
//
// Note, commit may run concurrently across all the state objects. Do not assume
// thread-safe access to the statedb.
func (s *stateObject) commit() (*accountUpdate, *trienode.NodeSet, error) {
	// commit the account metadata changes
	op := &accountUpdate{
		address: s.address,
		data:    types.SlimAccountRLP(s.data),
	}
	if s.origin != nil {
		op.origin = types.SlimAccountRLP(*s.origin)
	}
	// commit the contract code if it's modified
	if s.dirtyCode {
		op.code = &contractCode{
			hash: common.BytesToHash(s.CodeHash()),
			blob: s.code,
		}
		s.dirtyCode = false // reset the dirty flag
	}
	// Commit storage changes and the associated storage trie
	s.commitStorage(op)
	if len(op.storages) == 0 {
		// nothing changed, don't bother to commit the trie
		s.origin = s.data.Copy()
		return op, nil, nil
	}
	root, nodes := s.trie.Commit(false)
	s.data.Root = root
	s.origin = s.data.Copy()
	return op, nodes, nil
}

// AddBalance adds amount to s's balance.
// It is used to add funds to the destination account of a transfer.
// returns the previous balance
func (s *stateObject) AddBalance(amount *uint256.Int) uint256.Int {
	// EIP161: We must check emptiness for the objects such that the account
	// clearing (0,0,0 objects) can take effect.
	if amount.IsZero() {
		if s.empty() {
			s.touch()
		}
<<<<<<< HEAD

		return
=======
		return *(s.Balance())
>>>>>>> eb00f169
	}
	return s.SetBalance(new(uint256.Int).Add(s.Balance(), amount))
}

// SetBalance sets the balance for the object, and returns the previous balance.
func (s *stateObject) SetBalance(amount *uint256.Int) uint256.Int {
	prev := *s.data.Balance
	s.db.journal.balanceChange(s.address, s.data.Balance)
	s.setBalance(amount)
	return prev
}

func (s *stateObject) setBalance(amount *uint256.Int) {
	s.data.Balance = amount
}

func (s *stateObject) deepCopy(db *StateDB) *stateObject {
	obj := &stateObject{
		db:                 db,
		address:            s.address,
		addrHash:           s.addrHash,
		origin:             s.origin,
		data:               s.data,
		code:               s.code,
		originStorage:      s.originStorage.Copy(),
		pendingStorage:     s.pendingStorage.Copy(),
		dirtyStorage:       s.dirtyStorage.Copy(),
		uncommittedStorage: s.uncommittedStorage.Copy(),
		dirtyCode:          s.dirtyCode,
		selfDestructed:     s.selfDestructed,
		newContract:        s.newContract,
	}
	if s.trie != nil {
		obj.trie = mustCopyTrie(s.trie)
	}
	return obj
}

//
// Attribute accessors
//

// Address returns the address of the contract/account
func (s *stateObject) Address() common.Address {
	return s.address
}

// Code returns the contract code associated with this object, if any.
func (s *stateObject) Code() []byte {
	if len(s.code) != 0 {
		return s.code
	}

	if bytes.Equal(s.CodeHash(), types.EmptyCodeHash.Bytes()) {
		return nil
	}
	code, err := s.db.db.ContractCode(s.address, common.BytesToHash(s.CodeHash()))
	if err != nil {
		s.db.setError(fmt.Errorf("can't load code hash %x: %v", s.CodeHash(), err))
	}

	s.code = code

	return code
}

// CodeSize returns the size of the contract code associated with this object,
// or zero if none. This method is an almost mirror of Code, but uses a cache
// inside the database to avoid loading codes seen recently.
func (s *stateObject) CodeSize() int {
	if len(s.code) != 0 {
		return len(s.code)
	}

	if bytes.Equal(s.CodeHash(), types.EmptyCodeHash.Bytes()) {
		return 0
	}
	size, err := s.db.db.ContractCodeSize(s.address, common.BytesToHash(s.CodeHash()))
	if err != nil {
		s.db.setError(fmt.Errorf("can't load code size %x: %v", s.CodeHash(), err))
	}

	return size
}

func (s *stateObject) SetCode(codeHash common.Hash, code []byte) {
	s.db.journal.setCode(s.address)
	s.setCode(codeHash, code)
}

func (s *stateObject) setCode(codeHash common.Hash, code []byte) {
	s.code = code
	s.data.CodeHash = codeHash[:]
	s.dirtyCode = true
}

func (s *stateObject) SetNonce(nonce uint64) {
	s.db.journal.nonceChange(s.address, s.data.Nonce)
	s.setNonce(nonce)
}

func (s *stateObject) setNonce(nonce uint64) {
	s.data.Nonce = nonce
}

func (s *stateObject) CodeHash() []byte {
	return s.data.CodeHash
}

func (s *stateObject) Balance() *uint256.Int {
	return s.data.Balance
}

func (s *stateObject) Nonce() uint64 {
	return s.data.Nonce
}

func (s *stateObject) Root() common.Hash {
	return s.data.Root
}<|MERGE_RESOLUTION|>--- conflicted
+++ resolved
@@ -244,12 +244,7 @@
 // finalise moves all dirty storage slots into the pending area to be hashed or
 // committed later. It is invoked at the end of every transaction.
 func (s *stateObject) finalise() {
-<<<<<<< HEAD
-	slotsToPrefetch := make([][]byte, 0, len(s.dirtyStorage))
-
-=======
 	slotsToPrefetch := make([]common.Hash, 0, len(s.dirtyStorage))
->>>>>>> eb00f169
 	for key, value := range s.dirtyStorage {
 		if origin, exist := s.uncommittedStorage[key]; exist && origin == value {
 			// The slot is reverted to its original value, delete the entry
@@ -470,12 +465,7 @@
 		if s.empty() {
 			s.touch()
 		}
-<<<<<<< HEAD
-
-		return
-=======
 		return *(s.Balance())
->>>>>>> eb00f169
 	}
 	return s.SetBalance(new(uint256.Int).Add(s.Balance(), amount))
 }
