// Copyright 2014 The go-ethereum Authors
// This file is part of the go-ethereum library.
//
// The go-ethereum library is free software: you can redistribute it and/or modify
// it under the terms of the GNU Lesser General Public License as published by
// the Free Software Foundation, either version 3 of the License, or
// (at your option) any later version.
//
// The go-ethereum library is distributed in the hope that it will be useful,
// but WITHOUT ANY WARRANTY; without even the implied warranty of
// MERCHANTABILITY or FITNESS FOR A PARTICULAR PURPOSE. See the
// GNU Lesser General Public License for more details.
//
// You should have received a copy of the GNU Lesser General Public License
// along with the go-ethereum library. If not, see <http://www.gnu.org/licenses/>.

// Package state provides a caching layer atop the Ethereum state trie.
package state

import (
	"fmt"
	"math/big"
	"sort"
	"time"

	"github.com/ethereum/go-ethereum/common"
	"github.com/ethereum/go-ethereum/core/rawdb"
	"github.com/ethereum/go-ethereum/core/state/snapshot"
	"github.com/ethereum/go-ethereum/core/types"
	"github.com/ethereum/go-ethereum/crypto"
	"github.com/ethereum/go-ethereum/log"
	"github.com/ethereum/go-ethereum/metrics"
	"github.com/ethereum/go-ethereum/params"
	"github.com/ethereum/go-ethereum/trie"
	"github.com/ethereum/go-ethereum/trie/trienode"
	"github.com/ethereum/go-ethereum/trie/triestate"
	"github.com/holiman/uint256"
)

const (
	// storageDeleteLimit denotes the highest permissible memory allocation
	// employed for contract storage deletion.
	storageDeleteLimit = 512 * 1024 * 1024
)

type revision struct {
	id           int
	journalIndex int
}

// StateLogger is used to collect state update traces from  EVM transaction
// execution.
// The following hooks are invoked post execution. I.e. looking up state
// after the hook should reflect the new value.
// Note that reference types are actual VM data structures; make copies
// if you need to retain them beyond the current call.
type StateLogger interface {
	OnBalanceChange(addr common.Address, prev, new *big.Int, reason BalanceChangeReason)
	OnNonceChange(addr common.Address, prev, new uint64)
	OnCodeChange(addr common.Address, prevCodeHash common.Hash, prevCode []byte, codeHash common.Hash, code []byte)
	OnStorageChange(addr common.Address, slot common.Hash, prev, new common.Hash)
	OnLog(log *types.Log)
	// OnNewAccount is called when a new account is created.
	// Reset indicates an account existed at that address
	// which will be replaced.
	OnNewAccount(addr common.Address, reset bool)
}

// StateDB structs within the ethereum protocol are used to store anything
// within the merkle trie. StateDBs take care of caching and storing
// nested states. It's the general query interface to retrieve:
//
// * Contracts
// * Accounts
//
// Once the state is committed, tries cached in stateDB (including account
// trie, storage tries) will no longer be functional. A new state instance
// must be created with new root and updated database for accessing post-
// commit states.
type StateDB struct {
	db         Database
	prefetcher *triePrefetcher
	trie       Trie
	hasher     crypto.KeccakState
	logger     StateLogger
	snaps      *snapshot.Tree    // Nil if snapshot is not available
	snap       snapshot.Snapshot // Nil if snapshot is not available

	// originalRoot is the pre-state root, before any changes were made.
	// It will be updated when the Commit is called.
	originalRoot common.Hash

	// These maps hold the state changes (including the corresponding
	// original value) that occurred in this **block**.
	accounts       map[common.Hash][]byte                    // The mutated accounts in 'slim RLP' encoding
	storages       map[common.Hash]map[common.Hash][]byte    // The mutated slots in prefix-zero trimmed rlp format
	accountsOrigin map[common.Address][]byte                 // The original value of mutated accounts in 'slim RLP' encoding
	storagesOrigin map[common.Address]map[common.Hash][]byte // The original value of mutated slots in prefix-zero trimmed rlp format

	// This map holds 'live' objects, which will get modified while processing
	// a state transition.
	stateObjects         map[common.Address]*stateObject
	stateObjectsPending  map[common.Address]struct{}            // State objects finalized but not yet written to the trie
	stateObjectsDirty    map[common.Address]struct{}            // State objects modified in the current execution
	stateObjectsDestruct map[common.Address]*types.StateAccount // State objects destructed in the block along with its previous value

	// DB error.
	// State objects are used by the consensus core and VM which are
	// unable to deal with database-level errors. Any error that occurs
	// during a database read is memoized here and will eventually be
	// returned by StateDB.Commit. Notably, this error is also shared
	// by all cached state objects in case the database failure occurs
	// when accessing state of accounts.
	dbErr error

	// The refund counter, also used by state transitioning.
	refund uint64

	// The tx context and all occurred logs in the scope of transaction.
	thash   common.Hash
	txIndex int
	logs    map[common.Hash][]*types.Log
	logSize uint

	// Preimages occurred seen by VM in the scope of block.
	preimages map[common.Hash][]byte

	// Enabled precompile contracts
	precompiles map[common.Address]struct{}

	// Per-transaction access list
	accessList *accessList

	// Transient storage
	transientStorage transientStorage

	// Journal of state modifications. This is the backbone of
	// Snapshot and RevertToSnapshot.
	journal        *journal
	validRevisions []revision
	nextRevisionId int

	// Measurements gathered during execution for debugging purposes
	AccountReads         time.Duration
	AccountHashes        time.Duration
	AccountUpdates       time.Duration
	AccountCommits       time.Duration
	StorageReads         time.Duration
	StorageHashes        time.Duration
	StorageUpdates       time.Duration
	StorageCommits       time.Duration
	SnapshotAccountReads time.Duration
	SnapshotStorageReads time.Duration
	SnapshotCommits      time.Duration
	TrieDBCommits        time.Duration

	AccountUpdated int
	StorageUpdated int
	AccountDeleted int
	StorageDeleted int

	// Testing hooks
	onCommit func(states *triestate.Set) // Hook invoked when commit is performed
}

// New creates a new state from a given trie.
func New(root common.Hash, db Database, snaps *snapshot.Tree) (*StateDB, error) {
	tr, err := db.OpenTrie(root)
	if err != nil {
		return nil, err
	}
	sdb := &StateDB{
		db:                   db,
		trie:                 tr,
		originalRoot:         root,
		snaps:                snaps,
		accounts:             make(map[common.Hash][]byte),
		storages:             make(map[common.Hash]map[common.Hash][]byte),
		accountsOrigin:       make(map[common.Address][]byte),
		storagesOrigin:       make(map[common.Address]map[common.Hash][]byte),
		stateObjects:         make(map[common.Address]*stateObject),
		stateObjectsPending:  make(map[common.Address]struct{}),
		stateObjectsDirty:    make(map[common.Address]struct{}),
		stateObjectsDestruct: make(map[common.Address]*types.StateAccount),
		logs:                 make(map[common.Hash][]*types.Log),
		preimages:            make(map[common.Hash][]byte),
		precompiles:          make(map[common.Address]struct{}),
		journal:              newJournal(),
		accessList:           newAccessList(),
		transientStorage:     newTransientStorage(),
		hasher:               crypto.NewKeccakState(),
	}
	if sdb.snaps != nil {
		sdb.snap = sdb.snaps.Snapshot(root)
	}
	return sdb, nil
}

// SetLogger sets the logger for account update hooks.
func (s *StateDB) SetLogger(l StateLogger) {
	s.logger = l
}

// StartPrefetcher initializes a new trie prefetcher to pull in nodes from the
// state trie concurrently while the state is mutated so that when we reach the
// commit phase, most of the needed data is already hot.
func (s *StateDB) StartPrefetcher(namespace string) {
	if s.prefetcher != nil {
		s.prefetcher.close()
		s.prefetcher = nil
	}
	if s.snap != nil {
		s.prefetcher = newTriePrefetcher(s.db, s.originalRoot, namespace)
	}
}

// StopPrefetcher terminates a running prefetcher and reports any leftover stats
// from the gathered metrics.
func (s *StateDB) StopPrefetcher() {
	if s.prefetcher != nil {
		s.prefetcher.close()
		s.prefetcher = nil
	}
}

// setError remembers the first non-nil error it is called with.
func (s *StateDB) setError(err error) {
	if s.dbErr == nil {
		s.dbErr = err
	}
}

// Error returns the memorized database failure occurred earlier.
func (s *StateDB) Error() error {
	return s.dbErr
}

func (s *StateDB) AddLog(log *types.Log) {
	s.journal.append(addLogChange{txhash: s.thash})

	log.TxHash = s.thash
	log.TxIndex = uint(s.txIndex)
	log.Index = s.logSize
	if s.logger != nil {
		s.logger.OnLog(log)
	}
	s.logs[s.thash] = append(s.logs[s.thash], log)
	s.logSize++
}

// GetLogs returns the logs matching the specified transaction hash, and annotates
// them with the given blockNumber and blockHash.
func (s *StateDB) GetLogs(hash common.Hash, blockNumber uint64, blockHash common.Hash) []*types.Log {
	logs := s.logs[hash]
	for _, l := range logs {
		l.BlockNumber = blockNumber
		l.BlockHash = blockHash
	}
	return logs
}

func (s *StateDB) Logs() []*types.Log {
	var logs []*types.Log
	for _, lgs := range s.logs {
		logs = append(logs, lgs...)
	}
	return logs
}

// AddPreimage records a SHA3 preimage seen by the VM.
func (s *StateDB) AddPreimage(hash common.Hash, preimage []byte) {
	if _, ok := s.preimages[hash]; !ok {
		s.journal.append(addPreimageChange{hash: hash})
		pi := make([]byte, len(preimage))
		copy(pi, preimage)
		s.preimages[hash] = pi
	}
}

// Preimages returns a list of SHA3 preimages that have been submitted.
func (s *StateDB) Preimages() map[common.Hash][]byte {
	return s.preimages
}

// AddRefund adds gas to the refund counter
func (s *StateDB) AddRefund(gas uint64) {
	s.journal.append(refundChange{prev: s.refund})
	s.refund += gas
}

// SubRefund removes gas from the refund counter.
// This method will panic if the refund counter goes below zero
func (s *StateDB) SubRefund(gas uint64) {
	s.journal.append(refundChange{prev: s.refund})
	if gas > s.refund {
		panic(fmt.Sprintf("Refund counter below zero (gas: %d > refund: %d)", gas, s.refund))
	}
	s.refund -= gas
}

// Exist reports whether the given account address exists in the state.
// Notably this also returns true for self-destructed accounts.
func (s *StateDB) Exist(addr common.Address) bool {
	return s.getStateObject(addr) != nil
}

// Empty returns whether the state object is either non-existent
// or empty according to the EIP161 specification (balance = nonce = code = 0)
func (s *StateDB) Empty(addr common.Address) bool {
	so := s.getStateObject(addr)
	return so == nil || so.empty()
}

// GetBalance retrieves the balance from the given address or 0 if object not found
func (s *StateDB) GetBalance(addr common.Address) *uint256.Int {
	stateObject := s.getStateObject(addr)
	if stateObject != nil {
		return stateObject.Balance()
	}
	return common.U2560
}

// GetNonce retrieves the nonce from the given address or 0 if object not found
func (s *StateDB) GetNonce(addr common.Address) uint64 {
	stateObject := s.getStateObject(addr)
	if stateObject != nil {
		return stateObject.Nonce()
	}

	return 0
}

// GetStorageRoot retrieves the storage root from the given address or empty
// if object not found.
func (s *StateDB) GetStorageRoot(addr common.Address) common.Hash {
	stateObject := s.getStateObject(addr)
	if stateObject != nil {
		return stateObject.Root()
	}
	return common.Hash{}
}

// TxIndex returns the current transaction index set by Prepare.
func (s *StateDB) TxIndex() int {
	return s.txIndex
}

func (s *StateDB) GetCode(addr common.Address) []byte {
	stateObject := s.getStateObject(addr)
	if stateObject != nil {
		return stateObject.Code()
	}
	return nil
}

func (s *StateDB) GetCodeSize(addr common.Address) int {
	stateObject := s.getStateObject(addr)
	if stateObject != nil {
		return stateObject.CodeSize()
	}
	return 0
}

func (s *StateDB) GetCodeHash(addr common.Address) common.Hash {
	stateObject := s.getStateObject(addr)
	if stateObject != nil {
		return common.BytesToHash(stateObject.CodeHash())
	}
	return common.Hash{}
}

// GetState retrieves a value from the given account's storage trie.
func (s *StateDB) GetState(addr common.Address, hash common.Hash) common.Hash {
	stateObject := s.getStateObject(addr)
	if stateObject != nil {
		return stateObject.GetState(hash)
	}
	return common.Hash{}
}

// GetCommittedState retrieves a value from the given account's committed storage trie.
func (s *StateDB) GetCommittedState(addr common.Address, hash common.Hash) common.Hash {
	stateObject := s.getStateObject(addr)
	if stateObject != nil {
		return stateObject.GetCommittedState(hash)
	}
	return common.Hash{}
}

// Database retrieves the low level database supporting the lower level trie ops.
func (s *StateDB) Database() Database {
	return s.db
}

func (s *StateDB) HasSelfDestructed(addr common.Address) bool {
	stateObject := s.getStateObject(addr)
	if stateObject != nil {
		return stateObject.selfDestructed
	}
	return false
}

/*
 * SETTERS
 */

// AddBalance adds amount to the account associated with addr.
<<<<<<< HEAD
func (s *StateDB) AddBalance(addr common.Address, amount *big.Int, checkPrecompile bool, reason BalanceChangeReason) {
	stateObject := s.getOrNewStateObject(addr, checkPrecompile)
=======
func (s *StateDB) AddBalance(addr common.Address, amount *uint256.Int, reason BalanceChangeReason) {
	stateObject := s.getOrNewStateObject(addr)
>>>>>>> 3078dfe8
	if stateObject != nil {
		stateObject.AddBalance(amount, reason)
	}
}

// SubBalance subtracts amount from the account associated with addr.
func (s *StateDB) SubBalance(addr common.Address, amount *uint256.Int, reason BalanceChangeReason) {
	stateObject := s.getOrNewStateObject(addr)
	if stateObject != nil {
		stateObject.SubBalance(amount, reason)
	}
}

func (s *StateDB) SetBalance(addr common.Address, amount *uint256.Int, reason BalanceChangeReason) {
	stateObject := s.getOrNewStateObject(addr)
	if stateObject != nil {
		stateObject.SetBalance(amount, reason)
	}
}

func (s *StateDB) SetNonce(addr common.Address, nonce uint64) {
	stateObject := s.getOrNewStateObject(addr)
	if stateObject != nil {
		stateObject.SetNonce(nonce)
	}
}

func (s *StateDB) SetCode(addr common.Address, code []byte) {
	stateObject := s.getOrNewStateObject(addr)
	if stateObject != nil {
		stateObject.SetCode(crypto.Keccak256Hash(code), code)
	}
}

func (s *StateDB) SetState(addr common.Address, key, value common.Hash) {
	stateObject := s.getOrNewStateObject(addr)
	if stateObject != nil {
		stateObject.SetState(key, value)
	}
}

// SetStorage replaces the entire storage for the specified account with given
// storage. This function should only be used for debugging and the mutations
// must be discarded afterwards.
func (s *StateDB) SetStorage(addr common.Address, storage map[common.Hash]common.Hash) {
	// SetStorage needs to wipe existing storage. We achieve this by pretending
	// that the account self-destructed earlier in this block, by flagging
	// it in stateObjectsDestruct. The effect of doing so is that storage lookups
	// will not hit disk, since it is assumed that the disk-data is belonging
	// to a previous incarnation of the object.
	//
	// TODO(rjl493456442) this function should only be supported by 'unwritable'
	// state and all mutations made should all be discarded afterwards.
	if _, ok := s.stateObjectsDestruct[addr]; !ok {
		s.stateObjectsDestruct[addr] = nil
	}
	stateObject := s.getOrNewStateObject(addr)
	for k, v := range storage {
		stateObject.SetState(k, v)
	}
}

// SelfDestruct marks the given account as selfdestructed.
// This clears the account balance.
//
// The account's state object is still available until the state is committed,
// getStateObject will return a non-nil account after SelfDestruct.
func (s *StateDB) SelfDestruct(addr common.Address) {
	stateObject := s.getStateObject(addr)
	if stateObject == nil {
		return
	}
	var (
		prev = new(uint256.Int).Set(stateObject.Balance())
		n    = new(uint256.Int)
	)
	s.journal.append(selfDestructChange{
		account:     &addr,
		prev:        stateObject.selfDestructed,
		prevbalance: prev,
	})
	if s.logger != nil && prev.Sign() > 0 {
		s.logger.OnBalanceChange(addr, prev.ToBig(), n.ToBig(), BalanceDecreaseSelfdestruct)
	}
	stateObject.markSelfdestructed()
	stateObject.data.Balance = n
}

func (s *StateDB) Selfdestruct6780(addr common.Address) {
	stateObject := s.getStateObject(addr)
	if stateObject == nil {
		return
	}

	if stateObject.created {
		s.SelfDestruct(addr)
	}
}

// SetTransientState sets transient storage for a given account. It
// adds the change to the journal so that it can be rolled back
// to its previous value if there is a revert.
func (s *StateDB) SetTransientState(addr common.Address, key, value common.Hash) {
	prev := s.GetTransientState(addr, key)
	if prev == value {
		return
	}
	s.journal.append(transientStorageChange{
		account:  &addr,
		key:      key,
		prevalue: prev,
	})
	s.setTransientState(addr, key, value)
}

// setTransientState is a lower level setter for transient storage. It
// is called during a revert to prevent modifications to the journal.
func (s *StateDB) setTransientState(addr common.Address, key, value common.Hash) {
	s.transientStorage.Set(addr, key, value)
}

// GetTransientState gets transient storage for a given account.
func (s *StateDB) GetTransientState(addr common.Address, key common.Hash) common.Hash {
	return s.transientStorage.Get(addr, key)
}

//
// Setting, updating & deleting state object methods.
//

// updateStateObject writes the given object to the trie.
func (s *StateDB) updateStateObject(obj *stateObject) {
	// Track the amount of time wasted on updating the account from the trie
	if metrics.EnabledExpensive {
		defer func(start time.Time) { s.AccountUpdates += time.Since(start) }(time.Now())
	}
	// Encode the account and update the account trie
	addr := obj.Address()
	if err := s.trie.UpdateAccount(addr, &obj.data); err != nil {
		s.setError(fmt.Errorf("updateStateObject (%x) error: %v", addr[:], err))
	}
	if obj.dirtyCode {
		s.trie.UpdateContractCode(obj.Address(), common.BytesToHash(obj.CodeHash()), obj.code)
	}
	// Cache the data until commit. Note, this update mechanism is not symmetric
	// to the deletion, because whereas it is enough to track account updates
	// at commit time, deletions need tracking at transaction boundary level to
	// ensure we capture state clearing.
	s.accounts[obj.addrHash] = types.SlimAccountRLP(obj.data)

	// Track the original value of mutated account, nil means it was not present.
	// Skip if it has been tracked (because updateStateObject may be called
	// multiple times in a block).
	if _, ok := s.accountsOrigin[obj.address]; !ok {
		if obj.origin == nil {
			s.accountsOrigin[obj.address] = nil
		} else {
			s.accountsOrigin[obj.address] = types.SlimAccountRLP(*obj.origin)
		}
	}
}

// deleteStateObject removes the given object from the state trie.
func (s *StateDB) deleteStateObject(obj *stateObject) {
	// Track the amount of time wasted on deleting the account from the trie
	if metrics.EnabledExpensive {
		defer func(start time.Time) { s.AccountUpdates += time.Since(start) }(time.Now())
	}
	// Delete the account from the trie
	addr := obj.Address()
	if err := s.trie.DeleteAccount(addr); err != nil {
		s.setError(fmt.Errorf("deleteStateObject (%x) error: %v", addr[:], err))
	}
}

// getStateObject retrieves a state object given by the address, returning nil if
// the object is not found or was deleted in this execution context. If you need
// to differentiate between non-existent/just-deleted, use getDeletedStateObject.
func (s *StateDB) getStateObject(addr common.Address) *stateObject {
	if obj := s.getDeletedStateObject(addr); obj != nil && !obj.deleted {
		return obj
	}
	return nil
}

// getDeletedStateObject is similar to getStateObject, but instead of returning
// nil for a deleted state object, it returns the actual object with the deleted
// flag set. This is needed by the state journal to revert to the correct s-
// destructed object instead of wiping all knowledge about the state object.
func (s *StateDB) getDeletedStateObject(addr common.Address) *stateObject {
	// Prefer live objects if any is available
	if obj := s.stateObjects[addr]; obj != nil {
		return obj
	}
	// If no live objects are available, attempt to use snapshots
	var data *types.StateAccount
	if s.snap != nil {
		start := time.Now()
		acc, err := s.snap.Account(crypto.HashData(s.hasher, addr.Bytes()))
		if metrics.EnabledExpensive {
			s.SnapshotAccountReads += time.Since(start)
		}
		if err == nil {
			if acc == nil {
				return nil
			}
			data = &types.StateAccount{
				Nonce:    acc.Nonce,
				Balance:  acc.Balance,
				CodeHash: acc.CodeHash,
				Root:     common.BytesToHash(acc.Root),
			}
			if len(data.CodeHash) == 0 {
				data.CodeHash = types.EmptyCodeHash.Bytes()
			}
			if data.Root == (common.Hash{}) {
				data.Root = types.EmptyRootHash
			}
		}
	}
	// If snapshot unavailable or reading from it failed, load from the database
	if data == nil {
		start := time.Now()
		var err error
		data, err = s.trie.GetAccount(addr)
		if metrics.EnabledExpensive {
			s.AccountReads += time.Since(start)
		}
		if err != nil {
			s.setError(fmt.Errorf("getDeleteStateObject (%x) error: %w", addr.Bytes(), err))
			return nil
		}
		if data == nil {
			return nil
		}
	}
	// Insert into the live set
	obj := newObject(s, addr, data)
	s.setStateObject(obj)
	return obj
}

func (s *StateDB) setStateObject(object *stateObject) {
	s.stateObjects[object.Address()] = object
}

<<<<<<< HEAD
// GetOrNewStateObject retrieves a state object or create a new state object if nil.
func (s *StateDB) GetOrNewStateObject(addr common.Address) *stateObject {
	return s.getOrNewStateObject(addr, false)
}

func (s *StateDB) getOrNewStateObject(addr common.Address, checkPrecompile bool) *stateObject {
=======
// getOrNewStateObject retrieves a state object or create a new state object if nil.
func (s *StateDB) getOrNewStateObject(addr common.Address) *stateObject {
>>>>>>> 3078dfe8
	stateObject := s.getStateObject(addr)
	if stateObject == nil {
		stateObject, _ = s.createObject(addr, checkPrecompile)
	}
	return stateObject
}

// createObject creates a new state object. If there is an existing account with
// the given address, it is overwritten and returned as the second return value.
func (s *StateDB) createObject(addr common.Address, checkPrecompile bool) (newobj, prev *stateObject) {
	prev = s.getDeletedStateObject(addr) // Note, prev might have been deleted, we need that!
	newobj = newObject(s, addr, nil)
	if s.logger != nil {
		// Precompiled contracts are touched during a call.
		// Make sure we avoid emitting a new account event for them.
		if _, ok := s.precompiles[addr]; !ok {
			s.logger.OnNewAccount(addr, prev != nil)
		}
	}
	if prev == nil {
		s.journal.append(createObjectChange{account: &addr})
	} else {
		// The original account should be marked as destructed and all cached
		// account and storage data should be cleared as well. Note, it must
		// be done here, otherwise the destruction event of "original account"
		// will be lost.
		_, prevdestruct := s.stateObjectsDestruct[prev.address]
		if !prevdestruct {
			s.stateObjectsDestruct[prev.address] = prev.origin
		}
		// There may be some cached account/storage data already since IntermediateRoot
		// will be called for each transaction before byzantium fork which will always
		// cache the latest account/storage data.
		prevAccount, ok := s.accountsOrigin[prev.address]
		s.journal.append(resetObjectChange{
			account:                &addr,
			prev:                   prev,
			prevdestruct:           prevdestruct,
			prevAccount:            s.accounts[prev.addrHash],
			prevStorage:            s.storages[prev.addrHash],
			prevAccountOriginExist: ok,
			prevAccountOrigin:      prevAccount,
			prevStorageOrigin:      s.storagesOrigin[prev.address],
		})
		delete(s.accounts, prev.addrHash)
		delete(s.storages, prev.addrHash)
		delete(s.accountsOrigin, prev.address)
		delete(s.storagesOrigin, prev.address)
	}

	if s.logger != nil {
		if checkPrecompile {
			// Precompiled contracts are touched during a call.
			// Make sure we avoid emitting a new account event for them.
			if _, ok := s.precompiles[addr]; !ok {
				s.logger.OnNewAccount(addr)
			}
		} else {
			s.logger.OnNewAccount(addr)
		}
	}

	s.setStateObject(newobj)
	if prev != nil && !prev.deleted {
		return newobj, prev
	}
	return newobj, nil
}

// CreateAccount explicitly creates a state object. If a state object with the address
// already exists the balance is carried over to the new account.
//
// CreateAccount is called during the EVM CREATE operation. The situation might arise that
// a contract does the following:
//
//  1. sends funds to sha(account ++ (nonce + 1))
//  2. tx_create(sha(account ++ nonce)) (note that this gets the address of 1)
//
// Carrying over the balance ensures that Ether doesn't disappear.
func (s *StateDB) CreateAccount(addr common.Address) {
	newObj, prev := s.createObject(addr, false)
	if prev != nil {
		newObj.setBalance(prev.data.Balance)
	}
}

// Copy creates a deep, independent copy of the state.
// Snapshots of the copied state cannot be applied to the copy.
func (s *StateDB) Copy() *StateDB {
	// Copy all the basic fields, initialize the memory ones
	state := &StateDB{
		db:                   s.db,
		trie:                 s.db.CopyTrie(s.trie),
		originalRoot:         s.originalRoot,
		accounts:             make(map[common.Hash][]byte),
		storages:             make(map[common.Hash]map[common.Hash][]byte),
		accountsOrigin:       make(map[common.Address][]byte),
		storagesOrigin:       make(map[common.Address]map[common.Hash][]byte),
		stateObjects:         make(map[common.Address]*stateObject, len(s.journal.dirties)),
		stateObjectsPending:  make(map[common.Address]struct{}, len(s.stateObjectsPending)),
		stateObjectsDirty:    make(map[common.Address]struct{}, len(s.journal.dirties)),
		stateObjectsDestruct: make(map[common.Address]*types.StateAccount, len(s.stateObjectsDestruct)),
		refund:               s.refund,
		logs:                 make(map[common.Hash][]*types.Log, len(s.logs)),
		logSize:              s.logSize,
		preimages:            make(map[common.Hash][]byte, len(s.preimages)),
		journal:              newJournal(),
		hasher:               crypto.NewKeccakState(),

		// In order for the block producer to be able to use and make additions
		// to the snapshot tree, we need to copy that as well. Otherwise, any
		// block mined by ourselves will cause gaps in the tree, and force the
		// miner to operate trie-backed only.
		snaps: s.snaps,
		snap:  s.snap,
	}
	// Copy the dirty states, logs, and preimages
	for addr := range s.journal.dirties {
		// As documented [here](https://github.com/ethereum/go-ethereum/pull/16485#issuecomment-380438527),
		// and in the Finalise-method, there is a case where an object is in the journal but not
		// in the stateObjects: OOG after touch on ripeMD prior to Byzantium. Thus, we need to check for
		// nil
		if object, exist := s.stateObjects[addr]; exist {
			// Even though the original object is dirty, we are not copying the journal,
			// so we need to make sure that any side-effect the journal would have caused
			// during a commit (or similar op) is already applied to the copy.
			state.stateObjects[addr] = object.deepCopy(state)

			state.stateObjectsDirty[addr] = struct{}{}   // Mark the copy dirty to force internal (code/state) commits
			state.stateObjectsPending[addr] = struct{}{} // Mark the copy pending to force external (account) commits
		}
	}
	// Above, we don't copy the actual journal. This means that if the copy
	// is copied, the loop above will be a no-op, since the copy's journal
	// is empty. Thus, here we iterate over stateObjects, to enable copies
	// of copies.
	for addr := range s.stateObjectsPending {
		if _, exist := state.stateObjects[addr]; !exist {
			state.stateObjects[addr] = s.stateObjects[addr].deepCopy(state)
		}
		state.stateObjectsPending[addr] = struct{}{}
	}
	for addr := range s.stateObjectsDirty {
		if _, exist := state.stateObjects[addr]; !exist {
			state.stateObjects[addr] = s.stateObjects[addr].deepCopy(state)
		}
		state.stateObjectsDirty[addr] = struct{}{}
	}
	// Deep copy the destruction markers.
	for addr, value := range s.stateObjectsDestruct {
		state.stateObjectsDestruct[addr] = value
	}
	// Deep copy the state changes made in the scope of block
	// along with their original values.
	state.accounts = copySet(s.accounts)
	state.storages = copy2DSet(s.storages)
	state.accountsOrigin = copySet(state.accountsOrigin)
	state.storagesOrigin = copy2DSet(state.storagesOrigin)

	// Deep copy the logs occurred in the scope of block
	for hash, logs := range s.logs {
		cpy := make([]*types.Log, len(logs))
		for i, l := range logs {
			cpy[i] = new(types.Log)
			*cpy[i] = *l
		}
		state.logs[hash] = cpy
	}
	// Deep copy the preimages occurred in the scope of block
	for hash, preimage := range s.preimages {
		state.preimages[hash] = preimage
	}
	// Do we need to copy the access list and transient storage?
	// In practice: No. At the start of a transaction, these two lists are empty.
	// In practice, we only ever copy state _between_ transactions/blocks, never
	// in the middle of a transaction. However, it doesn't cost us much to copy
	// empty lists, so we do it anyway to not blow up if we ever decide copy them
	// in the middle of a transaction.
	state.accessList = s.accessList.Copy()
	state.transientStorage = s.transientStorage.Copy()

	// If there's a prefetcher running, make an inactive copy of it that can
	// only access data but does not actively preload (since the user will not
	// know that they need to explicitly terminate an active copy).
	if s.prefetcher != nil {
		state.prefetcher = s.prefetcher.copy()
	}
	return state
}

// Snapshot returns an identifier for the current revision of the state.
func (s *StateDB) Snapshot() int {
	id := s.nextRevisionId
	s.nextRevisionId++
	s.validRevisions = append(s.validRevisions, revision{id, s.journal.length()})
	return id
}

// RevertToSnapshot reverts all state changes made since the given revision.
func (s *StateDB) RevertToSnapshot(revid int) {
	// Find the snapshot in the stack of valid snapshots.
	idx := sort.Search(len(s.validRevisions), func(i int) bool {
		return s.validRevisions[i].id >= revid
	})
	if idx == len(s.validRevisions) || s.validRevisions[idx].id != revid {
		panic(fmt.Errorf("revision id %v cannot be reverted", revid))
	}
	snapshot := s.validRevisions[idx].journalIndex

	// Replay the journal to undo changes and remove invalidated snapshots
	s.journal.revert(s, snapshot)
	s.validRevisions = s.validRevisions[:idx]
}

// GetRefund returns the current value of the refund counter.
func (s *StateDB) GetRefund() uint64 {
	return s.refund
}

// Finalise finalises the state by removing the destructed objects and clears
// the journal as well as the refunds. Finalise, however, will not push any updates
// into the tries just yet. Only IntermediateRoot or Commit will do that.
func (s *StateDB) Finalise(deleteEmptyObjects bool) {
	addressesToPrefetch := make([][]byte, 0, len(s.journal.dirties))
	for addr := range s.journal.dirties {
		obj, exist := s.stateObjects[addr]
		if !exist {
			// ripeMD is 'touched' at block 1714175, in tx 0x1237f737031e40bcde4a8b7e717b2d15e3ecadfe49bb1bbc71ee9deb09c6fcf2
			// That tx goes out of gas, and although the notion of 'touched' does not exist there, the
			// touch-event will still be recorded in the journal. Since ripeMD is a special snowflake,
			// it will persist in the journal even though the journal is reverted. In this special circumstance,
			// it may exist in `s.journal.dirties` but not in `s.stateObjects`.
			// Thus, we can safely ignore it here
			continue
		}
		if obj.selfDestructed || (deleteEmptyObjects && obj.empty()) {
			obj.deleted = true

			// If ether was sent to account post-selfdestruct it is burnt.
			if bal := obj.Balance(); bal.Sign() != 0 && s.logger != nil {
				s.logger.OnBalanceChange(obj.address, bal.ToBig(), new(big.Int), BalanceDecreaseSelfdestructBurn)
			}
			// We need to maintain account deletions explicitly (will remain
			// set indefinitely). Note only the first occurred self-destruct
			// event is tracked.
			if _, ok := s.stateObjectsDestruct[obj.address]; !ok {
				s.stateObjectsDestruct[obj.address] = obj.origin
			}
			// Note, we can't do this only at the end of a block because multiple
			// transactions within the same block might self destruct and then
			// resurrect an account; but the snapshotter needs both events.
			delete(s.accounts, obj.addrHash)      // Clear out any previously updated account data (may be recreated via a resurrect)
			delete(s.storages, obj.addrHash)      // Clear out any previously updated storage data (may be recreated via a resurrect)
			delete(s.accountsOrigin, obj.address) // Clear out any previously updated account data (may be recreated via a resurrect)
			delete(s.storagesOrigin, obj.address) // Clear out any previously updated storage data (may be recreated via a resurrect)
		} else {
			obj.finalise(true) // Prefetch slots in the background
		}
		obj.created = false
		s.stateObjectsPending[addr] = struct{}{}
		s.stateObjectsDirty[addr] = struct{}{}

		// At this point, also ship the address off to the precacher. The precacher
		// will start loading tries, and when the change is eventually committed,
		// the commit-phase will be a lot faster
		addressesToPrefetch = append(addressesToPrefetch, common.CopyBytes(addr[:])) // Copy needed for closure
	}
	if s.prefetcher != nil && len(addressesToPrefetch) > 0 {
		s.prefetcher.prefetch(common.Hash{}, s.originalRoot, common.Address{}, addressesToPrefetch)
	}
	// Invalidate journal because reverting across transactions is not allowed.
	s.clearJournalAndRefund()
}

// IntermediateRoot computes the current root hash of the state trie.
// It is called in between transactions to get the root hash that
// goes into transaction receipts.
func (s *StateDB) IntermediateRoot(deleteEmptyObjects bool) common.Hash {
	// Finalise all the dirty storage states and write them into the tries
	s.Finalise(deleteEmptyObjects)

	// If there was a trie prefetcher operating, it gets aborted and irrevocably
	// modified after we start retrieving tries. Remove it from the statedb after
	// this round of use.
	//
	// This is weird pre-byzantium since the first tx runs with a prefetcher and
	// the remainder without, but pre-byzantium even the initial prefetcher is
	// useless, so no sleep lost.
	prefetcher := s.prefetcher
	if s.prefetcher != nil {
		defer func() {
			s.prefetcher.close()
			s.prefetcher = nil
		}()
	}
	// Although naively it makes sense to retrieve the account trie and then do
	// the contract storage and account updates sequentially, that short circuits
	// the account prefetcher. Instead, let's process all the storage updates
	// first, giving the account prefetches just a few more milliseconds of time
	// to pull useful data from disk.
	for addr := range s.stateObjectsPending {
		if obj := s.stateObjects[addr]; !obj.deleted {
			obj.updateRoot()
		}
	}
	// Now we're about to start to write changes to the trie. The trie is so far
	// _untouched_. We can check with the prefetcher, if it can give us a trie
	// which has the same root, but also has some content loaded into it.
	if prefetcher != nil {
		if trie := prefetcher.trie(common.Hash{}, s.originalRoot); trie != nil {
			s.trie = trie
		}
	}
	usedAddrs := make([][]byte, 0, len(s.stateObjectsPending))
	for addr := range s.stateObjectsPending {
		if obj := s.stateObjects[addr]; obj.deleted {
			s.deleteStateObject(obj)
			s.AccountDeleted += 1
		} else {
			s.updateStateObject(obj)
			s.AccountUpdated += 1
		}
		usedAddrs = append(usedAddrs, common.CopyBytes(addr[:])) // Copy needed for closure
	}
	if prefetcher != nil {
		prefetcher.used(common.Hash{}, s.originalRoot, usedAddrs)
	}
	if len(s.stateObjectsPending) > 0 {
		s.stateObjectsPending = make(map[common.Address]struct{})
	}
	// Track the amount of time wasted on hashing the account trie
	if metrics.EnabledExpensive {
		defer func(start time.Time) { s.AccountHashes += time.Since(start) }(time.Now())
	}
	return s.trie.Hash()
}

// SetTxContext sets the current transaction hash and index which are
// used when the EVM emits new state logs. It should be invoked before
// transaction execution.
func (s *StateDB) SetTxContext(thash common.Hash, ti int) {
	s.thash = thash
	s.txIndex = ti
}

func (s *StateDB) clearJournalAndRefund() {
	if len(s.journal.entries) > 0 {
		s.journal = newJournal()
		s.refund = 0
	}
	s.validRevisions = s.validRevisions[:0] // Snapshots can be created without journal entries
}

// fastDeleteStorage is the function that efficiently deletes the storage trie
// of a specific account. It leverages the associated state snapshot for fast
// storage iteration and constructs trie node deletion markers by creating
// stack trie with iterated slots.
func (s *StateDB) fastDeleteStorage(addrHash common.Hash, root common.Hash) (bool, common.StorageSize, map[common.Hash][]byte, *trienode.NodeSet, error) {
	iter, err := s.snaps.StorageIterator(s.originalRoot, addrHash, common.Hash{})
	if err != nil {
		return false, 0, nil, nil, err
	}
	defer iter.Release()

	var (
		size  common.StorageSize
		nodes = trienode.NewNodeSet(addrHash)
		slots = make(map[common.Hash][]byte)
	)
	options := trie.NewStackTrieOptions()
	options = options.WithWriter(func(path []byte, hash common.Hash, blob []byte) {
		nodes.AddNode(path, trienode.NewDeleted())
		size += common.StorageSize(len(path))
	})
	stack := trie.NewStackTrie(options)
	for iter.Next() {
		if size > storageDeleteLimit {
			return true, size, nil, nil, nil
		}
		slot := common.CopyBytes(iter.Slot())
		if err := iter.Error(); err != nil { // error might occur after Slot function
			return false, 0, nil, nil, err
		}
		size += common.StorageSize(common.HashLength + len(slot))
		slots[iter.Hash()] = slot

		if err := stack.Update(iter.Hash().Bytes(), slot); err != nil {
			return false, 0, nil, nil, err
		}
	}
	if err := iter.Error(); err != nil { // error might occur during iteration
		return false, 0, nil, nil, err
	}
	if stack.Hash() != root {
		return false, 0, nil, nil, fmt.Errorf("snapshot is not matched, exp %x, got %x", root, stack.Hash())
	}
	return false, size, slots, nodes, nil
}

// slowDeleteStorage serves as a less-efficient alternative to "fastDeleteStorage,"
// employed when the associated state snapshot is not available. It iterates the
// storage slots along with all internal trie nodes via trie directly.
func (s *StateDB) slowDeleteStorage(addr common.Address, addrHash common.Hash, root common.Hash) (bool, common.StorageSize, map[common.Hash][]byte, *trienode.NodeSet, error) {
	tr, err := s.db.OpenStorageTrie(s.originalRoot, addr, root, s.trie)
	if err != nil {
		return false, 0, nil, nil, fmt.Errorf("failed to open storage trie, err: %w", err)
	}
	it, err := tr.NodeIterator(nil)
	if err != nil {
		return false, 0, nil, nil, fmt.Errorf("failed to open storage iterator, err: %w", err)
	}
	var (
		size  common.StorageSize
		nodes = trienode.NewNodeSet(addrHash)
		slots = make(map[common.Hash][]byte)
	)
	for it.Next(true) {
		if size > storageDeleteLimit {
			return true, size, nil, nil, nil
		}
		if it.Leaf() {
			slots[common.BytesToHash(it.LeafKey())] = common.CopyBytes(it.LeafBlob())
			size += common.StorageSize(common.HashLength + len(it.LeafBlob()))
			continue
		}
		if it.Hash() == (common.Hash{}) {
			continue
		}
		size += common.StorageSize(len(it.Path()))
		nodes.AddNode(it.Path(), trienode.NewDeleted())
	}
	if err := it.Error(); err != nil {
		return false, 0, nil, nil, err
	}
	return false, size, slots, nodes, nil
}

// deleteStorage is designed to delete the storage trie of a designated account.
// It could potentially be terminated if the storage size is excessively large,
// potentially leading to an out-of-memory panic. The function will make an attempt
// to utilize an efficient strategy if the associated state snapshot is reachable;
// otherwise, it will resort to a less-efficient approach.
func (s *StateDB) deleteStorage(addr common.Address, addrHash common.Hash, root common.Hash) (bool, map[common.Hash][]byte, *trienode.NodeSet, error) {
	var (
		start   = time.Now()
		err     error
		aborted bool
		size    common.StorageSize
		slots   map[common.Hash][]byte
		nodes   *trienode.NodeSet
	)
	// The fast approach can be failed if the snapshot is not fully
	// generated, or it's internally corrupted. Fallback to the slow
	// one just in case.
	if s.snap != nil {
		aborted, size, slots, nodes, err = s.fastDeleteStorage(addrHash, root)
	}
	if s.snap == nil || err != nil {
		aborted, size, slots, nodes, err = s.slowDeleteStorage(addr, addrHash, root)
	}
	if err != nil {
		return false, nil, nil, err
	}
	if metrics.EnabledExpensive {
		if aborted {
			slotDeletionSkip.Inc(1)
		}
		n := int64(len(slots))

		slotDeletionMaxCount.UpdateIfGt(int64(len(slots)))
		slotDeletionMaxSize.UpdateIfGt(int64(size))

		slotDeletionTimer.UpdateSince(start)
		slotDeletionCount.Mark(n)
		slotDeletionSize.Mark(int64(size))
	}
	return aborted, slots, nodes, nil
}

// handleDestruction processes all destruction markers and deletes the account
// and associated storage slots if necessary. There are four possible situations
// here:
//
//   - the account was not existent and be marked as destructed
//
//   - the account was not existent and be marked as destructed,
//     however, it's resurrected later in the same block.
//
//   - the account was existent and be marked as destructed
//
//   - the account was existent and be marked as destructed,
//     however it's resurrected later in the same block.
//
// In case (a), nothing needs be deleted, nil to nil transition can be ignored.
//
// In case (b), nothing needs be deleted, nil is used as the original value for
// newly created account and storages
//
// In case (c), **original** account along with its storages should be deleted,
// with their values be tracked as original value.
//
// In case (d), **original** account along with its storages should be deleted,
// with their values be tracked as original value.
func (s *StateDB) handleDestruction(nodes *trienode.MergedNodeSet) (map[common.Address]struct{}, error) {
	// Short circuit if geth is running with hash mode. This procedure can consume
	// considerable time and storage deletion isn't supported in hash mode, thus
	// preemptively avoiding unnecessary expenses.
	incomplete := make(map[common.Address]struct{})
	if s.db.TrieDB().Scheme() == rawdb.HashScheme {
		return incomplete, nil
	}
	for addr, prev := range s.stateObjectsDestruct {
		// The original account was non-existing, and it's marked as destructed
		// in the scope of block. It can be case (a) or (b).
		// - for (a), skip it without doing anything.
		// - for (b), track account's original value as nil. It may overwrite
		//   the data cached in s.accountsOrigin set by 'updateStateObject'.
		addrHash := crypto.Keccak256Hash(addr[:])
		if prev == nil {
			if _, ok := s.accounts[addrHash]; ok {
				s.accountsOrigin[addr] = nil // case (b)
			}
			continue
		}
		// It can overwrite the data in s.accountsOrigin set by 'updateStateObject'.
		s.accountsOrigin[addr] = types.SlimAccountRLP(*prev) // case (c) or (d)

		// Short circuit if the storage was empty.
		if prev.Root == types.EmptyRootHash {
			continue
		}
		// Remove storage slots belong to the account.
		aborted, slots, set, err := s.deleteStorage(addr, addrHash, prev.Root)
		if err != nil {
			return nil, fmt.Errorf("failed to delete storage, err: %w", err)
		}
		// The storage is too huge to handle, skip it but mark as incomplete.
		// For case (d), the account is resurrected might with a few slots
		// created. In this case, wipe the entire storage state diff because
		// of aborted deletion.
		if aborted {
			incomplete[addr] = struct{}{}
			delete(s.storagesOrigin, addr)
			continue
		}
		if s.storagesOrigin[addr] == nil {
			s.storagesOrigin[addr] = slots
		} else {
			// It can overwrite the data in s.storagesOrigin[addrHash] set by
			// 'object.updateTrie'.
			for key, val := range slots {
				s.storagesOrigin[addr][key] = val
			}
		}
		if err := nodes.Merge(set); err != nil {
			return nil, err
		}
	}
	return incomplete, nil
}

// Commit writes the state to the underlying in-memory trie database.
// Once the state is committed, tries cached in stateDB (including account
// trie, storage tries) will no longer be functional. A new state instance
// must be created with new root and updated database for accessing post-
// commit states.
//
// The associated block number of the state transition is also provided
// for more chain context.
func (s *StateDB) Commit(block uint64, deleteEmptyObjects bool) (common.Hash, error) {
	// Short circuit in case any database failure occurred earlier.
	if s.dbErr != nil {
		return common.Hash{}, fmt.Errorf("commit aborted due to earlier error: %v", s.dbErr)
	}
	// Finalize any pending changes and merge everything into the tries
	s.IntermediateRoot(deleteEmptyObjects)

	// Commit objects to the trie, measuring the elapsed time
	var (
		accountTrieNodesUpdated int
		accountTrieNodesDeleted int
		storageTrieNodesUpdated int
		storageTrieNodesDeleted int
		nodes                   = trienode.NewMergedNodeSet()
		codeWriter              = s.db.DiskDB().NewBatch()
	)
	// Handle all state deletions first
	incomplete, err := s.handleDestruction(nodes)
	if err != nil {
		return common.Hash{}, err
	}
	// Handle all state updates afterwards
	for addr := range s.stateObjectsDirty {
		obj := s.stateObjects[addr]
		if obj.deleted {
			continue
		}
		// Write any contract code associated with the state object
		if obj.code != nil && obj.dirtyCode {
			rawdb.WriteCode(codeWriter, common.BytesToHash(obj.CodeHash()), obj.code)
			obj.dirtyCode = false
		}
		// Write any storage changes in the state object to its storage trie
		set, err := obj.commit()
		if err != nil {
			return common.Hash{}, err
		}
		// Merge the dirty nodes of storage trie into global set. It is possible
		// that the account was destructed and then resurrected in the same block.
		// In this case, the node set is shared by both accounts.
		if set != nil {
			if err := nodes.Merge(set); err != nil {
				return common.Hash{}, err
			}
			updates, deleted := set.Size()
			storageTrieNodesUpdated += updates
			storageTrieNodesDeleted += deleted
		}
	}
	if codeWriter.ValueSize() > 0 {
		if err := codeWriter.Write(); err != nil {
			log.Crit("Failed to commit dirty codes", "error", err)
		}
	}
	// Write the account trie changes, measuring the amount of wasted time
	var start time.Time
	if metrics.EnabledExpensive {
		start = time.Now()
	}
	root, set, err := s.trie.Commit(true)
	if err != nil {
		return common.Hash{}, err
	}
	// Merge the dirty nodes of account trie into global set
	if set != nil {
		if err := nodes.Merge(set); err != nil {
			return common.Hash{}, err
		}
		accountTrieNodesUpdated, accountTrieNodesDeleted = set.Size()
	}
	if metrics.EnabledExpensive {
		s.AccountCommits += time.Since(start)

		accountUpdatedMeter.Mark(int64(s.AccountUpdated))
		storageUpdatedMeter.Mark(int64(s.StorageUpdated))
		accountDeletedMeter.Mark(int64(s.AccountDeleted))
		storageDeletedMeter.Mark(int64(s.StorageDeleted))
		accountTrieUpdatedMeter.Mark(int64(accountTrieNodesUpdated))
		accountTrieDeletedMeter.Mark(int64(accountTrieNodesDeleted))
		storageTriesUpdatedMeter.Mark(int64(storageTrieNodesUpdated))
		storageTriesDeletedMeter.Mark(int64(storageTrieNodesDeleted))
		s.AccountUpdated, s.AccountDeleted = 0, 0
		s.StorageUpdated, s.StorageDeleted = 0, 0
	}
	// If snapshotting is enabled, update the snapshot tree with this new version
	if s.snap != nil {
		start := time.Now()
		// Only update if there's a state transition (skip empty Clique blocks)
		if parent := s.snap.Root(); parent != root {
			if err := s.snaps.Update(root, parent, s.convertAccountSet(s.stateObjectsDestruct), s.accounts, s.storages); err != nil {
				log.Warn("Failed to update snapshot tree", "from", parent, "to", root, "err", err)
			}
			// Keep 128 diff layers in the memory, persistent layer is 129th.
			// - head layer is paired with HEAD state
			// - head-1 layer is paired with HEAD-1 state
			// - head-127 layer(bottom-most diff layer) is paired with HEAD-127 state
			if err := s.snaps.Cap(root, 128); err != nil {
				log.Warn("Failed to cap snapshot tree", "root", root, "layers", 128, "err", err)
			}
		}
		if metrics.EnabledExpensive {
			s.SnapshotCommits += time.Since(start)
		}
		s.snap = nil
	}
	if root == (common.Hash{}) {
		root = types.EmptyRootHash
	}
	origin := s.originalRoot
	if origin == (common.Hash{}) {
		origin = types.EmptyRootHash
	}
	if root != origin {
		start := time.Now()
		set := triestate.New(s.accountsOrigin, s.storagesOrigin, incomplete)
		if err := s.db.TrieDB().Update(root, origin, block, nodes, set); err != nil {
			return common.Hash{}, err
		}
		s.originalRoot = root
		if metrics.EnabledExpensive {
			s.TrieDBCommits += time.Since(start)
		}
		if s.onCommit != nil {
			s.onCommit(set)
		}
	}
	// Clear all internal flags at the end of commit operation.
	s.accounts = make(map[common.Hash][]byte)
	s.storages = make(map[common.Hash]map[common.Hash][]byte)
	s.accountsOrigin = make(map[common.Address][]byte)
	s.storagesOrigin = make(map[common.Address]map[common.Hash][]byte)
	s.stateObjectsDirty = make(map[common.Address]struct{})
	s.stateObjectsDestruct = make(map[common.Address]*types.StateAccount)
	return root, nil
}

// Prepare handles the preparatory steps for executing a state transition with.
// This method must be invoked before state transition.
//
// Berlin fork:
// - Add sender to access list (2929)
// - Add destination to access list (2929)
// - Add precompiles to access list (2929)
// - Add the contents of the optional tx access list (2930)
//
// Potential EIPs:
// - Reset access list (Berlin)
// - Add coinbase to access list (EIP-3651)
// - Reset transient storage (EIP-1153)
func (s *StateDB) Prepare(rules params.Rules, sender, coinbase common.Address, dst *common.Address, precompiles []common.Address, list types.AccessList) {
	if rules.IsBerlin {
		// Clear out any leftover from previous executions
		al := newAccessList()
		s.accessList = al

		al.AddAddress(sender)
		if dst != nil {
			al.AddAddress(*dst)
			// If it's a create-tx, the destination will be added inside evm.create
		}
		for _, addr := range precompiles {
			al.AddAddress(addr)
		}
		for _, el := range list {
			al.AddAddress(el.Address)
			for _, key := range el.StorageKeys {
				al.AddSlot(el.Address, key)
			}
		}
		if rules.IsShanghai { // EIP-3651: warm coinbase
			al.AddAddress(coinbase)
		}
	}
	// Reset transient storage at the beginning of transaction execution
	s.transientStorage = newTransientStorage()
}

// PrepareBlock prepares the statedb for execution of a block. It tracks
// the addresses of enabled precompiles for debugging purposes.
func (s *StateDB) PrepareBlock(precompiles []common.Address) {
	for _, addr := range precompiles {
		s.precompiles[addr] = struct{}{}
	}
}

// AddAddressToAccessList adds the given address to the access list
func (s *StateDB) AddAddressToAccessList(addr common.Address) {
	if s.accessList.AddAddress(addr) {
		s.journal.append(accessListAddAccountChange{&addr})
	}
}

// AddSlotToAccessList adds the given (address, slot)-tuple to the access list
func (s *StateDB) AddSlotToAccessList(addr common.Address, slot common.Hash) {
	addrMod, slotMod := s.accessList.AddSlot(addr, slot)
	if addrMod {
		// In practice, this should not happen, since there is no way to enter the
		// scope of 'address' without having the 'address' become already added
		// to the access list (via call-variant, create, etc).
		// Better safe than sorry, though
		s.journal.append(accessListAddAccountChange{&addr})
	}
	if slotMod {
		s.journal.append(accessListAddSlotChange{
			address: &addr,
			slot:    &slot,
		})
	}
}

// AddressInAccessList returns true if the given address is in the access list.
func (s *StateDB) AddressInAccessList(addr common.Address) bool {
	return s.accessList.ContainsAddress(addr)
}

// SlotInAccessList returns true if the given (address, slot)-tuple is in the access list.
func (s *StateDB) SlotInAccessList(addr common.Address, slot common.Hash) (addressPresent bool, slotPresent bool) {
	return s.accessList.Contains(addr, slot)
}

// convertAccountSet converts a provided account set from address keyed to hash keyed.
func (s *StateDB) convertAccountSet(set map[common.Address]*types.StateAccount) map[common.Hash]struct{} {
	ret := make(map[common.Hash]struct{}, len(set))
	for addr := range set {
		obj, exist := s.stateObjects[addr]
		if !exist {
			ret[crypto.Keccak256Hash(addr[:])] = struct{}{}
		} else {
			ret[obj.addrHash] = struct{}{}
		}
	}
	return ret
}

// copySet returns a deep-copied set.
func copySet[k comparable](set map[k][]byte) map[k][]byte {
	copied := make(map[k][]byte, len(set))
	for key, val := range set {
		copied[key] = common.CopyBytes(val)
	}
	return copied
}

// copy2DSet returns a two-dimensional deep-copied set.
func copy2DSet[k comparable](set map[k]map[common.Hash][]byte) map[k]map[common.Hash][]byte {
	copied := make(map[k]map[common.Hash][]byte, len(set))
	for addr, subset := range set {
		copied[addr] = make(map[common.Hash][]byte, len(subset))
		for key, val := range subset {
			copied[addr][key] = common.CopyBytes(val)
		}
	}
	return copied
}<|MERGE_RESOLUTION|>--- conflicted
+++ resolved
@@ -405,13 +405,8 @@
  */
 
 // AddBalance adds amount to the account associated with addr.
-<<<<<<< HEAD
-func (s *StateDB) AddBalance(addr common.Address, amount *big.Int, checkPrecompile bool, reason BalanceChangeReason) {
-	stateObject := s.getOrNewStateObject(addr, checkPrecompile)
-=======
-func (s *StateDB) AddBalance(addr common.Address, amount *uint256.Int, reason BalanceChangeReason) {
-	stateObject := s.getOrNewStateObject(addr)
->>>>>>> 3078dfe8
+func (s *StateDB) AddBalance(addr common.Address, amount *uint256.Int, checkPrecompile bool, reason BalanceChangeReason) {
+	stateObject := s.getOrNewStateObjectWithCheckPrecompiles(addr, checkPrecompile)
 	if stateObject != nil {
 		stateObject.AddBalance(amount, reason)
 	}
@@ -658,17 +653,12 @@
 	s.stateObjects[object.Address()] = object
 }
 
-<<<<<<< HEAD
-// GetOrNewStateObject retrieves a state object or create a new state object if nil.
-func (s *StateDB) GetOrNewStateObject(addr common.Address) *stateObject {
-	return s.getOrNewStateObject(addr, false)
-}
-
-func (s *StateDB) getOrNewStateObject(addr common.Address, checkPrecompile bool) *stateObject {
-=======
 // getOrNewStateObject retrieves a state object or create a new state object if nil.
 func (s *StateDB) getOrNewStateObject(addr common.Address) *stateObject {
->>>>>>> 3078dfe8
+	return s.getOrNewStateObjectWithCheckPrecompiles(addr, false)
+}
+
+func (s *StateDB) getOrNewStateObjectWithCheckPrecompiles(addr common.Address, checkPrecompile bool) *stateObject {
 	stateObject := s.getStateObject(addr)
 	if stateObject == nil {
 		stateObject, _ = s.createObject(addr, checkPrecompile)
@@ -682,9 +672,13 @@
 	prev = s.getDeletedStateObject(addr) // Note, prev might have been deleted, we need that!
 	newobj = newObject(s, addr, nil)
 	if s.logger != nil {
-		// Precompiled contracts are touched during a call.
-		// Make sure we avoid emitting a new account event for them.
-		if _, ok := s.precompiles[addr]; !ok {
+		if checkPrecompile {
+			// Precompiled contracts are touched during a call.
+			// Make sure we avoid emitting a new account event for them.
+			if _, ok := s.precompiles[addr]; !ok {
+				s.logger.OnNewAccount(addr, prev != nil)
+			}
+		} else {
 			s.logger.OnNewAccount(addr, prev != nil)
 		}
 	}
@@ -717,18 +711,6 @@
 		delete(s.storages, prev.addrHash)
 		delete(s.accountsOrigin, prev.address)
 		delete(s.storagesOrigin, prev.address)
-	}
-
-	if s.logger != nil {
-		if checkPrecompile {
-			// Precompiled contracts are touched during a call.
-			// Make sure we avoid emitting a new account event for them.
-			if _, ok := s.precompiles[addr]; !ok {
-				s.logger.OnNewAccount(addr)
-			}
-		} else {
-			s.logger.OnNewAccount(addr)
-		}
 	}
 
 	s.setStateObject(newobj)
