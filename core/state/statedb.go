// Copyright 2014 The go-ethereum Authors
// This file is part of the go-ethereum library.
//
// The go-ethereum library is free software: you can redistribute it and/or modify
// it under the terms of the GNU Lesser General Public License as published by
// the Free Software Foundation, either version 3 of the License, or
// (at your option) any later version.
//
// The go-ethereum library is distributed in the hope that it will be useful,
// but WITHOUT ANY WARRANTY; without even the implied warranty of
// MERCHANTABILITY or FITNESS FOR A PARTICULAR PURPOSE. See the
// GNU Lesser General Public License for more details.
//
// You should have received a copy of the GNU Lesser General Public License
// along with the go-ethereum library. If not, see <http://www.gnu.org/licenses/>.

// Package state provides a caching layer atop the Ethereum state trie.
package state

import (
	"errors"
	"fmt"
	"maps"
	"slices"
	"sync"
	"sync/atomic"
	"time"

	"github.com/ethereum/go-ethereum/common"
	"github.com/ethereum/go-ethereum/core/rawdb"
	"github.com/ethereum/go-ethereum/core/state/snapshot"
	"github.com/ethereum/go-ethereum/core/stateless"
	"github.com/ethereum/go-ethereum/core/tracing"
	"github.com/ethereum/go-ethereum/core/types"
	"github.com/ethereum/go-ethereum/crypto"
	"github.com/ethereum/go-ethereum/log"
	"github.com/ethereum/go-ethereum/params"
	"github.com/ethereum/go-ethereum/trie"
	"github.com/ethereum/go-ethereum/trie/trienode"
	"github.com/ethereum/go-ethereum/trie/utils"
	"github.com/holiman/uint256"
	"golang.org/x/sync/errgroup"
)

// TriesInMemory represents the number of layers that are kept in RAM.
const TriesInMemory = 128

type mutationType int

const (
	update mutationType = iota
	deletion
)

type mutation struct {
	typ     mutationType
	applied bool
}

func (m *mutation) copy() *mutation {
	return &mutation{typ: m.typ, applied: m.applied}
}

func (m *mutation) isDelete() bool {
	return m.typ == deletion
}

// StateDB structs within the ethereum protocol are used to store anything
// within the merkle trie. StateDBs take care of caching and storing
// nested states. It's the general query interface to retrieve:
//
// * Contracts
// * Accounts
//
// Once the state is committed, tries cached in stateDB (including account
// trie, storage tries) will no longer be functional. A new state instance
// must be created with new root and updated database for accessing post-
// commit states.
type StateDB struct {
	db         Database
	prefetcher *triePrefetcher
	trie       Trie
	reader     Reader

	// originalRoot is the pre-state root, before any changes were made.
	// It will be updated when the Commit is called.
	originalRoot common.Hash

	// This map holds 'live' objects, which will get modified while
	// processing a state transition.
	stateObjects map[common.Address]*stateObject

	// This map holds 'deleted' objects. An object with the same address
	// might also occur in the 'stateObjects' map due to account
	// resurrection. The account value is tracked as the original value
	// before the transition. This map is populated at the transaction
	// boundaries.
	stateObjectsDestruct map[common.Address]*stateObject

	// This map tracks the account mutations that occurred during the
	// transition. Uncommitted mutations belonging to the same account
	// can be merged into a single one which is equivalent from database's
	// perspective. This map is populated at the transaction boundaries.
	mutations map[common.Address]*mutation

	// DB error.
	// State objects are used by the consensus core and VM which are
	// unable to deal with database-level errors. Any error that occurs
	// during a database read is memoized here and will eventually be
	// returned by StateDB.Commit. Notably, this error is also shared
	// by all cached state objects in case the database failure occurs
	// when accessing state of accounts.
	dbErr error

	// The refund counter, also used by state transitioning.
	refund uint64

	// The tx context and all occurred logs in the scope of transaction.
	thash   common.Hash
	txIndex int
	logs    map[common.Hash][]*types.Log
	logSize uint

	// Preimages occurred seen by VM in the scope of block.
	preimages map[common.Hash][]byte

	// Per-transaction access list
	accessList   *accessList
	accessEvents *AccessEvents

	// Transient storage
	transientStorage transientStorage

	// Journal of state modifications. This is the backbone of
	// Snapshot and RevertToSnapshot.
	journal *journal

	// State witness if cross validation is needed
	witness *stateless.Witness

	// Measurements gathered during execution for debugging purposes
	AccountReads    time.Duration
	AccountHashes   time.Duration
	AccountUpdates  time.Duration
	AccountCommits  time.Duration
	StorageReads    time.Duration
	StorageUpdates  time.Duration
	StorageCommits  time.Duration
	SnapshotCommits time.Duration
	TrieDBCommits   time.Duration

	AccountLoaded  int          // Number of accounts retrieved from the database during the state transition
	AccountUpdated int          // Number of accounts updated during the state transition
	AccountDeleted int          // Number of accounts deleted during the state transition
	StorageLoaded  int          // Number of storage slots retrieved from the database during the state transition
	StorageUpdated atomic.Int64 // Number of storage slots updated during the state transition
	StorageDeleted atomic.Int64 // Number of storage slots deleted during the state transition
<<<<<<< HEAD

	// requires to maintain Firehose 2.3 backward compatibility
	hooks *tracing.Hooks
=======
>>>>>>> b027a90a
}

// New creates a new state from a given trie.
func New(root common.Hash, db Database) (*StateDB, error) {
	tr, err := db.OpenTrie(root)
	if err != nil {
		return nil, err
	}
	reader, err := db.Reader(root)
	if err != nil {
		return nil, err
	}
	sdb := &StateDB{
		db:                   db,
		trie:                 tr,
		originalRoot:         root,
		reader:               reader,
		stateObjects:         make(map[common.Address]*stateObject),
		stateObjectsDestruct: make(map[common.Address]*stateObject),
		mutations:            make(map[common.Address]*mutation),
		logs:                 make(map[common.Hash][]*types.Log),
		preimages:            make(map[common.Hash][]byte),
		journal:              newJournal(),
		accessList:           newAccessList(),
		transientStorage:     newTransientStorage(),
	}
	if db.TrieDB().IsVerkle() {
		sdb.accessEvents = NewAccessEvents(db.PointCache())
	}
	return sdb, nil
}

// StartPrefetcher initializes a new trie prefetcher to pull in nodes from the
// state trie concurrently while the state is mutated so that when we reach the
// commit phase, most of the needed data is already hot.
func (s *StateDB) StartPrefetcher(namespace string, witness *stateless.Witness) {
	// Terminate any previously running prefetcher
	s.StopPrefetcher()

	// Enable witness collection if requested
	s.witness = witness

	// With the switch to the Proof-of-Stake consensus algorithm, block production
	// rewards are now handled at the consensus layer. Consequently, a block may
	// have no state transitions if it contains no transactions and no withdrawals.
	// In such cases, the account trie won't be scheduled for prefetching, leading
	// to unnecessary error logs.
	//
	// To prevent this, the account trie is always scheduled for prefetching once
	// the prefetcher is constructed. For more details, see:
	// https://github.com/ethereum/go-ethereum/issues/29880
	s.prefetcher = newTriePrefetcher(s.db, s.originalRoot, namespace, witness == nil)
	if err := s.prefetcher.prefetch(common.Hash{}, s.originalRoot, common.Address{}, nil, nil, false); err != nil {
		log.Error("Failed to prefetch account trie", "root", s.originalRoot, "err", err)
	}
}

// StopPrefetcher terminates a running prefetcher and reports any leftover stats
// from the gathered metrics.
func (s *StateDB) StopPrefetcher() {
	if s.prefetcher != nil {
		s.prefetcher.terminate(false)
		s.prefetcher.report()
		s.prefetcher = nil
	}
}

// setError remembers the first non-nil error it is called with.
func (s *StateDB) setError(err error) {
	if s.dbErr == nil {
		s.dbErr = err
	}
}

// Error returns the memorized database failure occurred earlier.
func (s *StateDB) Error() error {
	return s.dbErr
}

func (s *StateDB) AddLog(log *types.Log) {
	s.journal.logChange(s.thash)

	log.TxHash = s.thash
	log.TxIndex = uint(s.txIndex)
	log.Index = s.logSize
	s.logs[s.thash] = append(s.logs[s.thash], log)
	s.logSize++
}

// GetLogs returns the logs matching the specified transaction hash, and annotates
// them with the given blockNumber and blockHash.
func (s *StateDB) GetLogs(hash common.Hash, blockNumber uint64, blockHash common.Hash) []*types.Log {
	logs := s.logs[hash]
	for _, l := range logs {
		l.BlockNumber = blockNumber
		l.BlockHash = blockHash
	}
	return logs
}

func (s *StateDB) Logs() []*types.Log {
	var logs []*types.Log
	for _, lgs := range s.logs {
		logs = append(logs, lgs...)
	}
	return logs
}

// AddPreimage records a SHA3 preimage seen by the VM.
func (s *StateDB) AddPreimage(hash common.Hash, preimage []byte) {
	if _, ok := s.preimages[hash]; !ok {
		s.preimages[hash] = slices.Clone(preimage)
	}
}

// Preimages returns a list of SHA3 preimages that have been submitted.
func (s *StateDB) Preimages() map[common.Hash][]byte {
	return s.preimages
}

// AddRefund adds gas to the refund counter
func (s *StateDB) AddRefund(gas uint64) {
	s.journal.refundChange(s.refund)
	s.refund += gas
}

// SubRefund removes gas from the refund counter.
// This method will panic if the refund counter goes below zero
func (s *StateDB) SubRefund(gas uint64) {
	s.journal.refundChange(s.refund)
	if gas > s.refund {
		panic(fmt.Sprintf("Refund counter below zero (gas: %d > refund: %d)", gas, s.refund))
	}
	s.refund -= gas
}

// Exist reports whether the given account address exists in the state.
// Notably this also returns true for self-destructed accounts.
func (s *StateDB) Exist(addr common.Address) bool {
	return s.getStateObject(addr) != nil
}

// Empty returns whether the state object is either non-existent
// or empty according to the EIP161 specification (balance = nonce = code = 0)
func (s *StateDB) Empty(addr common.Address) bool {
	so := s.getStateObject(addr)
	return so == nil || so.empty()
}

// GetBalance retrieves the balance from the given address or 0 if object not found
func (s *StateDB) GetBalance(addr common.Address) *uint256.Int {
	stateObject := s.getStateObject(addr)
	if stateObject != nil {
		return stateObject.Balance()
	}
	return common.U2560
}

// GetNonce retrieves the nonce from the given address or 0 if object not found
func (s *StateDB) GetNonce(addr common.Address) uint64 {
	stateObject := s.getStateObject(addr)
	if stateObject != nil {
		return stateObject.Nonce()
	}

	return 0
}

// GetStorageRoot retrieves the storage root from the given address or empty
// if object not found.
func (s *StateDB) GetStorageRoot(addr common.Address) common.Hash {
	stateObject := s.getStateObject(addr)
	if stateObject != nil {
		return stateObject.Root()
	}
	return common.Hash{}
}

// TxIndex returns the current transaction index set by SetTxContext.
func (s *StateDB) TxIndex() int {
	return s.txIndex
}

func (s *StateDB) GetCode(addr common.Address) []byte {
	stateObject := s.getStateObject(addr)
	if stateObject != nil {
		if s.witness != nil {
			s.witness.AddCode(stateObject.Code())
		}
		return stateObject.Code()
	}
	return nil
}

func (s *StateDB) GetCodeSize(addr common.Address) int {
	stateObject := s.getStateObject(addr)
	if stateObject != nil {
		if s.witness != nil {
			s.witness.AddCode(stateObject.Code())
		}
		return stateObject.CodeSize()
	}
	return 0
}

func (s *StateDB) GetCodeHash(addr common.Address) common.Hash {
	stateObject := s.getStateObject(addr)
	if stateObject != nil {
		return common.BytesToHash(stateObject.CodeHash())
	}
	return common.Hash{}
}

// GetState retrieves the value associated with the specific key.
func (s *StateDB) GetState(addr common.Address, hash common.Hash) common.Hash {
	stateObject := s.getStateObject(addr)
	if stateObject != nil {
		return stateObject.GetState(hash)
	}
	return common.Hash{}
}

// GetCommittedState retrieves the value associated with the specific key
// without any mutations caused in the current execution.
func (s *StateDB) GetCommittedState(addr common.Address, hash common.Hash) common.Hash {
	stateObject := s.getStateObject(addr)
	if stateObject != nil {
		return stateObject.GetCommittedState(hash)
	}
	return common.Hash{}
}

// Database retrieves the low level database supporting the lower level trie ops.
func (s *StateDB) Database() Database {
	return s.db
}

func (s *StateDB) HasSelfDestructed(addr common.Address) bool {
	stateObject := s.getStateObject(addr)
	if stateObject != nil {
		return stateObject.selfDestructed
	}
	return false
}

/*
 * SETTERS
 */

// AddBalance adds amount to the account associated with addr.
func (s *StateDB) AddBalance(addr common.Address, amount *uint256.Int, reason tracing.BalanceChangeReason) uint256.Int {
	stateObject := s.getOrNewStateObject(addr)
	if stateObject == nil {
		return uint256.Int{}
	}
	return stateObject.AddBalance(amount)
}

// SubBalance subtracts amount from the account associated with addr.
func (s *StateDB) SubBalance(addr common.Address, amount *uint256.Int, reason tracing.BalanceChangeReason) uint256.Int {
	stateObject := s.getOrNewStateObject(addr)
	if stateObject == nil {
		return uint256.Int{}
	}
	if amount.IsZero() {
		return *(stateObject.Balance())
	}
	return stateObject.SetBalance(new(uint256.Int).Sub(stateObject.Balance(), amount))
}

func (s *StateDB) SetBalance(addr common.Address, amount *uint256.Int, reason tracing.BalanceChangeReason) {
	stateObject := s.getOrNewStateObject(addr)
	if stateObject != nil {
		stateObject.SetBalance(amount)
	}
}

func (s *StateDB) SetNonce(addr common.Address, nonce uint64, reason tracing.NonceChangeReason) {
	stateObject := s.getOrNewStateObject(addr)
	if stateObject != nil {
		stateObject.SetNonce(nonce)
	}
}

func (s *StateDB) SetCode(addr common.Address, code []byte) (prev []byte) {
	stateObject := s.getOrNewStateObject(addr)
	if stateObject != nil {
		return stateObject.SetCode(crypto.Keccak256Hash(code), code)
	}
	return nil
}

func (s *StateDB) SetState(addr common.Address, key, value common.Hash) common.Hash {
	if stateObject := s.getOrNewStateObject(addr); stateObject != nil {
		return stateObject.SetState(key, value)
	}
	return common.Hash{}
}

// SetStorage replaces the entire storage for the specified account with given
// storage. This function should only be used for debugging and the mutations
// must be discarded afterwards.
func (s *StateDB) SetStorage(addr common.Address, storage map[common.Hash]common.Hash) {
	// SetStorage needs to wipe the existing storage. We achieve this by marking
	// the account as self-destructed in this block. The effect is that storage
	// lookups will not hit the disk, as it is assumed that the disk data belongs
	// to a previous incarnation of the object.
	//
	// TODO (rjl493456442): This function should only be supported by 'unwritable'
	// state, and all mutations made should be discarded afterward.
	obj := s.getStateObject(addr)
	if obj != nil {
		if _, ok := s.stateObjectsDestruct[addr]; !ok {
			s.stateObjectsDestruct[addr] = obj
		}
	}
	newObj := s.createObject(addr)
	for k, v := range storage {
		newObj.SetState(k, v)
	}
	// Inherit the metadata of original object if it was existent
	if obj != nil {
		newObj.SetCode(common.BytesToHash(obj.CodeHash()), obj.code)
		newObj.SetNonce(obj.Nonce())
		newObj.SetBalance(obj.Balance())
	}
}

// SelfDestruct marks the given account as selfdestructed.
// This clears the account balance.
//
// The account's state object is still available until the state is committed,
// getStateObject will return a non-nil account after SelfDestruct.
func (s *StateDB) SelfDestruct(addr common.Address) uint256.Int {
	stateObject := s.getStateObject(addr)
	var prevBalance uint256.Int
	if stateObject == nil {
		return prevBalance
	}
	prevBalance = *(stateObject.Balance())
	// Regardless of whether it is already destructed or not, we do have to
	// journal the balance-change, if we set it to zero here.
	if !stateObject.Balance().IsZero() {
		stateObject.SetBalance(new(uint256.Int))
	}
	// If it is already marked as self-destructed, we do not need to add it
	// for journalling a second time.
	if !stateObject.selfDestructed {
		s.journal.destruct(addr)
		stateObject.markSelfdestructed()
	}
	return prevBalance
}

func (s *StateDB) SelfDestruct6780(addr common.Address) (uint256.Int, bool) {
	stateObject := s.getStateObject(addr)
	if stateObject == nil {
		return uint256.Int{}, false
	}
	if stateObject.newContract {
		return s.SelfDestruct(addr), true
	}
	return *(stateObject.Balance()), false
}

// SetTransientState sets transient storage for a given account. It
// adds the change to the journal so that it can be rolled back
// to its previous value if there is a revert.
func (s *StateDB) SetTransientState(addr common.Address, key, value common.Hash) {
	prev := s.GetTransientState(addr, key)
	if prev == value {
		return
	}
	s.journal.transientStateChange(addr, key, prev)
	s.setTransientState(addr, key, value)
}

// setTransientState is a lower level setter for transient storage. It
// is called during a revert to prevent modifications to the journal.
func (s *StateDB) setTransientState(addr common.Address, key, value common.Hash) {
	s.transientStorage.Set(addr, key, value)
}

// GetTransientState gets transient storage for a given account.
func (s *StateDB) GetTransientState(addr common.Address, key common.Hash) common.Hash {
	return s.transientStorage.Get(addr, key)
}

//
// Setting, updating & deleting state object methods.
//

// updateStateObject writes the given object to the trie.
func (s *StateDB) updateStateObject(obj *stateObject) {
	// Encode the account and update the account trie
	addr := obj.Address()
	if err := s.trie.UpdateAccount(addr, &obj.data, len(obj.code)); err != nil {
		s.setError(fmt.Errorf("updateStateObject (%x) error: %v", addr[:], err))
	}
	if obj.dirtyCode {
		s.trie.UpdateContractCode(obj.Address(), common.BytesToHash(obj.CodeHash()), obj.code)
	}
}

// deleteStateObject removes the given object from the state trie.
func (s *StateDB) deleteStateObject(addr common.Address) {
	if err := s.trie.DeleteAccount(addr); err != nil {
		s.setError(fmt.Errorf("deleteStateObject (%x) error: %v", addr[:], err))
	}
}

// getStateObject retrieves a state object given by the address, returning nil if
// the object is not found or was deleted in this execution context.
func (s *StateDB) getStateObject(addr common.Address) *stateObject {
	// Prefer live objects if any is available
	if obj := s.stateObjects[addr]; obj != nil {
		return obj
	}
	// Short circuit if the account is already destructed in this block.
	if _, ok := s.stateObjectsDestruct[addr]; ok {
		return nil
	}
	s.AccountLoaded++

	start := time.Now()
	acct, err := s.reader.Account(addr)
	if err != nil {
		s.setError(fmt.Errorf("getStateObject (%x) error: %w", addr.Bytes(), err))
		return nil
	}
	s.AccountReads += time.Since(start)

	// Short circuit if the account is not found
	if acct == nil {
		return nil
	}
	// Schedule the resolved account for prefetching if it's enabled.
	if s.prefetcher != nil {
		if err = s.prefetcher.prefetch(common.Hash{}, s.originalRoot, common.Address{}, []common.Address{addr}, nil, true); err != nil {
			log.Error("Failed to prefetch account", "addr", addr, "err", err)
		}
	}
	// Insert into the live set
	obj := newObject(s, addr, acct)
	s.setStateObject(obj)
	s.AccountLoaded++
	return obj
}

func (s *StateDB) setStateObject(object *stateObject) {
	s.stateObjects[object.Address()] = object
}

// getOrNewStateObject retrieves a state object or create a new state object if nil.
func (s *StateDB) getOrNewStateObject(addr common.Address) *stateObject {
	obj := s.getStateObject(addr)
	if obj == nil {
		obj = s.createObject(addr)
<<<<<<< HEAD
	}
	return obj
}

// createObject creates a new state object. The assumption is held there is no
// existing account with the given address, otherwise it will be silently overwritten.
func (s *StateDB) createObject(addr common.Address) *stateObject {
	var prev *stateObject
	if s.hooks != nil && s.hooks.OnNewAccount != nil {
		prev = s.getStateObject(addr)
	}

	obj := newObject(s, addr, nil)
	if s.hooks != nil && s.hooks.OnNewAccount != nil {
		s.hooks.OnNewAccount(addr, prev != nil)
	}

	s.journal.createObject(addr)
	s.setStateObject(obj)
	return obj
}

=======
	}
	return obj
}

// createObject creates a new state object. The assumption is held there is no
// existing account with the given address, otherwise it will be silently overwritten.
func (s *StateDB) createObject(addr common.Address) *stateObject {
	obj := newObject(s, addr, nil)
	s.journal.createObject(addr)
	s.setStateObject(obj)
	return obj
}

>>>>>>> b027a90a
// CreateAccount explicitly creates a new state object, assuming that the
// account did not previously exist in the state. If the account already
// exists, this function will silently overwrite it which might lead to a
// consensus bug eventually.
func (s *StateDB) CreateAccount(addr common.Address) {
	s.createObject(addr)
}

// CreateContract is used whenever a contract is created. This may be preceded
// by CreateAccount, but that is not required if it already existed in the
// state due to funds sent beforehand.
// This operation sets the 'newContract'-flag, which is required in order to
// correctly handle EIP-6780 'delete-in-same-transaction' logic.
func (s *StateDB) CreateContract(addr common.Address) {
	obj := s.getStateObject(addr)
	if !obj.newContract {
		obj.newContract = true
		s.journal.createContract(addr)
	}
}

// Copy creates a deep, independent copy of the state.
// Snapshots of the copied state cannot be applied to the copy.
func (s *StateDB) Copy() *StateDB {
	// Copy all the basic fields, initialize the memory ones
	reader, _ := s.db.Reader(s.originalRoot) // impossible to fail
	state := &StateDB{
		db:                   s.db,
		trie:                 mustCopyTrie(s.trie),
<<<<<<< HEAD
		reader:               s.reader.Copy(),
=======
		reader:               reader,
>>>>>>> b027a90a
		originalRoot:         s.originalRoot,
		stateObjects:         make(map[common.Address]*stateObject, len(s.stateObjects)),
		stateObjectsDestruct: make(map[common.Address]*stateObject, len(s.stateObjectsDestruct)),
		mutations:            make(map[common.Address]*mutation, len(s.mutations)),
		dbErr:                s.dbErr,
		refund:               s.refund,
		thash:                s.thash,
		txIndex:              s.txIndex,
		logs:                 make(map[common.Hash][]*types.Log, len(s.logs)),
		logSize:              s.logSize,
		preimages:            maps.Clone(s.preimages),

		// Do we need to copy the access list and transient storage?
		// In practice: No. At the start of a transaction, these two lists are empty.
		// In practice, we only ever copy state _between_ transactions/blocks, never
		// in the middle of a transaction. However, it doesn't cost us much to copy
		// empty lists, so we do it anyway to not blow up if we ever decide copy them
		// in the middle of a transaction.
		accessList:       s.accessList.Copy(),
		transientStorage: s.transientStorage.Copy(),
		journal:          s.journal.copy(),
	}
	if s.witness != nil {
		state.witness = s.witness.Copy()
	}
	if s.accessEvents != nil {
		state.accessEvents = s.accessEvents.Copy()
	}
	// Deep copy cached state objects.
	for addr, obj := range s.stateObjects {
		state.stateObjects[addr] = obj.deepCopy(state)
	}
	// Deep copy destructed state objects.
	for addr, obj := range s.stateObjectsDestruct {
		state.stateObjectsDestruct[addr] = obj.deepCopy(state)
	}
	// Deep copy the object state markers.
	for addr, op := range s.mutations {
		state.mutations[addr] = op.copy()
	}
	// Deep copy the logs occurred in the scope of block
	for hash, logs := range s.logs {
		cpy := make([]*types.Log, len(logs))
		for i, l := range logs {
			cpy[i] = new(types.Log)
			*cpy[i] = *l
		}
		state.logs[hash] = cpy
	}
	return state
}

// Snapshot returns an identifier for the current revision of the state.
func (s *StateDB) Snapshot() int {
	return s.journal.snapshot()
}

// RevertToSnapshot reverts all state changes made since the given revision.
func (s *StateDB) RevertToSnapshot(revid int) {
	s.journal.revertToSnapshot(revid, s)
}

// GetRefund returns the current value of the refund counter.
func (s *StateDB) GetRefund() uint64 {
	return s.refund
}

// Finalise finalises the state by removing the destructed objects and clears
// the journal as well as the refunds. Finalise, however, will not push any updates
// into the tries just yet. Only IntermediateRoot or Commit will do that.
func (s *StateDB) Finalise(deleteEmptyObjects bool) {
	addressesToPrefetch := make([]common.Address, 0, len(s.journal.dirties))
	for addr := range s.journal.dirties {
		obj, exist := s.stateObjects[addr]
		if !exist {
			// ripeMD is 'touched' at block 1714175, in tx 0x1237f737031e40bcde4a8b7e717b2d15e3ecadfe49bb1bbc71ee9deb09c6fcf2
			// That tx goes out of gas, and although the notion of 'touched' does not exist there, the
			// touch-event will still be recorded in the journal. Since ripeMD is a special snowflake,
			// it will persist in the journal even though the journal is reverted. In this special circumstance,
			// it may exist in `s.journal.dirties` but not in `s.stateObjects`.
			// Thus, we can safely ignore it here
			continue
		}
		if obj.selfDestructed || (deleteEmptyObjects && obj.empty()) {
			delete(s.stateObjects, obj.address)
			s.markDelete(addr)
			// We need to maintain account deletions explicitly (will remain
			// set indefinitely). Note only the first occurred self-destruct
			// event is tracked.
			if _, ok := s.stateObjectsDestruct[obj.address]; !ok {
				s.stateObjectsDestruct[obj.address] = obj
			}
		} else {
			obj.finalise()
			s.markUpdate(addr)
		}
		// At this point, also ship the address off to the precacher. The precacher
		// will start loading tries, and when the change is eventually committed,
		// the commit-phase will be a lot faster
		addressesToPrefetch = append(addressesToPrefetch, addr) // Copy needed for closure
	}
	if s.prefetcher != nil && len(addressesToPrefetch) > 0 {
		if err := s.prefetcher.prefetch(common.Hash{}, s.originalRoot, common.Address{}, addressesToPrefetch, nil, false); err != nil {
			log.Error("Failed to prefetch addresses", "addresses", len(addressesToPrefetch), "err", err)
		}
	}
	// Invalidate journal because reverting across transactions is not allowed.
	s.clearJournalAndRefund()
}

// IntermediateRoot computes the current root hash of the state trie.
// It is called in between transactions to get the root hash that
// goes into transaction receipts.
func (s *StateDB) IntermediateRoot(deleteEmptyObjects bool) common.Hash {
	// Finalise all the dirty storage states and write them into the tries
	s.Finalise(deleteEmptyObjects)

	// If there was a trie prefetcher operating, terminate it async so that the
	// individual storage tries can be updated as soon as the disk load finishes.
	if s.prefetcher != nil {
		s.prefetcher.terminate(true)
		defer func() {
			s.prefetcher.report()
			s.prefetcher = nil // Pre-byzantium, unset any used up prefetcher
		}()
	}
	// Process all storage updates concurrently. The state object update root
	// method will internally call a blocking trie fetch from the prefetcher,
	// so there's no need to explicitly wait for the prefetchers to finish.
	var (
		start   = time.Now()
		workers errgroup.Group
	)
	if s.db.TrieDB().IsVerkle() {
		// Whilst MPT storage tries are independent, Verkle has one single trie
		// for all the accounts and all the storage slots merged together. The
		// former can thus be simply parallelized, but updating the latter will
		// need concurrency support within the trie itself. That's a TODO for a
		// later time.
		workers.SetLimit(1)
	}
	for addr, op := range s.mutations {
		if op.applied || op.isDelete() {
			continue
		}
		obj := s.stateObjects[addr] // closure for the task runner below
		workers.Go(func() error {
			if s.db.TrieDB().IsVerkle() {
				obj.updateTrie()
			} else {
				obj.updateRoot()

				// If witness building is enabled and the state object has a trie,
				// gather the witnesses for its specific storage trie
				if s.witness != nil && obj.trie != nil {
					s.witness.AddState(obj.trie.Witness())
				}
			}
			return nil
		})
	}
	// If witness building is enabled, gather all the read-only accesses.
	// Skip witness collection in Verkle mode, they will be gathered
	// together at the end.
	if s.witness != nil && !s.db.TrieDB().IsVerkle() {
		// Pull in anything that has been accessed before destruction
		for _, obj := range s.stateObjectsDestruct {
			// Skip any objects that haven't touched their storage
			if len(obj.originStorage) == 0 {
				continue
			}
			if trie := obj.getPrefetchedTrie(); trie != nil {
				s.witness.AddState(trie.Witness())
			} else if obj.trie != nil {
				s.witness.AddState(obj.trie.Witness())
			}
		}
		// Pull in only-read and non-destructed trie witnesses
		for _, obj := range s.stateObjects {
			// Skip any objects that have been updated
			if _, ok := s.mutations[obj.address]; ok {
				continue
			}
			// Skip any objects that haven't touched their storage
			if len(obj.originStorage) == 0 {
				continue
			}
			if trie := obj.getPrefetchedTrie(); trie != nil {
				s.witness.AddState(trie.Witness())
			} else if obj.trie != nil {
				s.witness.AddState(obj.trie.Witness())
			}
		}
	}
	workers.Wait()
	s.StorageUpdates += time.Since(start)

	// Now we're about to start to write changes to the trie. The trie is so far
	// _untouched_. We can check with the prefetcher, if it can give us a trie
	// which has the same root, but also has some content loaded into it.
	//
	// Don't check prefetcher if verkle trie has been used. In the context of verkle,
	// only a single trie is used for state hashing. Replacing a non-nil verkle tree
	// here could result in losing uncommitted changes from storage.
	start = time.Now()
	if s.prefetcher != nil {
		if trie := s.prefetcher.trie(common.Hash{}, s.originalRoot); trie == nil {
			log.Error("Failed to retrieve account pre-fetcher trie")
		} else {
			s.trie = trie
		}
	}
	// Perform updates before deletions.  This prevents resolution of unnecessary trie nodes
	// in circumstances similar to the following:
	//
	// Consider nodes `A` and `B` who share the same full node parent `P` and have no other siblings.
	// During the execution of a block:
	// - `A` self-destructs,
	// - `C` is created, and also shares the parent `P`.
	// If the self-destruct is handled first, then `P` would be left with only one child, thus collapsed
	// into a shortnode. This requires `B` to be resolved from disk.
	// Whereas if the created node is handled first, then the collapse is avoided, and `B` is not resolved.
	var (
		usedAddrs    []common.Address
		deletedAddrs []common.Address
	)
	for addr, op := range s.mutations {
		if op.applied {
			continue
		}
		op.applied = true

		if op.isDelete() {
			deletedAddrs = append(deletedAddrs, addr)
		} else {
			s.updateStateObject(s.stateObjects[addr])
			s.AccountUpdated += 1
		}
		usedAddrs = append(usedAddrs, addr) // Copy needed for closure
	}
	for _, deletedAddr := range deletedAddrs {
		s.deleteStateObject(deletedAddr)
		s.AccountDeleted += 1
	}
	s.AccountUpdates += time.Since(start)

	if s.prefetcher != nil {
		s.prefetcher.used(common.Hash{}, s.originalRoot, usedAddrs, nil)
	}
	// Track the amount of time wasted on hashing the account trie
	defer func(start time.Time) { s.AccountHashes += time.Since(start) }(time.Now())

	hash := s.trie.Hash()

	// If witness building is enabled, gather the account trie witness
	if s.witness != nil {
		s.witness.AddState(s.trie.Witness())
	}
	return hash
}

// SetTxContext sets the current transaction hash and index which are
// used when the EVM emits new state logs. It should be invoked before
// transaction execution.
func (s *StateDB) SetTxContext(thash common.Hash, ti int) {
	s.thash = thash
	s.txIndex = ti
}

func (s *StateDB) clearJournalAndRefund() {
	s.journal.reset()
	s.refund = 0
}

// fastDeleteStorage is the function that efficiently deletes the storage trie
// of a specific account. It leverages the associated state snapshot for fast
// storage iteration and constructs trie node deletion markers by creating
// stack trie with iterated slots.
<<<<<<< HEAD
func (s *StateDB) fastDeleteStorage(snaps *snapshot.Tree, addrHash common.Hash, root common.Hash) (map[common.Hash][]byte, *trienode.NodeSet, error) {
	iter, err := snaps.StorageIterator(s.originalRoot, addrHash, common.Hash{})
	if err != nil {
		return nil, nil, err
=======
func (s *StateDB) fastDeleteStorage(snaps *snapshot.Tree, addrHash common.Hash, root common.Hash) (map[common.Hash][]byte, map[common.Hash][]byte, *trienode.NodeSet, error) {
	iter, err := snaps.StorageIterator(s.originalRoot, addrHash, common.Hash{})
	if err != nil {
		return nil, nil, nil, err
>>>>>>> b027a90a
	}
	defer iter.Release()

	var (
<<<<<<< HEAD
		nodes = trienode.NewNodeSet(addrHash)
		slots = make(map[common.Hash][]byte)
=======
		nodes          = trienode.NewNodeSet(addrHash) // the set for trie node mutations (value is nil)
		storages       = make(map[common.Hash][]byte)  // the set for storage mutations (value is nil)
		storageOrigins = make(map[common.Hash][]byte)  // the set for tracking the original value of slot
>>>>>>> b027a90a
	)
	stack := trie.NewStackTrie(func(path []byte, hash common.Hash, blob []byte) {
		nodes.AddNode(path, trienode.NewDeleted())
	})
	for iter.Next() {
		slot := common.CopyBytes(iter.Slot())
		if err := iter.Error(); err != nil { // error might occur after Slot function
<<<<<<< HEAD
			return nil, nil, err
		}
		slots[iter.Hash()] = slot

		if err := stack.Update(iter.Hash().Bytes(), slot); err != nil {
			return nil, nil, err
		}
	}
	if err := iter.Error(); err != nil { // error might occur during iteration
		return nil, nil, err
	}
	if stack.Hash() != root {
		return nil, nil, fmt.Errorf("snapshot is not matched, exp %x, got %x", root, stack.Hash())
	}
	return slots, nodes, nil
=======
			return nil, nil, nil, err
		}
		key := iter.Hash()
		storages[key] = nil
		storageOrigins[key] = slot

		if err := stack.Update(key.Bytes(), slot); err != nil {
			return nil, nil, nil, err
		}
	}
	if err := iter.Error(); err != nil { // error might occur during iteration
		return nil, nil, nil, err
	}
	if stack.Hash() != root {
		return nil, nil, nil, fmt.Errorf("snapshot is not matched, exp %x, got %x", root, stack.Hash())
	}
	return storages, storageOrigins, nodes, nil
>>>>>>> b027a90a
}

// slowDeleteStorage serves as a less-efficient alternative to "fastDeleteStorage,"
// employed when the associated state snapshot is not available. It iterates the
// storage slots along with all internal trie nodes via trie directly.
<<<<<<< HEAD
func (s *StateDB) slowDeleteStorage(addr common.Address, addrHash common.Hash, root common.Hash) (map[common.Hash][]byte, *trienode.NodeSet, error) {
	tr, err := s.db.OpenStorageTrie(s.originalRoot, addr, root, s.trie)
	if err != nil {
		return nil, nil, fmt.Errorf("failed to open storage trie, err: %w", err)
	}
	it, err := tr.NodeIterator(nil)
	if err != nil {
		return nil, nil, fmt.Errorf("failed to open storage iterator, err: %w", err)
	}
	var (
		nodes = trienode.NewNodeSet(addrHash)
		slots = make(map[common.Hash][]byte)
	)
	for it.Next(true) {
		if it.Leaf() {
			slots[common.BytesToHash(it.LeafKey())] = common.CopyBytes(it.LeafBlob())
=======
func (s *StateDB) slowDeleteStorage(addr common.Address, addrHash common.Hash, root common.Hash) (map[common.Hash][]byte, map[common.Hash][]byte, *trienode.NodeSet, error) {
	tr, err := s.db.OpenStorageTrie(s.originalRoot, addr, root, s.trie)
	if err != nil {
		return nil, nil, nil, fmt.Errorf("failed to open storage trie, err: %w", err)
	}
	it, err := tr.NodeIterator(nil)
	if err != nil {
		return nil, nil, nil, fmt.Errorf("failed to open storage iterator, err: %w", err)
	}
	var (
		nodes          = trienode.NewNodeSet(addrHash) // the set for trie node mutations (value is nil)
		storages       = make(map[common.Hash][]byte)  // the set for storage mutations (value is nil)
		storageOrigins = make(map[common.Hash][]byte)  // the set for tracking the original value of slot
	)
	for it.Next(true) {
		if it.Leaf() {
			key := common.BytesToHash(it.LeafKey())
			storages[key] = nil
			storageOrigins[key] = common.CopyBytes(it.LeafBlob())
>>>>>>> b027a90a
			continue
		}
		if it.Hash() == (common.Hash{}) {
			continue
		}
		nodes.AddNode(it.Path(), trienode.NewDeleted())
	}
	if err := it.Error(); err != nil {
<<<<<<< HEAD
		return nil, nil, err
	}
	return slots, nodes, nil
=======
		return nil, nil, nil, err
	}
	return storages, storageOrigins, nodes, nil
>>>>>>> b027a90a
}

// deleteStorage is designed to delete the storage trie of a designated account.
// The function will make an attempt to utilize an efficient strategy if the
// associated state snapshot is reachable; otherwise, it will resort to a less
// efficient approach.
<<<<<<< HEAD
func (s *StateDB) deleteStorage(addr common.Address, addrHash common.Hash, root common.Hash) (map[common.Hash][]byte, *trienode.NodeSet, error) {
	var (
		err   error
		slots map[common.Hash][]byte
		nodes *trienode.NodeSet
=======
func (s *StateDB) deleteStorage(addr common.Address, addrHash common.Hash, root common.Hash) (map[common.Hash][]byte, map[common.Hash][]byte, *trienode.NodeSet, error) {
	var (
		err            error
		nodes          *trienode.NodeSet      // the set for trie node mutations (value is nil)
		storages       map[common.Hash][]byte // the set for storage mutations (value is nil)
		storageOrigins map[common.Hash][]byte // the set for tracking the original value of slot
>>>>>>> b027a90a
	)
	// The fast approach can be failed if the snapshot is not fully
	// generated, or it's internally corrupted. Fallback to the slow
	// one just in case.
	snaps := s.db.Snapshot()
	if snaps != nil {
<<<<<<< HEAD
		slots, nodes, err = s.fastDeleteStorage(snaps, addrHash, root)
	}
	if snaps == nil || err != nil {
		slots, nodes, err = s.slowDeleteStorage(addr, addrHash, root)
=======
		storages, storageOrigins, nodes, err = s.fastDeleteStorage(snaps, addrHash, root)
	}
	if snaps == nil || err != nil {
		storages, storageOrigins, nodes, err = s.slowDeleteStorage(addr, addrHash, root)
>>>>>>> b027a90a
	}
	if err != nil {
		return nil, nil, nil, err
	}
<<<<<<< HEAD
	return slots, nodes, nil
=======
	return storages, storageOrigins, nodes, nil
>>>>>>> b027a90a
}

// handleDestruction processes all destruction markers and deletes the account
// and associated storage slots if necessary. There are four potential scenarios
// as following:
//
//	(a) the account was not existent and be marked as destructed
//	(b) the account was not existent and be marked as destructed,
//	    however, it's resurrected later in the same block.
//	(c) the account was existent and be marked as destructed
//	(d) the account was existent and be marked as destructed,
//	    however it's resurrected later in the same block.
//
// In case (a), nothing needs be deleted, nil to nil transition can be ignored.
// In case (b), nothing needs be deleted, nil is used as the original value for
// newly created account and storages
// In case (c), **original** account along with its storages should be deleted,
// with their values be tracked as original value.
// In case (d), **original** account along with its storages should be deleted,
// with their values be tracked as original value.
<<<<<<< HEAD
func (s *StateDB) handleDestruction() (map[common.Hash]*accountDelete, []*trienode.NodeSet, error) {
=======
func (s *StateDB) handleDestruction(noStorageWiping bool) (map[common.Hash]*accountDelete, []*trienode.NodeSet, error) {
>>>>>>> b027a90a
	var (
		nodes   []*trienode.NodeSet
		buf     = crypto.NewKeccakState()
		deletes = make(map[common.Hash]*accountDelete)
	)
	for addr, prevObj := range s.stateObjectsDestruct {
		prev := prevObj.origin

		// The account was non-existent, and it's marked as destructed in the scope
		// of block. It can be either case (a) or (b) and will be interpreted as
		// null->null state transition.
		// - for (a), skip it without doing anything
		// - for (b), the resurrected account with nil as original will be handled afterwards
		if prev == nil {
			continue
		}
		// The account was existent, it can be either case (c) or (d).
		addrHash := crypto.HashData(buf, addr.Bytes())
		op := &accountDelete{
			address: addr,
			origin:  types.SlimAccountRLP(*prev),
		}
		deletes[addrHash] = op

		// Short circuit if the origin storage was empty.
<<<<<<< HEAD

		if prev.Root == types.EmptyRootHash || s.db.TrieDB().IsVerkle() {
			continue
		}
		// Remove storage slots belonging to the account.
		slots, set, err := s.deleteStorage(addr, addrHash, prev.Root)
		if err != nil {
			return nil, nil, fmt.Errorf("failed to delete storage, err: %w", err)
		}
		op.storagesOrigin = slots
=======
		if prev.Root == types.EmptyRootHash || s.db.TrieDB().IsVerkle() {
			continue
		}
		if noStorageWiping {
			return nil, nil, fmt.Errorf("unexpected storage wiping, %x", addr)
		}
		// Remove storage slots belonging to the account.
		storages, storagesOrigin, set, err := s.deleteStorage(addr, addrHash, prev.Root)
		if err != nil {
			return nil, nil, fmt.Errorf("failed to delete storage, err: %w", err)
		}
		op.storages = storages
		op.storagesOrigin = storagesOrigin
>>>>>>> b027a90a

		// Aggregate the associated trie node changes.
		nodes = append(nodes, set)
	}
	return deletes, nodes, nil
}

// GetTrie returns the account trie.
func (s *StateDB) GetTrie() Trie {
	return s.trie
}

// commit gathers the state mutations accumulated along with the associated
// trie changes, resetting all internal flags with the new state as the base.
<<<<<<< HEAD
func (s *StateDB) commit(deleteEmptyObjects bool) (*stateUpdate, error) {
=======
func (s *StateDB) commit(deleteEmptyObjects bool, noStorageWiping bool) (*stateUpdate, error) {
>>>>>>> b027a90a
	// Short circuit in case any database failure occurred earlier.
	if s.dbErr != nil {
		return nil, fmt.Errorf("commit aborted due to earlier error: %v", s.dbErr)
	}
	// Finalize any pending changes and merge everything into the tries
	s.IntermediateRoot(deleteEmptyObjects)

	// Short circuit if any error occurs within the IntermediateRoot.
	if s.dbErr != nil {
		return nil, fmt.Errorf("commit aborted due to database error: %v", s.dbErr)
	}
	// Commit objects to the trie, measuring the elapsed time
	var (
		accountTrieNodesUpdated int
		accountTrieNodesDeleted int
		storageTrieNodesUpdated int
		storageTrieNodesDeleted int

		lock    sync.Mutex                                               // protect two maps below
		nodes   = trienode.NewMergedNodeSet()                            // aggregated trie nodes
		updates = make(map[common.Hash]*accountUpdate, len(s.mutations)) // aggregated account updates

		// merge aggregates the dirty trie nodes into the global set.
		//
		// Given that some accounts may be destroyed and then recreated within
		// the same block, it's possible that a node set with the same owner
		// may already exists. In such cases, these two sets are combined, with
		// the later one overwriting the previous one if any nodes are modified
		// or deleted in both sets.
		//
		// merge run concurrently across  all the state objects and account trie.
		merge = func(set *trienode.NodeSet) error {
			if set == nil {
				return nil
			}
			lock.Lock()
			defer lock.Unlock()

			updates, deletes := set.Size()
			if set.Owner == (common.Hash{}) {
				accountTrieNodesUpdated += updates
				accountTrieNodesDeleted += deletes
			} else {
				storageTrieNodesUpdated += updates
				storageTrieNodesDeleted += deletes
			}
			return nodes.Merge(set)
		}
	)
	// Given that some accounts could be destroyed and then recreated within
	// the same block, account deletions must be processed first. This ensures
	// that the storage trie nodes deleted during destruction and recreated
	// during subsequent resurrection can be combined correctly.
<<<<<<< HEAD
	deletes, delNodes, err := s.handleDestruction()
=======
	deletes, delNodes, err := s.handleDestruction(noStorageWiping)
>>>>>>> b027a90a
	if err != nil {
		return nil, err
	}
	for _, set := range delNodes {
		if err := merge(set); err != nil {
			return nil, err
		}
	}
	// Handle all state updates afterwards, concurrently to one another to shave
	// off some milliseconds from the commit operation. Also accumulate the code
	// writes to run in parallel with the computations.
	var (
		start   = time.Now()
		root    common.Hash
		workers errgroup.Group
	)
	// Schedule the account trie first since that will be the biggest, so give
	// it the most time to crunch.
	//
	// TODO(karalabe): This account trie commit is *very* heavy. 5-6ms at chain
	// heads, which seems excessive given that it doesn't do hashing, it just
	// shuffles some data. For comparison, the *hashing* at chain head is 2-3ms.
	// We need to investigate what's happening as it seems something's wonky.
	// Obviously it's not an end of the world issue, just something the original
	// code didn't anticipate for.
	workers.Go(func() error {
		// Write the account trie changes, measuring the amount of wasted time
		newroot, set := s.trie.Commit(true)
		root = newroot

		if err := merge(set); err != nil {
			return err
		}
		s.AccountCommits = time.Since(start)
		return nil
	})
	// Schedule each of the storage tries that need to be updated, so they can
	// run concurrently to one another.
	//
	// TODO(karalabe): Experimentally, the account commit takes approximately the
	// same time as all the storage commits combined, so we could maybe only have
	// 2 threads in total. But that kind of depends on the account commit being
	// more expensive than it should be, so let's fix that and revisit this todo.
	for addr, op := range s.mutations {
		if op.isDelete() {
			continue
		}
		// Write any contract code associated with the state object
		obj := s.stateObjects[addr]
		if obj == nil {
			return nil, errors.New("missing state object")
		}
		// Run the storage updates concurrently to one another
		workers.Go(func() error {
			// Write any storage changes in the state object to its storage trie
			update, set, err := obj.commit()
			if err != nil {
				return err
			}
			if err := merge(set); err != nil {
				return err
			}
			lock.Lock()
			updates[obj.addrHash] = update
			s.StorageCommits = time.Since(start) // overwrite with the longest storage commit runtime
			lock.Unlock()
			return nil
		})
	}
	// Wait for everything to finish and update the metrics
	if err := workers.Wait(); err != nil {
		return nil, err
	}
	accountReadMeters.Mark(int64(s.AccountLoaded))
	storageReadMeters.Mark(int64(s.StorageLoaded))
	accountUpdatedMeter.Mark(int64(s.AccountUpdated))
	storageUpdatedMeter.Mark(s.StorageUpdated.Load())
	accountDeletedMeter.Mark(int64(s.AccountDeleted))
	storageDeletedMeter.Mark(s.StorageDeleted.Load())
	accountTrieUpdatedMeter.Mark(int64(accountTrieNodesUpdated))
	accountTrieDeletedMeter.Mark(int64(accountTrieNodesDeleted))
	storageTriesUpdatedMeter.Mark(int64(storageTrieNodesUpdated))
	storageTriesDeletedMeter.Mark(int64(storageTrieNodesDeleted))

	// Clear the metric markers
	s.AccountLoaded, s.AccountUpdated, s.AccountDeleted = 0, 0, 0
	s.StorageLoaded = 0
	s.StorageUpdated.Store(0)
	s.StorageDeleted.Store(0)

	// Clear all internal flags and update state root at the end.
	s.mutations = make(map[common.Address]*mutation)
	s.stateObjectsDestruct = make(map[common.Address]*stateObject)

	origin := s.originalRoot
	s.originalRoot = root
<<<<<<< HEAD
	return newStateUpdate(origin, root, deletes, updates, nodes), nil
=======

	return newStateUpdate(noStorageWiping, origin, root, deletes, updates, nodes), nil
>>>>>>> b027a90a
}

// commitAndFlush is a wrapper of commit which also commits the state mutations
// to the configured data stores.
<<<<<<< HEAD
func (s *StateDB) commitAndFlush(block uint64, deleteEmptyObjects bool) (*stateUpdate, error) {
	ret, err := s.commit(deleteEmptyObjects)
=======
func (s *StateDB) commitAndFlush(block uint64, deleteEmptyObjects bool, noStorageWiping bool) (*stateUpdate, error) {
	ret, err := s.commit(deleteEmptyObjects, noStorageWiping)
>>>>>>> b027a90a
	if err != nil {
		return nil, err
	}
	// Commit dirty contract code if any exists
	if db := s.db.TrieDB().Disk(); db != nil && len(ret.codes) > 0 {
		batch := db.NewBatch()
		for _, code := range ret.codes {
			rawdb.WriteCode(batch, code.hash, code.blob)
		}
		if err := batch.Write(); err != nil {
			return nil, err
		}
	}
	if !ret.empty() {
		// If snapshotting is enabled, update the snapshot tree with this new version
		if snap := s.db.Snapshot(); snap != nil && snap.Snapshot(ret.originRoot) != nil {
			start := time.Now()
<<<<<<< HEAD
			if err := snap.Update(ret.root, ret.originRoot, ret.destructs, ret.accounts, ret.storages); err != nil {
=======
			if err := snap.Update(ret.root, ret.originRoot, ret.accounts, ret.storages); err != nil {
>>>>>>> b027a90a
				log.Warn("Failed to update snapshot tree", "from", ret.originRoot, "to", ret.root, "err", err)
			}
			// Keep 128 diff layers in the memory, persistent layer is 129th.
			// - head layer is paired with HEAD state
			// - head-1 layer is paired with HEAD-1 state
			// - head-127 layer(bottom-most diff layer) is paired with HEAD-127 state
			if err := snap.Cap(ret.root, TriesInMemory); err != nil {
				log.Warn("Failed to cap snapshot tree", "root", ret.root, "layers", TriesInMemory, "err", err)
			}
			s.SnapshotCommits += time.Since(start)
		}
		// If trie database is enabled, commit the state update as a new layer
		if db := s.db.TrieDB(); db != nil {
			start := time.Now()
			if err := db.Update(ret.root, ret.originRoot, block, ret.nodes, ret.stateSet()); err != nil {
				return nil, err
			}
			s.TrieDBCommits += time.Since(start)
		}
	}
	s.reader, _ = s.db.Reader(s.originalRoot)
	return ret, err
}

// Commit writes the state mutations into the configured data stores.
//
// Once the state is committed, tries cached in stateDB (including account
// trie, storage tries) will no longer be functional. A new state instance
// must be created with new root and updated database for accessing post-
// commit states.
//
// The associated block number of the state transition is also provided
// for more chain context.
<<<<<<< HEAD
func (s *StateDB) Commit(block uint64, deleteEmptyObjects bool) (common.Hash, error) {
	ret, err := s.commitAndFlush(block, deleteEmptyObjects)
=======
//
// noStorageWiping is a flag indicating whether storage wiping is permitted.
// Since self-destruction was deprecated with the Cancun fork and there are
// no empty accounts left that could be deleted by EIP-158, storage wiping
// should not occur.
func (s *StateDB) Commit(block uint64, deleteEmptyObjects bool, noStorageWiping bool) (common.Hash, error) {
	ret, err := s.commitAndFlush(block, deleteEmptyObjects, noStorageWiping)
>>>>>>> b027a90a
	if err != nil {
		return common.Hash{}, err
	}
	return ret.root, nil
}

// Prepare handles the preparatory steps for executing a state transition with.
// This method must be invoked before state transition.
//
// Berlin fork:
// - Add sender to access list (2929)
// - Add destination to access list (2929)
// - Add precompiles to access list (2929)
// - Add the contents of the optional tx access list (2930)
//
// Potential EIPs:
// - Reset access list (Berlin)
// - Add coinbase to access list (EIP-3651)
// - Reset transient storage (EIP-1153)
func (s *StateDB) Prepare(rules params.Rules, sender, coinbase common.Address, dst *common.Address, precompiles []common.Address, list types.AccessList) {
	if rules.IsEIP2929 && rules.IsEIP4762 {
		panic("eip2929 and eip4762 are both activated")
	}
	if rules.IsEIP2929 {
		// Clear out any leftover from previous executions
		al := newAccessList()
		s.accessList = al

		al.AddAddress(sender)
		if dst != nil {
			al.AddAddress(*dst)
			// If it's a create-tx, the destination will be added inside evm.create
		}
		for _, addr := range precompiles {
			al.AddAddress(addr)
		}
		for _, el := range list {
			al.AddAddress(el.Address)
			for _, key := range el.StorageKeys {
				al.AddSlot(el.Address, key)
			}
		}
		if rules.IsShanghai { // EIP-3651: warm coinbase
			al.AddAddress(coinbase)
		}
	}
	// Reset transient storage at the beginning of transaction execution
	s.transientStorage = newTransientStorage()
}

// AddAddressToAccessList adds the given address to the access list
func (s *StateDB) AddAddressToAccessList(addr common.Address) {
	if s.accessList.AddAddress(addr) {
		s.journal.accessListAddAccount(addr)
	}
}

// AddSlotToAccessList adds the given (address, slot)-tuple to the access list
func (s *StateDB) AddSlotToAccessList(addr common.Address, slot common.Hash) {
	addrMod, slotMod := s.accessList.AddSlot(addr, slot)
	if addrMod {
		// In practice, this should not happen, since there is no way to enter the
		// scope of 'address' without having the 'address' become already added
		// to the access list (via call-variant, create, etc).
		// Better safe than sorry, though
		s.journal.accessListAddAccount(addr)
	}
	if slotMod {
		s.journal.accessListAddSlot(addr, slot)
	}
}

// AddressInAccessList returns true if the given address is in the access list.
func (s *StateDB) AddressInAccessList(addr common.Address) bool {
	return s.accessList.ContainsAddress(addr)
}

// SlotInAccessList returns true if the given (address, slot)-tuple is in the access list.
func (s *StateDB) SlotInAccessList(addr common.Address, slot common.Hash) (addressPresent bool, slotPresent bool) {
	return s.accessList.Contains(addr, slot)
}

// markDelete is invoked when an account is deleted but the deletion is
// not yet committed. The pending mutation is cached and will be applied
// all together
func (s *StateDB) markDelete(addr common.Address) {
	if _, ok := s.mutations[addr]; !ok {
		s.mutations[addr] = &mutation{}
	}
	s.mutations[addr].applied = false
	s.mutations[addr].typ = deletion
}

func (s *StateDB) markUpdate(addr common.Address) {
	if _, ok := s.mutations[addr]; !ok {
		s.mutations[addr] = &mutation{}
	}
	s.mutations[addr].applied = false
	s.mutations[addr].typ = update
}

// PointCache returns the point cache used by verkle tree.
func (s *StateDB) PointCache() *utils.PointCache {
	return s.db.PointCache()
}

// Witness retrieves the current state witness being collected.
func (s *StateDB) Witness() *stateless.Witness {
	return s.witness
}

func (s *StateDB) AccessEvents() *AccessEvents {
	return s.accessEvents
}<|MERGE_RESOLUTION|>--- conflicted
+++ resolved
@@ -155,12 +155,9 @@
 	StorageLoaded  int          // Number of storage slots retrieved from the database during the state transition
 	StorageUpdated atomic.Int64 // Number of storage slots updated during the state transition
 	StorageDeleted atomic.Int64 // Number of storage slots deleted during the state transition
-<<<<<<< HEAD
 
 	// requires to maintain Firehose 2.3 backward compatibility
 	hooks *tracing.Hooks
-=======
->>>>>>> b027a90a
 }
 
 // New creates a new state from a given trie.
@@ -619,7 +616,6 @@
 	obj := s.getStateObject(addr)
 	if obj == nil {
 		obj = s.createObject(addr)
-<<<<<<< HEAD
 	}
 	return obj
 }
@@ -642,21 +638,6 @@
 	return obj
 }
 
-=======
-	}
-	return obj
-}
-
-// createObject creates a new state object. The assumption is held there is no
-// existing account with the given address, otherwise it will be silently overwritten.
-func (s *StateDB) createObject(addr common.Address) *stateObject {
-	obj := newObject(s, addr, nil)
-	s.journal.createObject(addr)
-	s.setStateObject(obj)
-	return obj
-}
-
->>>>>>> b027a90a
 // CreateAccount explicitly creates a new state object, assuming that the
 // account did not previously exist in the state. If the account already
 // exists, this function will silently overwrite it which might lead to a
@@ -686,11 +667,7 @@
 	state := &StateDB{
 		db:                   s.db,
 		trie:                 mustCopyTrie(s.trie),
-<<<<<<< HEAD
-		reader:               s.reader.Copy(),
-=======
 		reader:               reader,
->>>>>>> b027a90a
 		originalRoot:         s.originalRoot,
 		stateObjects:         make(map[common.Address]*stateObject, len(s.stateObjects)),
 		stateObjectsDestruct: make(map[common.Address]*stateObject, len(s.stateObjectsDestruct)),
@@ -969,29 +946,17 @@
 // of a specific account. It leverages the associated state snapshot for fast
 // storage iteration and constructs trie node deletion markers by creating
 // stack trie with iterated slots.
-<<<<<<< HEAD
-func (s *StateDB) fastDeleteStorage(snaps *snapshot.Tree, addrHash common.Hash, root common.Hash) (map[common.Hash][]byte, *trienode.NodeSet, error) {
-	iter, err := snaps.StorageIterator(s.originalRoot, addrHash, common.Hash{})
-	if err != nil {
-		return nil, nil, err
-=======
 func (s *StateDB) fastDeleteStorage(snaps *snapshot.Tree, addrHash common.Hash, root common.Hash) (map[common.Hash][]byte, map[common.Hash][]byte, *trienode.NodeSet, error) {
 	iter, err := snaps.StorageIterator(s.originalRoot, addrHash, common.Hash{})
 	if err != nil {
 		return nil, nil, nil, err
->>>>>>> b027a90a
 	}
 	defer iter.Release()
 
 	var (
-<<<<<<< HEAD
-		nodes = trienode.NewNodeSet(addrHash)
-		slots = make(map[common.Hash][]byte)
-=======
 		nodes          = trienode.NewNodeSet(addrHash) // the set for trie node mutations (value is nil)
 		storages       = make(map[common.Hash][]byte)  // the set for storage mutations (value is nil)
 		storageOrigins = make(map[common.Hash][]byte)  // the set for tracking the original value of slot
->>>>>>> b027a90a
 	)
 	stack := trie.NewStackTrie(func(path []byte, hash common.Hash, blob []byte) {
 		nodes.AddNode(path, trienode.NewDeleted())
@@ -999,23 +964,6 @@
 	for iter.Next() {
 		slot := common.CopyBytes(iter.Slot())
 		if err := iter.Error(); err != nil { // error might occur after Slot function
-<<<<<<< HEAD
-			return nil, nil, err
-		}
-		slots[iter.Hash()] = slot
-
-		if err := stack.Update(iter.Hash().Bytes(), slot); err != nil {
-			return nil, nil, err
-		}
-	}
-	if err := iter.Error(); err != nil { // error might occur during iteration
-		return nil, nil, err
-	}
-	if stack.Hash() != root {
-		return nil, nil, fmt.Errorf("snapshot is not matched, exp %x, got %x", root, stack.Hash())
-	}
-	return slots, nodes, nil
-=======
 			return nil, nil, nil, err
 		}
 		key := iter.Hash()
@@ -1033,30 +981,11 @@
 		return nil, nil, nil, fmt.Errorf("snapshot is not matched, exp %x, got %x", root, stack.Hash())
 	}
 	return storages, storageOrigins, nodes, nil
->>>>>>> b027a90a
 }
 
 // slowDeleteStorage serves as a less-efficient alternative to "fastDeleteStorage,"
 // employed when the associated state snapshot is not available. It iterates the
 // storage slots along with all internal trie nodes via trie directly.
-<<<<<<< HEAD
-func (s *StateDB) slowDeleteStorage(addr common.Address, addrHash common.Hash, root common.Hash) (map[common.Hash][]byte, *trienode.NodeSet, error) {
-	tr, err := s.db.OpenStorageTrie(s.originalRoot, addr, root, s.trie)
-	if err != nil {
-		return nil, nil, fmt.Errorf("failed to open storage trie, err: %w", err)
-	}
-	it, err := tr.NodeIterator(nil)
-	if err != nil {
-		return nil, nil, fmt.Errorf("failed to open storage iterator, err: %w", err)
-	}
-	var (
-		nodes = trienode.NewNodeSet(addrHash)
-		slots = make(map[common.Hash][]byte)
-	)
-	for it.Next(true) {
-		if it.Leaf() {
-			slots[common.BytesToHash(it.LeafKey())] = common.CopyBytes(it.LeafBlob())
-=======
 func (s *StateDB) slowDeleteStorage(addr common.Address, addrHash common.Hash, root common.Hash) (map[common.Hash][]byte, map[common.Hash][]byte, *trienode.NodeSet, error) {
 	tr, err := s.db.OpenStorageTrie(s.originalRoot, addr, root, s.trie)
 	if err != nil {
@@ -1076,7 +1005,6 @@
 			key := common.BytesToHash(it.LeafKey())
 			storages[key] = nil
 			storageOrigins[key] = common.CopyBytes(it.LeafBlob())
->>>>>>> b027a90a
 			continue
 		}
 		if it.Hash() == (common.Hash{}) {
@@ -1085,61 +1013,36 @@
 		nodes.AddNode(it.Path(), trienode.NewDeleted())
 	}
 	if err := it.Error(); err != nil {
-<<<<<<< HEAD
-		return nil, nil, err
-	}
-	return slots, nodes, nil
-=======
 		return nil, nil, nil, err
 	}
 	return storages, storageOrigins, nodes, nil
->>>>>>> b027a90a
 }
 
 // deleteStorage is designed to delete the storage trie of a designated account.
 // The function will make an attempt to utilize an efficient strategy if the
 // associated state snapshot is reachable; otherwise, it will resort to a less
 // efficient approach.
-<<<<<<< HEAD
-func (s *StateDB) deleteStorage(addr common.Address, addrHash common.Hash, root common.Hash) (map[common.Hash][]byte, *trienode.NodeSet, error) {
-	var (
-		err   error
-		slots map[common.Hash][]byte
-		nodes *trienode.NodeSet
-=======
 func (s *StateDB) deleteStorage(addr common.Address, addrHash common.Hash, root common.Hash) (map[common.Hash][]byte, map[common.Hash][]byte, *trienode.NodeSet, error) {
 	var (
 		err            error
 		nodes          *trienode.NodeSet      // the set for trie node mutations (value is nil)
 		storages       map[common.Hash][]byte // the set for storage mutations (value is nil)
 		storageOrigins map[common.Hash][]byte // the set for tracking the original value of slot
->>>>>>> b027a90a
 	)
 	// The fast approach can be failed if the snapshot is not fully
 	// generated, or it's internally corrupted. Fallback to the slow
 	// one just in case.
 	snaps := s.db.Snapshot()
 	if snaps != nil {
-<<<<<<< HEAD
-		slots, nodes, err = s.fastDeleteStorage(snaps, addrHash, root)
-	}
-	if snaps == nil || err != nil {
-		slots, nodes, err = s.slowDeleteStorage(addr, addrHash, root)
-=======
 		storages, storageOrigins, nodes, err = s.fastDeleteStorage(snaps, addrHash, root)
 	}
 	if snaps == nil || err != nil {
 		storages, storageOrigins, nodes, err = s.slowDeleteStorage(addr, addrHash, root)
->>>>>>> b027a90a
 	}
 	if err != nil {
 		return nil, nil, nil, err
 	}
-<<<<<<< HEAD
-	return slots, nodes, nil
-=======
 	return storages, storageOrigins, nodes, nil
->>>>>>> b027a90a
 }
 
 // handleDestruction processes all destruction markers and deletes the account
@@ -1160,11 +1063,7 @@
 // with their values be tracked as original value.
 // In case (d), **original** account along with its storages should be deleted,
 // with their values be tracked as original value.
-<<<<<<< HEAD
-func (s *StateDB) handleDestruction() (map[common.Hash]*accountDelete, []*trienode.NodeSet, error) {
-=======
 func (s *StateDB) handleDestruction(noStorageWiping bool) (map[common.Hash]*accountDelete, []*trienode.NodeSet, error) {
->>>>>>> b027a90a
 	var (
 		nodes   []*trienode.NodeSet
 		buf     = crypto.NewKeccakState()
@@ -1190,18 +1089,6 @@
 		deletes[addrHash] = op
 
 		// Short circuit if the origin storage was empty.
-<<<<<<< HEAD
-
-		if prev.Root == types.EmptyRootHash || s.db.TrieDB().IsVerkle() {
-			continue
-		}
-		// Remove storage slots belonging to the account.
-		slots, set, err := s.deleteStorage(addr, addrHash, prev.Root)
-		if err != nil {
-			return nil, nil, fmt.Errorf("failed to delete storage, err: %w", err)
-		}
-		op.storagesOrigin = slots
-=======
 		if prev.Root == types.EmptyRootHash || s.db.TrieDB().IsVerkle() {
 			continue
 		}
@@ -1215,7 +1102,6 @@
 		}
 		op.storages = storages
 		op.storagesOrigin = storagesOrigin
->>>>>>> b027a90a
 
 		// Aggregate the associated trie node changes.
 		nodes = append(nodes, set)
@@ -1230,11 +1116,7 @@
 
 // commit gathers the state mutations accumulated along with the associated
 // trie changes, resetting all internal flags with the new state as the base.
-<<<<<<< HEAD
-func (s *StateDB) commit(deleteEmptyObjects bool) (*stateUpdate, error) {
-=======
 func (s *StateDB) commit(deleteEmptyObjects bool, noStorageWiping bool) (*stateUpdate, error) {
->>>>>>> b027a90a
 	// Short circuit in case any database failure occurred earlier.
 	if s.dbErr != nil {
 		return nil, fmt.Errorf("commit aborted due to earlier error: %v", s.dbErr)
@@ -1288,11 +1170,7 @@
 	// the same block, account deletions must be processed first. This ensures
 	// that the storage trie nodes deleted during destruction and recreated
 	// during subsequent resurrection can be combined correctly.
-<<<<<<< HEAD
-	deletes, delNodes, err := s.handleDestruction()
-=======
 	deletes, delNodes, err := s.handleDestruction(noStorageWiping)
->>>>>>> b027a90a
 	if err != nil {
 		return nil, err
 	}
@@ -1389,23 +1267,14 @@
 
 	origin := s.originalRoot
 	s.originalRoot = root
-<<<<<<< HEAD
-	return newStateUpdate(origin, root, deletes, updates, nodes), nil
-=======
 
 	return newStateUpdate(noStorageWiping, origin, root, deletes, updates, nodes), nil
->>>>>>> b027a90a
 }
 
 // commitAndFlush is a wrapper of commit which also commits the state mutations
 // to the configured data stores.
-<<<<<<< HEAD
-func (s *StateDB) commitAndFlush(block uint64, deleteEmptyObjects bool) (*stateUpdate, error) {
-	ret, err := s.commit(deleteEmptyObjects)
-=======
 func (s *StateDB) commitAndFlush(block uint64, deleteEmptyObjects bool, noStorageWiping bool) (*stateUpdate, error) {
 	ret, err := s.commit(deleteEmptyObjects, noStorageWiping)
->>>>>>> b027a90a
 	if err != nil {
 		return nil, err
 	}
@@ -1423,11 +1292,7 @@
 		// If snapshotting is enabled, update the snapshot tree with this new version
 		if snap := s.db.Snapshot(); snap != nil && snap.Snapshot(ret.originRoot) != nil {
 			start := time.Now()
-<<<<<<< HEAD
-			if err := snap.Update(ret.root, ret.originRoot, ret.destructs, ret.accounts, ret.storages); err != nil {
-=======
 			if err := snap.Update(ret.root, ret.originRoot, ret.accounts, ret.storages); err != nil {
->>>>>>> b027a90a
 				log.Warn("Failed to update snapshot tree", "from", ret.originRoot, "to", ret.root, "err", err)
 			}
 			// Keep 128 diff layers in the memory, persistent layer is 129th.
@@ -1461,10 +1326,6 @@
 //
 // The associated block number of the state transition is also provided
 // for more chain context.
-<<<<<<< HEAD
-func (s *StateDB) Commit(block uint64, deleteEmptyObjects bool) (common.Hash, error) {
-	ret, err := s.commitAndFlush(block, deleteEmptyObjects)
-=======
 //
 // noStorageWiping is a flag indicating whether storage wiping is permitted.
 // Since self-destruction was deprecated with the Cancun fork and there are
@@ -1472,7 +1333,6 @@
 // should not occur.
 func (s *StateDB) Commit(block uint64, deleteEmptyObjects bool, noStorageWiping bool) (common.Hash, error) {
 	ret, err := s.commitAndFlush(block, deleteEmptyObjects, noStorageWiping)
->>>>>>> b027a90a
 	if err != nil {
 		return common.Hash{}, err
 	}
