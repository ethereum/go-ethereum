// Copyright 2014 The go-ethereum Authors
// This file is part of the go-ethereum library.
//
// The go-ethereum library is free software: you can redistribute it and/or modify
// it under the terms of the GNU Lesser General Public License as published by
// the Free Software Foundation, either version 3 of the License, or
// (at your option) any later version.
//
// The go-ethereum library is distributed in the hope that it will be useful,
// but WITHOUT ANY WARRANTY; without even the implied warranty of
// MERCHANTABILITY or FITNESS FOR A PARTICULAR PURPOSE. See the
// GNU Lesser General Public License for more details.
//
// You should have received a copy of the GNU Lesser General Public License
// along with the go-ethereum library. If not, see <http://www.gnu.org/licenses/>.

// Package state provides a caching layer atop the Ethereum state trie.
package state

import (
	"errors"
	"fmt"
	"maps"
	"math/big"
	"slices"
	"sort"
	"sync"
	"sync/atomic"
	"time"

	"github.com/ethereum/go-ethereum/common"
	"github.com/ethereum/go-ethereum/core/rawdb"
	"github.com/ethereum/go-ethereum/core/state/snapshot"
	"github.com/ethereum/go-ethereum/core/stateless"
	"github.com/ethereum/go-ethereum/core/tracing"
	"github.com/ethereum/go-ethereum/core/types"
	"github.com/ethereum/go-ethereum/crypto"
	"github.com/ethereum/go-ethereum/log"
	"github.com/ethereum/go-ethereum/params"
	"github.com/ethereum/go-ethereum/trie"
	"github.com/ethereum/go-ethereum/trie/trienode"
	"github.com/ethereum/go-ethereum/trie/triestate"
	"github.com/ethereum/go-ethereum/trie/utils"
	"github.com/holiman/uint256"
	"golang.org/x/sync/errgroup"
)

// TriesInMemory represents the number of layers that are kept in RAM.
const TriesInMemory = 128

type revision struct {
	id           int
	journalIndex int
}

type mutationType int

const (
	update mutationType = iota
	deletion
)

type mutation struct {
	typ     mutationType
	applied bool
}

func (m *mutation) copy() *mutation {
	return &mutation{typ: m.typ, applied: m.applied}
}

func (m *mutation) isDelete() bool {
	return m.typ == deletion
}

// StateDB structs within the ethereum protocol are used to store anything
// within the merkle trie. StateDBs take care of caching and storing
// nested states. It's the general query interface to retrieve:
//
// * Contracts
// * Accounts
//
// Once the state is committed, tries cached in stateDB (including account
// trie, storage tries) will no longer be functional. A new state instance
// must be created with new root and updated database for accessing post-
// commit states.
type StateDB struct {
	db         Database
	prefetcher *triePrefetcher
	trie       Trie
	hasher     crypto.KeccakState
	logger     *tracing.Hooks
	snaps      *snapshot.Tree    // Nil if snapshot is not available
	snap       snapshot.Snapshot // Nil if snapshot is not available

	// originalRoot is the pre-state root, before any changes were made.
	// It will be updated when the Commit is called.
	originalRoot common.Hash

	// This map holds 'live' objects, which will get modified while
	// processing a state transition.
	stateObjects map[common.Address]*stateObject

	// This map holds 'deleted' objects. An object with the same address
	// might also occur in the 'stateObjects' map due to account
	// resurrection. The account value is tracked as the original value
	// before the transition. This map is populated at the transaction
	// boundaries.
	stateObjectsDestruct map[common.Address]*stateObject

	// This map tracks the account mutations that occurred during the
	// transition. Uncommitted mutations belonging to the same account
	// can be merged into a single one which is equivalent from database's
	// perspective. This map is populated at the transaction boundaries.
	mutations map[common.Address]*mutation

	// DB error.
	// State objects are used by the consensus core and VM which are
	// unable to deal with database-level errors. Any error that occurs
	// during a database read is memoized here and will eventually be
	// returned by StateDB.Commit. Notably, this error is also shared
	// by all cached state objects in case the database failure occurs
	// when accessing state of accounts.
	dbErr error

	// The refund counter, also used by state transitioning.
	refund uint64

	// The tx context and all occurred logs in the scope of transaction.
	thash   common.Hash
	txIndex int
	logs    map[common.Hash][]*types.Log
	logSize uint

	// Preimages occurred seen by VM in the scope of block.
	preimages map[common.Hash][]byte

	// Per-transaction access list
	accessList *accessList

	// Transient storage
	transientStorage transientStorage

	// Journal of state modifications. This is the backbone of
	// Snapshot and RevertToSnapshot.
	journal        *journal
	validRevisions []revision
	nextRevisionId int

	// State witness if cross validation is needed
	witness *stateless.Witness

	// Measurements gathered during execution for debugging purposes
	AccountReads         time.Duration
	AccountHashes        time.Duration
	AccountUpdates       time.Duration
	AccountCommits       time.Duration
	StorageReads         time.Duration
	StorageUpdates       time.Duration
	StorageCommits       time.Duration
	SnapshotAccountReads time.Duration
	SnapshotStorageReads time.Duration
	SnapshotCommits      time.Duration
	TrieDBCommits        time.Duration

	AccountUpdated int
	StorageUpdated atomic.Int64
	AccountDeleted int
	StorageDeleted atomic.Int64
}

// New creates a new state from a given trie.
func New(root common.Hash, db Database, snaps *snapshot.Tree) (*StateDB, error) {
	tr, err := db.OpenTrie(root)
	if err != nil {
		return nil, err
	}
	sdb := &StateDB{
		db:                   db,
		trie:                 tr,
		originalRoot:         root,
		snaps:                snaps,
		stateObjects:         make(map[common.Address]*stateObject),
		stateObjectsDestruct: make(map[common.Address]*stateObject),
		mutations:            make(map[common.Address]*mutation),
		logs:                 make(map[common.Hash][]*types.Log),
		preimages:            make(map[common.Hash][]byte),
		journal:              newJournal(),
		accessList:           newAccessList(),
		transientStorage:     newTransientStorage(),
		hasher:               crypto.NewKeccakState(),
	}
	if sdb.snaps != nil {
		sdb.snap = sdb.snaps.Snapshot(root)
	}
	return sdb, nil
}

// SetLogger sets the logger for account update hooks.
func (s *StateDB) SetLogger(l *tracing.Hooks) {
	s.logger = l
}

// StartPrefetcher initializes a new trie prefetcher to pull in nodes from the
// state trie concurrently while the state is mutated so that when we reach the
// commit phase, most of the needed data is already hot.
func (s *StateDB) StartPrefetcher(namespace string, witness *stateless.Witness) {
	// Terminate any previously running prefetcher
	if s.prefetcher != nil {
		s.prefetcher.terminate(false)
		s.prefetcher.report()
		s.prefetcher = nil
	}
	// Enable witness collection if requested
	s.witness = witness

	// If snapshots are enabled, start prefethers explicitly
	if s.snap != nil {
		s.prefetcher = newTriePrefetcher(s.db, s.originalRoot, namespace, witness == nil)

		// With the switch to the Proof-of-Stake consensus algorithm, block production
		// rewards are now handled at the consensus layer. Consequently, a block may
		// have no state transitions if it contains no transactions and no withdrawals.
		// In such cases, the account trie won't be scheduled for prefetching, leading
		// to unnecessary error logs.
		//
		// To prevent this, the account trie is always scheduled for prefetching once
		// the prefetcher is constructed. For more details, see:
		// https://github.com/ethereum/go-ethereum/issues/29880
		if err := s.prefetcher.prefetch(common.Hash{}, s.originalRoot, common.Address{}, nil, false); err != nil {
			log.Error("Failed to prefetch account trie", "root", s.originalRoot, "err", err)
		}
	}
}

// StopPrefetcher terminates a running prefetcher and reports any leftover stats
// from the gathered metrics.
func (s *StateDB) StopPrefetcher() {
	if s.prefetcher != nil {
		s.prefetcher.terminate(false)
		s.prefetcher.report()
		s.prefetcher = nil
	}
}

// setError remembers the first non-nil error it is called with.
func (s *StateDB) setError(err error) {
	if s.dbErr == nil {
		s.dbErr = err
	}
}

// Error returns the memorized database failure occurred earlier.
func (s *StateDB) Error() error {
	return s.dbErr
}

func (s *StateDB) AddLog(log *types.Log) {
	s.journal.append(addLogChange{txhash: s.thash})

	log.TxHash = s.thash
	log.TxIndex = uint(s.txIndex)
	log.Index = s.logSize
	if s.logger != nil && s.logger.OnLog != nil {
		s.logger.OnLog(log)
	}
	s.logs[s.thash] = append(s.logs[s.thash], log)
	s.logSize++
}

// GetLogs returns the logs matching the specified transaction hash, and annotates
// them with the given blockNumber and blockHash.
func (s *StateDB) GetLogs(hash common.Hash, blockNumber uint64, blockHash common.Hash) []*types.Log {
	logs := s.logs[hash]
	for _, l := range logs {
		l.BlockNumber = blockNumber
		l.BlockHash = blockHash
	}
	return logs
}

func (s *StateDB) Logs() []*types.Log {
	var logs []*types.Log
	for _, lgs := range s.logs {
		logs = append(logs, lgs...)
	}
	return logs
}

// AddPreimage records a SHA3 preimage seen by the VM.
func (s *StateDB) AddPreimage(hash common.Hash, preimage []byte) {
	if _, ok := s.preimages[hash]; !ok {
		s.journal.append(addPreimageChange{hash: hash})
		s.preimages[hash] = slices.Clone(preimage)
	}
}

// Preimages returns a list of SHA3 preimages that have been submitted.
func (s *StateDB) Preimages() map[common.Hash][]byte {
	return s.preimages
}

// AddRefund adds gas to the refund counter
func (s *StateDB) AddRefund(gas uint64) {
	s.journal.append(refundChange{prev: s.refund})
	s.refund += gas
}

// SubRefund removes gas from the refund counter.
// This method will panic if the refund counter goes below zero
func (s *StateDB) SubRefund(gas uint64) {
	s.journal.append(refundChange{prev: s.refund})
	if gas > s.refund {
		panic(fmt.Sprintf("Refund counter below zero (gas: %d > refund: %d)", gas, s.refund))
	}
	s.refund -= gas
}

// Exist reports whether the given account address exists in the state.
// Notably this also returns true for self-destructed accounts.
func (s *StateDB) Exist(addr common.Address) bool {
	return s.getStateObject(addr) != nil
}

// Empty returns whether the state object is either non-existent
// or empty according to the EIP161 specification (balance = nonce = code = 0)
func (s *StateDB) Empty(addr common.Address) bool {
	so := s.getStateObject(addr)
	return so == nil || so.empty()
}

// GetBalance retrieves the balance from the given address or 0 if object not found
func (s *StateDB) GetBalance(addr common.Address) *uint256.Int {
	stateObject := s.getStateObject(addr)
	if stateObject != nil {
		return stateObject.Balance()
	}
	return common.U2560
}

// GetNonce retrieves the nonce from the given address or 0 if object not found
func (s *StateDB) GetNonce(addr common.Address) uint64 {
	stateObject := s.getStateObject(addr)
	if stateObject != nil {
		return stateObject.Nonce()
	}

	return 0
}

// GetStorageRoot retrieves the storage root from the given address or empty
// if object not found.
func (s *StateDB) GetStorageRoot(addr common.Address) common.Hash {
	stateObject := s.getStateObject(addr)
	if stateObject != nil {
		return stateObject.Root()
	}
	return common.Hash{}
}

// TxIndex returns the current transaction index set by SetTxContext.
func (s *StateDB) TxIndex() int {
	return s.txIndex
}

func (s *StateDB) GetCode(addr common.Address) []byte {
	stateObject := s.getStateObject(addr)
	if stateObject != nil {
		return stateObject.Code()
	}
	return nil
}

func (s *StateDB) GetCodeSize(addr common.Address) int {
	stateObject := s.getStateObject(addr)
	if stateObject != nil {
		return stateObject.CodeSize()
	}
	return 0
}

func (s *StateDB) GetCodeHash(addr common.Address) common.Hash {
	stateObject := s.getStateObject(addr)
	if stateObject != nil {
		return common.BytesToHash(stateObject.CodeHash())
	}
	return common.Hash{}
}

// GetState retrieves the value associated with the specific key.
func (s *StateDB) GetState(addr common.Address, hash common.Hash) common.Hash {
	stateObject := s.getStateObject(addr)
	if stateObject != nil {
		return stateObject.GetState(hash)
	}
	return common.Hash{}
}

// GetCommittedState retrieves the value associated with the specific key
// without any mutations caused in the current execution.
func (s *StateDB) GetCommittedState(addr common.Address, hash common.Hash) common.Hash {
	stateObject := s.getStateObject(addr)
	if stateObject != nil {
		return stateObject.GetCommittedState(hash)
	}
	return common.Hash{}
}

// Database retrieves the low level database supporting the lower level trie ops.
func (s *StateDB) Database() Database {
	return s.db
}

func (s *StateDB) HasSelfDestructed(addr common.Address) bool {
	stateObject := s.getStateObject(addr)
	if stateObject != nil {
		return stateObject.selfDestructed
	}
	return false
}

/*
 * SETTERS
 */

// AddBalance adds amount to the account associated with addr.
func (s *StateDB) AddBalance(addr common.Address, amount *uint256.Int, reason tracing.BalanceChangeReason) {
	stateObject := s.getOrNewStateObject(addr)
	if stateObject != nil {
		stateObject.AddBalance(amount, reason)
	}
}

// SubBalance subtracts amount from the account associated with addr.
func (s *StateDB) SubBalance(addr common.Address, amount *uint256.Int, reason tracing.BalanceChangeReason) {
	stateObject := s.getOrNewStateObject(addr)
	if stateObject != nil {
		stateObject.SubBalance(amount, reason)
	}
}

func (s *StateDB) SetBalance(addr common.Address, amount *uint256.Int, reason tracing.BalanceChangeReason) {
	stateObject := s.getOrNewStateObject(addr)
	if stateObject != nil {
		stateObject.SetBalance(amount, reason)
	}
}

func (s *StateDB) SetNonce(addr common.Address, nonce uint64) {
	stateObject := s.getOrNewStateObject(addr)
	if stateObject != nil {
		stateObject.SetNonce(nonce)
	}
}

func (s *StateDB) SetCode(addr common.Address, code []byte) {
	stateObject := s.getOrNewStateObject(addr)
	if stateObject != nil {
		stateObject.SetCode(crypto.Keccak256Hash(code), code)
	}
}

func (s *StateDB) SetState(addr common.Address, key, value common.Hash) {
	stateObject := s.getOrNewStateObject(addr)
	if stateObject != nil {
		stateObject.SetState(key, value)
	}
}

// SetStorage replaces the entire storage for the specified account with given
// storage. This function should only be used for debugging and the mutations
// must be discarded afterwards.
func (s *StateDB) SetStorage(addr common.Address, storage map[common.Hash]common.Hash) {
	// SetStorage needs to wipe the existing storage. We achieve this by marking
	// the account as self-destructed in this block. The effect is that storage
	// lookups will not hit the disk, as it is assumed that the disk data belongs
	// to a previous incarnation of the object.
	//
	// TODO (rjl493456442): This function should only be supported by 'unwritable'
	// state, and all mutations made should be discarded afterward.
	obj := s.getStateObject(addr)
	if obj != nil {
		if _, ok := s.stateObjectsDestruct[addr]; !ok {
			s.stateObjectsDestruct[addr] = obj
		}
	}
<<<<<<< HEAD
	stateObject := s.getOrNewStateObject(addr)
	// If object was already in memory, it might have cached
	// storage slots. These might not be
	// overridden in the new storage set and should be cleared.
	stateObject.clearStorageCache()
=======
	newObj := s.createObject(addr)
>>>>>>> ac0f2200
	for k, v := range storage {
		newObj.SetState(k, v)
	}
	// Inherit the metadata of original object if it was existent
	if obj != nil {
		newObj.SetCode(common.BytesToHash(obj.CodeHash()), obj.code)
		newObj.SetNonce(obj.Nonce())
		newObj.SetBalance(obj.Balance(), tracing.BalanceChangeUnspecified)
	}
}

// SelfDestruct marks the given account as selfdestructed.
// This clears the account balance.
//
// The account's state object is still available until the state is committed,
// getStateObject will return a non-nil account after SelfDestruct.
func (s *StateDB) SelfDestruct(addr common.Address) {
	stateObject := s.getStateObject(addr)
	if stateObject == nil {
		return
	}
	var (
		prev = new(uint256.Int).Set(stateObject.Balance())
		n    = new(uint256.Int)
	)
	s.journal.append(selfDestructChange{
		account:     &addr,
		prev:        stateObject.selfDestructed,
		prevbalance: prev,
	})
	if s.logger != nil && s.logger.OnBalanceChange != nil && prev.Sign() > 0 {
		s.logger.OnBalanceChange(addr, prev.ToBig(), n.ToBig(), tracing.BalanceDecreaseSelfdestruct)
	}
	stateObject.markSelfdestructed()
	stateObject.data.Balance = n
}

func (s *StateDB) Selfdestruct6780(addr common.Address) {
	stateObject := s.getStateObject(addr)
	if stateObject == nil {
		return
	}
	if stateObject.newContract {
		s.SelfDestruct(addr)
	}
}

// SetTransientState sets transient storage for a given account. It
// adds the change to the journal so that it can be rolled back
// to its previous value if there is a revert.
func (s *StateDB) SetTransientState(addr common.Address, key, value common.Hash) {
	prev := s.GetTransientState(addr, key)
	if prev == value {
		return
	}
	s.journal.append(transientStorageChange{
		account:  &addr,
		key:      key,
		prevalue: prev,
	})
	s.setTransientState(addr, key, value)
}

// setTransientState is a lower level setter for transient storage. It
// is called during a revert to prevent modifications to the journal.
func (s *StateDB) setTransientState(addr common.Address, key, value common.Hash) {
	s.transientStorage.Set(addr, key, value)
}

// GetTransientState gets transient storage for a given account.
func (s *StateDB) GetTransientState(addr common.Address, key common.Hash) common.Hash {
	return s.transientStorage.Get(addr, key)
}

//
// Setting, updating & deleting state object methods.
//

// updateStateObject writes the given object to the trie.
func (s *StateDB) updateStateObject(obj *stateObject) {
	// Encode the account and update the account trie
	addr := obj.Address()
	if err := s.trie.UpdateAccount(addr, &obj.data); err != nil {
		s.setError(fmt.Errorf("updateStateObject (%x) error: %v", addr[:], err))
	}
	if obj.dirtyCode {
		s.trie.UpdateContractCode(obj.Address(), common.BytesToHash(obj.CodeHash()), obj.code)
	}
}

// deleteStateObject removes the given object from the state trie.
func (s *StateDB) deleteStateObject(addr common.Address) {
	if err := s.trie.DeleteAccount(addr); err != nil {
		s.setError(fmt.Errorf("deleteStateObject (%x) error: %v", addr[:], err))
	}
}

// getStateObject retrieves a state object given by the address, returning nil if
// the object is not found or was deleted in this execution context.
func (s *StateDB) getStateObject(addr common.Address) *stateObject {
	// Prefer live objects if any is available
	if obj := s.stateObjects[addr]; obj != nil {
		return obj
	}
	// Short circuit if the account is already destructed in this block.
	if _, ok := s.stateObjectsDestruct[addr]; ok {
		return nil
	}
	// If no live objects are available, attempt to use snapshots
	var data *types.StateAccount
	if s.snap != nil {
		start := time.Now()
		acc, err := s.snap.Account(crypto.HashData(s.hasher, addr.Bytes()))
		s.SnapshotAccountReads += time.Since(start)
		if err == nil {
			if acc == nil {
				return nil
			}
			data = &types.StateAccount{
				Nonce:    acc.Nonce,
				Balance:  acc.Balance,
				CodeHash: acc.CodeHash,
				Root:     common.BytesToHash(acc.Root),
			}
			if len(data.CodeHash) == 0 {
				data.CodeHash = types.EmptyCodeHash.Bytes()
			}
			if data.Root == (common.Hash{}) {
				data.Root = types.EmptyRootHash
			}
		}
	}
	// If snapshot unavailable or reading from it failed, load from the database
	if data == nil {
		start := time.Now()
		var err error
		data, err = s.trie.GetAccount(addr)
		s.AccountReads += time.Since(start)

		if err != nil {
			s.setError(fmt.Errorf("getDeleteStateObject (%x) error: %w", addr.Bytes(), err))
			return nil
		}
		if data == nil {
			return nil
		}
	}
	// Independent of where we loaded the data from, add it to the prefetcher.
	// Whilst this would be a bit weird if snapshots are disabled, but we still
	// want the trie nodes to end up in the prefetcher too, so just push through.
	if s.prefetcher != nil {
		if err := s.prefetcher.prefetch(common.Hash{}, s.originalRoot, common.Address{}, [][]byte{addr[:]}, true); err != nil {
			log.Error("Failed to prefetch account", "addr", addr, "err", err)
		}
	}
	// Insert into the live set
	obj := newObject(s, addr, data)
	s.setStateObject(obj)
	return obj
}

func (s *StateDB) setStateObject(object *stateObject) {
	s.stateObjects[object.Address()] = object
}

// getOrNewStateObject retrieves a state object or create a new state object if nil.
func (s *StateDB) getOrNewStateObject(addr common.Address) *stateObject {
	obj := s.getStateObject(addr)
	if obj == nil {
		obj = s.createObject(addr)
	}
	return obj
}

// createObject creates a new state object. The assumption is held there is no
// existing account with the given address, otherwise it will be silently overwritten.
func (s *StateDB) createObject(addr common.Address) *stateObject {
	obj := newObject(s, addr, nil)
	s.journal.append(createObjectChange{account: &addr})
	s.setStateObject(obj)
	return obj
}

// CreateAccount explicitly creates a new state object, assuming that the
// account did not previously exist in the state. If the account already
// exists, this function will silently overwrite it which might lead to a
// consensus bug eventually.
func (s *StateDB) CreateAccount(addr common.Address) {
	s.createObject(addr)
}

// CreateContract is used whenever a contract is created. This may be preceded
// by CreateAccount, but that is not required if it already existed in the
// state due to funds sent beforehand.
// This operation sets the 'newContract'-flag, which is required in order to
// correctly handle EIP-6780 'delete-in-same-transaction' logic.
func (s *StateDB) CreateContract(addr common.Address) {
	obj := s.getStateObject(addr)
	if !obj.newContract {
		obj.newContract = true
		s.journal.append(createContractChange{account: addr})
	}
}

// Copy creates a deep, independent copy of the state.
// Snapshots of the copied state cannot be applied to the copy.
func (s *StateDB) Copy() *StateDB {
	// Copy all the basic fields, initialize the memory ones
	state := &StateDB{
		db:                   s.db,
		trie:                 s.db.CopyTrie(s.trie),
		hasher:               crypto.NewKeccakState(),
		originalRoot:         s.originalRoot,
		stateObjects:         make(map[common.Address]*stateObject, len(s.stateObjects)),
		stateObjectsDestruct: make(map[common.Address]*stateObject, len(s.stateObjectsDestruct)),
		mutations:            make(map[common.Address]*mutation, len(s.mutations)),
		dbErr:                s.dbErr,
		refund:               s.refund,
		thash:                s.thash,
		txIndex:              s.txIndex,
		logs:                 make(map[common.Hash][]*types.Log, len(s.logs)),
		logSize:              s.logSize,
		preimages:            maps.Clone(s.preimages),
		journal:              s.journal.copy(),
		validRevisions:       slices.Clone(s.validRevisions),
		nextRevisionId:       s.nextRevisionId,

		// In order for the block producer to be able to use and make additions
		// to the snapshot tree, we need to copy that as well. Otherwise, any
		// block mined by ourselves will cause gaps in the tree, and force the
		// miner to operate trie-backed only.
		snaps: s.snaps,
		snap:  s.snap,
	}
	if s.witness != nil {
		state.witness = s.witness.Copy()
	}
	// Deep copy cached state objects.
	for addr, obj := range s.stateObjects {
		state.stateObjects[addr] = obj.deepCopy(state)
	}
	// Deep copy destructed state objects.
	for addr, obj := range s.stateObjectsDestruct {
		state.stateObjectsDestruct[addr] = obj.deepCopy(state)
	}
	// Deep copy the object state markers.
	for addr, op := range s.mutations {
		state.mutations[addr] = op.copy()
	}
	// Deep copy the logs occurred in the scope of block
	for hash, logs := range s.logs {
		cpy := make([]*types.Log, len(logs))
		for i, l := range logs {
			cpy[i] = new(types.Log)
			*cpy[i] = *l
		}
		state.logs[hash] = cpy
	}
	// Do we need to copy the access list and transient storage?
	// In practice: No. At the start of a transaction, these two lists are empty.
	// In practice, we only ever copy state _between_ transactions/blocks, never
	// in the middle of a transaction. However, it doesn't cost us much to copy
	// empty lists, so we do it anyway to not blow up if we ever decide copy them
	// in the middle of a transaction.
	state.accessList = s.accessList.Copy()
	state.transientStorage = s.transientStorage.Copy()
	return state
}

// Snapshot returns an identifier for the current revision of the state.
func (s *StateDB) Snapshot() int {
	id := s.nextRevisionId
	s.nextRevisionId++
	s.validRevisions = append(s.validRevisions, revision{id, s.journal.length()})
	return id
}

// RevertToSnapshot reverts all state changes made since the given revision.
func (s *StateDB) RevertToSnapshot(revid int) {
	// Find the snapshot in the stack of valid snapshots.
	idx := sort.Search(len(s.validRevisions), func(i int) bool {
		return s.validRevisions[i].id >= revid
	})
	if idx == len(s.validRevisions) || s.validRevisions[idx].id != revid {
		panic(fmt.Errorf("revision id %v cannot be reverted", revid))
	}
	snapshot := s.validRevisions[idx].journalIndex

	// Replay the journal to undo changes and remove invalidated snapshots
	s.journal.revert(s, snapshot)
	s.validRevisions = s.validRevisions[:idx]
}

// GetRefund returns the current value of the refund counter.
func (s *StateDB) GetRefund() uint64 {
	return s.refund
}

// Finalise finalises the state by removing the destructed objects and clears
// the journal as well as the refunds. Finalise, however, will not push any updates
// into the tries just yet. Only IntermediateRoot or Commit will do that.
func (s *StateDB) Finalise(deleteEmptyObjects bool) {
	addressesToPrefetch := make([][]byte, 0, len(s.journal.dirties))
	for addr := range s.journal.dirties {
		obj, exist := s.stateObjects[addr]
		if !exist {
			// ripeMD is 'touched' at block 1714175, in tx 0x1237f737031e40bcde4a8b7e717b2d15e3ecadfe49bb1bbc71ee9deb09c6fcf2
			// That tx goes out of gas, and although the notion of 'touched' does not exist there, the
			// touch-event will still be recorded in the journal. Since ripeMD is a special snowflake,
			// it will persist in the journal even though the journal is reverted. In this special circumstance,
			// it may exist in `s.journal.dirties` but not in `s.stateObjects`.
			// Thus, we can safely ignore it here
			continue
		}
		if obj.selfDestructed || (deleteEmptyObjects && obj.empty()) {
			delete(s.stateObjects, obj.address)
			s.markDelete(addr)

			// If ether was sent to account post-selfdestruct it is burnt.
			if bal := obj.Balance(); s.logger != nil && s.logger.OnBalanceChange != nil && obj.selfDestructed && bal.Sign() != 0 {
				s.logger.OnBalanceChange(obj.address, bal.ToBig(), new(big.Int), tracing.BalanceDecreaseSelfdestructBurn)
			}
			// We need to maintain account deletions explicitly (will remain
			// set indefinitely). Note only the first occurred self-destruct
			// event is tracked.
			if _, ok := s.stateObjectsDestruct[obj.address]; !ok {
				s.stateObjectsDestruct[obj.address] = obj
			}
		} else {
			obj.finalise()
			s.markUpdate(addr)
		}
		// At this point, also ship the address off to the precacher. The precacher
		// will start loading tries, and when the change is eventually committed,
		// the commit-phase will be a lot faster
		addressesToPrefetch = append(addressesToPrefetch, common.CopyBytes(addr[:])) // Copy needed for closure
	}
	if s.prefetcher != nil && len(addressesToPrefetch) > 0 {
		if err := s.prefetcher.prefetch(common.Hash{}, s.originalRoot, common.Address{}, addressesToPrefetch, false); err != nil {
			log.Error("Failed to prefetch addresses", "addresses", len(addressesToPrefetch), "err", err)
		}
	}
	// Invalidate journal because reverting across transactions is not allowed.
	s.clearJournalAndRefund()
}

// IntermediateRoot computes the current root hash of the state trie.
// It is called in between transactions to get the root hash that
// goes into transaction receipts.
func (s *StateDB) IntermediateRoot(deleteEmptyObjects bool) common.Hash {
	// Finalise all the dirty storage states and write them into the tries
	s.Finalise(deleteEmptyObjects)

	// If there was a trie prefetcher operating, terminate it async so that the
	// individual storage tries can be updated as soon as the disk load finishes.
	if s.prefetcher != nil {
		s.prefetcher.terminate(true)
		defer func() {
			s.prefetcher.report()
			s.prefetcher = nil // Pre-byzantium, unset any used up prefetcher
		}()
	}
	// Process all storage updates concurrently. The state object update root
	// method will internally call a blocking trie fetch from the prefetcher,
	// so there's no need to explicitly wait for the prefetchers to finish.
	var (
		start   = time.Now()
		workers errgroup.Group
	)
	if s.db.TrieDB().IsVerkle() {
		// Whilst MPT storage tries are independent, Verkle has one single trie
		// for all the accounts and all the storage slots merged together. The
		// former can thus be simply parallelized, but updating the latter will
		// need concurrency support within the trie itself. That's a TODO for a
		// later time.
		workers.SetLimit(1)
	}
	for addr, op := range s.mutations {
		if op.applied || op.isDelete() {
			continue
		}
		obj := s.stateObjects[addr] // closure for the task runner below
		workers.Go(func() error {
			if s.db.TrieDB().IsVerkle() {
				obj.updateTrie()
			} else {
				obj.updateRoot()

				// If witness building is enabled and the state object has a trie,
				// gather the witnesses for its specific storage trie
				if s.witness != nil && obj.trie != nil {
					s.witness.AddState(obj.trie.Witness())
				}
			}
			return nil
		})
	}
	// If witness building is enabled, gather all the read-only accesses
	if s.witness != nil {
		// Pull in anything that has been accessed before destruction
		for _, obj := range s.stateObjectsDestruct {
			// Skip any objects that haven't touched their storage
			if len(obj.originStorage) == 0 {
				continue
			}
			if trie := obj.getPrefetchedTrie(); trie != nil {
				s.witness.AddState(trie.Witness())
			} else if obj.trie != nil {
				s.witness.AddState(obj.trie.Witness())
			}
		}
		// Pull in only-read and non-destructed trie witnesses
		for _, obj := range s.stateObjects {
			// Skip any objects that have been updated
			if _, ok := s.mutations[obj.address]; ok {
				continue
			}
			// Skip any objects that haven't touched their storage
			if len(obj.originStorage) == 0 {
				continue
			}
			if trie := obj.getPrefetchedTrie(); trie != nil {
				s.witness.AddState(trie.Witness())
			} else if obj.trie != nil {
				s.witness.AddState(obj.trie.Witness())
			}
		}
	}
	workers.Wait()
	s.StorageUpdates += time.Since(start)

	// Now we're about to start to write changes to the trie. The trie is so far
	// _untouched_. We can check with the prefetcher, if it can give us a trie
	// which has the same root, but also has some content loaded into it.
	//
	// Don't check prefetcher if verkle trie has been used. In the context of verkle,
	// only a single trie is used for state hashing. Replacing a non-nil verkle tree
	// here could result in losing uncommitted changes from storage.
	start = time.Now()
	if s.prefetcher != nil && (s.trie == nil || !s.trie.IsVerkle()) {
		if trie := s.prefetcher.trie(common.Hash{}, s.originalRoot); trie == nil {
			log.Error("Failed to retrieve account pre-fetcher trie")
		} else {
			s.trie = trie
		}
	}
	// Perform updates before deletions.  This prevents resolution of unnecessary trie nodes
	// in circumstances similar to the following:
	//
	// Consider nodes `A` and `B` who share the same full node parent `P` and have no other siblings.
	// During the execution of a block:
	// - `A` self-destructs,
	// - `C` is created, and also shares the parent `P`.
	// If the self-destruct is handled first, then `P` would be left with only one child, thus collapsed
	// into a shortnode. This requires `B` to be resolved from disk.
	// Whereas if the created node is handled first, then the collapse is avoided, and `B` is not resolved.
	var (
		usedAddrs    [][]byte
		deletedAddrs []common.Address
	)
	for addr, op := range s.mutations {
		if op.applied {
			continue
		}
		op.applied = true

		if op.isDelete() {
			deletedAddrs = append(deletedAddrs, addr)
		} else {
			s.updateStateObject(s.stateObjects[addr])
			s.AccountUpdated += 1
		}
		usedAddrs = append(usedAddrs, common.CopyBytes(addr[:])) // Copy needed for closure
	}
	for _, deletedAddr := range deletedAddrs {
		s.deleteStateObject(deletedAddr)
		s.AccountDeleted += 1
	}
	s.AccountUpdates += time.Since(start)

	if s.prefetcher != nil {
		s.prefetcher.used(common.Hash{}, s.originalRoot, usedAddrs)
	}
	// Track the amount of time wasted on hashing the account trie
	defer func(start time.Time) { s.AccountHashes += time.Since(start) }(time.Now())

	hash := s.trie.Hash()

	// If witness building is enabled, gather the account trie witness
	if s.witness != nil {
		s.witness.AddState(s.trie.Witness())
	}
	return hash
}

// SetTxContext sets the current transaction hash and index which are
// used when the EVM emits new state logs. It should be invoked before
// transaction execution.
func (s *StateDB) SetTxContext(thash common.Hash, ti int) {
	s.thash = thash
	s.txIndex = ti
}

func (s *StateDB) clearJournalAndRefund() {
	if len(s.journal.entries) > 0 {
		s.journal = newJournal()
		s.refund = 0
	}
	s.validRevisions = s.validRevisions[:0] // Snapshots can be created without journal entries
}

// fastDeleteStorage is the function that efficiently deletes the storage trie
// of a specific account. It leverages the associated state snapshot for fast
// storage iteration and constructs trie node deletion markers by creating
// stack trie with iterated slots.
func (s *StateDB) fastDeleteStorage(addrHash common.Hash, root common.Hash) (map[common.Hash][]byte, *trienode.NodeSet, error) {
	iter, err := s.snaps.StorageIterator(s.originalRoot, addrHash, common.Hash{})
	if err != nil {
		return nil, nil, err
	}
	defer iter.Release()

	var (
		nodes = trienode.NewNodeSet(addrHash)
		slots = make(map[common.Hash][]byte)
	)
	stack := trie.NewStackTrie(func(path []byte, hash common.Hash, blob []byte) {
		nodes.AddNode(path, trienode.NewDeleted())
	})
	for iter.Next() {
		slot := common.CopyBytes(iter.Slot())
		if err := iter.Error(); err != nil { // error might occur after Slot function
			return nil, nil, err
		}
		slots[iter.Hash()] = slot

		if err := stack.Update(iter.Hash().Bytes(), slot); err != nil {
			return nil, nil, err
		}
	}
	if err := iter.Error(); err != nil { // error might occur during iteration
		return nil, nil, err
	}
	if stack.Hash() != root {
		return nil, nil, fmt.Errorf("snapshot is not matched, exp %x, got %x", root, stack.Hash())
	}
	return slots, nodes, nil
}

// slowDeleteStorage serves as a less-efficient alternative to "fastDeleteStorage,"
// employed when the associated state snapshot is not available. It iterates the
// storage slots along with all internal trie nodes via trie directly.
func (s *StateDB) slowDeleteStorage(addr common.Address, addrHash common.Hash, root common.Hash) (map[common.Hash][]byte, *trienode.NodeSet, error) {
	tr, err := s.db.OpenStorageTrie(s.originalRoot, addr, root, s.trie)
	if err != nil {
		return nil, nil, fmt.Errorf("failed to open storage trie, err: %w", err)
	}
	it, err := tr.NodeIterator(nil)
	if err != nil {
		return nil, nil, fmt.Errorf("failed to open storage iterator, err: %w", err)
	}
	var (
		nodes = trienode.NewNodeSet(addrHash)
		slots = make(map[common.Hash][]byte)
	)
	for it.Next(true) {
		if it.Leaf() {
			slots[common.BytesToHash(it.LeafKey())] = common.CopyBytes(it.LeafBlob())
			continue
		}
		if it.Hash() == (common.Hash{}) {
			continue
		}
		nodes.AddNode(it.Path(), trienode.NewDeleted())
	}
	if err := it.Error(); err != nil {
		return nil, nil, err
	}
	return slots, nodes, nil
}

// deleteStorage is designed to delete the storage trie of a designated account.
// The function will make an attempt to utilize an efficient strategy if the
// associated state snapshot is reachable; otherwise, it will resort to a less
// efficient approach.
func (s *StateDB) deleteStorage(addr common.Address, addrHash common.Hash, root common.Hash) (map[common.Hash][]byte, *trienode.NodeSet, error) {
	var (
		err   error
		slots map[common.Hash][]byte
		nodes *trienode.NodeSet
	)
	// The fast approach can be failed if the snapshot is not fully
	// generated, or it's internally corrupted. Fallback to the slow
	// one just in case.
	if s.snap != nil {
		slots, nodes, err = s.fastDeleteStorage(addrHash, root)
	}
	if s.snap == nil || err != nil {
		slots, nodes, err = s.slowDeleteStorage(addr, addrHash, root)
	}
	if err != nil {
		return nil, nil, err
	}
	return slots, nodes, nil
}

// handleDestruction processes all destruction markers and deletes the account
// and associated storage slots if necessary. There are four potential scenarios
// as following:
//
//	(a) the account was not existent and be marked as destructed
//	(b) the account was not existent and be marked as destructed,
//	    however, it's resurrected later in the same block.
//	(c) the account was existent and be marked as destructed
//	(d) the account was existent and be marked as destructed,
//	    however it's resurrected later in the same block.
//
// In case (a), nothing needs be deleted, nil to nil transition can be ignored.
// In case (b), nothing needs be deleted, nil is used as the original value for
// newly created account and storages
// In case (c), **original** account along with its storages should be deleted,
// with their values be tracked as original value.
// In case (d), **original** account along with its storages should be deleted,
// with their values be tracked as original value.
func (s *StateDB) handleDestruction() (map[common.Hash]*accountDelete, []*trienode.NodeSet, error) {
	var (
		nodes   []*trienode.NodeSet
		buf     = crypto.NewKeccakState()
		deletes = make(map[common.Hash]*accountDelete)
	)
	for addr, prevObj := range s.stateObjectsDestruct {
		prev := prevObj.origin

		// The account was non-existent, and it's marked as destructed in the scope
		// of block. It can be either case (a) or (b) and will be interpreted as
		// null->null state transition.
		// - for (a), skip it without doing anything
		// - for (b), the resurrected account with nil as original will be handled afterwards
		if prev == nil {
			continue
		}
		// The account was existent, it can be either case (c) or (d).
		addrHash := crypto.HashData(buf, addr.Bytes())
		op := &accountDelete{
			address: addr,
			origin:  types.SlimAccountRLP(*prev),
		}
		deletes[addrHash] = op

		// Short circuit if the origin storage was empty.
		if prev.Root == types.EmptyRootHash {
			continue
		}
		// Remove storage slots belonging to the account.
		slots, set, err := s.deleteStorage(addr, addrHash, prev.Root)
		if err != nil {
			return nil, nil, fmt.Errorf("failed to delete storage, err: %w", err)
		}
		op.storagesOrigin = slots

		// Aggregate the associated trie node changes.
		nodes = append(nodes, set)
	}
	return deletes, nodes, nil
}

// GetTrie returns the account trie.
func (s *StateDB) GetTrie() Trie {
	return s.trie
}

// commit gathers the state mutations accumulated along with the associated
// trie changes, resetting all internal flags with the new state as the base.
func (s *StateDB) commit(deleteEmptyObjects bool) (*stateUpdate, error) {
	// Short circuit in case any database failure occurred earlier.
	if s.dbErr != nil {
		return nil, fmt.Errorf("commit aborted due to earlier error: %v", s.dbErr)
	}
	// Finalize any pending changes and merge everything into the tries
	s.IntermediateRoot(deleteEmptyObjects)

	// Short circuit if any error occurs within the IntermediateRoot.
	if s.dbErr != nil {
		return nil, fmt.Errorf("commit aborted due to database error: %v", s.dbErr)
	}
	// Commit objects to the trie, measuring the elapsed time
	var (
		accountTrieNodesUpdated int
		accountTrieNodesDeleted int
		storageTrieNodesUpdated int
		storageTrieNodesDeleted int

		lock    sync.Mutex                                               // protect two maps below
		nodes   = trienode.NewMergedNodeSet()                            // aggregated trie nodes
		updates = make(map[common.Hash]*accountUpdate, len(s.mutations)) // aggregated account updates

		// merge aggregates the dirty trie nodes into the global set.
		//
		// Given that some accounts may be destroyed and then recreated within
		// the same block, it's possible that a node set with the same owner
		// may already exists. In such cases, these two sets are combined, with
		// the later one overwriting the previous one if any nodes are modified
		// or deleted in both sets.
		//
		// merge run concurrently across  all the state objects and account trie.
		merge = func(set *trienode.NodeSet) error {
			if set == nil {
				return nil
			}
			lock.Lock()
			defer lock.Unlock()

			updates, deletes := set.Size()
			if set.Owner == (common.Hash{}) {
				accountTrieNodesUpdated += updates
				accountTrieNodesDeleted += deletes
			} else {
				storageTrieNodesUpdated += updates
				storageTrieNodesDeleted += deletes
			}
			return nodes.Merge(set)
		}
	)
	// Given that some accounts could be destroyed and then recreated within
	// the same block, account deletions must be processed first. This ensures
	// that the storage trie nodes deleted during destruction and recreated
	// during subsequent resurrection can be combined correctly.
	deletes, delNodes, err := s.handleDestruction()
	if err != nil {
		return nil, err
	}
	for _, set := range delNodes {
		if err := merge(set); err != nil {
			return nil, err
		}
	}
	// Handle all state updates afterwards, concurrently to one another to shave
	// off some milliseconds from the commit operation. Also accumulate the code
	// writes to run in parallel with the computations.
	var (
		start   = time.Now()
		root    common.Hash
		workers errgroup.Group
	)
	// Schedule the account trie first since that will be the biggest, so give
	// it the most time to crunch.
	//
	// TODO(karalabe): This account trie commit is *very* heavy. 5-6ms at chain
	// heads, which seems excessive given that it doesn't do hashing, it just
	// shuffles some data. For comparison, the *hashing* at chain head is 2-3ms.
	// We need to investigate what's happening as it seems something's wonky.
	// Obviously it's not an end of the world issue, just something the original
	// code didn't anticipate for.
	workers.Go(func() error {
		// Write the account trie changes, measuring the amount of wasted time
		newroot, set := s.trie.Commit(true)
		root = newroot

		if err := merge(set); err != nil {
			return err
		}
		s.AccountCommits = time.Since(start)
		return nil
	})
	// Schedule each of the storage tries that need to be updated, so they can
	// run concurrently to one another.
	//
	// TODO(karalabe): Experimentally, the account commit takes approximately the
	// same time as all the storage commits combined, so we could maybe only have
	// 2 threads in total. But that kind of depends on the account commit being
	// more expensive than it should be, so let's fix that and revisit this todo.
	for addr, op := range s.mutations {
		if op.isDelete() {
			continue
		}
		// Write any contract code associated with the state object
		obj := s.stateObjects[addr]
		if obj == nil {
			return nil, errors.New("missing state object")
		}
		// Run the storage updates concurrently to one another
		workers.Go(func() error {
			// Write any storage changes in the state object to its storage trie
			update, set, err := obj.commit()
			if err != nil {
				return err
			}
			if err := merge(set); err != nil {
				return err
			}
			lock.Lock()
			updates[obj.addrHash] = update
			s.StorageCommits = time.Since(start) // overwrite with the longest storage commit runtime
			lock.Unlock()
			return nil
		})
	}
	// Wait for everything to finish and update the metrics
	if err := workers.Wait(); err != nil {
		return nil, err
	}
	accountUpdatedMeter.Mark(int64(s.AccountUpdated))
	storageUpdatedMeter.Mark(s.StorageUpdated.Load())
	accountDeletedMeter.Mark(int64(s.AccountDeleted))
	storageDeletedMeter.Mark(s.StorageDeleted.Load())
	accountTrieUpdatedMeter.Mark(int64(accountTrieNodesUpdated))
	accountTrieDeletedMeter.Mark(int64(accountTrieNodesDeleted))
	storageTriesUpdatedMeter.Mark(int64(storageTrieNodesUpdated))
	storageTriesDeletedMeter.Mark(int64(storageTrieNodesDeleted))
	s.AccountUpdated, s.AccountDeleted = 0, 0
	s.StorageUpdated.Store(0)
	s.StorageDeleted.Store(0)

	// Clear all internal flags and update state root at the end.
	s.mutations = make(map[common.Address]*mutation)
	s.stateObjectsDestruct = make(map[common.Address]*stateObject)

	origin := s.originalRoot
	s.originalRoot = root
	return newStateUpdate(origin, root, deletes, updates, nodes), nil
}

// commitAndFlush is a wrapper of commit which also commits the state mutations
// to the configured data stores.
func (s *StateDB) commitAndFlush(block uint64, deleteEmptyObjects bool) (*stateUpdate, error) {
	ret, err := s.commit(deleteEmptyObjects)
	if err != nil {
		return nil, err
	}
	// Commit dirty contract code if any exists
	if db := s.db.DiskDB(); db != nil && len(ret.codes) > 0 {
		batch := db.NewBatch()
		for _, code := range ret.codes {
			rawdb.WriteCode(batch, code.hash, code.blob)
		}
		if err := batch.Write(); err != nil {
			return nil, err
		}
	}
	if !ret.empty() {
		// If snapshotting is enabled, update the snapshot tree with this new version
		if s.snap != nil {
			s.snap = nil

			start := time.Now()
			if err := s.snaps.Update(ret.root, ret.originRoot, ret.destructs, ret.accounts, ret.storages); err != nil {
				log.Warn("Failed to update snapshot tree", "from", ret.originRoot, "to", ret.root, "err", err)
			}
			// Keep 128 diff layers in the memory, persistent layer is 129th.
			// - head layer is paired with HEAD state
			// - head-1 layer is paired with HEAD-1 state
			// - head-127 layer(bottom-most diff layer) is paired with HEAD-127 state
			if err := s.snaps.Cap(ret.root, TriesInMemory); err != nil {
				log.Warn("Failed to cap snapshot tree", "root", ret.root, "layers", TriesInMemory, "err", err)
			}
			s.SnapshotCommits += time.Since(start)
		}
		// If trie database is enabled, commit the state update as a new layer
		if db := s.db.TrieDB(); db != nil {
			start := time.Now()
			set := triestate.New(ret.accountsOrigin, ret.storagesOrigin)
			if err := db.Update(ret.root, ret.originRoot, block, ret.nodes, set); err != nil {
				return nil, err
			}
			s.TrieDBCommits += time.Since(start)
		}
	}
	return ret, err
}

// Commit writes the state mutations into the configured data stores.
//
// Once the state is committed, tries cached in stateDB (including account
// trie, storage tries) will no longer be functional. A new state instance
// must be created with new root and updated database for accessing post-
// commit states.
//
// The associated block number of the state transition is also provided
// for more chain context.
func (s *StateDB) Commit(block uint64, deleteEmptyObjects bool) (common.Hash, error) {
	ret, err := s.commitAndFlush(block, deleteEmptyObjects)
	if err != nil {
		return common.Hash{}, err
	}
	return ret.root, nil
}

// Prepare handles the preparatory steps for executing a state transition with.
// This method must be invoked before state transition.
//
// Berlin fork:
// - Add sender to access list (2929)
// - Add destination to access list (2929)
// - Add precompiles to access list (2929)
// - Add the contents of the optional tx access list (2930)
//
// Potential EIPs:
// - Reset access list (Berlin)
// - Add coinbase to access list (EIP-3651)
// - Reset transient storage (EIP-1153)
func (s *StateDB) Prepare(rules params.Rules, sender, coinbase common.Address, dst *common.Address, precompiles []common.Address, list types.AccessList) {
	if rules.IsEIP2929 && rules.IsEIP4762 {
		panic("eip2929 and eip4762 are both activated")
	}
	if rules.IsEIP2929 {
		// Clear out any leftover from previous executions
		al := newAccessList()
		s.accessList = al

		al.AddAddress(sender)
		if dst != nil {
			al.AddAddress(*dst)
			// If it's a create-tx, the destination will be added inside evm.create
		}
		for _, addr := range precompiles {
			al.AddAddress(addr)
		}
		for _, el := range list {
			al.AddAddress(el.Address)
			for _, key := range el.StorageKeys {
				al.AddSlot(el.Address, key)
			}
		}
		if rules.IsShanghai { // EIP-3651: warm coinbase
			al.AddAddress(coinbase)
		}
	}
	// Reset transient storage at the beginning of transaction execution
	s.transientStorage = newTransientStorage()
}

// AddAddressToAccessList adds the given address to the access list
func (s *StateDB) AddAddressToAccessList(addr common.Address) {
	if s.accessList.AddAddress(addr) {
		s.journal.append(accessListAddAccountChange{&addr})
	}
}

// AddSlotToAccessList adds the given (address, slot)-tuple to the access list
func (s *StateDB) AddSlotToAccessList(addr common.Address, slot common.Hash) {
	addrMod, slotMod := s.accessList.AddSlot(addr, slot)
	if addrMod {
		// In practice, this should not happen, since there is no way to enter the
		// scope of 'address' without having the 'address' become already added
		// to the access list (via call-variant, create, etc).
		// Better safe than sorry, though
		s.journal.append(accessListAddAccountChange{&addr})
	}
	if slotMod {
		s.journal.append(accessListAddSlotChange{
			address: &addr,
			slot:    &slot,
		})
	}
}

// AddressInAccessList returns true if the given address is in the access list.
func (s *StateDB) AddressInAccessList(addr common.Address) bool {
	return s.accessList.ContainsAddress(addr)
}

// SlotInAccessList returns true if the given (address, slot)-tuple is in the access list.
func (s *StateDB) SlotInAccessList(addr common.Address, slot common.Hash) (addressPresent bool, slotPresent bool) {
	return s.accessList.Contains(addr, slot)
}

// markDelete is invoked when an account is deleted but the deletion is
// not yet committed. The pending mutation is cached and will be applied
// all together
func (s *StateDB) markDelete(addr common.Address) {
	if _, ok := s.mutations[addr]; !ok {
		s.mutations[addr] = &mutation{}
	}
	s.mutations[addr].applied = false
	s.mutations[addr].typ = deletion
}

func (s *StateDB) markUpdate(addr common.Address) {
	if _, ok := s.mutations[addr]; !ok {
		s.mutations[addr] = &mutation{}
	}
	s.mutations[addr].applied = false
	s.mutations[addr].typ = update
}

func (s *StateDB) PointCache() *utils.PointCache {
	return s.db.PointCache()
}

// Witness retrieves the current state witness being collected.
func (s *StateDB) Witness() *stateless.Witness {
	return s.witness
}<|MERGE_RESOLUTION|>--- conflicted
+++ resolved
@@ -484,15 +484,7 @@
 			s.stateObjectsDestruct[addr] = obj
 		}
 	}
-<<<<<<< HEAD
-	stateObject := s.getOrNewStateObject(addr)
-	// If object was already in memory, it might have cached
-	// storage slots. These might not be
-	// overridden in the new storage set and should be cleared.
-	stateObject.clearStorageCache()
-=======
 	newObj := s.createObject(addr)
->>>>>>> ac0f2200
 	for k, v := range storage {
 		newObj.SetState(k, v)
 	}
