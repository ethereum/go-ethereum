--- conflicted
+++ resolved
@@ -23,35 +23,21 @@
 	"sort"
 	"sync"
 
-<<<<<<< HEAD
 	"github.com/expanse-project/go-expanse/common"
 	"github.com/expanse-project/go-expanse/core/vm"
+	"github.com/expanse-project/go-expanse/crypto"
 	"github.com/expanse-project/go-expanse/ethdb"
 	"github.com/expanse-project/go-expanse/logger"
 	"github.com/expanse-project/go-expanse/logger/glog"
 	"github.com/expanse-project/go-expanse/rlp"
 	"github.com/expanse-project/go-expanse/trie"
-=======
-	"github.com/ethereum/go-ethereum/common"
-	"github.com/ethereum/go-ethereum/core/vm"
-	"github.com/ethereum/go-ethereum/crypto"
-	"github.com/ethereum/go-ethereum/ethdb"
-	"github.com/ethereum/go-ethereum/logger"
-	"github.com/ethereum/go-ethereum/logger/glog"
-	"github.com/ethereum/go-ethereum/rlp"
-	"github.com/ethereum/go-ethereum/trie"
 	lru "github.com/hashicorp/golang-lru"
->>>>>>> 68815256
 )
 
 // The starting nonce determines the default nonce when new accounts are being
 // created.
 var StartingNonce uint64
 
-<<<<<<< HEAD
-// StateDBs within the expanse protocol are used to store anything
-
-=======
 const (
 	// Number of past tries to keep. The arbitrarily chosen value here
 	// is max uncle depth + 1.
@@ -67,7 +53,6 @@
 }
 
 // StateDBs within the ethereum protocol are used to store anything
->>>>>>> 68815256
 // within the merkle trie. StateDBs take care of caching and storing
 // nested states. It's the general query interface to retrieve:
 // * Contracts
