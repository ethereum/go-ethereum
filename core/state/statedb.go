--- conflicted
+++ resolved
@@ -206,7 +206,6 @@
 	return sdb, nil
 }
 
-<<<<<<< HEAD
 func NewWithMVHashmap(root common.Hash, db Database, snaps *snapshot.Tree, mvhm *blockstm.MVHashMap) (*StateDB, error) {
 	if sdb, err := New(root, db); err != nil {
 		return nil, err
@@ -492,8 +491,6 @@
 	s.logger = l
 }
 
-=======
->>>>>>> eb00f169
 // StartPrefetcher initializes a new trie prefetcher to pull in nodes from the
 // state trie concurrently while the state is mutated so that when we reach the
 // commit phase, most of the needed data is already hot.
@@ -665,12 +662,13 @@
 	return s.txIndex
 }
 
-<<<<<<< HEAD
 func (s *StateDB) Version() blockstm.Version {
 	return blockstm.Version{
 		TxnIndex:    s.txIndex,
 		Incarnation: s.incarnation,
-=======
+	}
+}
+
 func (s *StateDB) GetCode(addr common.Address) []byte {
 	stateObject := s.getStateObject(addr)
 	if stateObject != nil {
@@ -678,7 +676,6 @@
 			s.witness.AddCode(stateObject.Code())
 		}
 		return stateObject.Code()
->>>>>>> eb00f169
 	}
 }
 
@@ -694,25 +691,17 @@
 }
 
 func (s *StateDB) GetCodeSize(addr common.Address) int {
-<<<<<<< HEAD
 	return MVRead(s, blockstm.NewSubpathKey(addr, CodePath), 0, func(s *StateDB) int {
 		stateObject := s.getStateObject(addr)
 		if stateObject != nil {
+			if s.witness != nil {
+				s.witness.AddCode(stateObject.Code())
+			}
 			return stateObject.CodeSize()
 		}
 
 		return 0
 	})
-=======
-	stateObject := s.getStateObject(addr)
-	if stateObject != nil {
-		if s.witness != nil {
-			s.witness.AddCode(stateObject.Code())
-		}
-		return stateObject.CodeSize()
-	}
-	return 0
->>>>>>> eb00f169
 }
 
 func (s *StateDB) GetCodeHash(addr common.Address) common.Hash {
@@ -793,7 +782,9 @@
 // AddBalance adds amount to the account associated with addr.
 func (s *StateDB) AddBalance(addr common.Address, amount *uint256.Int, reason tracing.BalanceChangeReason) uint256.Int {
 	stateObject := s.getOrNewStateObject(addr)
-<<<<<<< HEAD
+	if stateObject == nil {
+		return uint256.Int{}
+	}
 
 	if s.mvHashmap != nil {
 		// ensure a read balance operation is recorded in mvHashmap
@@ -804,10 +795,6 @@
 		stateObject = s.mvRecordWritten(stateObject)
 		stateObject.AddBalance(amount, reason)
 		MVWrite(s, blockstm.NewSubpathKey(addr, BalancePath))
-=======
-	if stateObject == nil {
-		return uint256.Int{}
->>>>>>> eb00f169
 	}
 	return stateObject.AddBalance(amount)
 }
@@ -815,7 +802,9 @@
 // SubBalance subtracts amount from the account associated with addr.
 func (s *StateDB) SubBalance(addr common.Address, amount *uint256.Int, reason tracing.BalanceChangeReason) uint256.Int {
 	stateObject := s.getOrNewStateObject(addr)
-<<<<<<< HEAD
+	if stateObject == nil {
+		return uint256.Int{}
+	}
 
 	if s.mvHashmap != nil {
 		// ensure a read balance operation is recorded in mvHashmap
@@ -826,10 +815,6 @@
 		stateObject = s.mvRecordWritten(stateObject)
 		stateObject.SubBalance(amount, reason)
 		MVWrite(s, blockstm.NewSubpathKey(addr, BalancePath))
-=======
-	if stateObject == nil {
-		return uint256.Int{}
->>>>>>> eb00f169
 	}
 	if amount.IsZero() {
 		return *(stateObject.Balance())
@@ -840,13 +825,9 @@
 func (s *StateDB) SetBalance(addr common.Address, amount *uint256.Int, reason tracing.BalanceChangeReason) {
 	stateObject := s.getOrNewStateObject(addr)
 	if stateObject != nil {
-<<<<<<< HEAD
 		stateObject = s.mvRecordWritten(stateObject)
 		stateObject.SetBalance(amount, reason)
 		MVWrite(s, blockstm.NewSubpathKey(addr, BalancePath))
-=======
-		stateObject.SetBalance(amount)
->>>>>>> eb00f169
 	}
 }
 
@@ -868,18 +849,12 @@
 	}
 }
 
-<<<<<<< HEAD
 func (s *StateDB) SetState(addr common.Address, key, value common.Hash) {
 	stateObject := s.getOrNewStateObject(addr)
 	if stateObject != nil {
 		stateObject = s.mvRecordWritten(stateObject)
 		stateObject.SetState(key, value)
 		MVWrite(s, blockstm.NewStateKey(addr, key))
-=======
-func (s *StateDB) SetState(addr common.Address, key, value common.Hash) common.Hash {
-	if stateObject := s.getOrNewStateObject(addr); stateObject != nil {
-		return stateObject.SetState(key, value)
->>>>>>> eb00f169
 	}
 	return common.Hash{}
 }
@@ -924,12 +899,9 @@
 	if stateObject == nil {
 		return prevBalance
 	}
-<<<<<<< HEAD
 	stateObject = s.mvRecordWritten(stateObject)
 
-=======
 	prevBalance = *(stateObject.Balance())
->>>>>>> eb00f169
 	// Regardless of whether it is already destructed or not, we do have to
 	// journal the balance-change, if we set it to zero here.
 	if !stateObject.Balance().IsZero() {
@@ -941,12 +913,9 @@
 		s.journal.destruct(addr)
 		stateObject.markSelfdestructed()
 	}
-<<<<<<< HEAD
 	MVWrite(s, blockstm.NewSubpathKey(addr, SuicidePath))
 	MVWrite(s, blockstm.NewSubpathKey(addr, BalancePath))
-=======
 	return prevBalance
->>>>>>> eb00f169
 }
 
 func (s *StateDB) SelfDestruct6780(addr common.Address) (uint256.Int, bool) {
@@ -1026,22 +995,11 @@
 		}
 		s.AccountLoaded++
 
-<<<<<<< HEAD
 		start := time.Now()
 		acct, err := s.reader.Account(addr)
 		if err != nil {
 			s.setError(fmt.Errorf("getStateObject (%x) error: %w", addr.Bytes(), err))
 			return nil
-=======
-	// Short circuit if the account is not found
-	if acct == nil {
-		return nil
-	}
-	// Schedule the resolved account for prefetching if it's enabled.
-	if s.prefetcher != nil {
-		if err = s.prefetcher.prefetch(common.Hash{}, s.originalRoot, common.Address{}, []common.Address{addr}, nil, true); err != nil {
-			log.Error("Failed to prefetch account", "addr", addr, "err", err)
->>>>>>> eb00f169
 		}
 		s.AccountReads += time.Since(start)
 		// Short circuit if the account is not found
@@ -1052,7 +1010,7 @@
 		// Whilst this would be a bit weird if snapshots are disabled, but we still
 		// want the trie nodes to end up in the prefetcher too, so just push through.
 		if s.prefetcher != nil {
-			if err := s.prefetcher.prefetch(common.Hash{}, s.originalRoot, common.Address{}, [][]byte{addr[:]}, true); err != nil {
+			if err = s.prefetcher.prefetch(common.Hash{}, s.originalRoot, common.Address{}, []common.Address{addr}, nil, true); err != nil {
 				log.Error("Failed to prefetch account", "addr", addr, "err", err)
 			}
 		}
@@ -1238,12 +1196,7 @@
 // the journal as well as the refunds. Finalise, however, will not push any updates
 // into the tries just yet. Only IntermediateRoot or Commit will do that.
 func (s *StateDB) Finalise(deleteEmptyObjects bool) {
-<<<<<<< HEAD
-	addressesToPrefetch := make([][]byte, 0, len(s.journal.dirties))
-
-=======
 	addressesToPrefetch := make([]common.Address, 0, len(s.journal.dirties))
->>>>>>> eb00f169
 	for addr := range s.journal.dirties {
 		obj, exist := s.stateObjects[addr]
 		if !exist {
@@ -1412,12 +1365,7 @@
 			s.updateStateObject(s.stateObjects[addr])
 			s.AccountUpdated += 1
 		}
-<<<<<<< HEAD
-
-		usedAddrs = append(usedAddrs, common.CopyBytes(addr[:])) // Copy needed for closure
-=======
 		usedAddrs = append(usedAddrs, addr) // Copy needed for closure
->>>>>>> eb00f169
 	}
 	for _, deletedAddr := range deletedAddrs {
 		s.deleteStateObject(deletedAddr)
