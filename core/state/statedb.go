// Copyright 2014 The go-ethereum Authors
// This file is part of the go-ethereum library.
//
// The go-ethereum library is free software: you can redistribute it and/or modify
// it under the terms of the GNU Lesser General Public License as published by
// the Free Software Foundation, either version 3 of the License, or
// (at your option) any later version.
//
// The go-ethereum library is distributed in the hope that it will be useful,
// but WITHOUT ANY WARRANTY; without even the implied warranty of
// MERCHANTABILITY or FITNESS FOR A PARTICULAR PURPOSE. See the
// GNU Lesser General Public License for more details.
//
// You should have received a copy of the GNU Lesser General Public License
// along with the go-ethereum library. If not, see <http://www.gnu.org/licenses/>.

// Package state provides a caching layer atop the Ethereum state trie.
package state

import (
	"errors"
	"fmt"
	"math/big"
	"sort"
	"time"

	"github.com/ethereum/go-ethereum/common"
	"github.com/ethereum/go-ethereum/core/rawdb"
	"github.com/ethereum/go-ethereum/core/state/snapshot"
	"github.com/ethereum/go-ethereum/core/types"
	"github.com/ethereum/go-ethereum/crypto"
	"github.com/ethereum/go-ethereum/log"
	"github.com/ethereum/go-ethereum/metrics"
	"github.com/ethereum/go-ethereum/rlp"
	"github.com/ethereum/go-ethereum/trie"
)

type revision struct {
	id           int
	journalIndex int
}

var (
	// emptyRoot is the known root hash of an empty trie.
	emptyRoot = common.HexToHash("56e81f171bcc55a6ff8345e692c0f86e5b48e01b996cadc001622fb5e363b421")
)

type proofList [][]byte

func (n *proofList) Put(key []byte, value []byte) error {
	*n = append(*n, value)
	return nil
}

func (n *proofList) Delete(key []byte) error {
	panic("not supported")
}

// StateDB structs within the ethereum protocol are used to store anything
// within the merkle trie. StateDBs take care of caching and storing
// nested states. It's the general query interface to retrieve:
// * Contracts
// * Accounts
type StateDB struct {
	db           Database
	prefetcher   *triePrefetcher
	originalRoot common.Hash // The pre-state root, before any changes were made
	trie         Trie
	hasher       crypto.KeccakState

	snaps         *snapshot.Tree
	snap          snapshot.Snapshot
	snapDestructs map[common.Hash]struct{}
	snapAccounts  map[common.Hash][]byte
	snapStorage   map[common.Hash]map[common.Hash][]byte

	// This map holds 'live' objects, which will get modified while processing a state transition.
	stateObjects        map[common.Address]*stateObject
	stateObjectsPending map[common.Address]struct{} // State objects finalized but not yet written to the trie
	stateObjectsDirty   map[common.Address]struct{} // State objects modified in the current execution

	// DB error.
	// State objects are used by the consensus core and VM which are
	// unable to deal with database-level errors. Any error that occurs
	// during a database read is memoized here and will eventually be returned
	// by StateDB.Commit.
	dbErr error

	// The refund counter, also used by state transitioning.
	refund uint64

	thash   common.Hash
	txIndex int
	logs    map[common.Hash][]*types.Log
	logSize uint

	preimages map[common.Hash][]byte

	// Per-transaction access list
	accessList *accessList

	// Journal of state modifications. This is the backbone of
	// Snapshot and RevertToSnapshot.
	journal        *journal
	validRevisions []revision
	nextRevisionId int

	// Measurements gathered during execution for debugging purposes
	AccountReads         time.Duration
	AccountHashes        time.Duration
	AccountUpdates       time.Duration
	AccountCommits       time.Duration
	StorageReads         time.Duration
	StorageHashes        time.Duration
	StorageUpdates       time.Duration
	StorageCommits       time.Duration
	SnapshotAccountReads time.Duration
	SnapshotStorageReads time.Duration
	SnapshotCommits      time.Duration

	AccountUpdated int
	StorageUpdated int
	AccountDeleted int
	StorageDeleted int
}

// New creates a new state from a given trie.
func New(root common.Hash, db Database, snaps *snapshot.Tree) (*StateDB, error) {
	tr, err := db.OpenTrie(root)
	if err != nil {
		return nil, err
	}
	sdb := &StateDB{
		db:                  db,
		trie:                tr,
		originalRoot:        root,
		snaps:               snaps,
		stateObjects:        make(map[common.Address]*stateObject),
		stateObjectsPending: make(map[common.Address]struct{}),
		stateObjectsDirty:   make(map[common.Address]struct{}),
		logs:                make(map[common.Hash][]*types.Log),
		preimages:           make(map[common.Hash][]byte),
		journal:             newJournal(),
		accessList:          newAccessList(),
		hasher:              crypto.NewKeccakState(),
	}
	if sdb.snaps != nil {
		if sdb.snap = sdb.snaps.Snapshot(root); sdb.snap != nil {
			sdb.snapDestructs = make(map[common.Hash]struct{})
			sdb.snapAccounts = make(map[common.Hash][]byte)
			sdb.snapStorage = make(map[common.Hash]map[common.Hash][]byte)
		}
	}
	return sdb, nil
}

// StartPrefetcher initializes a new trie prefetcher to pull in nodes from the
// state trie concurrently while the state is mutated so that when we reach the
// commit phase, most of the needed data is already hot.
func (s *StateDB) StartPrefetcher(namespace string) {
	if s.prefetcher != nil {
		s.prefetcher.close()
		s.prefetcher = nil
	}
	if s.snap != nil {
		s.prefetcher = newTriePrefetcher(s.db, s.originalRoot, namespace)
	}
}

// StopPrefetcher terminates a running prefetcher and reports any leftover stats
// from the gathered metrics.
func (s *StateDB) StopPrefetcher() {
	if s.prefetcher != nil {
		s.prefetcher.close()
		s.prefetcher = nil
	}
}

// setError remembers the first non-nil error it is called with.
func (s *StateDB) setError(err error) {
	if s.dbErr == nil {
		s.dbErr = err
	}
}

func (s *StateDB) Error() error {
	return s.dbErr
}

func (s *StateDB) AddLog(log *types.Log) {
	s.journal.append(addLogChange{txhash: s.thash})

	log.TxHash = s.thash
	log.TxIndex = uint(s.txIndex)
	log.Index = s.logSize
	s.logs[s.thash] = append(s.logs[s.thash], log)
	s.logSize++
}

func (s *StateDB) GetLogs(hash common.Hash, blockHash common.Hash) []*types.Log {
	logs := s.logs[hash]
	for _, l := range logs {
		l.BlockHash = blockHash
	}
	return logs
}

func (s *StateDB) Logs() []*types.Log {
	var logs []*types.Log
	for _, lgs := range s.logs {
		logs = append(logs, lgs...)
	}
	return logs
}

// AddPreimage records a SHA3 preimage seen by the VM.
func (s *StateDB) AddPreimage(hash common.Hash, preimage []byte) {
	if _, ok := s.preimages[hash]; !ok {
		s.journal.append(addPreimageChange{hash: hash})
		pi := make([]byte, len(preimage))
		copy(pi, preimage)
		s.preimages[hash] = pi
	}
}

// Preimages returns a list of SHA3 preimages that have been submitted.
func (s *StateDB) Preimages() map[common.Hash][]byte {
	return s.preimages
}

// AddRefund adds gas to the refund counter
func (s *StateDB) AddRefund(gas uint64) {
	s.journal.append(refundChange{prev: s.refund})
	s.refund += gas
}

// SubRefund removes gas from the refund counter.
// This method will panic if the refund counter goes below zero
func (s *StateDB) SubRefund(gas uint64) {
	s.journal.append(refundChange{prev: s.refund})
	if gas > s.refund {
		panic(fmt.Sprintf("Refund counter below zero (gas: %d > refund: %d)", gas, s.refund))
	}
	s.refund -= gas
}

// Exist reports whether the given account address exists in the state.
// Notably this also returns true for suicided accounts.
func (s *StateDB) Exist(addr common.Address) bool {
	return s.getStateObject(addr) != nil
}

// Empty returns whether the state object is either non-existent
// or empty according to the EIP161 specification (balance = nonce = code = 0)
func (s *StateDB) Empty(addr common.Address) bool {
	so := s.getStateObject(addr)
	return so == nil || so.empty()
}

// GetBalance retrieves the balance from the given address or 0 if object not found
func (s *StateDB) GetBalance(addr common.Address) *big.Int {
	stateObject := s.getStateObject(addr)
	if stateObject != nil {
		return stateObject.Balance()
	}
	return common.Big0
}

func (s *StateDB) GetNonce(addr common.Address) uint64 {
	stateObject := s.getStateObject(addr)
	if stateObject != nil {
		return stateObject.Nonce()
	}

	return 0
}

// TxIndex returns the current transaction index set by Prepare.
func (s *StateDB) TxIndex() int {
	return s.txIndex
}

func (s *StateDB) GetCode(addr common.Address) []byte {
	stateObject := s.getStateObject(addr)
	if stateObject != nil {
		return stateObject.Code(s.db)
	}
	return nil
}

func (s *StateDB) GetCodeSize(addr common.Address) int {
	stateObject := s.getStateObject(addr)
	if stateObject != nil {
		return stateObject.CodeSize(s.db)
	}
	return 0
}

func (s *StateDB) GetCodeHash(addr common.Address) common.Hash {
	stateObject := s.getStateObject(addr)
	if stateObject == nil {
		return common.Hash{}
	}
	return common.BytesToHash(stateObject.CodeHash())
}

// GetState retrieves a value from the given account's storage trie.
func (s *StateDB) GetState(addr common.Address, hash common.Hash) common.Hash {
	stateObject := s.getStateObject(addr)
	if stateObject != nil {
		return stateObject.GetState(s.db, hash)
	}
	return common.Hash{}
}

// GetProof returns the Merkle proof for a given account.
func (s *StateDB) GetProof(addr common.Address) ([][]byte, error) {
	return s.GetProofByHash(crypto.Keccak256Hash(addr.Bytes()))
}

// GetProofByHash returns the Merkle proof for a given account.
func (s *StateDB) GetProofByHash(addrHash common.Hash) ([][]byte, error) {
	var proof proofList
	err := s.trie.Prove(addrHash[:], 0, &proof)
	return proof, err
}

// GetStorageProof returns the Merkle proof for given storage slot.
func (s *StateDB) GetStorageProof(a common.Address, key common.Hash) ([][]byte, error) {
	var proof proofList
	trie := s.StorageTrie(a)
	if trie == nil {
		return proof, errors.New("storage trie for requested address does not exist")
	}
	err := trie.Prove(crypto.Keccak256(key.Bytes()), 0, &proof)
	return proof, err
}

// GetCommittedState retrieves a value from the given account's committed storage trie.
func (s *StateDB) GetCommittedState(addr common.Address, hash common.Hash) common.Hash {
	stateObject := s.getStateObject(addr)
	if stateObject != nil {
		return stateObject.GetCommittedState(s.db, hash)
	}
	return common.Hash{}
}

// Database retrieves the low level database supporting the lower level trie ops.
func (s *StateDB) Database() Database {
	return s.db
}

// StorageTrie returns the storage trie of an account.
// The return value is a copy and is nil for non-existent accounts.
func (s *StateDB) StorageTrie(addr common.Address) Trie {
	stateObject := s.getStateObject(addr)
	if stateObject == nil {
		return nil
	}
	cpy := stateObject.deepCopy(s)
	cpy.updateTrie(s.db)
	return cpy.getTrie(s.db)
}

func (s *StateDB) HasSuicided(addr common.Address) bool {
	stateObject := s.getStateObject(addr)
	if stateObject != nil {
		return stateObject.suicided
	}
	return false
}

/*
 * SETTERS
 */

// AddBalance adds amount to the account associated with addr.
func (s *StateDB) AddBalance(addr common.Address, amount *big.Int) {
	stateObject := s.GetOrNewStateObject(addr)
	if stateObject != nil {
		stateObject.AddBalance(amount)
	}
}

// SubBalance subtracts amount from the account associated with addr.
func (s *StateDB) SubBalance(addr common.Address, amount *big.Int) {
	stateObject := s.GetOrNewStateObject(addr)
	if stateObject != nil {
		stateObject.SubBalance(amount)
	}
}

func (s *StateDB) SetBalance(addr common.Address, amount *big.Int) {
	stateObject := s.GetOrNewStateObject(addr)
	if stateObject != nil {
		stateObject.SetBalance(amount)
	}
}

func (s *StateDB) SetNonce(addr common.Address, nonce uint64) {
	stateObject := s.GetOrNewStateObject(addr)
	if stateObject != nil {
		stateObject.SetNonce(nonce)
	}
}

func (s *StateDB) SetCode(addr common.Address, code []byte) {
	stateObject := s.GetOrNewStateObject(addr)
	if stateObject != nil {
		stateObject.SetCode(crypto.Keccak256Hash(code), code)
	}
}

func (s *StateDB) SetState(addr common.Address, key, value common.Hash) {
	stateObject := s.GetOrNewStateObject(addr)
	if stateObject != nil {
		stateObject.SetState(s.db, key, value)
	}
}

// SetStorage replaces the entire storage for the specified account with given
// storage. This function should only be used for debugging.
func (s *StateDB) SetStorage(addr common.Address, storage map[common.Hash]common.Hash) {
	stateObject := s.GetOrNewStateObject(addr)
	if stateObject != nil {
		stateObject.SetStorage(storage)
	}
}

// Suicide marks the given account as suicided.
// This clears the account balance.
//
// The account's state object is still available until the state is committed,
// getStateObject will return a non-nil account after Suicide.
func (s *StateDB) Suicide(addr common.Address) bool {
	stateObject := s.getStateObject(addr)
	if stateObject == nil {
		return false
	}
	s.journal.append(suicideChange{
		account:     &addr,
		prev:        stateObject.suicided,
		prevbalance: new(big.Int).Set(stateObject.Balance()),
	})
	stateObject.markSuicided()
	stateObject.data.Balance = new(big.Int)

	return true
}

//
// Setting, updating & deleting state object methods.
//

// updateStateObject writes the given object to the trie.
func (s *StateDB) updateStateObject(obj *stateObject) {
	// Track the amount of time wasted on updating the account from the trie
	if metrics.EnabledExpensive {
		defer func(start time.Time) { s.AccountUpdates += time.Since(start) }(time.Now())
	}
	// Encode the account and update the account trie
	addr := obj.Address()
	if err := s.trie.TryUpdateAccount(addr[:], &obj.data); err != nil {
		s.setError(fmt.Errorf("updateStateObject (%x) error: %v", addr[:], err))
	}

	// If state snapshotting is active, cache the data til commit. Note, this
	// update mechanism is not symmetric to the deletion, because whereas it is
	// enough to track account updates at commit time, deletions need tracking
	// at transaction boundary level to ensure we capture state clearing.
	if s.snap != nil {
		s.snapAccounts[obj.addrHash] = snapshot.SlimAccountRLP(obj.data.Nonce, obj.data.Balance, obj.data.Root, obj.data.CodeHash)
	}
}

// deleteStateObject removes the given object from the state trie.
func (s *StateDB) deleteStateObject(obj *stateObject) {
	// Track the amount of time wasted on deleting the account from the trie
	if metrics.EnabledExpensive {
		defer func(start time.Time) { s.AccountUpdates += time.Since(start) }(time.Now())
	}
	// Delete the account from the trie
	addr := obj.Address()
	if err := s.trie.TryDelete(addr[:]); err != nil {
		s.setError(fmt.Errorf("deleteStateObject (%x) error: %v", addr[:], err))
	}
}

// getStateObject retrieves a state object given by the address, returning nil if
// the object is not found or was deleted in this execution context. If you need
// to differentiate between non-existent/just-deleted, use getDeletedStateObject.
func (s *StateDB) getStateObject(addr common.Address) *stateObject {
	if obj := s.getDeletedStateObject(addr); obj != nil && !obj.deleted {
		return obj
	}
	return nil
}

// getDeletedStateObject is similar to getStateObject, but instead of returning
// nil for a deleted state object, it returns the actual object with the deleted
// flag set. This is needed by the state journal to revert to the correct s-
// destructed object instead of wiping all knowledge about the state object.
func (s *StateDB) getDeletedStateObject(addr common.Address) *stateObject {
	// Prefer live objects if any is available
	if obj := s.stateObjects[addr]; obj != nil {
		return obj
	}
	// If no live objects are available, attempt to use snapshots
	var (
		data *types.StateAccount
		err  error
	)
	if s.snap != nil {
		if metrics.EnabledExpensive {
			defer func(start time.Time) { s.SnapshotAccountReads += time.Since(start) }(time.Now())
		}
		var acc *snapshot.Account
		if acc, err = s.snap.Account(crypto.HashData(s.hasher, addr.Bytes())); err == nil {
			if acc == nil {
				return nil
			}
			data = &types.StateAccount{
				Nonce:    acc.Nonce,
				Balance:  acc.Balance,
				CodeHash: acc.CodeHash,
				Root:     common.BytesToHash(acc.Root),
			}
			if len(data.CodeHash) == 0 {
				data.CodeHash = emptyCodeHash
			}
			if data.Root == (common.Hash{}) {
				data.Root = emptyRoot
			}
		}
	}
	// If snapshot unavailable or reading from it failed, load from the database
	if s.snap == nil || err != nil {
		if metrics.EnabledExpensive {
			defer func(start time.Time) { s.AccountReads += time.Since(start) }(time.Now())
		}
		enc, err := s.trie.TryGet(addr.Bytes())
		if err != nil {
			s.setError(fmt.Errorf("getDeleteStateObject (%x) error: %v", addr.Bytes(), err))
			return nil
		}
		if len(enc) == 0 {
			return nil
		}
		data = new(types.StateAccount)
		if err := rlp.DecodeBytes(enc, data); err != nil {
			log.Error("Failed to decode state object", "addr", addr, "err", err)
			return nil
		}
	}
	// Insert into the live set
	obj := newObject(s, addr, *data)
	s.setStateObject(obj)
	return obj
}

func (s *StateDB) setStateObject(object *stateObject) {
	s.stateObjects[object.Address()] = object
}

// GetOrNewStateObject retrieves a state object or create a new state object if nil.
func (s *StateDB) GetOrNewStateObject(addr common.Address) *stateObject {
	stateObject := s.getStateObject(addr)
	if stateObject == nil {
		stateObject, _ = s.createObject(addr)
	}
	return stateObject
}

// createObject creates a new state object. If there is an existing account with
// the given address, it is overwritten and returned as the second return value.
func (s *StateDB) createObject(addr common.Address) (newobj, prev *stateObject) {
	prev = s.getDeletedStateObject(addr) // Note, prev might have been deleted, we need that!

	var prevdestruct bool
	if s.snap != nil && prev != nil {
		_, prevdestruct = s.snapDestructs[prev.addrHash]
		if !prevdestruct {
			s.snapDestructs[prev.addrHash] = struct{}{}
		}
	}
	newobj = newObject(s, addr, types.StateAccount{})
	if prev == nil {
		s.journal.append(createObjectChange{account: &addr})
	} else {
		s.journal.append(resetObjectChange{prev: prev, prevdestruct: prevdestruct})
	}
	s.setStateObject(newobj)
	if prev != nil && !prev.deleted {
		return newobj, prev
	}
	return newobj, nil
}

// CreateAccount explicitly creates a state object. If a state object with the address
// already exists the balance is carried over to the new account.
//
// CreateAccount is called during the EVM CREATE operation. The situation might arise that
// a contract does the following:
//
//   1. sends funds to sha(account ++ (nonce + 1))
//   2. tx_create(sha(account ++ nonce)) (note that this gets the address of 1)
//
// Carrying over the balance ensures that Ether doesn't disappear.
func (s *StateDB) CreateAccount(addr common.Address) {
	newObj, prev := s.createObject(addr)
	if prev != nil {
		newObj.setBalance(prev.data.Balance)
	}
}

func (db *StateDB) ForEachStorage(addr common.Address, cb func(key, value common.Hash) bool) error {
	so := db.getStateObject(addr)
	if so == nil {
		return nil
	}
	it := trie.NewIterator(so.getTrie(db.db).NodeIterator(nil))

	for it.Next() {
		key := common.BytesToHash(db.trie.GetKey(it.Key))
		if value, dirty := so.dirtyStorage[key]; dirty {
			if !cb(key, value) {
				return nil
			}
			continue
		}

		if len(it.Value) > 0 {
			_, content, _, err := rlp.Split(it.Value)
			if err != nil {
				return err
			}
			if !cb(key, common.BytesToHash(content)) {
				return nil
			}
		}
	}
	return nil
}

// Copy creates a deep, independent copy of the state.
// Snapshots of the copied state cannot be applied to the copy.
func (s *StateDB) Copy() *StateDB {
	// Copy all the basic fields, initialize the memory ones
	state := &StateDB{
		db:                  s.db,
		trie:                s.db.CopyTrie(s.trie),
		stateObjects:        make(map[common.Address]*stateObject, len(s.journal.dirties)),
		stateObjectsPending: make(map[common.Address]struct{}, len(s.stateObjectsPending)),
		stateObjectsDirty:   make(map[common.Address]struct{}, len(s.journal.dirties)),
		refund:              s.refund,
		logs:                make(map[common.Hash][]*types.Log, len(s.logs)),
		logSize:             s.logSize,
		preimages:           make(map[common.Hash][]byte, len(s.preimages)),
		journal:             newJournal(),
		hasher:              crypto.NewKeccakState(),
	}
	// Copy the dirty states, logs, and preimages
	for addr := range s.journal.dirties {
		// As documented [here](https://github.com/ethereum/go-ethereum/pull/16485#issuecomment-380438527),
		// and in the Finalise-method, there is a case where an object is in the journal but not
		// in the stateObjects: OOG after touch on ripeMD prior to Byzantium. Thus, we need to check for
		// nil
		if object, exist := s.stateObjects[addr]; exist {
			// Even though the original object is dirty, we are not copying the journal,
			// so we need to make sure that anyside effect the journal would have caused
			// during a commit (or similar op) is already applied to the copy.
			state.stateObjects[addr] = object.deepCopy(state)

			state.stateObjectsDirty[addr] = struct{}{}   // Mark the copy dirty to force internal (code/state) commits
			state.stateObjectsPending[addr] = struct{}{} // Mark the copy pending to force external (account) commits
		}
	}
	// Above, we don't copy the actual journal. This means that if the copy is copied, the
	// loop above will be a no-op, since the copy's journal is empty.
	// Thus, here we iterate over stateObjects, to enable copies of copies
	for addr := range s.stateObjectsPending {
		if _, exist := state.stateObjects[addr]; !exist {
			state.stateObjects[addr] = s.stateObjects[addr].deepCopy(state)
		}
		state.stateObjectsPending[addr] = struct{}{}
	}
	for addr := range s.stateObjectsDirty {
		if _, exist := state.stateObjects[addr]; !exist {
			state.stateObjects[addr] = s.stateObjects[addr].deepCopy(state)
		}
		state.stateObjectsDirty[addr] = struct{}{}
	}
	for hash, logs := range s.logs {
		cpy := make([]*types.Log, len(logs))
		for i, l := range logs {
			cpy[i] = new(types.Log)
			*cpy[i] = *l
		}
		state.logs[hash] = cpy
	}
	for hash, preimage := range s.preimages {
		state.preimages[hash] = preimage
	}
	// Do we need to copy the access list? In practice: No. At the start of a
	// transaction, the access list is empty. In practice, we only ever copy state
	// _between_ transactions/blocks, never in the middle of a transaction.
	// However, it doesn't cost us much to copy an empty list, so we do it anyway
	// to not blow up if we ever decide copy it in the middle of a transaction
	state.accessList = s.accessList.Copy()

	// If there's a prefetcher running, make an inactive copy of it that can
	// only access data but does not actively preload (since the user will not
	// know that they need to explicitly terminate an active copy).
	if s.prefetcher != nil {
		state.prefetcher = s.prefetcher.copy()
	}
	if s.snaps != nil {
		// In order for the miner to be able to use and make additions
		// to the snapshot tree, we need to copy that aswell.
		// Otherwise, any block mined by ourselves will cause gaps in the tree,
		// and force the miner to operate trie-backed only
		state.snaps = s.snaps
		state.snap = s.snap
		// deep copy needed
		state.snapDestructs = make(map[common.Hash]struct{})
		for k, v := range s.snapDestructs {
			state.snapDestructs[k] = v
		}
		state.snapAccounts = make(map[common.Hash][]byte)
		for k, v := range s.snapAccounts {
			state.snapAccounts[k] = v
		}
		state.snapStorage = make(map[common.Hash]map[common.Hash][]byte)
		for k, v := range s.snapStorage {
			temp := make(map[common.Hash][]byte)
			for kk, vv := range v {
				temp[kk] = vv
			}
			state.snapStorage[k] = temp
		}
	}
	return state
}

// Snapshot returns an identifier for the current revision of the state.
func (s *StateDB) Snapshot() int {
	id := s.nextRevisionId
	s.nextRevisionId++
	s.validRevisions = append(s.validRevisions, revision{id, s.journal.length()})
	return id
}

// RevertToSnapshot reverts all state changes made since the given revision.
func (s *StateDB) RevertToSnapshot(revid int) {
	// Find the snapshot in the stack of valid snapshots.
	idx := sort.Search(len(s.validRevisions), func(i int) bool {
		return s.validRevisions[i].id >= revid
	})
	if idx == len(s.validRevisions) || s.validRevisions[idx].id != revid {
		panic(fmt.Errorf("revision id %v cannot be reverted", revid))
	}
	snapshot := s.validRevisions[idx].journalIndex

	// Replay the journal to undo changes and remove invalidated snapshots
	s.journal.revert(s, snapshot)
	s.validRevisions = s.validRevisions[:idx]
}

// GetRefund returns the current value of the refund counter.
func (s *StateDB) GetRefund() uint64 {
	return s.refund
}

// Finalise finalises the state by removing the s destructed objects and clears
// the journal as well as the refunds. Finalise, however, will not push any updates
// into the tries just yet. Only IntermediateRoot or Commit will do that.
func (s *StateDB) Finalise(deleteEmptyObjects bool) {
	addressesToPrefetch := make([][]byte, 0, len(s.journal.dirties))
	for addr := range s.journal.dirties {
		obj, exist := s.stateObjects[addr]
		if !exist {
			// ripeMD is 'touched' at block 1714175, in tx 0x1237f737031e40bcde4a8b7e717b2d15e3ecadfe49bb1bbc71ee9deb09c6fcf2
			// That tx goes out of gas, and although the notion of 'touched' does not exist there, the
			// touch-event will still be recorded in the journal. Since ripeMD is a special snowflake,
			// it will persist in the journal even though the journal is reverted. In this special circumstance,
			// it may exist in `s.journal.dirties` but not in `s.stateObjects`.
			// Thus, we can safely ignore it here
			continue
		}
		if obj.suicided || (deleteEmptyObjects && obj.empty()) {
			obj.deleted = true

			// If state snapshotting is active, also mark the destruction there.
			// Note, we can't do this only at the end of a block because multiple
			// transactions within the same block might self destruct and then
			// ressurrect an account; but the snapshotter needs both events.
			if s.snap != nil {
				s.snapDestructs[obj.addrHash] = struct{}{} // We need to maintain account deletions explicitly (will remain set indefinitely)
				delete(s.snapAccounts, obj.addrHash)       // Clear out any previously updated account data (may be recreated via a ressurrect)
				delete(s.snapStorage, obj.addrHash)        // Clear out any previously updated storage data (may be recreated via a ressurrect)
			}
		} else {
			obj.finalise(true) // Prefetch slots in the background
		}
		s.stateObjectsPending[addr] = struct{}{}
		s.stateObjectsDirty[addr] = struct{}{}

		// At this point, also ship the address off to the precacher. The precacher
		// will start loading tries, and when the change is eventually committed,
		// the commit-phase will be a lot faster
		addressesToPrefetch = append(addressesToPrefetch, common.CopyBytes(addr[:])) // Copy needed for closure
	}
	if s.prefetcher != nil && len(addressesToPrefetch) > 0 {
		s.prefetcher.prefetch(s.originalRoot, addressesToPrefetch)
	}
	// Invalidate journal because reverting across transactions is not allowed.
	s.clearJournalAndRefund()
}

// IntermediateRoot computes the current root hash of the state trie.
// It is called in between transactions to get the root hash that
// goes into transaction receipts.
func (s *StateDB) IntermediateRoot(deleteEmptyObjects bool) common.Hash {
	// Finalise all the dirty storage states and write them into the tries
	s.Finalise(deleteEmptyObjects)

	// If there was a trie prefetcher operating, it gets aborted and irrevocably
	// modified after we start retrieving tries. Remove it from the statedb after
	// this round of use.
	//
	// This is weird pre-byzantium since the first tx runs with a prefetcher and
	// the remainder without, but pre-byzantium even the initial prefetcher is
	// useless, so no sleep lost.
	prefetcher := s.prefetcher
	if s.prefetcher != nil {
		defer func() {
			s.prefetcher.close()
			s.prefetcher = nil
		}()
	}
	// Although naively it makes sense to retrieve the account trie and then do
	// the contract storage and account updates sequentially, that short circuits
	// the account prefetcher. Instead, let's process all the storage updates
	// first, giving the account prefeches just a few more milliseconds of time
	// to pull useful data from disk.
	for addr := range s.stateObjectsPending {
		if obj := s.stateObjects[addr]; !obj.deleted {
			obj.updateRoot(s.db)
		}
	}
	// Now we're about to start to write changes to the trie. The trie is so far
	// _untouched_. We can check with the prefetcher, if it can give us a trie
	// which has the same root, but also has some content loaded into it.
	if prefetcher != nil {
		if trie := prefetcher.trie(s.originalRoot); trie != nil {
			s.trie = trie
		}
	}
	usedAddrs := make([][]byte, 0, len(s.stateObjectsPending))
	for addr := range s.stateObjectsPending {
		if obj := s.stateObjects[addr]; obj.deleted {
			s.deleteStateObject(obj)
			s.AccountDeleted += 1
		} else {
			s.updateStateObject(obj)
			s.AccountUpdated += 1
		}
		usedAddrs = append(usedAddrs, common.CopyBytes(addr[:])) // Copy needed for closure
	}
	if prefetcher != nil {
		prefetcher.used(s.originalRoot, usedAddrs)
	}
	if len(s.stateObjectsPending) > 0 {
		s.stateObjectsPending = make(map[common.Address]struct{})
	}
	// Track the amount of time wasted on hashing the account trie
	if metrics.EnabledExpensive {
		defer func(start time.Time) { s.AccountHashes += time.Since(start) }(time.Now())
	}
	return s.trie.Hash()
}

// Prepare sets the current transaction hash and index which are
// used when the EVM emits new state logs.
func (s *StateDB) Prepare(thash common.Hash, ti int) {
	s.thash = thash
	s.txIndex = ti
	s.accessList = newAccessList()
}

func (s *StateDB) clearJournalAndRefund() {
	if len(s.journal.entries) > 0 {
		s.journal = newJournal()
		s.refund = 0
	}
	s.validRevisions = s.validRevisions[:0] // Snapshots can be created without journal entires
}

// ModifiedAccount is an Account and it's Storage trie that has changed in the current block.
type ModifiedAccount struct {
	Account
	Storage
}

// StateChanges are a map between an Account's address to it's ModifiedAccount.
type StateChanges map[common.Address]ModifiedAccount

// Commit writes the state to the underlying in-memory trie database.
func (s *StateDB) Commit(deleteEmptyObjects bool) (common.Hash, StateChanges, error) {
	if s.dbErr != nil {
		return common.Hash{}, nil, fmt.Errorf("commit aborted due to earlier error: %v", s.dbErr)
	}

	// Finalize any pending changes and merge everything into the tries
	s.IntermediateRoot(deleteEmptyObjects)

	stateChanges := make(StateChanges)

	// Commit objects to the trie, measuring the elapsed time
	var storageCommitted int
	codeWriter := s.db.TrieDB().DiskDB().NewBatch()
	for addr := range s.stateObjectsDirty {
		modifiedAccount := ModifiedAccount{}

		if obj := s.stateObjects[addr]; !obj.deleted {
			// Write any contract code associated with the state object
			if obj.code != nil && obj.dirtyCode {
				rawdb.WriteCode(codeWriter, common.BytesToHash(obj.CodeHash()), obj.code)
				obj.dirtyCode = false
			}

			// Add the account to the modifiedAccounts map
			modifiedAccount = ModifiedAccount{Account: obj.data}
			// Add the diff storage to the modifiedAccounts map
			modifiedAccount.Storage = obj.diffStorage
			obj.diffStorage = make(Storage)

			// Write any storage changes in the state object to its storage trie
<<<<<<< HEAD
			if err := obj.CommitTrie(s.db); err != nil {
				return common.Hash{}, StateChanges{}, err
=======
			committed, err := obj.CommitTrie(s.db)
			if err != nil {
				return common.Hash{}, err
>>>>>>> 7231b3ef
			}
			storageCommitted += committed
		}

		stateChanges[addr] = modifiedAccount
	}

	if len(s.stateObjectsDirty) > 0 {
		s.stateObjectsDirty = make(map[common.Address]struct{})
	}
	if codeWriter.ValueSize() > 0 {
		if err := codeWriter.Write(); err != nil {
			log.Crit("Failed to commit dirty codes", "error", err)
		}
	}
	// Write the account trie changes, measuing the amount of wasted time
	var start time.Time
	if metrics.EnabledExpensive {
		start = time.Now()
	}
	// The onleaf func is called _serially_, so we can reuse the same account
	// for unmarshalling every time.
	var account types.StateAccount
	root, accountCommitted, err := s.trie.Commit(func(_ [][]byte, _ []byte, leaf []byte, parent common.Hash) error {
		if err := rlp.DecodeBytes(leaf, &account); err != nil {
			return nil
		}
		if account.Root != emptyRoot {
			s.db.TrieDB().Reference(account.Root, parent)
		}
		return nil
	})
	if err != nil {
		return common.Hash{}, err
	}
	if metrics.EnabledExpensive {
		s.AccountCommits += time.Since(start)

		accountUpdatedMeter.Mark(int64(s.AccountUpdated))
		storageUpdatedMeter.Mark(int64(s.StorageUpdated))
		accountDeletedMeter.Mark(int64(s.AccountDeleted))
		storageDeletedMeter.Mark(int64(s.StorageDeleted))
		accountCommittedMeter.Mark(int64(accountCommitted))
		storageCommittedMeter.Mark(int64(storageCommitted))
		s.AccountUpdated, s.AccountDeleted = 0, 0
		s.StorageUpdated, s.StorageDeleted = 0, 0
	}
	// If snapshotting is enabled, update the snapshot tree with this new version
	if s.snap != nil {
		if metrics.EnabledExpensive {
			defer func(start time.Time) { s.SnapshotCommits += time.Since(start) }(time.Now())
		}
		// Only update if there's a state transition (skip empty Clique blocks)
		if parent := s.snap.Root(); parent != root {
			if err := s.snaps.Update(root, parent, s.snapDestructs, s.snapAccounts, s.snapStorage); err != nil {
				log.Warn("Failed to update snapshot tree", "from", parent, "to", root, "err", err)
			}
			// Keep 128 diff layers in the memory, persistent layer is 129th.
			// - head layer is paired with HEAD state
			// - head-1 layer is paired with HEAD-1 state
			// - head-127 layer(bottom-most diff layer) is paired with HEAD-127 state
			if err := s.snaps.Cap(root, 128); err != nil {
				log.Warn("Failed to cap snapshot tree", "root", root, "layers", 128, "err", err)
			}
		}
		s.snap, s.snapDestructs, s.snapAccounts, s.snapStorage = nil, nil, nil, nil
	}

	return root, stateChanges, err
}

// PrepareAccessList handles the preparatory steps for executing a state transition with
// regards to both EIP-2929 and EIP-2930:
//
// - Add sender to access list (2929)
// - Add destination to access list (2929)
// - Add precompiles to access list (2929)
// - Add the contents of the optional tx access list (2930)
//
// This method should only be called if Berlin/2929+2930 is applicable at the current number.
func (s *StateDB) PrepareAccessList(sender common.Address, dst *common.Address, precompiles []common.Address, list types.AccessList) {
	s.AddAddressToAccessList(sender)
	if dst != nil {
		s.AddAddressToAccessList(*dst)
		// If it's a create-tx, the destination will be added inside evm.create
	}
	for _, addr := range precompiles {
		s.AddAddressToAccessList(addr)
	}
	for _, el := range list {
		s.AddAddressToAccessList(el.Address)
		for _, key := range el.StorageKeys {
			s.AddSlotToAccessList(el.Address, key)
		}
	}
}

// AddAddressToAccessList adds the given address to the access list
func (s *StateDB) AddAddressToAccessList(addr common.Address) {
	if s.accessList.AddAddress(addr) {
		s.journal.append(accessListAddAccountChange{&addr})
	}
}

// AddSlotToAccessList adds the given (address, slot)-tuple to the access list
func (s *StateDB) AddSlotToAccessList(addr common.Address, slot common.Hash) {
	addrMod, slotMod := s.accessList.AddSlot(addr, slot)
	if addrMod {
		// In practice, this should not happen, since there is no way to enter the
		// scope of 'address' without having the 'address' become already added
		// to the access list (via call-variant, create, etc).
		// Better safe than sorry, though
		s.journal.append(accessListAddAccountChange{&addr})
	}
	if slotMod {
		s.journal.append(accessListAddSlotChange{
			address: &addr,
			slot:    &slot,
		})
	}
}

// AddressInAccessList returns true if the given address is in the access list.
func (s *StateDB) AddressInAccessList(addr common.Address) bool {
	return s.accessList.ContainsAddress(addr)
}

// SlotInAccessList returns true if the given (address, slot)-tuple is in the access list.
func (s *StateDB) SlotInAccessList(addr common.Address, slot common.Hash) (addressPresent bool, slotPresent bool) {
	return s.accessList.Contains(addr, slot)
}<|MERGE_RESOLUTION|>--- conflicted
+++ resolved
@@ -898,7 +898,7 @@
 
 // ModifiedAccount is an Account and it's Storage trie that has changed in the current block.
 type ModifiedAccount struct {
-	Account
+	types.StateAccount
 	Storage
 }
 
@@ -930,20 +930,15 @@
 			}
 
 			// Add the account to the modifiedAccounts map
-			modifiedAccount = ModifiedAccount{Account: obj.data}
+			modifiedAccount = ModifiedAccount{StateAccount: obj.data}
 			// Add the diff storage to the modifiedAccounts map
 			modifiedAccount.Storage = obj.diffStorage
 			obj.diffStorage = make(Storage)
 
 			// Write any storage changes in the state object to its storage trie
-<<<<<<< HEAD
-			if err := obj.CommitTrie(s.db); err != nil {
-				return common.Hash{}, StateChanges{}, err
-=======
 			committed, err := obj.CommitTrie(s.db)
 			if err != nil {
-				return common.Hash{}, err
->>>>>>> 7231b3ef
+				return common.Hash{}, StateChanges{}, err
 			}
 			storageCommitted += committed
 		}
@@ -977,7 +972,7 @@
 		return nil
 	})
 	if err != nil {
-		return common.Hash{}, err
+		return common.Hash{}, StateChanges{}, err
 	}
 	if metrics.EnabledExpensive {
 		s.AccountCommits += time.Since(start)
