--- conflicted
+++ resolved
@@ -149,7 +149,6 @@
 	witness *stateless.Witness
 
 	// Measurements gathered during execution for debugging purposes
-<<<<<<< HEAD
 
 	AccountLoaded        int          // Number of accounts retrieved from the database during the state transition
 	AccountUpdated       int          // Number of accounts updated during the state transition
@@ -172,27 +171,9 @@
 
 	// Bor metrics
 	BorConsensusTime time.Duration
-=======
-	AccountReads    time.Duration
-	AccountHashes   time.Duration
-	AccountUpdates  time.Duration
-	AccountCommits  time.Duration
-	StorageReads    time.Duration
-	StorageUpdates  time.Duration
-	StorageCommits  time.Duration
-	SnapshotCommits time.Duration
-	TrieDBCommits   time.Duration
-
-	AccountLoaded  int          // Number of accounts retrieved from the database during the state transition
-	AccountUpdated int          // Number of accounts updated during the state transition
-	AccountDeleted int          // Number of accounts deleted during the state transition
-	StorageLoaded  int          // Number of storage slots retrieved from the database during the state transition
-	StorageUpdated atomic.Int64 // Number of storage slots updated during the state transition
-	StorageDeleted atomic.Int64 // Number of storage slots deleted during the state transition
 
 	// requires to maintain Firehose 2.3 backward compatibility
 	hooks *tracing.Hooks
->>>>>>> 03454c84
 }
 
 // New creates a new state from a given trie.
@@ -1074,16 +1055,11 @@
 // existing account with the given address, otherwise it will be silently overwritten.
 func (s *StateDB) createObject(addr common.Address) *stateObject {
 	obj := newObject(s, addr, nil)
-<<<<<<< HEAD
-
-	s.journal.append(createObjectChange{account: addr})
-=======
 	if s.hooks != nil && s.hooks.OnNewAccount != nil {
 		s.hooks.OnNewAccount(addr)
 	}
 
-	s.journal.createObject(addr)
->>>>>>> 03454c84
+	s.journal.append(createObjectChange{account: addr})
 	s.setStateObject(obj)
 	MVWrite(s, blockstm.NewAddressKey(addr))
 	return obj
