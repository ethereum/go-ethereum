// Copyright 2017 The go-ethereum Authors
// This file is part of the go-ethereum library.
//
// The go-ethereum library is free software: you can redistribute it and/or modify
// it under the terms of the GNU Lesser General Public License as published by
// the Free Software Foundation, either version 3 of the License, or
// (at your option) any later version.
//
// The go-ethereum library is distributed in the hope that it will be useful,
// but WITHOUT ANY WARRANTY; without even the implied warranty of
// MERCHANTABILITY or FITNESS FOR A PARTICULAR PURPOSE. See the
// GNU Lesser General Public License for more details.
//
// You should have received a copy of the GNU Lesser General Public License
// along with the go-ethereum library. If not, see <http://www.gnu.org/licenses/>.

package state

import (
	"fmt"

	"github.com/ethereum/go-ethereum/common"
	"github.com/ethereum/go-ethereum/common/lru"
	"github.com/ethereum/go-ethereum/core/rawdb"
	"github.com/ethereum/go-ethereum/core/state/snapshot"
	"github.com/ethereum/go-ethereum/core/types"
	"github.com/ethereum/go-ethereum/crypto"
	"github.com/ethereum/go-ethereum/ethdb"
	"github.com/ethereum/go-ethereum/trie"
	"github.com/ethereum/go-ethereum/trie/trienode"
	"github.com/ethereum/go-ethereum/trie/utils"
	"github.com/ethereum/go-ethereum/triedb"
)

const (
	// Number of codehash->size associations to keep.
	codeSizeCacheSize = 100000

	// Cache size granted for caching clean code.
	codeCacheSize = 64 * 1024 * 1024

	// Number of address->curve point associations to keep.
	pointCacheSize = 4096
)

// Database wraps access to tries and contract code.
type Database interface {
	// Reader returns a state reader associated with the specified state root.
	Reader(root common.Hash) (Reader, error)

	// OpenTrie opens the main account trie.
	OpenTrie(root common.Hash) (Trie, error)

	// OpenStorageTrie opens the storage trie of an account.
	OpenStorageTrie(stateRoot common.Hash, address common.Address, root common.Hash, trie Trie) (Trie, error)

<<<<<<< HEAD
	// ContractCode retrieves a particular contract's code.
	ContractCode(addr common.Address, codeHash common.Hash) ([]byte, error)

	// ContractCodeSize retrieves a particular contracts code's size.
	ContractCodeSize(addr common.Address, codeHash common.Hash) (int, error)

=======
>>>>>>> b027a90a
	// PointCache returns the cache holding points used in verkle tree key computation
	PointCache() *utils.PointCache

	// TrieDB returns the underlying trie database for managing trie nodes.
	TrieDB() *triedb.Database

	// Snapshot returns the underlying state snapshot.
	Snapshot() *snapshot.Tree
}

// Trie is a Ethereum Merkle Patricia trie.
type Trie interface {
	// GetKey returns the sha3 preimage of a hashed key that was previously used
	// to store a value.
	//
	// TODO(fjl): remove this when StateTrie is removed
	GetKey([]byte) []byte

	// GetAccount abstracts an account read from the trie. It retrieves the
	// account blob from the trie with provided account address and decodes it
	// with associated decoding algorithm. If the specified account is not in
	// the trie, nil will be returned. If the trie is corrupted(e.g. some nodes
	// are missing or the account blob is incorrect for decoding), an error will
	// be returned.
	GetAccount(address common.Address) (*types.StateAccount, error)

	// GetStorage returns the value for key stored in the trie. The value bytes
	// must not be modified by the caller. If a node was not found in the database,
	// a trie.MissingNodeError is returned.
	GetStorage(addr common.Address, key []byte) ([]byte, error)

	// UpdateAccount abstracts an account write to the trie. It encodes the
	// provided account object with associated algorithm and then updates it
	// in the trie with provided address.
	UpdateAccount(address common.Address, account *types.StateAccount, codeLen int) error

	// UpdateStorage associates key with value in the trie. If value has length zero,
	// any existing value is deleted from the trie. The value bytes must not be modified
	// by the caller while they are stored in the trie. If a node was not found in the
	// database, a trie.MissingNodeError is returned.
	UpdateStorage(addr common.Address, key, value []byte) error

	// DeleteAccount abstracts an account deletion from the trie.
	DeleteAccount(address common.Address) error

	// DeleteStorage removes any existing value for key from the trie. If a node
	// was not found in the database, a trie.MissingNodeError is returned.
	DeleteStorage(addr common.Address, key []byte) error

	// UpdateContractCode abstracts code write to the trie. It is expected
	// to be moved to the stateWriter interface when the latter is ready.
	UpdateContractCode(address common.Address, codeHash common.Hash, code []byte) error

	// Hash returns the root hash of the trie. It does not write to the database and
	// can be used even if the trie doesn't have one.
	Hash() common.Hash

	// Commit collects all dirty nodes in the trie and replace them with the
	// corresponding node hash. All collected nodes(including dirty leaves if
	// collectLeaf is true) will be encapsulated into a nodeset for return.
	// The returned nodeset can be nil if the trie is clean(nothing to commit).
	// Once the trie is committed, it's not usable anymore. A new trie must
	// be created with new root and updated trie database for following usage
	Commit(collectLeaf bool) (common.Hash, *trienode.NodeSet)

	// Witness returns a set containing all trie nodes that have been accessed.
	// The returned map could be nil if the witness is empty.
	Witness() map[string]struct{}

	// NodeIterator returns an iterator that returns nodes of the trie. Iteration
	// starts at the key after the given start key. And error will be returned
	// if fails to create node iterator.
	NodeIterator(startKey []byte) (trie.NodeIterator, error)

	// Prove constructs a Merkle proof for key. The result contains all encoded nodes
	// on the path to the value at key. The value itself is also included in the last
	// node and can be retrieved by verifying the proof.
	//
	// If the trie does not contain a value for key, the returned proof contains all
	// nodes of the longest existing prefix of the key (at least the root), ending
	// with the node that proves the absence of the key.
	Prove(key []byte, proofDb ethdb.KeyValueWriter) error

	// IsVerkle returns true if the trie is verkle-tree based
	IsVerkle() bool
}

// CachingDB is an implementation of Database interface. It leverages both trie and
// state snapshot to provide functionalities for state access. It's meant to be a
// long-live object and has a few caches inside for sharing between blocks.
type CachingDB struct {
	disk          ethdb.KeyValueStore
	triedb        *triedb.Database
	snap          *snapshot.Tree
	codeCache     *lru.SizeConstrainedCache[common.Hash, []byte]
	codeSizeCache *lru.Cache[common.Hash, int]
	pointCache    *utils.PointCache
}

// NewDatabase creates a state database with the provided data sources.
func NewDatabase(triedb *triedb.Database, snap *snapshot.Tree) *CachingDB {
	return &CachingDB{
		disk:          triedb.Disk(),
		triedb:        triedb,
		snap:          snap,
		codeCache:     lru.NewSizeConstrainedCache[common.Hash, []byte](codeCacheSize),
		codeSizeCache: lru.NewCache[common.Hash, int](codeSizeCacheSize),
		pointCache:    utils.NewPointCache(pointCacheSize),
	}
}

// NewDatabaseForTesting is similar to NewDatabase, but it initializes the caching
// db by using an ephemeral memory db with default config for testing.
func NewDatabaseForTesting() *CachingDB {
	return NewDatabase(triedb.NewDatabase(rawdb.NewMemoryDatabase(), nil), nil)
}

// Reader returns a state reader associated with the specified state root.
func (db *CachingDB) Reader(stateRoot common.Hash) (Reader, error) {
<<<<<<< HEAD
	var readers []Reader
=======
	var readers []StateReader
>>>>>>> b027a90a

	// Set up the state snapshot reader if available. This feature
	// is optional and may be partially useful if it's not fully
	// generated.
	if db.snap != nil {
<<<<<<< HEAD
		snap := db.snap.Snapshot(stateRoot)
		if snap != nil {
			readers = append(readers, newStateReader(snap)) // snap reader is optional
=======
		// If standalone state snapshot is available (hash scheme),
		// then construct the legacy snap reader.
		snap := db.snap.Snapshot(stateRoot)
		if snap != nil {
			readers = append(readers, newFlatReader(snap))
		}
	} else {
		// If standalone state snapshot is not available, try to construct
		// the state reader with database.
		reader, err := db.triedb.StateReader(stateRoot)
		if err == nil {
			readers = append(readers, newFlatReader(reader)) // state reader is optional
>>>>>>> b027a90a
		}
	}
	// Set up the trie reader, which is expected to always be available
	// as the gatekeeper unless the state is corrupted.
	tr, err := newTrieReader(stateRoot, db.triedb, db.pointCache)
	if err != nil {
		return nil, err
	}
	readers = append(readers, tr)

<<<<<<< HEAD
	return newMultiReader(readers...)
=======
	combined, err := newMultiStateReader(readers...)
	if err != nil {
		return nil, err
	}
	return newReader(newCachingCodeReader(db.disk, db.codeCache, db.codeSizeCache), combined), nil
>>>>>>> b027a90a
}

// OpenTrie opens the main account trie at a specific root hash.
func (db *CachingDB) OpenTrie(root common.Hash) (Trie, error) {
	if db.triedb.IsVerkle() {
		return trie.NewVerkleTrie(root, db.triedb, db.pointCache)
	}
	tr, err := trie.NewStateTrie(trie.StateTrieID(root), db.triedb)
	if err != nil {
		return nil, err
	}
	return tr, nil
}

// OpenStorageTrie opens the storage trie of an account.
func (db *CachingDB) OpenStorageTrie(stateRoot common.Hash, address common.Address, root common.Hash, self Trie) (Trie, error) {
	// In the verkle case, there is only one tree. But the two-tree structure
	// is hardcoded in the codebase. So we need to return the same trie in this
	// case.
	if db.triedb.IsVerkle() {
		return self, nil
	}
	tr, err := trie.NewStateTrie(trie.StorageTrieID(stateRoot, crypto.Keccak256Hash(address.Bytes()), root), db.triedb)
	if err != nil {
		return nil, err
	}
	return tr, nil
}

<<<<<<< HEAD
// ContractCode retrieves a particular contract's code.
func (db *CachingDB) ContractCode(address common.Address, codeHash common.Hash) ([]byte, error) {
	code, _ := db.codeCache.Get(codeHash)
	if len(code) > 0 {
		return code, nil
	}
	code = rawdb.ReadCode(db.disk, codeHash)
	if len(code) > 0 {
		db.codeCache.Add(codeHash, code)
		db.codeSizeCache.Add(codeHash, len(code))
		return code, nil
	}
	return nil, errors.New("not found")
}

// ContractCodeWithPrefix retrieves a particular contract's code. If the
// code can't be found in the cache, then check the existence with **new**
// db scheme.
func (db *CachingDB) ContractCodeWithPrefix(address common.Address, codeHash common.Hash) ([]byte, error) {
=======
// ContractCodeWithPrefix retrieves a particular contract's code. If the
// code can't be found in the cache, then check the existence with **new**
// db scheme.
func (db *CachingDB) ContractCodeWithPrefix(address common.Address, codeHash common.Hash) []byte {
>>>>>>> b027a90a
	code, _ := db.codeCache.Get(codeHash)
	if len(code) > 0 {
		return code
	}
	code = rawdb.ReadCodeWithPrefix(db.disk, codeHash)
	if len(code) > 0 {
		db.codeCache.Add(codeHash, code)
		db.codeSizeCache.Add(codeHash, len(code))
	}
	return code
}

<<<<<<< HEAD
// ContractCodeSize retrieves a particular contracts code's size.
func (db *CachingDB) ContractCodeSize(addr common.Address, codeHash common.Hash) (int, error) {
	if cached, ok := db.codeSizeCache.Get(codeHash); ok {
		return cached, nil
	}
	code, err := db.ContractCode(addr, codeHash)
	return len(code), err
}

// TrieDB retrieves any intermediate trie-node caching layer.
func (db *CachingDB) TrieDB() *triedb.Database {
	return db.triedb
}

=======
// TrieDB retrieves any intermediate trie-node caching layer.
func (db *CachingDB) TrieDB() *triedb.Database {
	return db.triedb
}

>>>>>>> b027a90a
// PointCache returns the cache of evaluated curve points.
func (db *CachingDB) PointCache() *utils.PointCache {
	return db.pointCache
}

// Snapshot returns the underlying state snapshot.
func (db *CachingDB) Snapshot() *snapshot.Tree {
	return db.snap
}

// mustCopyTrie returns a deep-copied trie.
func mustCopyTrie(t Trie) Trie {
	switch t := t.(type) {
	case *trie.StateTrie:
		return t.Copy()
	case *trie.VerkleTrie:
		return t.Copy()
	default:
		panic(fmt.Errorf("unknown trie type %T", t))
	}
}<|MERGE_RESOLUTION|>--- conflicted
+++ resolved
@@ -54,15 +54,6 @@
 	// OpenStorageTrie opens the storage trie of an account.
 	OpenStorageTrie(stateRoot common.Hash, address common.Address, root common.Hash, trie Trie) (Trie, error)
 
-<<<<<<< HEAD
-	// ContractCode retrieves a particular contract's code.
-	ContractCode(addr common.Address, codeHash common.Hash) ([]byte, error)
-
-	// ContractCodeSize retrieves a particular contracts code's size.
-	ContractCodeSize(addr common.Address, codeHash common.Hash) (int, error)
-
-=======
->>>>>>> b027a90a
 	// PointCache returns the cache holding points used in verkle tree key computation
 	PointCache() *utils.PointCache
 
@@ -182,21 +173,12 @@
 
 // Reader returns a state reader associated with the specified state root.
 func (db *CachingDB) Reader(stateRoot common.Hash) (Reader, error) {
-<<<<<<< HEAD
-	var readers []Reader
-=======
 	var readers []StateReader
->>>>>>> b027a90a
 
 	// Set up the state snapshot reader if available. This feature
 	// is optional and may be partially useful if it's not fully
 	// generated.
 	if db.snap != nil {
-<<<<<<< HEAD
-		snap := db.snap.Snapshot(stateRoot)
-		if snap != nil {
-			readers = append(readers, newStateReader(snap)) // snap reader is optional
-=======
 		// If standalone state snapshot is available (hash scheme),
 		// then construct the legacy snap reader.
 		snap := db.snap.Snapshot(stateRoot)
@@ -209,7 +191,6 @@
 		reader, err := db.triedb.StateReader(stateRoot)
 		if err == nil {
 			readers = append(readers, newFlatReader(reader)) // state reader is optional
->>>>>>> b027a90a
 		}
 	}
 	// Set up the trie reader, which is expected to always be available
@@ -220,15 +201,11 @@
 	}
 	readers = append(readers, tr)
 
-<<<<<<< HEAD
-	return newMultiReader(readers...)
-=======
 	combined, err := newMultiStateReader(readers...)
 	if err != nil {
 		return nil, err
 	}
 	return newReader(newCachingCodeReader(db.disk, db.codeCache, db.codeSizeCache), combined), nil
->>>>>>> b027a90a
 }
 
 // OpenTrie opens the main account trie at a specific root hash.
@@ -258,32 +235,10 @@
 	return tr, nil
 }
 
-<<<<<<< HEAD
-// ContractCode retrieves a particular contract's code.
-func (db *CachingDB) ContractCode(address common.Address, codeHash common.Hash) ([]byte, error) {
-	code, _ := db.codeCache.Get(codeHash)
-	if len(code) > 0 {
-		return code, nil
-	}
-	code = rawdb.ReadCode(db.disk, codeHash)
-	if len(code) > 0 {
-		db.codeCache.Add(codeHash, code)
-		db.codeSizeCache.Add(codeHash, len(code))
-		return code, nil
-	}
-	return nil, errors.New("not found")
-}
-
-// ContractCodeWithPrefix retrieves a particular contract's code. If the
-// code can't be found in the cache, then check the existence with **new**
-// db scheme.
-func (db *CachingDB) ContractCodeWithPrefix(address common.Address, codeHash common.Hash) ([]byte, error) {
-=======
 // ContractCodeWithPrefix retrieves a particular contract's code. If the
 // code can't be found in the cache, then check the existence with **new**
 // db scheme.
 func (db *CachingDB) ContractCodeWithPrefix(address common.Address, codeHash common.Hash) []byte {
->>>>>>> b027a90a
 	code, _ := db.codeCache.Get(codeHash)
 	if len(code) > 0 {
 		return code
@@ -296,28 +251,11 @@
 	return code
 }
 
-<<<<<<< HEAD
-// ContractCodeSize retrieves a particular contracts code's size.
-func (db *CachingDB) ContractCodeSize(addr common.Address, codeHash common.Hash) (int, error) {
-	if cached, ok := db.codeSizeCache.Get(codeHash); ok {
-		return cached, nil
-	}
-	code, err := db.ContractCode(addr, codeHash)
-	return len(code), err
-}
-
 // TrieDB retrieves any intermediate trie-node caching layer.
 func (db *CachingDB) TrieDB() *triedb.Database {
 	return db.triedb
 }
 
-=======
-// TrieDB retrieves any intermediate trie-node caching layer.
-func (db *CachingDB) TrieDB() *triedb.Database {
-	return db.triedb
-}
-
->>>>>>> b027a90a
 // PointCache returns the cache of evaluated curve points.
 func (db *CachingDB) PointCache() *utils.PointCache {
 	return db.pointCache
