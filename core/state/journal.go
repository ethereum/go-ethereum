--- conflicted
+++ resolved
@@ -23,11 +23,7 @@
 	"sort"
 
 	"github.com/ethereum/go-ethereum/common"
-<<<<<<< HEAD
-	"github.com/ethereum/go-ethereum/core/types"
-=======
 	"github.com/ethereum/go-ethereum/crypto"
->>>>>>> b027a90a
 	"github.com/holiman/uint256"
 )
 
@@ -196,16 +192,11 @@
 	})
 }
 
-<<<<<<< HEAD
-func (j *journal) setCode(address common.Address) {
-	j.append(codeChange{account: address})
-=======
 func (j *journal) setCode(address common.Address, prevCode []byte) {
 	j.append(codeChange{
 		account:  address,
 		prevCode: prevCode,
 	})
->>>>>>> b027a90a
 }
 
 func (j *journal) nonceChange(address common.Address, prev uint64) {
@@ -268,12 +259,8 @@
 		origvalue common.Hash
 	}
 	codeChange struct {
-<<<<<<< HEAD
-		account common.Address
-=======
 		account  common.Address
 		prevCode []byte
->>>>>>> b027a90a
 	}
 
 	// Changes to other state values.
@@ -394,11 +381,7 @@
 }
 
 func (ch codeChange) revert(s *StateDB) {
-<<<<<<< HEAD
-	s.getStateObject(ch.account).setCode(types.EmptyCodeHash, nil)
-=======
 	s.getStateObject(ch.account).setCode(crypto.Keccak256Hash(ch.prevCode), ch.prevCode)
->>>>>>> b027a90a
 }
 
 func (ch codeChange) dirtied() *common.Address {
@@ -406,14 +389,10 @@
 }
 
 func (ch codeChange) copy() journalEntry {
-<<<<<<< HEAD
-	return codeChange{account: ch.account}
-=======
 	return codeChange{
 		account:  ch.account,
 		prevCode: ch.prevCode,
 	}
->>>>>>> b027a90a
 }
 
 func (ch storageChange) revert(s *StateDB) {
