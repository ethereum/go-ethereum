--- conflicted
+++ resolved
@@ -20,12 +20,8 @@
 	"bytes"
 	"testing"
 
-<<<<<<< HEAD
 	"github.com/ubiq/go-ubiq/common"
-=======
-	"github.com/ethereum/go-ethereum/common"
-	"github.com/ethereum/go-ethereum/ethdb"
->>>>>>> c9427004
+	"github.com/ubiq/go-ubiq/ethdb"
 )
 
 // Tests that the node iterator indeed walks over the entire database contents.
