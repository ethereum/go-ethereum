--- conflicted
+++ resolved
@@ -116,11 +116,7 @@
 	// write some of them to the trie
 	s.state.updateStateObject(obj1)
 	s.state.updateStateObject(obj2)
-<<<<<<< HEAD
-	root, _ := s.state.Commit(0, false)
-=======
 	root, _ := s.state.Commit(0, false, false)
->>>>>>> b027a90a
 	s.state, _ = New(root, tdb)
 
 	b := &bytes.Buffer{}
