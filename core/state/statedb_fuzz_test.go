// Copyright 2023 The go-ethereum Authors
// This file is part of the go-ethereum library.
//
// The go-ethereum library is free software: you can redistribute it and/or modify
// it under the terms of the GNU Lesser General Public License as published by
// the Free Software Foundation, either version 3 of the License, or
// (at your option) any later version.
//
// The go-ethereum library is distributed in the hope that it will be useful,
// but WITHOUT ANY WARRANTY; without even the implied warranty of
// MERCHANTABILITY or FITNESS FOR A PARTICULAR PURPOSE. See the
// GNU Lesser General Public License for more details.
//
// You should have received a copy of the GNU Lesser General Public License
// along with the go-ethereum library. If not, see <http://www.gnu.org/licenses/>.

package state

import (
	"bytes"
	"encoding/binary"
	"errors"
	"fmt"
	"maps"
	"math"
	"math/rand"
	"reflect"
	"strings"
	"testing"
	"testing/quick"

	"github.com/ethereum/go-ethereum/common"
	"github.com/ethereum/go-ethereum/core/rawdb"
	"github.com/ethereum/go-ethereum/core/state/snapshot"
	"github.com/ethereum/go-ethereum/core/tracing"
	"github.com/ethereum/go-ethereum/core/types"
	"github.com/ethereum/go-ethereum/crypto"
	"github.com/ethereum/go-ethereum/rlp"
	"github.com/ethereum/go-ethereum/trie"
	"github.com/ethereum/go-ethereum/triedb"
	"github.com/ethereum/go-ethereum/triedb/pathdb"
	"github.com/holiman/uint256"
)

// A stateTest checks that the state changes are correctly captured. Instances
// of this test with pseudorandom content are created by Generate.
//
// The test works as follows:
//
// A list of states are created by applying actions. The state changes between
// each state instance are tracked and be verified.
type stateTest struct {
	addrs   []common.Address // all account addresses
	actions [][]testAction   // modifications to the state, grouped by block
	chunk   int              // The number of actions per chunk
	err     error            // failure details are reported through this field
}

// newStateTestAction creates a random action that changes state.
func newStateTestAction(addr common.Address, r *rand.Rand, index int) testAction {
	actions := []testAction{
		{
			name: "SetBalance",
			fn: func(a testAction, s *StateDB) {
				s.SetBalance(addr, uint256.NewInt(uint64(a.args[0])), tracing.BalanceChangeUnspecified)
			},
			args: make([]int64, 1),
		},
		{
			name: "SetNonce",
			fn: func(a testAction, s *StateDB) {
				s.SetNonce(addr, uint64(a.args[0]), tracing.NonceChangeUnspecified)
			},
			args: make([]int64, 1),
		},
		{
			name: "SetStorage",
			fn: func(a testAction, s *StateDB) {
				var key, val common.Hash
				binary.BigEndian.PutUint16(key[:], uint16(a.args[0]))
				binary.BigEndian.PutUint16(val[:], uint16(a.args[1]))
				s.SetState(addr, key, val)
			},
			args: make([]int64, 2),
		},
		{
			name: "SetCode",
			fn: func(a testAction, s *StateDB) {
				code := make([]byte, 16)
				binary.BigEndian.PutUint64(code, uint64(a.args[0]))
				binary.BigEndian.PutUint64(code[8:], uint64(a.args[1]))
				s.SetCode(addr, code)
			},
			args: make([]int64, 2),
		},
		{
			name: "CreateAccount",
			fn: func(a testAction, s *StateDB) {
				if !s.Exist(addr) {
					s.CreateAccount(addr)
				}
			},
		},
		{
			name: "Selfdestruct",
			fn: func(a testAction, s *StateDB) {
				s.SelfDestruct(addr)
			},
		},
	}
	var nonRandom = index != -1
	if index == -1 {
		index = r.Intn(len(actions))
	}
	action := actions[index]
	var names []string
	if !action.noAddr {
		names = append(names, addr.Hex())
	}
	for i := range action.args {
		if nonRandom {
			action.args[i] = rand.Int63n(10000) + 1 // set balance to non-zero
		} else {
			action.args[i] = rand.Int63n(10000)
		}
		names = append(names, fmt.Sprint(action.args[i]))
	}
	action.name += " " + strings.Join(names, ", ")
	return action
}

// Generate returns a new snapshot test of the given size. All randomness is
// derived from r.
func (*stateTest) Generate(r *rand.Rand, size int) reflect.Value {
	addrs := make([]common.Address, 5)
	for i := range addrs {
		addrs[i][0] = byte(i)
	}
	actions := make([][]testAction, rand.Intn(5)+1)

	for i := 0; i < len(actions); i++ {
		actions[i] = make([]testAction, size)
		for j := range actions[i] {
			if j == 0 {
				// Always include a set balance action to make sure
				// the state changes are not empty.
				actions[i][j] = newStateTestAction(common.HexToAddress("0xdeadbeef"), r, 0)
				continue
			}
			actions[i][j] = newStateTestAction(addrs[r.Intn(len(addrs))], r, -1)
		}
	}
	chunk := int(math.Sqrt(float64(size)))
	if size > 0 && chunk == 0 {
		chunk = 1
	}
	return reflect.ValueOf(&stateTest{
		addrs:   addrs,
		actions: actions,
		chunk:   chunk,
	})
}

func (test *stateTest) String() string {
	out := new(bytes.Buffer)
	for i, actions := range test.actions {
		fmt.Fprintf(out, "---- block %d ----\n", i)
		for j, action := range actions {
			if j%test.chunk == 0 {
				fmt.Fprintf(out, "---- transaction %d ----\n", j/test.chunk)
			}
			fmt.Fprintf(out, "%4d: %s\n", j%test.chunk, action.name)
		}
	}
	return out.String()
}

func (test *stateTest) run() bool {
	var (
<<<<<<< HEAD
		roots       []common.Hash
		accountList []map[common.Address][]byte
		storageList []map[common.Address]map[common.Hash][]byte
		copyUpdate  = func(update *stateUpdate) {
			accounts := make(map[common.Address][]byte, len(update.accountsOrigin))
			for key, val := range update.accountsOrigin {
				accounts[key] = common.CopyBytes(val)
			}
			accountList = append(accountList, accounts)

			storages := make(map[common.Address]map[common.Hash][]byte, len(update.storagesOrigin))
			for addr, subset := range update.storagesOrigin {
				storages[addr] = make(map[common.Hash][]byte, len(subset))
				for key, val := range subset {
					storages[addr][key] = common.CopyBytes(val)
				}
			}
			storageList = append(storageList, storages)
=======
		roots         []common.Hash
		accounts      []map[common.Hash][]byte
		accountOrigin []map[common.Address][]byte
		storages      []map[common.Hash]map[common.Hash][]byte
		storageOrigin []map[common.Address]map[common.Hash][]byte
		copyUpdate    = func(update *stateUpdate) {
			accounts = append(accounts, maps.Clone(update.accounts))
			accountOrigin = append(accountOrigin, maps.Clone(update.accountsOrigin))
			storages = append(storages, maps.Clone(update.storages))
			storageOrigin = append(storageOrigin, maps.Clone(update.storagesOrigin))
>>>>>>> b027a90a
		}
		disk      = rawdb.NewMemoryDatabase()
		tdb       = triedb.NewDatabase(disk, &triedb.Config{PathDB: pathdb.Defaults})
		byzantium = rand.Intn(2) == 0
	)
	defer disk.Close()
	defer tdb.Close()

	var snaps *snapshot.Tree
	if rand.Intn(3) == 0 {
		snaps, _ = snapshot.New(snapshot.Config{
			CacheSize:  1,
			Recovery:   false,
			NoBuild:    false,
			AsyncBuild: false,
		}, disk, tdb, types.EmptyRootHash)
	}
	for i, actions := range test.actions {
		root := types.EmptyRootHash
		if i != 0 {
			root = roots[len(roots)-1]
		}
		state, err := New(root, NewDatabase(tdb, snaps))
		if err != nil {
			panic(err)
		}
		for i, action := range actions {
			if i%test.chunk == 0 && i != 0 {
				if byzantium {
					state.Finalise(true) // call finalise at the transaction boundary
				} else {
					state.IntermediateRoot(true) // call intermediateRoot at the transaction boundary
				}
			}
			action.fn(action, state)
		}
		if byzantium {
			state.Finalise(true) // call finalise at the transaction boundary
		} else {
			state.IntermediateRoot(true) // call intermediateRoot at the transaction boundary
		}
<<<<<<< HEAD
		ret, err := state.commitAndFlush(0, true) // call commit at the block boundary
=======
		ret, err := state.commitAndFlush(0, true, false) // call commit at the block boundary
>>>>>>> b027a90a
		if err != nil {
			panic(err)
		}
		if ret.empty() {
			return true
		}
		copyUpdate(ret)
		roots = append(roots, ret.root)
	}
	for i := 0; i < len(test.actions); i++ {
		root := types.EmptyRootHash
		if i != 0 {
			root = roots[i-1]
		}
		test.err = test.verify(root, roots[i], tdb, accounts[i], accountOrigin[i], storages[i], storageOrigin[i])
		if test.err != nil {
			return false
		}
	}
	return true
}

// verifyAccountCreation this function is called once the state diff says that
// specific account was not present. A serial of checks will be performed to
// ensure the state diff is correct, includes:
//
// - the account was indeed not present in trie
// - the account is present in new trie, nil->nil is regarded as invalid
// - the slots transition is correct
func (test *stateTest) verifyAccountCreation(next common.Hash, db *triedb.Database, otr, ntr *trie.Trie, addr common.Address, account []byte, storages map[common.Hash][]byte, storagesOrigin map[common.Hash][]byte) error {
	// Verify account change
	addrHash := crypto.Keccak256Hash(addr.Bytes())
	oBlob, err := otr.Get(addrHash.Bytes())
	if err != nil {
		return err
	}
	nBlob, err := ntr.Get(addrHash.Bytes())
	if err != nil {
		return err
	}
	if len(oBlob) != 0 {
		return fmt.Errorf("unexpected account in old trie, %x", addrHash)
	}
	if len(nBlob) == 0 {
		return fmt.Errorf("missing account in new trie, %x", addrHash)
	}
	full, err := types.FullAccountRLP(account)
	if err != nil {
		return err
	}
	if !bytes.Equal(nBlob, full) {
		return fmt.Errorf("unexpected account data, want: %v, got: %v", full, nBlob)
	}

	// Verify storage changes
	var nAcct types.StateAccount
	if err := rlp.DecodeBytes(nBlob, &nAcct); err != nil {
		return err
	}
	// Account has no slot, empty slot set is expected
	if nAcct.Root == types.EmptyRootHash {
		if len(storagesOrigin) != 0 {
			return fmt.Errorf("unexpected slot changes %x", addrHash)
		}
		if len(storages) != 0 {
			return fmt.Errorf("unexpected slot changes %x", addrHash)
		}
		return nil
	}
	// Account has slots, ensure all new slots are contained
	st, err := trie.New(trie.StorageTrieID(next, addrHash, nAcct.Root), db)
	if err != nil {
		return err
	}
	for key, val := range storagesOrigin {
		if _, exist := storages[key]; !exist {
			return errors.New("storage data is not found")
		}
		got, err := st.Get(key.Bytes())
		if err != nil {
			return err
		}
		if !bytes.Equal(got, storages[key]) {
			return fmt.Errorf("unexpected storage data, want: %v, got: %v", storages[key], got)
		}
		st.Update(key.Bytes(), val)
	}
	if len(storagesOrigin) != len(storages) {
		return fmt.Errorf("extra storage found, want: %d, got: %d", len(storagesOrigin), len(storages))
	}
	if st.Hash() != types.EmptyRootHash {
		return errors.New("invalid slot changes")
	}
	return nil
}

// verifyAccountUpdate this function is called once the state diff says that
// specific account was present. A serial of checks will be performed to
// ensure the state diff is correct, includes:
//
// - the account was indeed present in trie
// - the account in old trie matches the provided value
// - the slots transition is correct
func (test *stateTest) verifyAccountUpdate(next common.Hash, db *triedb.Database, otr, ntr *trie.Trie, addr common.Address, account []byte, accountOrigin []byte, storages map[common.Hash][]byte, storageOrigin map[common.Hash][]byte) error {
	// Verify account change
	addrHash := crypto.Keccak256Hash(addr.Bytes())
	oBlob, err := otr.Get(addrHash.Bytes())
	if err != nil {
		return err
	}
	nBlob, err := ntr.Get(addrHash.Bytes())
	if err != nil {
		return err
	}
	if len(oBlob) == 0 {
		return fmt.Errorf("missing account in old trie, %x", addrHash)
	}
	full, err := types.FullAccountRLP(accountOrigin)
	if err != nil {
		return err
	}
	if !bytes.Equal(full, oBlob) {
		return fmt.Errorf("account value is not matched, %x", addrHash)
	}
	if len(nBlob) == 0 {
		if len(account) != 0 {
			return errors.New("unexpected account data")
		}
	} else {
		full, _ = types.FullAccountRLP(account)
		if !bytes.Equal(full, nBlob) {
			return fmt.Errorf("unexpected account data, %x, want %v, got: %v", addrHash, full, nBlob)
		}
	}
	// Decode accounts
	var (
		oAcct types.StateAccount
		nAcct types.StateAccount
		nRoot common.Hash
	)
	if err := rlp.DecodeBytes(oBlob, &oAcct); err != nil {
		return err
	}
	if len(nBlob) == 0 {
		nRoot = types.EmptyRootHash
	} else {
		if err := rlp.DecodeBytes(nBlob, &nAcct); err != nil {
			return err
		}
		nRoot = nAcct.Root
	}

	// Verify storage
	st, err := trie.New(trie.StorageTrieID(next, addrHash, nRoot), db)
	if err != nil {
		return err
	}
	for key, val := range storageOrigin {
		if _, exist := storages[key]; !exist {
			return errors.New("storage data is not found")
		}
		got, err := st.Get(key.Bytes())
		if err != nil {
			return err
		}
		if !bytes.Equal(got, storages[key]) {
			return fmt.Errorf("unexpected storage data, want: %v, got: %v", storages[key], got)
		}
		st.Update(key.Bytes(), val)
	}
	if len(storageOrigin) != len(storages) {
		return fmt.Errorf("extra storage found, want: %d, got: %d", len(storageOrigin), len(storages))
	}
	if st.Hash() != oAcct.Root {
		return errors.New("invalid slot changes")
	}
	return nil
}

func (test *stateTest) verify(root common.Hash, next common.Hash, db *triedb.Database, accounts map[common.Hash][]byte, accountsOrigin map[common.Address][]byte, storages map[common.Hash]map[common.Hash][]byte, storagesOrigin map[common.Address]map[common.Hash][]byte) error {
	otr, err := trie.New(trie.StateTrieID(root), db)
	if err != nil {
		return err
	}
	ntr, err := trie.New(trie.StateTrieID(next), db)
	if err != nil {
		return err
	}
	for addr, accountOrigin := range accountsOrigin {
		var (
			err      error
			addrHash = crypto.Keccak256Hash(addr.Bytes())
		)
		if len(accountOrigin) == 0 {
			err = test.verifyAccountCreation(next, db, otr, ntr, addr, accounts[addrHash], storages[addrHash], storagesOrigin[addr])
		} else {
			err = test.verifyAccountUpdate(next, db, otr, ntr, addr, accounts[addrHash], accountsOrigin[addr], storages[addrHash], storagesOrigin[addr])
		}
		if err != nil {
			return err
		}
	}
	return nil
}

func TestStateChanges(t *testing.T) {
	config := &quick.Config{MaxCount: 1000}
	err := quick.Check((*stateTest).run, config)
	if cerr, ok := err.(*quick.CheckError); ok {
		test := cerr.In[0].(*stateTest)
		t.Errorf("%v:\n%s", test.err, test)
	} else if err != nil {
		t.Error(err)
	}
}<|MERGE_RESOLUTION|>--- conflicted
+++ resolved
@@ -177,26 +177,6 @@
 
 func (test *stateTest) run() bool {
 	var (
-<<<<<<< HEAD
-		roots       []common.Hash
-		accountList []map[common.Address][]byte
-		storageList []map[common.Address]map[common.Hash][]byte
-		copyUpdate  = func(update *stateUpdate) {
-			accounts := make(map[common.Address][]byte, len(update.accountsOrigin))
-			for key, val := range update.accountsOrigin {
-				accounts[key] = common.CopyBytes(val)
-			}
-			accountList = append(accountList, accounts)
-
-			storages := make(map[common.Address]map[common.Hash][]byte, len(update.storagesOrigin))
-			for addr, subset := range update.storagesOrigin {
-				storages[addr] = make(map[common.Hash][]byte, len(subset))
-				for key, val := range subset {
-					storages[addr][key] = common.CopyBytes(val)
-				}
-			}
-			storageList = append(storageList, storages)
-=======
 		roots         []common.Hash
 		accounts      []map[common.Hash][]byte
 		accountOrigin []map[common.Address][]byte
@@ -207,7 +187,6 @@
 			accountOrigin = append(accountOrigin, maps.Clone(update.accountsOrigin))
 			storages = append(storages, maps.Clone(update.storages))
 			storageOrigin = append(storageOrigin, maps.Clone(update.storagesOrigin))
->>>>>>> b027a90a
 		}
 		disk      = rawdb.NewMemoryDatabase()
 		tdb       = triedb.NewDatabase(disk, &triedb.Config{PathDB: pathdb.Defaults})
@@ -249,11 +228,7 @@
 		} else {
 			state.IntermediateRoot(true) // call intermediateRoot at the transaction boundary
 		}
-<<<<<<< HEAD
-		ret, err := state.commitAndFlush(0, true) // call commit at the block boundary
-=======
 		ret, err := state.commitAndFlush(0, true, false) // call commit at the block boundary
->>>>>>> b027a90a
 		if err != nil {
 			panic(err)
 		}
