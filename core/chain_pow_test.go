// Copyright 2015 The go-ethereum Authors
// This file is part of the go-ethereum library.
//
// The go-ethereum library is free software: you can redistribute it and/or modify
// it under the terms of the GNU Lesser General Public License as published by
// the Free Software Foundation, either version 3 of the License, or
// (at your option) any later version.
//
// The go-ethereum library is distributed in the hope that it will be useful,
// but WITHOUT ANY WARRANTY; without even the implied warranty of
// MERCHANTABILITY or FITNESS FOR A PARTICULAR PURPOSE. See the
// GNU Lesser General Public License for more details.
//
// You should have received a copy of the GNU Lesser General Public License
// along with the go-ethereum library. If not, see <http://www.gnu.org/licenses/>.

package core

import (
	"math/big"
	"runtime"
	"testing"
	"time"

<<<<<<< HEAD
	"github.com/expanse-project/go-expanse/common"
	"github.com/expanse-project/go-expanse/core/types"
	"github.com/expanse-project/go-expanse/ethdb"
	"github.com/expanse-project/go-expanse/pow"
=======
	"github.com/ethereum/go-ethereum/common"
	"github.com/ethereum/go-ethereum/core/types"
	"github.com/ethereum/go-ethereum/ethdb"
	"github.com/ethereum/go-ethereum/params"
	"github.com/ethereum/go-ethereum/pow"
>>>>>>> a973d1d5
)

// failPow is a non-validating proof of work implementation, that returns true
// from Verify for all but one block.
type failPow struct {
	failing uint64
}

func (pow failPow) Search(pow.Block, <-chan struct{}, int) (uint64, []byte) {
	return 0, nil
}
func (pow failPow) Verify(block pow.Block) bool { return block.NumberU64() != pow.failing }
func (pow failPow) GetHashrate() int64          { return 0 }
func (pow failPow) Turbo(bool)                  {}

// delayedPow is a non-validating proof of work implementation, that returns true
// from Verify for all blocks, but delays them the configured amount of time.
type delayedPow struct {
	delay time.Duration
}

func (pow delayedPow) Search(pow.Block, <-chan struct{}, int) (uint64, []byte) {
	return 0, nil
}
func (pow delayedPow) Verify(block pow.Block) bool { time.Sleep(pow.delay); return true }
func (pow delayedPow) GetHashrate() int64          { return 0 }
func (pow delayedPow) Turbo(bool)                  {}

// Tests that simple POW verification works, for both good and bad blocks.
func TestPowVerification(t *testing.T) {
	// Create a simple chain to verify
	var (
		testdb, _ = ethdb.NewMemDatabase()
		genesis   = GenesisBlockForTesting(testdb, common.Address{}, new(big.Int))
<<<<<<< HEAD
		blocks, _ = GenerateChain(nil, genesis, testdb, 8, nil)
=======
		blocks, _ = GenerateChain(params.TestChainConfig, genesis, testdb, 8, nil)
>>>>>>> a973d1d5
	)
	headers := make([]*types.Header, len(blocks))
	for i, block := range blocks {
		headers[i] = block.Header()
	}
	// Run the POW checker for blocks one-by-one, checking for both valid and invalid nonces
	for i := 0; i < len(blocks); i++ {
		for j, full := range []bool{true, false} {
			for k, valid := range []bool{true, false} {
				var results <-chan nonceCheckResult

				switch {
				case full && valid:
					_, results = verifyNoncesFromBlocks(FakePow{}, []*types.Block{blocks[i]})
				case full && !valid:
					_, results = verifyNoncesFromBlocks(failPow{blocks[i].NumberU64()}, []*types.Block{blocks[i]})
				case !full && valid:
					_, results = verifyNoncesFromHeaders(FakePow{}, []*types.Header{headers[i]})
				case !full && !valid:
					_, results = verifyNoncesFromHeaders(failPow{headers[i].Number.Uint64()}, []*types.Header{headers[i]})
				}
				// Wait for the verification result
				select {
				case result := <-results:
					if result.index != 0 {
						t.Errorf("test %d.%d.%d: invalid index: have %d, want 0", i, j, k, result.index)
					}
					if result.valid != valid {
						t.Errorf("test %d.%d.%d: validity mismatch: have %v, want %v", i, j, k, result.valid, valid)
					}
				case <-time.After(time.Second):
					t.Fatalf("test %d.%d.%d: verification timeout", i, j, k)
				}
				// Make sure no more data is returned
				select {
				case result := <-results:
					t.Fatalf("test %d.%d.%d: unexpected result returned: %v", i, j, k, result)
				case <-time.After(25 * time.Millisecond):
				}
			}
		}
	}
}

// Tests that concurrent POW verification works, for both good and bad blocks.
func TestPowConcurrentVerification2(t *testing.T)  { testPowConcurrentVerification(t, 2) }
func TestPowConcurrentVerification8(t *testing.T)  { testPowConcurrentVerification(t, 8) }
func TestPowConcurrentVerification32(t *testing.T) { testPowConcurrentVerification(t, 32) }

func testPowConcurrentVerification(t *testing.T, threads int) {
	// Create a simple chain to verify
	var (
		testdb, _ = ethdb.NewMemDatabase()
		genesis   = GenesisBlockForTesting(testdb, common.Address{}, new(big.Int))
<<<<<<< HEAD
		blocks, _ = GenerateChain(nil, genesis, testdb, 8, nil)
=======
		blocks, _ = GenerateChain(params.TestChainConfig, genesis, testdb, 8, nil)
>>>>>>> a973d1d5
	)
	headers := make([]*types.Header, len(blocks))
	for i, block := range blocks {
		headers[i] = block.Header()
	}
	// Set the number of threads to verify on
	old := runtime.GOMAXPROCS(threads)
	defer runtime.GOMAXPROCS(old)

	// Run the POW checker for the entire block chain at once both for a valid and
	// also an invalid chain (enough if one is invalid, last but one (arbitrary)).
	for i, full := range []bool{true, false} {
		for j, valid := range []bool{true, false} {
			var results <-chan nonceCheckResult

			switch {
			case full && valid:
				_, results = verifyNoncesFromBlocks(FakePow{}, blocks)
			case full && !valid:
				_, results = verifyNoncesFromBlocks(failPow{uint64(len(blocks) - 1)}, blocks)
			case !full && valid:
				_, results = verifyNoncesFromHeaders(FakePow{}, headers)
			case !full && !valid:
				_, results = verifyNoncesFromHeaders(failPow{uint64(len(headers) - 1)}, headers)
			}
			// Wait for all the verification results
			checks := make(map[int]bool)
			for k := 0; k < len(blocks); k++ {
				select {
				case result := <-results:
					if _, ok := checks[result.index]; ok {
						t.Fatalf("test %d.%d.%d: duplicate results for %d", i, j, k, result.index)
					}
					if result.index < 0 || result.index >= len(blocks) {
						t.Fatalf("test %d.%d.%d: result %d out of bounds [%d, %d]", i, j, k, result.index, 0, len(blocks)-1)
					}
					checks[result.index] = result.valid

				case <-time.After(time.Second):
					t.Fatalf("test %d.%d.%d: verification timeout", i, j, k)
				}
			}
			// Check nonce check validity
			for k := 0; k < len(blocks); k++ {
				want := valid || (k != len(blocks)-2) // We chose the last but one nonce in the chain to fail
				if checks[k] != want {
					t.Errorf("test %d.%d.%d: validity mismatch: have %v, want %v", i, j, k, checks[k], want)
				}
			}
			// Make sure no more data is returned
			select {
			case result := <-results:
				t.Fatalf("test %d.%d: unexpected result returned: %v", i, j, result)
			case <-time.After(25 * time.Millisecond):
			}
		}
	}
}

// Tests that aborting a POW validation indeed prevents further checks from being
// run, as well as checks that no left-over goroutines are leaked.
func TestPowConcurrentAbortion2(t *testing.T)  { testPowConcurrentAbortion(t, 2) }
func TestPowConcurrentAbortion8(t *testing.T)  { testPowConcurrentAbortion(t, 8) }
func TestPowConcurrentAbortion32(t *testing.T) { testPowConcurrentAbortion(t, 32) }

func testPowConcurrentAbortion(t *testing.T, threads int) {
	// Create a simple chain to verify
	var (
		testdb, _ = ethdb.NewMemDatabase()
		genesis   = GenesisBlockForTesting(testdb, common.Address{}, new(big.Int))
<<<<<<< HEAD
		blocks, _ = GenerateChain(nil, genesis, testdb, 1024, nil)
=======
		blocks, _ = GenerateChain(params.TestChainConfig, genesis, testdb, 1024, nil)
>>>>>>> a973d1d5
	)
	headers := make([]*types.Header, len(blocks))
	for i, block := range blocks {
		headers[i] = block.Header()
	}
	// Set the number of threads to verify on
	old := runtime.GOMAXPROCS(threads)
	defer runtime.GOMAXPROCS(old)

	// Run the POW checker for the entire block chain at once
	for i, full := range []bool{true, false} {
		var abort chan<- struct{}
		var results <-chan nonceCheckResult

		// Start the verifications and immediately abort
		if full {
			abort, results = verifyNoncesFromBlocks(delayedPow{time.Millisecond}, blocks)
		} else {
			abort, results = verifyNoncesFromHeaders(delayedPow{time.Millisecond}, headers)
		}
		close(abort)

		// Deplete the results channel
		verified := make(map[int]struct{})
		for depleted := false; !depleted; {
			select {
			case result := <-results:
				verified[result.index] = struct{}{}
			case <-time.After(50 * time.Millisecond):
				depleted = true
			}
		}
		// Check that abortion was honored by not processing too many POWs
		if len(verified) > 2*threads {
			t.Errorf("test %d: verification count too large: have %d, want below %d", i, len(verified), 2*threads)
		}
		// Check that there are no gaps in the results
		for j := 0; j < len(verified); j++ {
			if _, ok := verified[j]; !ok {
				t.Errorf("test %d.%d: gap found in verification results", i, j)
			}
		}
	}
}<|MERGE_RESOLUTION|>--- conflicted
+++ resolved
@@ -22,18 +22,11 @@
 	"testing"
 	"time"
 
-<<<<<<< HEAD
-	"github.com/expanse-project/go-expanse/common"
-	"github.com/expanse-project/go-expanse/core/types"
-	"github.com/expanse-project/go-expanse/ethdb"
-	"github.com/expanse-project/go-expanse/pow"
-=======
-	"github.com/ethereum/go-ethereum/common"
-	"github.com/ethereum/go-ethereum/core/types"
-	"github.com/ethereum/go-ethereum/ethdb"
-	"github.com/ethereum/go-ethereum/params"
-	"github.com/ethereum/go-ethereum/pow"
->>>>>>> a973d1d5
+	"github.com/expanse-org/go-expanse/common"
+	"github.com/expanse-org/go-expanse/core/types"
+	"github.com/expanse-org/go-expanse/ethdb"
+	"github.com/expanse-org/go-expanse/params"
+	"github.com/expanse-org/go-expanse/pow"
 )
 
 // failPow is a non-validating proof of work implementation, that returns true
@@ -68,11 +61,7 @@
 	var (
 		testdb, _ = ethdb.NewMemDatabase()
 		genesis   = GenesisBlockForTesting(testdb, common.Address{}, new(big.Int))
-<<<<<<< HEAD
-		blocks, _ = GenerateChain(nil, genesis, testdb, 8, nil)
-=======
 		blocks, _ = GenerateChain(params.TestChainConfig, genesis, testdb, 8, nil)
->>>>>>> a973d1d5
 	)
 	headers := make([]*types.Header, len(blocks))
 	for i, block := range blocks {
@@ -127,11 +116,7 @@
 	var (
 		testdb, _ = ethdb.NewMemDatabase()
 		genesis   = GenesisBlockForTesting(testdb, common.Address{}, new(big.Int))
-<<<<<<< HEAD
-		blocks, _ = GenerateChain(nil, genesis, testdb, 8, nil)
-=======
 		blocks, _ = GenerateChain(params.TestChainConfig, genesis, testdb, 8, nil)
->>>>>>> a973d1d5
 	)
 	headers := make([]*types.Header, len(blocks))
 	for i, block := range blocks {
@@ -202,11 +187,7 @@
 	var (
 		testdb, _ = ethdb.NewMemDatabase()
 		genesis   = GenesisBlockForTesting(testdb, common.Address{}, new(big.Int))
-<<<<<<< HEAD
-		blocks, _ = GenerateChain(nil, genesis, testdb, 1024, nil)
-=======
 		blocks, _ = GenerateChain(params.TestChainConfig, genesis, testdb, 1024, nil)
->>>>>>> a973d1d5
 	)
 	headers := make([]*types.Header, len(blocks))
 	for i, block := range blocks {
