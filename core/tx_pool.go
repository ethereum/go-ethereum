// Copyright 2014 The go-ethereum Authors
// This file is part of the go-ethereum library.
//
// The go-ethereum library is free software: you can redistribute it and/or modify
// it under the terms of the GNU Lesser General Public License as published by
// the Free Software Foundation, either version 3 of the License, or
// (at your option) any later version.
//
// The go-ethereum library is distributed in the hope that it will be useful,
// but WITHOUT ANY WARRANTY; without even the implied warranty of
// MERCHANTABILITY or FITNESS FOR A PARTICULAR PURPOSE. See the
// GNU Lesser General Public License for more details.
//
// You should have received a copy of the GNU Lesser General Public License
// along with the go-ethereum library. If not, see <http://www.gnu.org/licenses/>.

package core

import (
	"errors"
	"math"
	"math/big"
	"sort"
	"sync"
	"time"

	"github.com/ethereum/go-ethereum/common"
	"github.com/ethereum/go-ethereum/common/prque"
	"github.com/ethereum/go-ethereum/core/state"
	"github.com/ethereum/go-ethereum/core/types"
	"github.com/ethereum/go-ethereum/event"
	"github.com/ethereum/go-ethereum/log"
	"github.com/ethereum/go-ethereum/metrics"
	"github.com/ethereum/go-ethereum/params"
)

const (
	// chainHeadChanSize is the size of channel listening to ChainHeadEvent.
	chainHeadChanSize = 10

	// txSlotSize is used to calculate how many data slots a single transaction
	// takes up based on its size. The slots are used as DoS protection, ensuring
	// that validating a new transaction remains a constant operation (in reality
	// O(maxslots), where max slots are 4 currently).
	txSlotSize = 32 * 1024

	// txMaxSize is the maximum size a single transaction can have. This field has
	// non-trivial consequences: larger transactions are significantly harder and
	// more expensive to propagate; larger transactions also take more resources
	// to validate whether they fit into the pool or not.
	txMaxSize = 4 * txSlotSize // 128KB
)

var (
	// ErrAlreadyKnown is returned if the transactions is already contained
	// within the pool.
	ErrAlreadyKnown = errors.New("already known")

	// ErrInvalidSender is returned if the transaction contains an invalid signature.
	ErrInvalidSender = errors.New("invalid sender")

	// ErrUnderpriced is returned if a transaction's gas price is below the minimum
	// configured for the transaction pool.
	ErrUnderpriced = errors.New("transaction underpriced")

	// ErrTxPoolOverflow is returned if the transaction pool is full and can't accpet
	// another remote transaction.
	ErrTxPoolOverflow = errors.New("txpool is full")

	// ErrReplaceUnderpriced is returned if a transaction is attempted to be replaced
	// with a different one without the required price bump.
	ErrReplaceUnderpriced = errors.New("replacement transaction underpriced")

	// ErrGasLimit is returned if a transaction's requested gas limit exceeds the
	// maximum allowance of the current block.
	ErrGasLimit = errors.New("exceeds block gas limit")

	// ErrNegativeValue is a sanity error to ensure no one is able to specify a
	// transaction with a negative value.
	ErrNegativeValue = errors.New("negative value")

	// ErrOversizedData is returned if the input data of a transaction is greater
	// than some meaningful limit a user might use. This is not a consensus error
	// making the transaction invalid, rather a DOS protection.
	ErrOversizedData = errors.New("oversized data")
)

var (
	evictionInterval    = time.Minute     // Time interval to check for evictable transactions
	statsReportInterval = 8 * time.Second // Time interval to report transaction pool stats
)

var (
	// Metrics for the pending pool
	pendingDiscardMeter   = metrics.NewRegisteredMeter("txpool/pending/discard", nil)
	pendingReplaceMeter   = metrics.NewRegisteredMeter("txpool/pending/replace", nil)
	pendingRateLimitMeter = metrics.NewRegisteredMeter("txpool/pending/ratelimit", nil) // Dropped due to rate limiting
	pendingNofundsMeter   = metrics.NewRegisteredMeter("txpool/pending/nofunds", nil)   // Dropped due to out-of-funds

	// Metrics for the queued pool
	queuedDiscardMeter   = metrics.NewRegisteredMeter("txpool/queued/discard", nil)
	queuedReplaceMeter   = metrics.NewRegisteredMeter("txpool/queued/replace", nil)
	queuedRateLimitMeter = metrics.NewRegisteredMeter("txpool/queued/ratelimit", nil) // Dropped due to rate limiting
	queuedNofundsMeter   = metrics.NewRegisteredMeter("txpool/queued/nofunds", nil)   // Dropped due to out-of-funds
	queuedEvictionMeter  = metrics.NewRegisteredMeter("txpool/queued/eviction", nil)  // Dropped due to lifetime

	// General tx metrics
	knownTxMeter       = metrics.NewRegisteredMeter("txpool/known", nil)
	validTxMeter       = metrics.NewRegisteredMeter("txpool/valid", nil)
	invalidTxMeter     = metrics.NewRegisteredMeter("txpool/invalid", nil)
	underpricedTxMeter = metrics.NewRegisteredMeter("txpool/underpriced", nil)
	overflowedTxMeter  = metrics.NewRegisteredMeter("txpool/overflowed", nil)

	pendingGauge = metrics.NewRegisteredGauge("txpool/pending", nil)
	queuedGauge  = metrics.NewRegisteredGauge("txpool/queued", nil)
	localGauge   = metrics.NewRegisteredGauge("txpool/local", nil)
	slotsGauge   = metrics.NewRegisteredGauge("txpool/slots", nil)
)

// TxStatus is the current status of a transaction as seen by the pool.
type TxStatus uint

const (
	TxStatusUnknown TxStatus = iota
	TxStatusQueued
	TxStatusPending
	TxStatusIncluded
)

// blockChain provides the state of blockchain and current gas limit to do
// some pre checks in tx pool and event subscribers.
type blockChain interface {
	CurrentBlock() *types.Block
	GetBlock(hash common.Hash, number uint64) *types.Block
	StateAt(root common.Hash) (*state.StateDB, error)

	SubscribeChainHeadEvent(ch chan<- ChainHeadEvent) event.Subscription
}

// TxPoolConfig are the configuration parameters of the transaction pool.
type TxPoolConfig struct {
	Locals    []common.Address // Addresses that should be treated by default as local
	NoLocals  bool             // Whether local transaction handling should be disabled
	Journal   string           // Journal of local transactions to survive node restarts
	Rejournal time.Duration    // Time interval to regenerate the local transaction journal

	PriceLimit uint64 // Minimum gas price to enforce for acceptance into the pool
	PriceBump  uint64 // Minimum price bump percentage to replace an already existing transaction (nonce)

	AccountSlots uint64 // Number of executable transaction slots guaranteed per account
	GlobalSlots  uint64 // Maximum number of executable transaction slots for all accounts
	AccountQueue uint64 // Maximum number of non-executable transaction slots permitted per account
	GlobalQueue  uint64 // Maximum number of non-executable transaction slots for all accounts

	Lifetime time.Duration // Maximum amount of time non-executable transaction are queued
}

// DefaultTxPoolConfig contains the default configurations for the transaction
// pool.
var DefaultTxPoolConfig = TxPoolConfig{
	Journal:   "transactions.rlp",
	Rejournal: time.Hour,

	PriceLimit: 1,
	PriceBump:  10,

	AccountSlots: 16,
	GlobalSlots:  4096,
	AccountQueue: 64,
	GlobalQueue:  1024,

	Lifetime: 3 * time.Hour,
}

// sanitize checks the provided user configurations and changes anything that's
// unreasonable or unworkable.
func (config *TxPoolConfig) sanitize() TxPoolConfig {
	conf := *config
	if conf.Rejournal < time.Second {
		log.Warn("Sanitizing invalid txpool journal time", "provided", conf.Rejournal, "updated", time.Second)
		conf.Rejournal = time.Second
	}
	if conf.PriceLimit < 1 {
		log.Warn("Sanitizing invalid txpool price limit", "provided", conf.PriceLimit, "updated", DefaultTxPoolConfig.PriceLimit)
		conf.PriceLimit = DefaultTxPoolConfig.PriceLimit
	}
	if conf.PriceBump < 1 {
		log.Warn("Sanitizing invalid txpool price bump", "provided", conf.PriceBump, "updated", DefaultTxPoolConfig.PriceBump)
		conf.PriceBump = DefaultTxPoolConfig.PriceBump
	}
	if conf.AccountSlots < 1 {
		log.Warn("Sanitizing invalid txpool account slots", "provided", conf.AccountSlots, "updated", DefaultTxPoolConfig.AccountSlots)
		conf.AccountSlots = DefaultTxPoolConfig.AccountSlots
	}
	if conf.GlobalSlots < 1 {
		log.Warn("Sanitizing invalid txpool global slots", "provided", conf.GlobalSlots, "updated", DefaultTxPoolConfig.GlobalSlots)
		conf.GlobalSlots = DefaultTxPoolConfig.GlobalSlots
	}
	if conf.AccountQueue < 1 {
		log.Warn("Sanitizing invalid txpool account queue", "provided", conf.AccountQueue, "updated", DefaultTxPoolConfig.AccountQueue)
		conf.AccountQueue = DefaultTxPoolConfig.AccountQueue
	}
	if conf.GlobalQueue < 1 {
		log.Warn("Sanitizing invalid txpool global queue", "provided", conf.GlobalQueue, "updated", DefaultTxPoolConfig.GlobalQueue)
		conf.GlobalQueue = DefaultTxPoolConfig.GlobalQueue
	}
	if conf.Lifetime < 1 {
		log.Warn("Sanitizing invalid txpool lifetime", "provided", conf.Lifetime, "updated", DefaultTxPoolConfig.Lifetime)
		conf.Lifetime = DefaultTxPoolConfig.Lifetime
	}
	return conf
}

// TxPool contains all currently known transactions. Transactions
// enter the pool when they are received from the network or submitted
// locally. They exit the pool when they are included in the blockchain.
//
// The pool separates processable transactions (which can be applied to the
// current state) and future transactions. Transactions move between those
// two states over time as they are received and processed.
type TxPool struct {
	config       TxPoolConfig
	chainconfig  *params.ChainConfig
	chain        blockChain
	gasPrice     *big.Int
	txFeed       event.Feed
	dropTxFeed   event.Feed
	rejectTxFeed event.Feed
	scope        event.SubscriptionScope
	signer       types.Signer
	mu           sync.RWMutex

	istanbul bool // Fork indicator whether we are in the istanbul stage.
	eip2718  bool // Fork indicator whether we are using EIP-2718 type transactions.

	currentState  *state.StateDB // Current state in the blockchain head
	pendingNonces *txNoncer      // Pending state tracking virtual nonces
	currentMaxGas uint64         // Current gas limit for transaction caps

	locals  *accountSet // Set of local transaction to exempt from eviction rules
	journal *txJournal  // Journal of local transaction to back up to disk

	pending map[common.Address]*txList   // All currently processable transactions
	queue   map[common.Address]*txList   // Queued but non-processable transactions
	beats   map[common.Address]time.Time // Last heartbeat from each known account
	all     *txLookup                    // All transactions to allow lookups
	priced  *txPricedList                // All transactions sorted by price

	chainHeadCh     chan ChainHeadEvent
	chainHeadSub    event.Subscription
	reqResetCh      chan *txpoolResetRequest
	reqPromoteCh    chan *accountSet
	queueTxEventCh  chan *types.Transaction
	reorgDoneCh     chan chan struct{}
	reorgShutdownCh chan struct{}  // requests shutdown of scheduleReorgLoop
	wg              sync.WaitGroup // tracks loop, scheduleReorgLoop
}

type txpoolResetRequest struct {
	oldHead, newHead *types.Header
}

// NewTxPool creates a new transaction pool to gather, sort and filter inbound
// transactions from the network.
func NewTxPool(config TxPoolConfig, chainconfig *params.ChainConfig, chain blockChain) *TxPool {
	// Sanitize the input to ensure no vulnerable gas prices are set
	config = (&config).sanitize()

	// Create the transaction pool with its initial settings
	pool := &TxPool{
		config:          config,
		chainconfig:     chainconfig,
		chain:           chain,
		signer:          types.LatestSigner(chainconfig),
		pending:         make(map[common.Address]*txList),
		queue:           make(map[common.Address]*txList),
		beats:           make(map[common.Address]time.Time),
		all:             newTxLookup(),
		chainHeadCh:     make(chan ChainHeadEvent, chainHeadChanSize),
		reqResetCh:      make(chan *txpoolResetRequest),
		reqPromoteCh:    make(chan *accountSet),
		queueTxEventCh:  make(chan *types.Transaction),
		reorgDoneCh:     make(chan chan struct{}),
		reorgShutdownCh: make(chan struct{}),
		gasPrice:        new(big.Int).SetUint64(config.PriceLimit),
	}
	pool.locals = newAccountSet(pool.signer)
	for _, addr := range config.Locals {
		log.Info("Setting new local account", "address", addr)
		pool.locals.add(addr)
	}
	pool.priced = newTxPricedList(pool.all)
	pool.reset(nil, chain.CurrentBlock().Header())

	// Start the reorg loop early so it can handle requests generated during journal loading.
	pool.wg.Add(1)
	go pool.scheduleReorgLoop()

	// If local transactions and journaling is enabled, load from disk
	if !config.NoLocals && config.Journal != "" {
		pool.journal = newTxJournal(config.Journal)

		if err := pool.journal.load(pool.AddLocals); err != nil {
			log.Warn("Failed to load transaction journal", "err", err)
		}
		if err := pool.journal.rotate(pool.local()); err != nil {
			log.Warn("Failed to rotate transaction journal", "err", err)
		}
	}

	// Subscribe events from blockchain and start the main event loop.
	pool.chainHeadSub = pool.chain.SubscribeChainHeadEvent(pool.chainHeadCh)
	pool.wg.Add(1)
	go pool.loop()

	return pool
}

// loop is the transaction pool's main event loop, waiting for and reacting to
// outside blockchain events as well as for various reporting and transaction
// eviction events.
func (pool *TxPool) loop() {
	defer pool.wg.Done()

	var (
		prevPending, prevQueued, prevStales int
		// Start the stats reporting and transaction eviction tickers
		report  = time.NewTicker(statsReportInterval)
		evict   = time.NewTicker(evictionInterval)
		journal = time.NewTicker(pool.config.Rejournal)
		// Track the previous head headers for transaction reorgs
		head = pool.chain.CurrentBlock()
	)
	defer report.Stop()
	defer evict.Stop()
	defer journal.Stop()

	for {
		select {
		// Handle ChainHeadEvent
		case ev := <-pool.chainHeadCh:
			if ev.Block != nil {
				pool.requestReset(head.Header(), ev.Block.Header())
				head = ev.Block
			}

		// System shutdown.
		case <-pool.chainHeadSub.Err():
			close(pool.reorgShutdownCh)
			return

		// Handle stats reporting ticks
		case <-report.C:
			pool.mu.RLock()
			pending, queued := pool.stats()
			stales := pool.priced.stales
			pool.mu.RUnlock()

			if pending != prevPending || queued != prevQueued || stales != prevStales {
				log.Debug("Transaction pool status report", "executable", pending, "queued", queued, "stales", stales)
				prevPending, prevQueued, prevStales = pending, queued, stales
			}

		// Handle inactive account transaction eviction
		case <-evict.C:
			pool.mu.Lock()
			for addr := range pool.queue {
				// Skip local transactions from the eviction mechanism
				if pool.locals.contains(addr) {
					continue
				}
				// Any non-locals old enough should be removed
				if time.Since(pool.beats[addr]) > pool.config.Lifetime {
					list := pool.queue[addr].Flatten()
					for _, tx := range list {
						pool.removeTx(tx.Hash(), true)
					}
					pool.dropTxFeed.Send(DropTxsEvent{
						Txs: list,
						Reason: dropOld,
					})
					queuedEvictionMeter.Mark(int64(len(list)))
				}
			}
			pool.mu.Unlock()

		// Handle local transaction journal rotation
		case <-journal.C:
			if pool.journal != nil {
				pool.mu.Lock()
				if err := pool.journal.rotate(pool.local()); err != nil {
					log.Warn("Failed to rotate local tx journal", "err", err)
				}
				pool.mu.Unlock()
			}
		}
	}
}

// Stop terminates the transaction pool.
func (pool *TxPool) Stop() {
	// Unsubscribe all subscriptions registered from txpool
	pool.scope.Close()

	// Unsubscribe subscriptions registered from blockchain
	pool.chainHeadSub.Unsubscribe()
	pool.wg.Wait()

	if pool.journal != nil {
		pool.journal.close()
	}
	log.Info("Transaction pool stopped")
}

// SubscribeNewTxsEvent registers a subscription of NewTxsEvent and
// starts sending event to the given channel.
func (pool *TxPool) SubscribeNewTxsEvent(ch chan<- NewTxsEvent) event.Subscription {
	return pool.scope.Track(pool.txFeed.Subscribe(ch))
}

// SubscribeDropTxsEvent registers a subscription of DropTxsEvent and
// starts sending event to the given channel.
func (pool *TxPool) SubscribeDropTxsEvent(ch chan<- DropTxsEvent) event.Subscription {
	return pool.scope.Track(pool.dropTxFeed.Subscribe(ch))
}

// SubscribeRejectedTxEvent registers a subscription of RejectedTxEvent and
// starts sending event to the given channel.
func (pool *TxPool) SubscribeRejectedTxEvent(ch chan<- RejectedTxEvent) event.Subscription {
	return pool.scope.Track(pool.rejectTxFeed.Subscribe(ch))
}

// GasPrice returns the current gas price enforced by the transaction pool.
func (pool *TxPool) GasPrice() *big.Int {
	pool.mu.RLock()
	defer pool.mu.RUnlock()

	return new(big.Int).Set(pool.gasPrice)
}

// SetGasPrice updates the minimum price required by the transaction pool for a
// new transaction, and drops all transactions below this threshold.
func (pool *TxPool) SetGasPrice(price *big.Int) {
	pool.mu.Lock()
	defer pool.mu.Unlock()

	pool.gasPrice = price
<<<<<<< HEAD
	txs := pool.priced.Cap(price, pool.locals)
	for _, tx := range txs {
=======
	for _, tx := range pool.priced.Cap(price) {
>>>>>>> 56dec25a
		pool.removeTx(tx.Hash(), false)
	}
	pool.dropTxFeed.Send(DropTxsEvent{
		Txs: txs,
		Reason: dropGasPriceUpdated,
	})
	log.Info("Transaction pool price threshold updated", "price", price)
}

// Nonce returns the next nonce of an account, with all transactions executable
// by the pool already applied on top.
func (pool *TxPool) Nonce(addr common.Address) uint64 {
	pool.mu.RLock()
	defer pool.mu.RUnlock()

	return pool.pendingNonces.get(addr)
}

// Stats retrieves the current pool stats, namely the number of pending and the
// number of queued (non-executable) transactions.
func (pool *TxPool) Stats() (int, int) {
	pool.mu.RLock()
	defer pool.mu.RUnlock()

	return pool.stats()
}

// stats retrieves the current pool stats, namely the number of pending and the
// number of queued (non-executable) transactions.
func (pool *TxPool) stats() (int, int) {
	pending := 0
	for _, list := range pool.pending {
		pending += list.Len()
	}
	queued := 0
	for _, list := range pool.queue {
		queued += list.Len()
	}
	return pending, queued
}

// Content retrieves the data content of the transaction pool, returning all the
// pending as well as queued transactions, grouped by account and sorted by nonce.
func (pool *TxPool) Content() (map[common.Address]types.Transactions, map[common.Address]types.Transactions) {
	pool.mu.Lock()
	defer pool.mu.Unlock()

	pending := make(map[common.Address]types.Transactions)
	for addr, list := range pool.pending {
		pending[addr] = list.Flatten()
	}
	queued := make(map[common.Address]types.Transactions)
	for addr, list := range pool.queue {
		queued[addr] = list.Flatten()
	}
	return pending, queued
}

// Pending retrieves all currently processable transactions, grouped by origin
// account and sorted by nonce. The returned transaction set is a copy and can be
// freely modified by calling code.
func (pool *TxPool) Pending() (map[common.Address]types.Transactions, error) {
	pool.mu.Lock()
	defer pool.mu.Unlock()

	pending := make(map[common.Address]types.Transactions)
	for addr, list := range pool.pending {
		pending[addr] = list.Flatten()
	}
	return pending, nil
}

// Locals retrieves the accounts currently considered local by the pool.
func (pool *TxPool) Locals() []common.Address {
	pool.mu.Lock()
	defer pool.mu.Unlock()

	return pool.locals.flatten()
}

// local retrieves all currently known local transactions, grouped by origin
// account and sorted by nonce. The returned transaction set is a copy and can be
// freely modified by calling code.
func (pool *TxPool) local() map[common.Address]types.Transactions {
	txs := make(map[common.Address]types.Transactions)
	for addr := range pool.locals.accounts {
		if pending := pool.pending[addr]; pending != nil {
			txs[addr] = append(txs[addr], pending.Flatten()...)
		}
		if queued := pool.queue[addr]; queued != nil {
			txs[addr] = append(txs[addr], queued.Flatten()...)
		}
	}
	return txs
}

// validateTx checks whether a transaction is valid according to the consensus
// rules and adheres to some heuristic limits of the local node (price and size).
func (pool *TxPool) validateTx(tx *types.Transaction, local bool) error {
	// Accept only legacy transactions until EIP-2718/2930 activates.
	if !pool.eip2718 && tx.Type() != types.LegacyTxType {
		return ErrTxTypeNotSupported
	}
	// Reject transactions over defined size to prevent DOS attacks
	if uint64(tx.Size()) > txMaxSize {
		return ErrOversizedData
	}
	// Transactions can't be negative. This may never happen using RLP decoded
	// transactions but may occur if you create a transaction using the RPC.
	if tx.Value().Sign() < 0 {
		return ErrNegativeValue
	}
	// Ensure the transaction doesn't exceed the current block limit gas.
	if pool.currentMaxGas < tx.Gas() {
		return ErrGasLimit
	}
	// Make sure the transaction is signed properly.
	from, err := types.Sender(pool.signer, tx)
	if err != nil {
		return ErrInvalidSender
	}
	// Drop non-local transactions under our own minimal accepted gas price
	if !local && tx.GasPriceIntCmp(pool.gasPrice) < 0 {
		return ErrUnderpriced
	}
	// Ensure the transaction adheres to nonce ordering
	if pool.currentState.GetNonce(from) > tx.Nonce() {
		return ErrNonceTooLow
	}
	// Transactor should have enough funds to cover the costs
	// cost == V + GP * GL
	if pool.currentState.GetBalance(from).Cmp(tx.Cost()) < 0 {
		return ErrInsufficientFunds
	}
	// Ensure the transaction has more gas than the basic tx fee.
	intrGas, err := IntrinsicGas(tx.Data(), tx.AccessList(), tx.To() == nil, true, pool.istanbul)
	if err != nil {
		return err
	}
	if tx.Gas() < intrGas {
		return ErrIntrinsicGas
	}
	return nil
}

// add validates a transaction and inserts it into the non-executable queue for later
// pending promotion and execution. If the transaction is a replacement for an already
// pending or queued one, it overwrites the previous transaction if its price is higher.
//
// If a newly added transaction is marked as local, its sending account will be
// whitelisted, preventing any associated transaction from being dropped out of the pool
// due to pricing constraints.
func (pool *TxPool) add(tx *types.Transaction, local bool) (replaced bool, err error) {
	// If the transaction is already known, discard it
	hash := tx.Hash()
	if pool.all.Get(hash) != nil {
		log.Trace("Discarding already known transaction", "hash", hash)
		knownTxMeter.Mark(1)
		return false, ErrAlreadyKnown
	}
	// Make the local flag. If it's from local source or it's from the network but
	// the sender is marked as local previously, treat it as the local transaction.
	isLocal := local || pool.locals.containsTx(tx)

	// If the transaction fails basic validation, discard it
	if err := pool.validateTx(tx, isLocal); err != nil {
		log.Trace("Discarding invalid transaction", "hash", hash, "err", err)
		invalidTxMeter.Mark(1)
		return false, err
	}
	// If the transaction pool is full, discard underpriced transactions
	if uint64(pool.all.Count()+numSlots(tx)) > pool.config.GlobalSlots+pool.config.GlobalQueue {
		// If the new transaction is underpriced, don't accept it
		if !isLocal && pool.priced.Underpriced(tx) {
			log.Trace("Discarding underpriced transaction", "hash", hash, "price", tx.GasPrice())
			underpricedTxMeter.Mark(1)
			return false, ErrUnderpriced
		}
		// New transaction is better than our worse ones, make room for it.
		// If it's a local transaction, forcibly discard all available transactions.
		// Otherwise if we can't make enough room for new one, abort the operation.
		drop, success := pool.priced.Discard(pool.all.Slots()-int(pool.config.GlobalSlots+pool.config.GlobalQueue)+numSlots(tx), isLocal)

		// Special case, we still can't make the room for the new remote one.
		if !isLocal && !success {
			log.Trace("Discarding overflown transaction", "hash", hash)
			overflowedTxMeter.Mark(1)
			return false, ErrTxPoolOverflow
		}
		// Kick out the underpriced remote transactions.
		for _, tx := range drop {
			log.Trace("Discarding freshly underpriced transaction", "hash", tx.Hash(), "price", tx.GasPrice())
			underpricedTxMeter.Mark(1)
			pool.removeTx(tx.Hash(), false)
		}
		pool.dropTxFeed.Send(DropTxsEvent{
			Txs: drop,
			Reason: dropUnderpriced,
		})
	}
	// Try to replace an existing transaction in the pending pool
	from, _ := types.Sender(pool.signer, tx) // already validated
	if list := pool.pending[from]; list != nil && list.Overlaps(tx) {
		// Nonce already pending, check if required price bump is met
		inserted, old := list.Add(tx, pool.config.PriceBump)
		if !inserted {
			pendingDiscardMeter.Mark(1)
			return false, ErrReplaceUnderpriced
		}
		// New transaction is better, replace old one
		if old != nil {
			pool.all.Remove(old.Hash())
			pool.priced.Removed(1)
			pendingReplaceMeter.Mark(1)
			pool.dropTxFeed.Send(DropTxsEvent{
				Txs: []*types.Transaction{old},
				Reason: dropReplaced,
				Replacement: tx.Hash(),
			})
		}
		pool.all.Add(tx, isLocal)
		pool.priced.Put(tx, isLocal)
		pool.journalTx(from, tx)
		pool.queueTxEvent(tx)
		log.Trace("Pooled new executable transaction", "hash", hash, "from", from, "to", tx.To())

		// Successful promotion, bump the heartbeat
		pool.beats[from] = time.Now()
		return old != nil, nil
	}
	// New transaction isn't replacing a pending one, push into queue
	replaced, err = pool.enqueueTx(hash, tx, isLocal, true)
	if err != nil {
		return false, err
	}
	// Mark local addresses and journal local transactions
	if local && !pool.locals.contains(from) {
		log.Info("Setting new local account", "address", from)
		pool.locals.add(from)
		pool.priced.Removed(pool.all.RemoteToLocals(pool.locals)) // Migrate the remotes if it's marked as local first time.
	}
	if isLocal {
		localGauge.Inc(1)
	}
	pool.journalTx(from, tx)

	log.Trace("Pooled new future transaction", "hash", hash, "from", from, "to", tx.To())
	return replaced, nil
}

// enqueueTx inserts a new transaction into the non-executable transaction queue.
//
// Note, this method assumes the pool lock is held!
func (pool *TxPool) enqueueTx(hash common.Hash, tx *types.Transaction, local bool, addAll bool) (bool, error) {
	// Try to insert the transaction into the future queue
	from, _ := types.Sender(pool.signer, tx) // already validated
	if pool.queue[from] == nil {
		pool.queue[from] = newTxList(false)
	}
	inserted, old := pool.queue[from].Add(tx, pool.config.PriceBump)
	if !inserted {
		// An older transaction was better, discard this
		queuedDiscardMeter.Mark(1)
		return false, ErrReplaceUnderpriced
	}
	// Discard any previous transaction and mark this
	if old != nil {
		pool.all.Remove(old.Hash())
		pool.priced.Removed(1)
		queuedReplaceMeter.Mark(1)
		pool.dropTxFeed.Send(DropTxsEvent{
			Txs: []*types.Transaction{old},
			Reason: dropReplaced,
		})
	} else {
		// Nothing was replaced, bump the queued counter
		queuedGauge.Inc(1)
	}
	// If the transaction isn't in lookup set but it's expected to be there,
	// show the error log.
	if pool.all.Get(hash) == nil && !addAll {
		log.Error("Missing transaction in lookup set, please report the issue", "hash", hash)
	}
	if addAll {
		pool.all.Add(tx, local)
		pool.priced.Put(tx, local)
	}
	// If we never record the heartbeat, do it right now.
	if _, exist := pool.beats[from]; !exist {
		pool.beats[from] = time.Now()
	}
	return old != nil, nil
}

// journalTx adds the specified transaction to the local disk journal if it is
// deemed to have been sent from a local account.
func (pool *TxPool) journalTx(from common.Address, tx *types.Transaction) {
	// Only journal if it's enabled and the transaction is local
	if pool.journal == nil || !pool.locals.contains(from) {
		return
	}
	if err := pool.journal.insert(tx); err != nil {
		log.Warn("Failed to journal local transaction", "err", err)
	}
}

// promoteTx adds a transaction to the pending (processable) list of transactions
// and returns whether it was inserted or an older was better.
//
// Note, this method assumes the pool lock is held!
func (pool *TxPool) promoteTx(addr common.Address, hash common.Hash, tx *types.Transaction) bool {
	// Try to insert the transaction into the pending queue
	if pool.pending[addr] == nil {
		pool.pending[addr] = newTxList(true)
	}
	list := pool.pending[addr]

	inserted, old := list.Add(tx, pool.config.PriceBump)
	if !inserted {
		// An older transaction was better, discard this
		pool.all.Remove(hash)
		pool.priced.Removed(1)
		pendingDiscardMeter.Mark(1)
		return false
	}
	// Otherwise discard any previous transaction and mark this
	if old != nil {
		pool.all.Remove(old.Hash())
		pool.priced.Removed(1)
		pendingReplaceMeter.Mark(1)
		pool.dropTxFeed.Send(DropTxsEvent{
			Txs: []*types.Transaction{old},
			Reason: dropReplaced,
		})
	} else {
		// Nothing was replaced, bump the pending counter
		pendingGauge.Inc(1)
	}
	// Set the potentially new pending nonce and notify any subsystems of the new tx
	pool.pendingNonces.set(addr, tx.Nonce()+1)

	// Successful promotion, bump the heartbeat
	pool.beats[addr] = time.Now()
	return true
}

// AddLocals enqueues a batch of transactions into the pool if they are valid, marking the
// senders as a local ones, ensuring they go around the local pricing constraints.
//
// This method is used to add transactions from the RPC API and performs synchronous pool
// reorganization and event propagation.
func (pool *TxPool) AddLocals(txs []*types.Transaction) []error {
	return pool.addTxs(txs, !pool.config.NoLocals, true)
}

// AddLocal enqueues a single local transaction into the pool if it is valid. This is
// a convenience wrapper aroundd AddLocals.
func (pool *TxPool) AddLocal(tx *types.Transaction) error {
	errs := pool.AddLocals([]*types.Transaction{tx})
	return errs[0]
}

// AddRemotes enqueues a batch of transactions into the pool if they are valid. If the
// senders are not among the locally tracked ones, full pricing constraints will apply.
//
// This method is used to add transactions from the p2p network and does not wait for pool
// reorganization and internal event propagation.
func (pool *TxPool) AddRemotes(txs []*types.Transaction) []error {
	return pool.addTxs(txs, false, false)
}

// This is like AddRemotes, but waits for pool reorganization. Tests use this method.
func (pool *TxPool) AddRemotesSync(txs []*types.Transaction) []error {
	return pool.addTxs(txs, false, true)
}

// This is like AddRemotes with a single transaction, but waits for pool reorganization. Tests use this method.
func (pool *TxPool) addRemoteSync(tx *types.Transaction) error {
	errs := pool.AddRemotesSync([]*types.Transaction{tx})
	return errs[0]
}

// AddRemote enqueues a single transaction into the pool if it is valid. This is a convenience
// wrapper around AddRemotes.
//
// Deprecated: use AddRemotes
func (pool *TxPool) AddRemote(tx *types.Transaction) error {
	errs := pool.AddRemotes([]*types.Transaction{tx})
	return errs[0]
}

// addTxs attempts to queue a batch of transactions if they are valid.
func (pool *TxPool) addTxs(txs []*types.Transaction, local, sync bool) []error {
	// Filter out known ones without obtaining the pool lock or recovering signatures
	var (
		errs = make([]error, len(txs))
		news = make([]*types.Transaction, 0, len(txs))
	)
	for i, tx := range txs {
		// If the transaction is known, pre-set the error slot
		if pool.all.Get(tx.Hash()) != nil {
			errs[i] = ErrAlreadyKnown
			knownTxMeter.Mark(1)
			continue
		}
		// Exclude transactions with invalid signatures as soon as
		// possible and cache senders in transactions before
		// obtaining lock
		_, err := types.Sender(pool.signer, tx)
		if err != nil {
			errs[i] = ErrInvalidSender
			invalidTxMeter.Mark(1)
			continue
		}
		// Accumulate all unknown transactions for deeper processing
		news = append(news, tx)
	}
	if len(news) == 0 {
		return errs
	}

	// Process all the new transaction and merge any errors into the original slice
	pool.mu.Lock()
	newErrs, dirtyAddrs := pool.addTxsLocked(news, local)
	pool.mu.Unlock()

	var nilSlot = 0
	for _, err := range newErrs {
		for errs[nilSlot] != nil {
			nilSlot++
		}
		if err != nil {
			pool.rejectTxFeed.Send(RejectedTxEvent{
				Tx: txs[nilSlot],
				Reason: err,
			})
		}
		errs[nilSlot] = err
		nilSlot++
	}
	// Reorg the pool internals if needed and return
	done := pool.requestPromoteExecutables(dirtyAddrs)
	if sync {
		<-done
	}
	return errs
}

// addTxsLocked attempts to queue a batch of transactions if they are valid.
// The transaction pool lock must be held.
func (pool *TxPool) addTxsLocked(txs []*types.Transaction, local bool) ([]error, *accountSet) {
	dirty := newAccountSet(pool.signer)
	errs := make([]error, len(txs))
	for i, tx := range txs {
		replaced, err := pool.add(tx, local)
		errs[i] = err
		if err == nil && !replaced {
			dirty.addTx(tx)
		}
	}
	validTxMeter.Mark(int64(len(dirty.accounts)))
	return errs, dirty
}

// Status returns the status (unknown/pending/queued) of a batch of transactions
// identified by their hashes.
func (pool *TxPool) Status(hashes []common.Hash) []TxStatus {
	status := make([]TxStatus, len(hashes))
	for i, hash := range hashes {
		tx := pool.Get(hash)
		if tx == nil {
			continue
		}
		from, _ := types.Sender(pool.signer, tx) // already validated
		pool.mu.RLock()
		if txList := pool.pending[from]; txList != nil && txList.txs.items[tx.Nonce()] != nil {
			status[i] = TxStatusPending
		} else if txList := pool.queue[from]; txList != nil && txList.txs.items[tx.Nonce()] != nil {
			status[i] = TxStatusQueued
		}
		// implicit else: the tx may have been included into a block between
		// checking pool.Get and obtaining the lock. In that case, TxStatusUnknown is correct
		pool.mu.RUnlock()
	}
	return status
}

// Get returns a transaction if it is contained in the pool and nil otherwise.
func (pool *TxPool) Get(hash common.Hash) *types.Transaction {
	return pool.all.Get(hash)
}

// Has returns an indicator whether txpool has a transaction cached with the
// given hash.
func (pool *TxPool) Has(hash common.Hash) bool {
	return pool.all.Get(hash) != nil
}

// removeTx removes a single transaction from the queue, moving all subsequent
// transactions back to the future queue.
func (pool *TxPool) removeTx(hash common.Hash, outofbound bool) {
	// Fetch the transaction we wish to delete
	tx := pool.all.Get(hash)
	if tx == nil {
		return
	}
	addr, _ := types.Sender(pool.signer, tx) // already validated during insertion

	// Remove it from the list of known transactions
	pool.all.Remove(hash)
	if outofbound {
		pool.priced.Removed(1)
	}
	if pool.locals.contains(addr) {
		localGauge.Dec(1)
	}
	// Remove the transaction from the pending lists and reset the account nonce
	if pending := pool.pending[addr]; pending != nil {
		if removed, invalids := pending.Remove(tx); removed {
			// If no more pending transactions are left, remove the list
			if pending.Empty() {
				delete(pool.pending, addr)
			}
			// Postpone any invalidated transactions
			for _, tx := range invalids {
				// Internal shuffle shouldn't touch the lookup set.
				pool.enqueueTx(tx.Hash(), tx, false, false)
			}
			// Update the account nonce if needed
			pool.pendingNonces.setIfLower(addr, tx.Nonce())
			// Reduce the pending counter
			pendingGauge.Dec(int64(1 + len(invalids)))
			pool.dropTxFeed.Send(DropTxsEvent{
				Txs: invalids,
				Reason: dropUnexecutable,
			})
			return
		}
	}
	// Transaction is in the future queue
	if future := pool.queue[addr]; future != nil {
		if removed, _ := future.Remove(tx); removed {
			// Reduce the queued counter
			queuedGauge.Dec(1)
		}
		if future.Empty() {
			delete(pool.queue, addr)
			delete(pool.beats, addr)
		}
	}
}

// requestPromoteExecutables requests a pool reset to the new head block.
// The returned channel is closed when the reset has occurred.
func (pool *TxPool) requestReset(oldHead *types.Header, newHead *types.Header) chan struct{} {
	select {
	case pool.reqResetCh <- &txpoolResetRequest{oldHead, newHead}:
		return <-pool.reorgDoneCh
	case <-pool.reorgShutdownCh:
		return pool.reorgShutdownCh
	}
}

// requestPromoteExecutables requests transaction promotion checks for the given addresses.
// The returned channel is closed when the promotion checks have occurred.
func (pool *TxPool) requestPromoteExecutables(set *accountSet) chan struct{} {
	select {
	case pool.reqPromoteCh <- set:
		return <-pool.reorgDoneCh
	case <-pool.reorgShutdownCh:
		return pool.reorgShutdownCh
	}
}

// queueTxEvent enqueues a transaction event to be sent in the next reorg run.
func (pool *TxPool) queueTxEvent(tx *types.Transaction) {
	select {
	case pool.queueTxEventCh <- tx:
	case <-pool.reorgShutdownCh:
	}
}

// scheduleReorgLoop schedules runs of reset and promoteExecutables. Code above should not
// call those methods directly, but request them being run using requestReset and
// requestPromoteExecutables instead.
func (pool *TxPool) scheduleReorgLoop() {
	defer pool.wg.Done()

	var (
		curDone       chan struct{} // non-nil while runReorg is active
		nextDone      = make(chan struct{})
		launchNextRun bool
		reset         *txpoolResetRequest
		dirtyAccounts *accountSet
		queuedEvents  = make(map[common.Address]*txSortedMap)
	)
	for {
		// Launch next background reorg if needed
		if curDone == nil && launchNextRun {
			// Run the background reorg and announcements
			go pool.runReorg(nextDone, reset, dirtyAccounts, queuedEvents)

			// Prepare everything for the next round of reorg
			curDone, nextDone = nextDone, make(chan struct{})
			launchNextRun = false

			reset, dirtyAccounts = nil, nil
			queuedEvents = make(map[common.Address]*txSortedMap)
		}

		select {
		case req := <-pool.reqResetCh:
			// Reset request: update head if request is already pending.
			if reset == nil {
				reset = req
			} else {
				reset.newHead = req.newHead
			}
			launchNextRun = true
			pool.reorgDoneCh <- nextDone

		case req := <-pool.reqPromoteCh:
			// Promote request: update address set if request is already pending.
			if dirtyAccounts == nil {
				dirtyAccounts = req
			} else {
				dirtyAccounts.merge(req)
			}
			launchNextRun = true
			pool.reorgDoneCh <- nextDone

		case tx := <-pool.queueTxEventCh:
			// Queue up the event, but don't schedule a reorg. It's up to the caller to
			// request one later if they want the events sent.
			addr, _ := types.Sender(pool.signer, tx)
			if _, ok := queuedEvents[addr]; !ok {
				queuedEvents[addr] = newTxSortedMap()
			}
			queuedEvents[addr].Put(tx)

		case <-curDone:
			curDone = nil

		case <-pool.reorgShutdownCh:
			// Wait for current run to finish.
			if curDone != nil {
				<-curDone
			}
			close(nextDone)
			return
		}
	}
}

// runReorg runs reset and promoteExecutables on behalf of scheduleReorgLoop.
func (pool *TxPool) runReorg(done chan struct{}, reset *txpoolResetRequest, dirtyAccounts *accountSet, events map[common.Address]*txSortedMap) {
	defer close(done)

	var promoteAddrs []common.Address
	if dirtyAccounts != nil && reset == nil {
		// Only dirty accounts need to be promoted, unless we're resetting.
		// For resets, all addresses in the tx queue will be promoted and
		// the flatten operation can be avoided.
		promoteAddrs = dirtyAccounts.flatten()
	}
	pool.mu.Lock()
	if reset != nil {
		// Reset from the old head to the new, rescheduling any reorged transactions
		pool.reset(reset.oldHead, reset.newHead)

		// Nonces were reset, discard any events that became stale
		for addr := range events {
			events[addr].Forward(pool.pendingNonces.get(addr))
			if events[addr].Len() == 0 {
				delete(events, addr)
			}
		}
		// Reset needs promote for all addresses
		promoteAddrs = make([]common.Address, 0, len(pool.queue))
		for addr := range pool.queue {
			promoteAddrs = append(promoteAddrs, addr)
		}
	}
	// Check for pending transactions for every account that sent new ones
	promoted := pool.promoteExecutables(promoteAddrs)

	// If a new block appeared, validate the pool of pending transactions. This will
	// remove any transaction that has been included in the block or was invalidated
	// because of another transaction (e.g. higher gas price).
	if reset != nil {
		pool.demoteUnexecutables()
	}
	// Ensure pool.queue and pool.pending sizes stay within the configured limits.
	pool.truncatePending()
	pool.truncateQueue()

	// Update all accounts to the latest known pending nonce
	for addr, list := range pool.pending {
		highestPending := list.LastElement()
		pool.pendingNonces.set(addr, highestPending.Nonce()+1)
	}
	pool.mu.Unlock()

	// Notify subsystems for newly added transactions
	for _, tx := range promoted {
		addr, _ := types.Sender(pool.signer, tx)
		if _, ok := events[addr]; !ok {
			events[addr] = newTxSortedMap()
		}
		events[addr].Put(tx)
	}
	if len(events) > 0 {
		var txs []*types.Transaction
		for _, set := range events {
			txs = append(txs, set.Flatten()...)
		}
		pool.txFeed.Send(NewTxsEvent{txs})
	}
}

// reset retrieves the current state of the blockchain and ensures the content
// of the transaction pool is valid with regard to the chain state.
func (pool *TxPool) reset(oldHead, newHead *types.Header) {
	// If we're reorging an old state, reinject all dropped transactions
	var reinject types.Transactions

	if oldHead != nil && oldHead.Hash() != newHead.ParentHash {
		// If the reorg is too deep, avoid doing it (will happen during fast sync)
		oldNum := oldHead.Number.Uint64()
		newNum := newHead.Number.Uint64()

		if depth := uint64(math.Abs(float64(oldNum) - float64(newNum))); depth > 64 {
			log.Debug("Skipping deep transaction reorg", "depth", depth)
		} else {
			// Reorg seems shallow enough to pull in all transactions into memory
			var discarded, included types.Transactions
			var (
				rem = pool.chain.GetBlock(oldHead.Hash(), oldHead.Number.Uint64())
				add = pool.chain.GetBlock(newHead.Hash(), newHead.Number.Uint64())
			)
			if rem == nil {
				// This can happen if a setHead is performed, where we simply discard the old
				// head from the chain.
				// If that is the case, we don't have the lost transactions any more, and
				// there's nothing to add
				if newNum >= oldNum {
					// If we reorged to a same or higher number, then it's not a case of setHead
					log.Warn("Transaction pool reset with missing oldhead",
						"old", oldHead.Hash(), "oldnum", oldNum, "new", newHead.Hash(), "newnum", newNum)
					return
				}
				// If the reorg ended up on a lower number, it's indicative of setHead being the cause
				log.Debug("Skipping transaction reset caused by setHead",
					"old", oldHead.Hash(), "oldnum", oldNum, "new", newHead.Hash(), "newnum", newNum)
				// We still need to update the current state s.th. the lost transactions can be readded by the user
			} else {
				for rem.NumberU64() > add.NumberU64() {
					discarded = append(discarded, rem.Transactions()...)
					if rem = pool.chain.GetBlock(rem.ParentHash(), rem.NumberU64()-1); rem == nil {
						log.Error("Unrooted old chain seen by tx pool", "block", oldHead.Number, "hash", oldHead.Hash())
						return
					}
				}
				for add.NumberU64() > rem.NumberU64() {
					included = append(included, add.Transactions()...)
					if add = pool.chain.GetBlock(add.ParentHash(), add.NumberU64()-1); add == nil {
						log.Error("Unrooted new chain seen by tx pool", "block", newHead.Number, "hash", newHead.Hash())
						return
					}
				}
				for rem.Hash() != add.Hash() {
					discarded = append(discarded, rem.Transactions()...)
					if rem = pool.chain.GetBlock(rem.ParentHash(), rem.NumberU64()-1); rem == nil {
						log.Error("Unrooted old chain seen by tx pool", "block", oldHead.Number, "hash", oldHead.Hash())
						return
					}
					included = append(included, add.Transactions()...)
					if add = pool.chain.GetBlock(add.ParentHash(), add.NumberU64()-1); add == nil {
						log.Error("Unrooted new chain seen by tx pool", "block", newHead.Number, "hash", newHead.Hash())
						return
					}
				}
				reinject = types.TxDifference(discarded, included)
			}
		}
	}
	// Initialize the internal state to the current head
	if newHead == nil {
		newHead = pool.chain.CurrentBlock().Header() // Special case during testing
	}
	statedb, err := pool.chain.StateAt(newHead.Root)
	if err != nil {
		log.Error("Failed to reset txpool state", "err", err)
		return
	}
	pool.currentState = statedb
	pool.pendingNonces = newTxNoncer(statedb)
	pool.currentMaxGas = newHead.GasLimit

	// Inject any transactions discarded due to reorgs
	log.Debug("Reinjecting stale transactions", "count", len(reinject))
	senderCacher.recover(pool.signer, reinject)
	pool.addTxsLocked(reinject, false)

	// Update all fork indicator by next pending block number.
	next := new(big.Int).Add(newHead.Number, big.NewInt(1))
	pool.istanbul = pool.chainconfig.IsIstanbul(next)
	pool.eip2718 = pool.chainconfig.IsBerlin(next)
}

// promoteExecutables moves transactions that have become processable from the
// future queue to the set of pending transactions. During this process, all
// invalidated transactions (low nonce, low balance) are deleted.
func (pool *TxPool) promoteExecutables(accounts []common.Address) []*types.Transaction {
	// Track the promoted transactions to broadcast them at once
	var promoted []*types.Transaction

	// Iterate over all accounts and promote any executable transactions
	for _, addr := range accounts {
		list := pool.queue[addr]
		if list == nil {
			continue // Just in case someone calls with a non existing account
		}
		// Drop all transactions that are deemed too old (low nonce)
		forwards := list.Forward(pool.currentState.GetNonce(addr))
		for _, tx := range forwards {
			hash := tx.Hash()
			pool.all.Remove(hash)
		}
		log.Trace("Removed old queued transactions", "count", len(forwards))
		pool.dropTxFeed.Send(DropTxsEvent{
			Txs: forwards,
			Reason: dropLowNonce,
		})
		// Drop all transactions that are too costly (low balance or out of gas)
		drops, _ := list.Filter(pool.currentState.GetBalance(addr), pool.currentMaxGas)
		for _, tx := range drops {
			hash := tx.Hash()
			pool.all.Remove(hash)
		}
		log.Trace("Removed unpayable queued transactions", "count", len(drops))
		queuedNofundsMeter.Mark(int64(len(drops)))
		pool.dropTxFeed.Send(DropTxsEvent{
			Txs: drops,
			Reason: dropUnpayable,
		})

		// Gather all executable transactions and promote them
		readies := list.Ready(pool.pendingNonces.get(addr))
		for _, tx := range readies {
			hash := tx.Hash()
			if pool.promoteTx(addr, hash, tx) {
				promoted = append(promoted, tx)
			}
		}
		log.Trace("Promoted queued transactions", "count", len(promoted))
		queuedGauge.Dec(int64(len(readies)))

		// Drop all transactions over the allowed limit
		var caps types.Transactions
		if !pool.locals.contains(addr) {
			caps = list.Cap(int(pool.config.AccountQueue))
			for _, tx := range caps {
				hash := tx.Hash()
				pool.all.Remove(hash)
				log.Trace("Removed cap-exceeding queued transaction", "hash", hash)
			}
			queuedRateLimitMeter.Mark(int64(len(caps)))
			pool.dropTxFeed.Send(DropTxsEvent{
				Txs: caps,
				Reason: dropAccountCap,
			})
		}
		// Mark all the items dropped as removed
		pool.priced.Removed(len(forwards) + len(drops) + len(caps))
		queuedGauge.Dec(int64(len(forwards) + len(drops) + len(caps)))
		if pool.locals.contains(addr) {
			localGauge.Dec(int64(len(forwards) + len(drops) + len(caps)))
		}
		// Delete the entire queue entry if it became empty.
		if list.Empty() {
			delete(pool.queue, addr)
			delete(pool.beats, addr)
		}
	}
	return promoted
}

// truncatePending removes transactions from the pending queue if the pool is above the
// pending limit. The algorithm tries to reduce transaction counts by an approximately
// equal number for all for accounts with many pending transactions.
func (pool *TxPool) truncatePending() {
	pending := uint64(0)
	for _, list := range pool.pending {
		pending += uint64(list.Len())
	}
	if pending <= pool.config.GlobalSlots {
		return
	}

	pendingBeforeCap := pending
	// Assemble a spam order to penalize large transactors first
	spammers := prque.New(nil)
	for addr, list := range pool.pending {
		// Only evict transactions from high rollers
		if !pool.locals.contains(addr) && uint64(list.Len()) > pool.config.AccountSlots {
			spammers.Push(addr, int64(list.Len()))
		}
	}
	// Gradually drop transactions from offenders
	offenders := []common.Address{}
	for pending > pool.config.GlobalSlots && !spammers.Empty() {
		// Retrieve the next offender if not local address
		offender, _ := spammers.Pop()
		offenders = append(offenders, offender.(common.Address))

		// Equalize balances until all the same or below threshold
		if len(offenders) > 1 {
			// Calculate the equalization threshold for all current offenders
			threshold := pool.pending[offender.(common.Address)].Len()

			// Iteratively reduce all offenders until below limit or threshold reached
			for pending > pool.config.GlobalSlots && pool.pending[offenders[len(offenders)-2]].Len() > threshold {
				for i := 0; i < len(offenders)-1; i++ {
					list := pool.pending[offenders[i]]

					caps := list.Cap(list.Len() - 1)
					for _, tx := range caps {
						// Drop the transaction from the global pools too
						hash := tx.Hash()
						pool.all.Remove(hash)

						// Update the account nonce to the dropped transaction
						pool.pendingNonces.setIfLower(offenders[i], tx.Nonce())
						log.Trace("Removed fairness-exceeding pending transaction", "hash", hash)
					}
					pool.dropTxFeed.Send(DropTxsEvent{
						Txs: caps,
						Reason: dropAccountCap,
					})
					pool.priced.Removed(len(caps))
					pendingGauge.Dec(int64(len(caps)))
					if pool.locals.contains(offenders[i]) {
						localGauge.Dec(int64(len(caps)))
					}
					pending--
				}
			}
		}
	}

	// If still above threshold, reduce to limit or min allowance
	if pending > pool.config.GlobalSlots && len(offenders) > 0 {
		for pending > pool.config.GlobalSlots && uint64(pool.pending[offenders[len(offenders)-1]].Len()) > pool.config.AccountSlots {
			for _, addr := range offenders {
				list := pool.pending[addr]

				caps := list.Cap(list.Len() - 1)
				for _, tx := range caps {
					// Drop the transaction from the global pools too
					hash := tx.Hash()
					pool.all.Remove(hash)

					// Update the account nonce to the dropped transaction
					pool.pendingNonces.setIfLower(addr, tx.Nonce())
					log.Trace("Removed fairness-exceeding pending transaction", "hash", hash)
				}
				pool.dropTxFeed.Send(DropTxsEvent{
					Txs: caps,
					Reason: dropAccountCap,
				})
				pool.priced.Removed(len(caps))
				pendingGauge.Dec(int64(len(caps)))
				if pool.locals.contains(addr) {
					localGauge.Dec(int64(len(caps)))
				}
				pending--
			}
		}
	}
	pendingRateLimitMeter.Mark(int64(pendingBeforeCap - pending))
}

// truncateQueue drops the oldes transactions in the queue if the pool is above the global queue limit.
func (pool *TxPool) truncateQueue() {
	queued := uint64(0)
	for _, list := range pool.queue {
		queued += uint64(list.Len())
	}
	if queued <= pool.config.GlobalQueue {
		return
	}

	// Sort all accounts with queued transactions by heartbeat
	addresses := make(addressesByHeartbeat, 0, len(pool.queue))
	for addr := range pool.queue {
		if !pool.locals.contains(addr) { // don't drop locals
			addresses = append(addresses, addressByHeartbeat{addr, pool.beats[addr]})
		}
	}
	sort.Sort(addresses)

	// Drop transactions until the total is below the limit or only locals remain
	for drop := queued - pool.config.GlobalQueue; drop > 0 && len(addresses) > 0; {
		addr := addresses[len(addresses)-1]
		list := pool.queue[addr.address]

		addresses = addresses[:len(addresses)-1]

		// Drop all transactions if they are less than the overflow
		if size := uint64(list.Len()); size <= drop {
			txs := list.Flatten()
			for _, tx := range txs {
				pool.removeTx(tx.Hash(), true)
			}
			pool.dropTxFeed.Send(DropTxsEvent{
				Txs: txs,
				Reason: dropTruncating,
			})
			drop -= size
			queuedRateLimitMeter.Mark(int64(size))
			continue
		}
		// Otherwise drop only last few transactions
		txs := list.Flatten()
		for i := len(txs) - 1; i >= 0 && drop > 0; i-- {
			pool.removeTx(txs[i].Hash(), true)
			drop--
			queuedRateLimitMeter.Mark(1)
			pool.dropTxFeed.Send(DropTxsEvent{
				Txs: []*types.Transaction{txs[i]},
				Reason: dropTruncating,
			})
		}
	}
}

// demoteUnexecutables removes invalid and processed transactions from the pools
// executable/pending queue and any subsequent transactions that become unexecutable
// are moved back into the future queue.
func (pool *TxPool) demoteUnexecutables() {
	// Iterate over all accounts and demote any non-executable transactions
	for addr, list := range pool.pending {
		nonce := pool.currentState.GetNonce(addr)

		// Drop all transactions that are deemed too old (low nonce)
		olds := list.Forward(nonce)
		for _, tx := range olds {
			hash := tx.Hash()
			pool.all.Remove(hash)
			log.Trace("Removed old pending transaction", "hash", hash)
		}
		pool.dropTxFeed.Send(DropTxsEvent{
			Txs: olds,
			Reason: dropLowNonce,
		})
		// Drop all transactions that are too costly (low balance or out of gas), and queue any invalids back for later
		drops, invalids := list.Filter(pool.currentState.GetBalance(addr), pool.currentMaxGas)
		for _, tx := range drops {
			hash := tx.Hash()
			log.Trace("Removed unpayable pending transaction", "hash", hash)
			pool.all.Remove(hash)
		}
		pool.dropTxFeed.Send(DropTxsEvent{
			Txs: drops,
			Reason: dropUnpayable,
		})
		pool.priced.Removed(len(olds) + len(drops))
		pendingNofundsMeter.Mark(int64(len(drops)))

		for _, tx := range invalids {
			hash := tx.Hash()
			log.Trace("Demoting pending transaction", "hash", hash)

			// Internal shuffle shouldn't touch the lookup set.
			pool.enqueueTx(hash, tx, false, false)
		}
		pendingGauge.Dec(int64(len(olds) + len(drops) + len(invalids)))
		if pool.locals.contains(addr) {
			localGauge.Dec(int64(len(olds) + len(drops) + len(invalids)))
		}
		// If there's a gap in front, alert (should never happen) and postpone all transactions
		if list.Len() > 0 && list.txs.Get(nonce) == nil {
			gapped := list.Cap(0)
			for _, tx := range gapped {
				hash := tx.Hash()
				log.Error("Demoting invalidated transaction", "hash", hash)

				// Internal shuffle shouldn't touch the lookup set.
				pool.enqueueTx(hash, tx, false, false)
			}
			pendingGauge.Dec(int64(len(gapped)))
			// This might happen in a reorg, so log it to the metering
			blockReorgInvalidatedTx.Mark(int64(len(gapped)))
		}
		// Delete the entire pending entry if it became empty.
		if list.Empty() {
			delete(pool.pending, addr)
		}
	}
}

// addressByHeartbeat is an account address tagged with its last activity timestamp.
type addressByHeartbeat struct {
	address   common.Address
	heartbeat time.Time
}

type addressesByHeartbeat []addressByHeartbeat

func (a addressesByHeartbeat) Len() int           { return len(a) }
func (a addressesByHeartbeat) Less(i, j int) bool { return a[i].heartbeat.Before(a[j].heartbeat) }
func (a addressesByHeartbeat) Swap(i, j int)      { a[i], a[j] = a[j], a[i] }

// accountSet is simply a set of addresses to check for existence, and a signer
// capable of deriving addresses from transactions.
type accountSet struct {
	accounts map[common.Address]struct{}
	signer   types.Signer
	cache    *[]common.Address
}

// newAccountSet creates a new address set with an associated signer for sender
// derivations.
func newAccountSet(signer types.Signer, addrs ...common.Address) *accountSet {
	as := &accountSet{
		accounts: make(map[common.Address]struct{}),
		signer:   signer,
	}
	for _, addr := range addrs {
		as.add(addr)
	}
	return as
}

// contains checks if a given address is contained within the set.
func (as *accountSet) contains(addr common.Address) bool {
	_, exist := as.accounts[addr]
	return exist
}

func (as *accountSet) empty() bool {
	return len(as.accounts) == 0
}

// containsTx checks if the sender of a given tx is within the set. If the sender
// cannot be derived, this method returns false.
func (as *accountSet) containsTx(tx *types.Transaction) bool {
	if addr, err := types.Sender(as.signer, tx); err == nil {
		return as.contains(addr)
	}
	return false
}

// add inserts a new address into the set to track.
func (as *accountSet) add(addr common.Address) {
	as.accounts[addr] = struct{}{}
	as.cache = nil
}

// addTx adds the sender of tx into the set.
func (as *accountSet) addTx(tx *types.Transaction) {
	if addr, err := types.Sender(as.signer, tx); err == nil {
		as.add(addr)
	}
}

// flatten returns the list of addresses within this set, also caching it for later
// reuse. The returned slice should not be changed!
func (as *accountSet) flatten() []common.Address {
	if as.cache == nil {
		accounts := make([]common.Address, 0, len(as.accounts))
		for account := range as.accounts {
			accounts = append(accounts, account)
		}
		as.cache = &accounts
	}
	return *as.cache
}

// merge adds all addresses from the 'other' set into 'as'.
func (as *accountSet) merge(other *accountSet) {
	for addr := range other.accounts {
		as.accounts[addr] = struct{}{}
	}
	as.cache = nil
}

// txLookup is used internally by TxPool to track transactions while allowing
// lookup without mutex contention.
//
// Note, although this type is properly protected against concurrent access, it
// is **not** a type that should ever be mutated or even exposed outside of the
// transaction pool, since its internal state is tightly coupled with the pools
// internal mechanisms. The sole purpose of the type is to permit out-of-bound
// peeking into the pool in TxPool.Get without having to acquire the widely scoped
// TxPool.mu mutex.
//
// This lookup set combines the notion of "local transactions", which is useful
// to build upper-level structure.
type txLookup struct {
	slots   int
	lock    sync.RWMutex
	locals  map[common.Hash]*types.Transaction
	remotes map[common.Hash]*types.Transaction
}

// newTxLookup returns a new txLookup structure.
func newTxLookup() *txLookup {
	return &txLookup{
		locals:  make(map[common.Hash]*types.Transaction),
		remotes: make(map[common.Hash]*types.Transaction),
	}
}

// Range calls f on each key and value present in the map. The callback passed
// should return the indicator whether the iteration needs to be continued.
// Callers need to specify which set (or both) to be iterated.
func (t *txLookup) Range(f func(hash common.Hash, tx *types.Transaction, local bool) bool, local bool, remote bool) {
	t.lock.RLock()
	defer t.lock.RUnlock()

	if local {
		for key, value := range t.locals {
			if !f(key, value, true) {
				return
			}
		}
	}
	if remote {
		for key, value := range t.remotes {
			if !f(key, value, false) {
				return
			}
		}
	}
}

// Get returns a transaction if it exists in the lookup, or nil if not found.
func (t *txLookup) Get(hash common.Hash) *types.Transaction {
	t.lock.RLock()
	defer t.lock.RUnlock()

	if tx := t.locals[hash]; tx != nil {
		return tx
	}
	return t.remotes[hash]
}

// GetLocal returns a transaction if it exists in the lookup, or nil if not found.
func (t *txLookup) GetLocal(hash common.Hash) *types.Transaction {
	t.lock.RLock()
	defer t.lock.RUnlock()

	return t.locals[hash]
}

// GetRemote returns a transaction if it exists in the lookup, or nil if not found.
func (t *txLookup) GetRemote(hash common.Hash) *types.Transaction {
	t.lock.RLock()
	defer t.lock.RUnlock()

	return t.remotes[hash]
}

// Count returns the current number of transactions in the lookup.
func (t *txLookup) Count() int {
	t.lock.RLock()
	defer t.lock.RUnlock()

	return len(t.locals) + len(t.remotes)
}

// LocalCount returns the current number of local transactions in the lookup.
func (t *txLookup) LocalCount() int {
	t.lock.RLock()
	defer t.lock.RUnlock()

	return len(t.locals)
}

// RemoteCount returns the current number of remote transactions in the lookup.
func (t *txLookup) RemoteCount() int {
	t.lock.RLock()
	defer t.lock.RUnlock()

	return len(t.remotes)
}

// Slots returns the current number of slots used in the lookup.
func (t *txLookup) Slots() int {
	t.lock.RLock()
	defer t.lock.RUnlock()

	return t.slots
}

// Add adds a transaction to the lookup.
func (t *txLookup) Add(tx *types.Transaction, local bool) {
	t.lock.Lock()
	defer t.lock.Unlock()

	t.slots += numSlots(tx)
	slotsGauge.Update(int64(t.slots))

	if local {
		t.locals[tx.Hash()] = tx
	} else {
		t.remotes[tx.Hash()] = tx
	}
}

// Remove removes a transaction from the lookup.
func (t *txLookup) Remove(hash common.Hash) {
	t.lock.Lock()
	defer t.lock.Unlock()

	tx, ok := t.locals[hash]
	if !ok {
		tx, ok = t.remotes[hash]
	}
	if !ok {
		log.Error("No transaction found to be deleted", "hash", hash)
		return
	}
	t.slots -= numSlots(tx)
	slotsGauge.Update(int64(t.slots))

	delete(t.locals, hash)
	delete(t.remotes, hash)
}

// RemoteToLocals migrates the transactions belongs to the given locals to locals
// set. The assumption is held the locals set is thread-safe to be used.
func (t *txLookup) RemoteToLocals(locals *accountSet) int {
	t.lock.Lock()
	defer t.lock.Unlock()

	var migrated int
	for hash, tx := range t.remotes {
		if locals.containsTx(tx) {
			t.locals[hash] = tx
			delete(t.remotes, hash)
			migrated += 1
		}
	}
	return migrated
}

// numSlots calculates the number of slots needed for a single transaction.
func numSlots(tx *types.Transaction) int {
	return int((tx.Size() + txSlotSize - 1) / txSlotSize)
}<|MERGE_RESOLUTION|>--- conflicted
+++ resolved
@@ -445,12 +445,8 @@
 	defer pool.mu.Unlock()
 
 	pool.gasPrice = price
-<<<<<<< HEAD
-	txs := pool.priced.Cap(price, pool.locals)
+	txs := pool.priced.Cap(price)
 	for _, tx := range txs {
-=======
-	for _, tx := range pool.priced.Cap(price) {
->>>>>>> 56dec25a
 		pool.removeTx(tx.Hash(), false)
 	}
 	pool.dropTxFeed.Send(DropTxsEvent{
