--- conflicted
+++ resolved
@@ -24,7 +24,6 @@
 	"testing"
 	"time"
 
-<<<<<<< HEAD
 	"github.com/ubiq/go-ubiq/common"
 	"github.com/ubiq/go-ubiq/consensus/ubqhash"
 	"github.com/ubiq/go-ubiq/core/state"
@@ -32,18 +31,7 @@
 	"github.com/ubiq/go-ubiq/core/vm"
 	"github.com/ubiq/go-ubiq/crypto"
 	"github.com/ubiq/go-ubiq/ethdb"
-	"github.com/ubiq/go-ubiq/event"
 	"github.com/ubiq/go-ubiq/params"
-=======
-	"github.com/ethereum/go-ethereum/common"
-	"github.com/ethereum/go-ethereum/consensus/ethash"
-	"github.com/ethereum/go-ethereum/core/state"
-	"github.com/ethereum/go-ethereum/core/types"
-	"github.com/ethereum/go-ethereum/core/vm"
-	"github.com/ethereum/go-ethereum/crypto"
-	"github.com/ethereum/go-ethereum/ethdb"
-	"github.com/ethereum/go-ethereum/params"
->>>>>>> 4bb3c89d
 )
 
 // newTestBlockChain creates a blockchain without validation.
@@ -508,11 +496,7 @@
 	}
 
 	// Create a new BlockChain and check that it rolled back the state.
-<<<<<<< HEAD
-	ncm, err := NewBlockChain(bc.chainDb, bc.config, ubqhash.NewFaker(), new(event.TypeMux), vm.Config{})
-=======
-	ncm, err := NewBlockChain(bc.chainDb, bc.config, ethash.NewFaker(), vm.Config{})
->>>>>>> 4bb3c89d
+	ncm, err := NewBlockChain(bc.chainDb, bc.config, ubqhash.NewFaker(), vm.Config{})
 	if err != nil {
 		t.Fatalf("failed to create new chain manager: %v", err)
 	}
@@ -625,12 +609,8 @@
 	// Import the chain as an archive node for the comparison baseline
 	archiveDb, _ := ethdb.NewMemDatabase()
 	gspec.MustCommit(archiveDb)
-<<<<<<< HEAD
-	archive, _ := NewBlockChain(archiveDb, gspec.Config, ubqhash.NewFaker(), new(event.TypeMux), vm.Config{})
-=======
-	archive, _ := NewBlockChain(archiveDb, gspec.Config, ethash.NewFaker(), vm.Config{})
+	archive, _ := NewBlockChain(archiveDb, gspec.Config, ubqhash.NewFaker(), vm.Config{})
 	defer archive.Stop()
->>>>>>> 4bb3c89d
 
 	if n, err := archive.InsertChain(blocks); err != nil {
 		t.Fatalf("failed to process block %d: %v", n, err)
@@ -638,12 +618,8 @@
 	// Fast import the chain as a non-archive node to test
 	fastDb, _ := ethdb.NewMemDatabase()
 	gspec.MustCommit(fastDb)
-<<<<<<< HEAD
-	fast, _ := NewBlockChain(fastDb, gspec.Config, ubqhash.NewFaker(), new(event.TypeMux), vm.Config{})
-=======
-	fast, _ := NewBlockChain(fastDb, gspec.Config, ethash.NewFaker(), vm.Config{})
+	fast, _ := NewBlockChain(fastDb, gspec.Config, ubqhash.NewFaker(), vm.Config{})
 	defer fast.Stop()
->>>>>>> 4bb3c89d
 
 	headers := make([]*types.Header, len(blocks))
 	for i, block := range blocks {
@@ -720,11 +696,7 @@
 	archiveDb, _ := ethdb.NewMemDatabase()
 	gspec.MustCommit(archiveDb)
 
-<<<<<<< HEAD
-	archive, _ := NewBlockChain(archiveDb, gspec.Config, ubqhash.NewFaker(), new(event.TypeMux), vm.Config{})
-=======
-	archive, _ := NewBlockChain(archiveDb, gspec.Config, ethash.NewFaker(), vm.Config{})
->>>>>>> 4bb3c89d
+	archive, _ := NewBlockChain(archiveDb, gspec.Config, ubqhash.NewFaker(), vm.Config{})
 	if n, err := archive.InsertChain(blocks); err != nil {
 		t.Fatalf("failed to process block %d: %v", n, err)
 	}
@@ -737,12 +709,8 @@
 	// Import the chain as a non-archive node and ensure all pointers are updated
 	fastDb, _ := ethdb.NewMemDatabase()
 	gspec.MustCommit(fastDb)
-<<<<<<< HEAD
-	fast, _ := NewBlockChain(fastDb, gspec.Config, ubqhash.NewFaker(), new(event.TypeMux), vm.Config{})
-=======
-	fast, _ := NewBlockChain(fastDb, gspec.Config, ethash.NewFaker(), vm.Config{})
+	fast, _ := NewBlockChain(fastDb, gspec.Config, ubqhash.NewFaker(), vm.Config{})
 	defer fast.Stop()
->>>>>>> 4bb3c89d
 
 	headers := make([]*types.Header, len(blocks))
 	for i, block := range blocks {
@@ -762,11 +730,7 @@
 	lightDb, _ := ethdb.NewMemDatabase()
 	gspec.MustCommit(lightDb)
 
-<<<<<<< HEAD
-	light, _ := NewBlockChain(lightDb, gspec.Config, ubqhash.NewFaker(), new(event.TypeMux), vm.Config{})
-=======
-	light, _ := NewBlockChain(lightDb, gspec.Config, ethash.NewFaker(), vm.Config{})
->>>>>>> 4bb3c89d
+	light, _ := NewBlockChain(lightDb, gspec.Config, ubqhash.NewFaker(), vm.Config{})
 	if n, err := light.InsertHeaderChain(headers, 1); err != nil {
 		t.Fatalf("failed to insert header %d: %v", n, err)
 	}
@@ -835,12 +799,7 @@
 		}
 	})
 	// Import the chain. This runs all block validation rules.
-<<<<<<< HEAD
-	evmux := &event.TypeMux{}
-	blockchain, _ := NewBlockChain(db, gspec.Config, ubqhash.NewFaker(), evmux, vm.Config{})
-=======
-	blockchain, _ := NewBlockChain(db, gspec.Config, ethash.NewFaker(), vm.Config{})
->>>>>>> 4bb3c89d
+	blockchain, _ := NewBlockChain(db, gspec.Config, ubqhash.NewFaker(), vm.Config{})
 	if i, err := blockchain.InsertChain(chain); err != nil {
 		t.Fatalf("failed to insert original chain[%d]: %v", i, err)
 	}
@@ -911,13 +870,8 @@
 		signer  = types.NewEIP155Signer(gspec.Config.ChainId)
 	)
 
-<<<<<<< HEAD
-	var evmux event.TypeMux
-	blockchain, _ := NewBlockChain(db, gspec.Config, ubqhash.NewFaker(), &evmux, vm.Config{})
-=======
-	blockchain, _ := NewBlockChain(db, gspec.Config, ethash.NewFaker(), vm.Config{})
+	blockchain, _ := NewBlockChain(db, gspec.Config, ubqhash.NewFaker(), vm.Config{})
 	defer blockchain.Stop()
->>>>>>> 4bb3c89d
 
 	rmLogsCh := make(chan RemovedLogsEvent)
 	blockchain.SubscribeRemovedLogsEvent(rmLogsCh)
@@ -963,13 +917,8 @@
 		signer  = types.NewEIP155Signer(gspec.Config.ChainId)
 	)
 
-<<<<<<< HEAD
-	evmux := &event.TypeMux{}
-	blockchain, _ := NewBlockChain(db, gspec.Config, ubqhash.NewFaker(), evmux, vm.Config{})
-=======
-	blockchain, _ := NewBlockChain(db, gspec.Config, ethash.NewFaker(), vm.Config{})
+	blockchain, _ := NewBlockChain(db, gspec.Config, ubqhash.NewFaker(), vm.Config{})
 	defer blockchain.Stop()
->>>>>>> 4bb3c89d
 
 	chain, _ := GenerateChain(gspec.Config, genesis, db, 3, func(i int, gen *BlockGen) {})
 	if _, err := blockchain.InsertChain(chain); err != nil {
@@ -1094,13 +1043,9 @@
 		genesis = gspec.MustCommit(db)
 	)
 
-<<<<<<< HEAD
-	blockchain, _ := NewBlockChain(db, gspec.Config, ubqhash.NewFaker(), &mux, vm.Config{})
-=======
-	blockchain, _ := NewBlockChain(db, gspec.Config, ethash.NewFaker(), vm.Config{})
+	blockchain, _ := NewBlockChain(db, gspec.Config, ubqhash.NewFaker(), vm.Config{})
 	defer blockchain.Stop()
 
->>>>>>> 4bb3c89d
 	blocks, _ := GenerateChain(gspec.Config, genesis, db, 4, func(i int, block *BlockGen) {
 		var (
 			tx      *types.Transaction
@@ -1204,15 +1149,9 @@
 			},
 			Alloc: GenesisAlloc{address: {Balance: funds}},
 		}
-<<<<<<< HEAD
-		genesis       = gspec.MustCommit(db)
-		mux           event.TypeMux
-		blockchain, _ = NewBlockChain(db, gspec.Config, ubqhash.NewFaker(), &mux, vm.Config{})
-=======
 		genesis = gspec.MustCommit(db)
->>>>>>> 4bb3c89d
 	)
-	blockchain, _ := NewBlockChain(db, gspec.Config, ethash.NewFaker(), vm.Config{})
+	blockchain, _ := NewBlockChain(db, gspec.Config, ubqhash.NewFaker(), vm.Config{})
 	defer blockchain.Stop()
 
 	blocks, _ := GenerateChain(gspec.Config, genesis, db, 3, func(i int, block *BlockGen) {
