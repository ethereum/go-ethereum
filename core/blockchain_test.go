--- conflicted
+++ resolved
@@ -4516,24 +4516,58 @@
 	}
 }
 
-<<<<<<< HEAD
+// TestSetHeadBeyondRootFinalizedBug tests the issue where the finalized block
+// is not cleared when rewinding past it using setHeadBeyondRoot.
+func TestSetHeadBeyondRootFinalizedBug(t *testing.T) {
+	// Create a clean blockchain with 100 blocks using PathScheme (PBSS)
+	_, _, blockchain, err := newCanonical(ethash.NewFaker(), 100, true, rawdb.PathScheme)
+	if err != nil {
+		t.Fatalf("failed to create pristine chain: %v", err)
+	}
+	defer blockchain.Stop()
+
+	//  Set the "Finalized" marker to the current Head (Block 100)
+	headBlock := blockchain.CurrentBlock()
+	if headBlock.Number.Uint64() != 100 {
+		t.Fatalf("Setup failed: expected head 100, got %d", headBlock.Number.Uint64())
+	}
+	blockchain.SetFinalized(headBlock)
+
+	// Verify setup
+	if blockchain.CurrentFinalBlock().Number.Uint64() != 100 {
+		t.Fatalf("Setup failed: Finalized block should be 100")
+	}
+	targetBlock := blockchain.GetBlockByNumber(50)
+
+	// Call setHeadBeyondRoot with:
+	// head = 100
+	// repair = true
+	if _, err := blockchain.setHeadBeyondRoot(100, 0, targetBlock.Root(), true); err != nil {
+		t.Fatalf("Failed to rewind: %v", err)
+	}
+
+	currentFinal := blockchain.CurrentFinalBlock()
+	currentHead := blockchain.CurrentBlock().Number.Uint64()
+
+	// The previous finalized block (100) is now invalid because we rewound to 50.
+	// The function should have cleared the finalized marker (set to nil).
+	if currentFinal != nil && currentFinal.Number.Uint64() > currentHead {
+		t.Errorf("Chain Head: %d , Finalized Block: %d , Finalized block was >= head block.",
+			currentHead,
+			currentFinal.Number.Uint64())
+	}
+}
+
 // TestSetHeadTxLookupCleanup tests that rewinding the chain correctly cleans up
 // transaction lookup entries (indices)
 func TestSetHeadTxLookupCleanup(t *testing.T) {
 	// Create a clean blockchain with 100 blocks
-=======
-// TestSetHeadBeyondRootFinalizedBug tests the issue where the finalized block
-// is not cleared when rewinding past it using setHeadBeyondRoot.
-func TestSetHeadBeyondRootFinalizedBug(t *testing.T) {
-	// Create a clean blockchain with 100 blocks using PathScheme (PBSS)
->>>>>>> 32fea008
 	_, _, blockchain, err := newCanonical(ethash.NewFaker(), 100, true, rawdb.PathScheme)
 	if err != nil {
 		t.Fatalf("failed to create pristine chain: %v", err)
 	}
 	defer blockchain.Stop()
 
-<<<<<<< HEAD
 	// The default newCanonical blocks are empty (no txs).
 	// Manually overwrite Block 100's body to include a transaction.
 	headBlock := blockchain.CurrentBlock()
@@ -4559,36 +4593,5 @@
 	// The TxLookup entry should be gone
 	if entry := rawdb.ReadTxLookupEntry(blockchain.db, txHash); entry != nil {
 		t.Errorf("FAIL: TxLookup entry still exists after rewind! Tx is still pointing to block %d", *entry)
-=======
-	//  Set the "Finalized" marker to the current Head (Block 100)
-	headBlock := blockchain.CurrentBlock()
-	if headBlock.Number.Uint64() != 100 {
-		t.Fatalf("Setup failed: expected head 100, got %d", headBlock.Number.Uint64())
-	}
-	blockchain.SetFinalized(headBlock)
-
-	// Verify setup
-	if blockchain.CurrentFinalBlock().Number.Uint64() != 100 {
-		t.Fatalf("Setup failed: Finalized block should be 100")
-	}
-	targetBlock := blockchain.GetBlockByNumber(50)
-
-	// Call setHeadBeyondRoot with:
-	// head = 100
-	// repair = true
-	if _, err := blockchain.setHeadBeyondRoot(100, 0, targetBlock.Root(), true); err != nil {
-		t.Fatalf("Failed to rewind: %v", err)
-	}
-
-	currentFinal := blockchain.CurrentFinalBlock()
-	currentHead := blockchain.CurrentBlock().Number.Uint64()
-
-	// The previous finalized block (100) is now invalid because we rewound to 50.
-	// The function should have cleared the finalized marker (set to nil).
-	if currentFinal != nil && currentFinal.Number.Uint64() > currentHead {
-		t.Errorf("Chain Head: %d , Finalized Block: %d , Finalized block was >= head block.",
-			currentHead,
-			currentFinal.Number.Uint64())
->>>>>>> 32fea008
 	}
 }