// Copyright 2014 The go-ethereum Authors
// This file is part of the go-ethereum library.
//
// The go-ethereum library is free software: you can redistribute it and/or modify
// it under the terms of the GNU Lesser General Public License as published by
// the Free Software Foundation, either version 3 of the License, or
// (at your option) any later version.
//
// The go-ethereum library is distributed in the hope that it will be useful,
// but WITHOUT ANY WARRANTY; without even the implied warranty of
// MERCHANTABILITY or FITNESS FOR A PARTICULAR PURPOSE. See the
// GNU Lesser General Public License for more details.
//
// You should have received a copy of the GNU Lesser General Public License
// along with the go-ethereum library. If not, see <http://www.gnu.org/licenses/>.

package core

import (
	"errors"
	"fmt"
	"math/big"
	"math/rand"
	"os"
	"sync"
	"testing"
	"time"

	"github.com/ethereum/go-ethereum/common"
	"github.com/ethereum/go-ethereum/common/math"
	"github.com/ethereum/go-ethereum/consensus"
	"github.com/ethereum/go-ethereum/consensus/beacon"
	"github.com/ethereum/go-ethereum/consensus/ethash"
	"github.com/ethereum/go-ethereum/core/rawdb"
	"github.com/ethereum/go-ethereum/core/state"
	"github.com/ethereum/go-ethereum/core/types"
	"github.com/ethereum/go-ethereum/core/vm"
	"github.com/ethereum/go-ethereum/crypto"
	"github.com/ethereum/go-ethereum/ethdb"
	"github.com/ethereum/go-ethereum/params"
	"github.com/ethereum/go-ethereum/trie"
)

// So we can deterministically seed different blockchains
var (
	canonicalSeed = 1
	forkSeed      = 2
)

// newCanonical creates a chain database, and injects a deterministic canonical
// chain. Depending on the full flag, if creates either a full block chain or a
// header only chain. The database and genesis specification for block generation
// are also returned in case more test blocks are needed later.
func newCanonical(engine consensus.Engine, n int, full bool, scheme string) (ethdb.Database, *Genesis, *BlockChain, error) {
	var (
		genesis = &Genesis{
			BaseFee: big.NewInt(params.InitialBaseFee),
			Config:  params.AllEthashProtocolChanges,
		}
	)
	// Initialize a fresh chain with only a genesis block
	blockchain, _ := NewBlockChain(rawdb.NewMemoryDatabase(), DefaultCacheConfigWithScheme(scheme), genesis, nil, engine, vm.Config{}, nil, nil)

	// Create and inject the requested chain
	if n == 0 {
		return rawdb.NewMemoryDatabase(), genesis, blockchain, nil
	}
	if full {
		// Full block-chain requested
		genDb, blocks := makeBlockChainWithGenesis(genesis, n, engine, canonicalSeed)
		_, err := blockchain.InsertChain(blocks)
		return genDb, genesis, blockchain, err
	}
	// Header-only chain requested
	genDb, headers := makeHeaderChainWithGenesis(genesis, n, engine, canonicalSeed)
	_, err := blockchain.InsertHeaderChain(headers)
	return genDb, genesis, blockchain, err
}

func newGwei(n int64) *big.Int {
	return new(big.Int).Mul(big.NewInt(n), big.NewInt(params.GWei))
}

// Test fork of length N starting from block i
func testFork(t *testing.T, blockchain *BlockChain, i, n int, full bool, comparator func(td1, td2 *big.Int), scheme string) {
	// Copy old chain up to #i into a new db
	genDb, _, blockchain2, err := newCanonical(ethash.NewFaker(), i, full, scheme)
	if err != nil {
		t.Fatal("could not make new canonical in testFork", err)
	}
	defer blockchain2.Stop()

	// Assert the chains have the same header/block at #i
	var hash1, hash2 common.Hash
	if full {
		hash1 = blockchain.GetBlockByNumber(uint64(i)).Hash()
		hash2 = blockchain2.GetBlockByNumber(uint64(i)).Hash()
	} else {
		hash1 = blockchain.GetHeaderByNumber(uint64(i)).Hash()
		hash2 = blockchain2.GetHeaderByNumber(uint64(i)).Hash()
	}
	if hash1 != hash2 {
		t.Errorf("chain content mismatch at %d: have hash %v, want hash %v", i, hash2, hash1)
	}
	// Extend the newly created chain
	var (
		blockChainB  []*types.Block
		headerChainB []*types.Header
	)
	if full {
		blockChainB = makeBlockChain(blockchain2.chainConfig, blockchain2.GetBlockByHash(blockchain2.CurrentBlock().Hash()), n, ethash.NewFaker(), genDb, forkSeed)
		if _, err := blockchain2.InsertChain(blockChainB); err != nil {
			t.Fatalf("failed to insert forking chain: %v", err)
		}
	} else {
		headerChainB = makeHeaderChain(blockchain2.chainConfig, blockchain2.CurrentHeader(), n, ethash.NewFaker(), genDb, forkSeed)
		if _, err := blockchain2.InsertHeaderChain(headerChainB); err != nil {
			t.Fatalf("failed to insert forking chain: %v", err)
		}
	}
	// Sanity check that the forked chain can be imported into the original
	var tdPre, tdPost *big.Int

	if full {
		cur := blockchain.CurrentBlock()
		tdPre = blockchain.GetTd(cur.Hash(), cur.Number.Uint64())
		if err := testBlockChainImport(blockChainB, blockchain); err != nil {
			t.Fatalf("failed to import forked block chain: %v", err)
		}
		last := blockChainB[len(blockChainB)-1]
		tdPost = blockchain.GetTd(last.Hash(), last.NumberU64())
	} else {
		cur := blockchain.CurrentHeader()
		tdPre = blockchain.GetTd(cur.Hash(), cur.Number.Uint64())
		if err := testHeaderChainImport(headerChainB, blockchain); err != nil {
			t.Fatalf("failed to import forked header chain: %v", err)
		}
		last := headerChainB[len(headerChainB)-1]
		tdPost = blockchain.GetTd(last.Hash(), last.Number.Uint64())
	}
	// Compare the total difficulties of the chains
	comparator(tdPre, tdPost)
}

// testBlockChainImport tries to process a chain of blocks, writing them into
// the database if successful.
func testBlockChainImport(chain types.Blocks, blockchain *BlockChain) error {
	for _, block := range chain {
		// Try and process the block
		err := blockchain.engine.VerifyHeader(blockchain, block.Header())
		if err == nil {
			err = blockchain.validator.ValidateBody(block)
		}
		if err != nil {
			if err == ErrKnownBlock {
				continue
			}
			return err
		}
		statedb, err := state.New(blockchain.GetBlockByHash(block.ParentHash()).Root(), blockchain.stateCache, nil)
		if err != nil {
			return err
		}
		receipts, _, usedGas, err := blockchain.processor.Process(block, statedb, vm.Config{})
		if err != nil {
			blockchain.reportBlock(block, receipts, err)
			return err
		}
		err = blockchain.validator.ValidateState(block, statedb, receipts, usedGas)
		if err != nil {
			blockchain.reportBlock(block, receipts, err)
			return err
		}

		blockchain.chainmu.MustLock()
		rawdb.WriteTd(blockchain.db, block.Hash(), block.NumberU64(), new(big.Int).Add(block.Difficulty(), blockchain.GetTd(block.ParentHash(), block.NumberU64()-1)))
		rawdb.WriteBlock(blockchain.db, block)
		statedb.Commit(block.NumberU64(), false)
		blockchain.chainmu.Unlock()
	}
	return nil
}

// testHeaderChainImport tries to process a chain of header, writing them into
// the database if successful.
func testHeaderChainImport(chain []*types.Header, blockchain *BlockChain) error {
	for _, header := range chain {
		// Try and validate the header
		if err := blockchain.engine.VerifyHeader(blockchain, header); err != nil {
			return err
		}
		// Manually insert the header into the database, but don't reorganise (allows subsequent testing)
		blockchain.chainmu.MustLock()
		rawdb.WriteTd(blockchain.db, header.Hash(), header.Number.Uint64(), new(big.Int).Add(header.Difficulty, blockchain.GetTd(header.ParentHash, header.Number.Uint64()-1)))
		rawdb.WriteHeader(blockchain.db, header)
		blockchain.chainmu.Unlock()
	}
	return nil
}
func TestLastBlock(t *testing.T) {
	testLastBlock(t, rawdb.HashScheme)
	testLastBlock(t, rawdb.PathScheme)
}

func testLastBlock(t *testing.T, scheme string) {
	genDb, _, blockchain, err := newCanonical(ethash.NewFaker(), 0, true, scheme)
	if err != nil {
		t.Fatalf("failed to create pristine chain: %v", err)
	}
	defer blockchain.Stop()

	blocks := makeBlockChain(blockchain.chainConfig, blockchain.GetBlockByHash(blockchain.CurrentBlock().Hash()), 1, ethash.NewFullFaker(), genDb, 0)
	if _, err := blockchain.InsertChain(blocks); err != nil {
		t.Fatalf("Failed to insert block: %v", err)
	}
	if blocks[len(blocks)-1].Hash() != rawdb.ReadHeadBlockHash(blockchain.db) {
		t.Fatalf("Write/Get HeadBlockHash failed")
	}
}

// Test inserts the blocks/headers after the fork choice rule is changed.
// The chain is reorged to whatever specified.
func testInsertAfterMerge(t *testing.T, blockchain *BlockChain, i, n int, full bool, scheme string) {
	// Copy old chain up to #i into a new db
	genDb, _, blockchain2, err := newCanonical(ethash.NewFaker(), i, full, scheme)
	if err != nil {
		t.Fatal("could not make new canonical in testFork", err)
	}
	defer blockchain2.Stop()

	// Assert the chains have the same header/block at #i
	var hash1, hash2 common.Hash
	if full {
		hash1 = blockchain.GetBlockByNumber(uint64(i)).Hash()
		hash2 = blockchain2.GetBlockByNumber(uint64(i)).Hash()
	} else {
		hash1 = blockchain.GetHeaderByNumber(uint64(i)).Hash()
		hash2 = blockchain2.GetHeaderByNumber(uint64(i)).Hash()
	}
	if hash1 != hash2 {
		t.Errorf("chain content mismatch at %d: have hash %v, want hash %v", i, hash2, hash1)
	}

	// Extend the newly created chain
	if full {
		blockChainB := makeBlockChain(blockchain2.chainConfig, blockchain2.GetBlockByHash(blockchain2.CurrentBlock().Hash()), n, ethash.NewFaker(), genDb, forkSeed)
		if _, err := blockchain2.InsertChain(blockChainB); err != nil {
			t.Fatalf("failed to insert forking chain: %v", err)
		}
		if blockchain2.CurrentBlock().Number.Uint64() != blockChainB[len(blockChainB)-1].NumberU64() {
			t.Fatalf("failed to reorg to the given chain")
		}
		if blockchain2.CurrentBlock().Hash() != blockChainB[len(blockChainB)-1].Hash() {
			t.Fatalf("failed to reorg to the given chain")
		}
	} else {
		headerChainB := makeHeaderChain(blockchain2.chainConfig, blockchain2.CurrentHeader(), n, ethash.NewFaker(), genDb, forkSeed)
		if _, err := blockchain2.InsertHeaderChain(headerChainB); err != nil {
			t.Fatalf("failed to insert forking chain: %v", err)
		}
		if blockchain2.CurrentHeader().Number.Uint64() != headerChainB[len(headerChainB)-1].Number.Uint64() {
			t.Fatalf("failed to reorg to the given chain")
		}
		if blockchain2.CurrentHeader().Hash() != headerChainB[len(headerChainB)-1].Hash() {
			t.Fatalf("failed to reorg to the given chain")
		}
	}
}

// Tests that given a starting canonical chain of a given size, it can be extended
// with various length chains.
func TestExtendCanonicalHeaders(t *testing.T) {
	testExtendCanonical(t, false, rawdb.HashScheme)
	testExtendCanonical(t, false, rawdb.PathScheme)
}
func TestExtendCanonicalBlocks(t *testing.T) {
	testExtendCanonical(t, true, rawdb.HashScheme)
	testExtendCanonical(t, true, rawdb.PathScheme)
}

func testExtendCanonical(t *testing.T, full bool, scheme string) {
	length := 5

	// Make first chain starting from genesis
	_, _, processor, err := newCanonical(ethash.NewFaker(), length, full, scheme)
	if err != nil {
		t.Fatalf("failed to make new canonical chain: %v", err)
	}
	defer processor.Stop()

	// Define the difficulty comparator
	better := func(td1, td2 *big.Int) {
		if td2.Cmp(td1) <= 0 {
			t.Errorf("total difficulty mismatch: have %v, expected more than %v", td2, td1)
		}
	}
	// Start fork from current height
	testFork(t, processor, length, 1, full, better, scheme)
	testFork(t, processor, length, 2, full, better, scheme)
	testFork(t, processor, length, 5, full, better, scheme)
	testFork(t, processor, length, 10, full, better, scheme)
}

// Tests that given a starting canonical chain of a given size, it can be extended
// with various length chains.
func TestExtendCanonicalHeadersAfterMerge(t *testing.T) {
	testExtendCanonicalAfterMerge(t, false, rawdb.HashScheme)
	testExtendCanonicalAfterMerge(t, false, rawdb.PathScheme)
}
func TestExtendCanonicalBlocksAfterMerge(t *testing.T) {
	testExtendCanonicalAfterMerge(t, true, rawdb.HashScheme)
	testExtendCanonicalAfterMerge(t, true, rawdb.PathScheme)
}

func testExtendCanonicalAfterMerge(t *testing.T, full bool, scheme string) {
	length := 5

	// Make first chain starting from genesis
	_, _, processor, err := newCanonical(ethash.NewFaker(), length, full, scheme)
	if err != nil {
		t.Fatalf("failed to make new canonical chain: %v", err)
	}
	defer processor.Stop()

	testInsertAfterMerge(t, processor, length, 1, full, scheme)
	testInsertAfterMerge(t, processor, length, 10, full, scheme)
}

// Tests that given a starting canonical chain of a given size, creating shorter
// forks do not take canonical ownership.
func TestShorterForkHeaders(t *testing.T) {
	testShorterFork(t, false, rawdb.HashScheme)
	testShorterFork(t, false, rawdb.PathScheme)
}
func TestShorterForkBlocks(t *testing.T) {
	testShorterFork(t, true, rawdb.HashScheme)
	testShorterFork(t, true, rawdb.PathScheme)
}

func testShorterFork(t *testing.T, full bool, scheme string) {
	length := 10

	// Make first chain starting from genesis
	_, _, processor, err := newCanonical(ethash.NewFaker(), length, full, scheme)
	if err != nil {
		t.Fatalf("failed to make new canonical chain: %v", err)
	}
	defer processor.Stop()

	// Define the difficulty comparator
	worse := func(td1, td2 *big.Int) {
		if td2.Cmp(td1) >= 0 {
			t.Errorf("total difficulty mismatch: have %v, expected less than %v", td2, td1)
		}
	}
	// Sum of numbers must be less than `length` for this to be a shorter fork
	testFork(t, processor, 0, 3, full, worse, scheme)
	testFork(t, processor, 0, 7, full, worse, scheme)
	testFork(t, processor, 1, 1, full, worse, scheme)
	testFork(t, processor, 1, 7, full, worse, scheme)
	testFork(t, processor, 5, 3, full, worse, scheme)
	testFork(t, processor, 5, 4, full, worse, scheme)
}

// Tests that given a starting canonical chain of a given size, creating shorter
// forks do not take canonical ownership.
func TestShorterForkHeadersAfterMerge(t *testing.T) {
	testShorterForkAfterMerge(t, false, rawdb.HashScheme)
	testShorterForkAfterMerge(t, false, rawdb.PathScheme)
}
func TestShorterForkBlocksAfterMerge(t *testing.T) {
	testShorterForkAfterMerge(t, true, rawdb.HashScheme)
	testShorterForkAfterMerge(t, true, rawdb.PathScheme)
}

func testShorterForkAfterMerge(t *testing.T, full bool, scheme string) {
	length := 10

	// Make first chain starting from genesis
	_, _, processor, err := newCanonical(ethash.NewFaker(), length, full, scheme)
	if err != nil {
		t.Fatalf("failed to make new canonical chain: %v", err)
	}
	defer processor.Stop()

	testInsertAfterMerge(t, processor, 0, 3, full, scheme)
	testInsertAfterMerge(t, processor, 0, 7, full, scheme)
	testInsertAfterMerge(t, processor, 1, 1, full, scheme)
	testInsertAfterMerge(t, processor, 1, 7, full, scheme)
	testInsertAfterMerge(t, processor, 5, 3, full, scheme)
	testInsertAfterMerge(t, processor, 5, 4, full, scheme)
}

// Tests that given a starting canonical chain of a given size, creating longer
// forks do take canonical ownership.
func TestLongerForkHeaders(t *testing.T) {
	testLongerFork(t, false, rawdb.HashScheme)
	testLongerFork(t, false, rawdb.PathScheme)
}
func TestLongerForkBlocks(t *testing.T) {
	testLongerFork(t, true, rawdb.HashScheme)
	testLongerFork(t, true, rawdb.PathScheme)
}

func testLongerFork(t *testing.T, full bool, scheme string) {
	length := 10

	// Make first chain starting from genesis
	_, _, processor, err := newCanonical(ethash.NewFaker(), length, full, scheme)
	if err != nil {
		t.Fatalf("failed to make new canonical chain: %v", err)
	}
	defer processor.Stop()

	testInsertAfterMerge(t, processor, 0, 11, full, scheme)
	testInsertAfterMerge(t, processor, 0, 15, full, scheme)
	testInsertAfterMerge(t, processor, 1, 10, full, scheme)
	testInsertAfterMerge(t, processor, 1, 12, full, scheme)
	testInsertAfterMerge(t, processor, 5, 6, full, scheme)
	testInsertAfterMerge(t, processor, 5, 8, full, scheme)
}

// Tests that given a starting canonical chain of a given size, creating longer
// forks do take canonical ownership.
func TestLongerForkHeadersAfterMerge(t *testing.T) {
	testLongerForkAfterMerge(t, false, rawdb.HashScheme)
	testLongerForkAfterMerge(t, false, rawdb.PathScheme)
}
func TestLongerForkBlocksAfterMerge(t *testing.T) {
	testLongerForkAfterMerge(t, true, rawdb.HashScheme)
	testLongerForkAfterMerge(t, true, rawdb.PathScheme)
}

func testLongerForkAfterMerge(t *testing.T, full bool, scheme string) {
	length := 10

	// Make first chain starting from genesis
	_, _, processor, err := newCanonical(ethash.NewFaker(), length, full, scheme)
	if err != nil {
		t.Fatalf("failed to make new canonical chain: %v", err)
	}
	defer processor.Stop()

	testInsertAfterMerge(t, processor, 0, 11, full, scheme)
	testInsertAfterMerge(t, processor, 0, 15, full, scheme)
	testInsertAfterMerge(t, processor, 1, 10, full, scheme)
	testInsertAfterMerge(t, processor, 1, 12, full, scheme)
	testInsertAfterMerge(t, processor, 5, 6, full, scheme)
	testInsertAfterMerge(t, processor, 5, 8, full, scheme)
}

// Tests that given a starting canonical chain of a given size, creating equal
// forks do take canonical ownership.
func TestEqualForkHeaders(t *testing.T) {
	testEqualFork(t, false, rawdb.HashScheme)
	testEqualFork(t, false, rawdb.PathScheme)
}
func TestEqualForkBlocks(t *testing.T) {
	testEqualFork(t, true, rawdb.HashScheme)
	testEqualFork(t, true, rawdb.PathScheme)
}

func testEqualFork(t *testing.T, full bool, scheme string) {
	length := 10

	// Make first chain starting from genesis
	_, _, processor, err := newCanonical(ethash.NewFaker(), length, full, scheme)
	if err != nil {
		t.Fatalf("failed to make new canonical chain: %v", err)
	}
	defer processor.Stop()

	// Define the difficulty comparator
	equal := func(td1, td2 *big.Int) {
		if td2.Cmp(td1) != 0 {
			t.Errorf("total difficulty mismatch: have %v, want %v", td2, td1)
		}
	}
	// Sum of numbers must be equal to `length` for this to be an equal fork
	testFork(t, processor, 0, 10, full, equal, scheme)
	testFork(t, processor, 1, 9, full, equal, scheme)
	testFork(t, processor, 2, 8, full, equal, scheme)
	testFork(t, processor, 5, 5, full, equal, scheme)
	testFork(t, processor, 6, 4, full, equal, scheme)
	testFork(t, processor, 9, 1, full, equal, scheme)
}

// Tests that given a starting canonical chain of a given size, creating equal
// forks do take canonical ownership.
func TestEqualForkHeadersAfterMerge(t *testing.T) {
	testEqualForkAfterMerge(t, false, rawdb.HashScheme)
	testEqualForkAfterMerge(t, false, rawdb.PathScheme)
}
func TestEqualForkBlocksAfterMerge(t *testing.T) {
	testEqualForkAfterMerge(t, true, rawdb.HashScheme)
	testEqualForkAfterMerge(t, true, rawdb.PathScheme)
}

func testEqualForkAfterMerge(t *testing.T, full bool, scheme string) {
	length := 10

	// Make first chain starting from genesis
	_, _, processor, err := newCanonical(ethash.NewFaker(), length, full, scheme)
	if err != nil {
		t.Fatalf("failed to make new canonical chain: %v", err)
	}
	defer processor.Stop()

	testInsertAfterMerge(t, processor, 0, 10, full, scheme)
	testInsertAfterMerge(t, processor, 1, 9, full, scheme)
	testInsertAfterMerge(t, processor, 2, 8, full, scheme)
	testInsertAfterMerge(t, processor, 5, 5, full, scheme)
	testInsertAfterMerge(t, processor, 6, 4, full, scheme)
	testInsertAfterMerge(t, processor, 9, 1, full, scheme)
}

// Tests that chains missing links do not get accepted by the processor.
func TestBrokenHeaderChain(t *testing.T) {
	testBrokenChain(t, false, rawdb.HashScheme)
	testBrokenChain(t, false, rawdb.PathScheme)
}
func TestBrokenBlockChain(t *testing.T) {
	testBrokenChain(t, true, rawdb.HashScheme)
	testBrokenChain(t, true, rawdb.PathScheme)
}

func testBrokenChain(t *testing.T, full bool, scheme string) {
	// Make chain starting from genesis
	genDb, _, blockchain, err := newCanonical(ethash.NewFaker(), 10, full, scheme)
	if err != nil {
		t.Fatalf("failed to make new canonical chain: %v", err)
	}
	defer blockchain.Stop()

	// Create a forked chain, and try to insert with a missing link
	if full {
		chain := makeBlockChain(blockchain.chainConfig, blockchain.GetBlockByHash(blockchain.CurrentBlock().Hash()), 5, ethash.NewFaker(), genDb, forkSeed)[1:]
		if err := testBlockChainImport(chain, blockchain); err == nil {
			t.Errorf("broken block chain not reported")
		}
	} else {
		chain := makeHeaderChain(blockchain.chainConfig, blockchain.CurrentHeader(), 5, ethash.NewFaker(), genDb, forkSeed)[1:]
		if err := testHeaderChainImport(chain, blockchain); err == nil {
			t.Errorf("broken header chain not reported")
		}
	}
}

// Tests that reorganising a long difficult chain after a short easy one
// overwrites the canonical numbers and links in the database.
func TestReorgLongHeaders(t *testing.T) {
	testReorgLong(t, false, rawdb.HashScheme)
	testReorgLong(t, false, rawdb.PathScheme)
}
func TestReorgLongBlocks(t *testing.T) {
	testReorgLong(t, true, rawdb.HashScheme)
	testReorgLong(t, true, rawdb.PathScheme)
}

func testReorgLong(t *testing.T, full bool, scheme string) {
	testReorg(t, []int64{0, 0, -9}, []int64{0, 0, 0, -9}, 393280+params.GenesisDifficulty.Int64(), full, scheme)
}

// Tests that reorganising a short difficult chain after a long easy one
// overwrites the canonical numbers and links in the database.
func TestReorgShortHeaders(t *testing.T) {
	testReorgShort(t, false, rawdb.HashScheme)
	testReorgShort(t, false, rawdb.PathScheme)
}
func TestReorgShortBlocks(t *testing.T) {
	testReorgShort(t, true, rawdb.HashScheme)
	testReorgShort(t, true, rawdb.PathScheme)
}

func testReorgShort(t *testing.T, full bool, scheme string) {
	// Create a long easy chain vs. a short heavy one. Due to difficulty adjustment
	// we need a fairly long chain of blocks with different difficulties for a short
	// one to become heavier than a long one. The 96 is an empirical value.
	easy := make([]int64, 96)
	for i := 0; i < len(easy); i++ {
		easy[i] = 60
	}
	diff := make([]int64, len(easy)-1)
	for i := 0; i < len(diff); i++ {
		diff[i] = -9
	}
	testReorg(t, easy, diff, 12615120+params.GenesisDifficulty.Int64(), full, scheme)
}

func testReorg(t *testing.T, first, second []int64, td int64, full bool, scheme string) {
	// Create a pristine chain and database
	genDb, _, blockchain, err := newCanonical(ethash.NewFaker(), 0, full, scheme)
	if err != nil {
		t.Fatalf("failed to create pristine chain: %v", err)
	}
	defer blockchain.Stop()

	// Insert an easy and a difficult chain afterwards
	easyBlocks, _ := GenerateChain(params.TestChainConfig, blockchain.GetBlockByHash(blockchain.CurrentBlock().Hash()), ethash.NewFaker(), genDb, len(first), func(i int, b *BlockGen) {
		b.OffsetTime(first[i])
	})
	diffBlocks, _ := GenerateChain(params.TestChainConfig, blockchain.GetBlockByHash(blockchain.CurrentBlock().Hash()), ethash.NewFaker(), genDb, len(second), func(i int, b *BlockGen) {
		b.OffsetTime(second[i])
	})
	if full {
		if _, err := blockchain.InsertChain(easyBlocks); err != nil {
			t.Fatalf("failed to insert easy chain: %v", err)
		}
		if _, err := blockchain.InsertChain(diffBlocks); err != nil {
			t.Fatalf("failed to insert difficult chain: %v", err)
		}
	} else {
		easyHeaders := make([]*types.Header, len(easyBlocks))
		for i, block := range easyBlocks {
			easyHeaders[i] = block.Header()
		}
		diffHeaders := make([]*types.Header, len(diffBlocks))
		for i, block := range diffBlocks {
			diffHeaders[i] = block.Header()
		}
		if _, err := blockchain.InsertHeaderChain(easyHeaders); err != nil {
			t.Fatalf("failed to insert easy chain: %v", err)
		}
		if _, err := blockchain.InsertHeaderChain(diffHeaders); err != nil {
			t.Fatalf("failed to insert difficult chain: %v", err)
		}
	}
	// Check that the chain is valid number and link wise
	if full {
		prev := blockchain.CurrentBlock()
		for block := blockchain.GetBlockByNumber(blockchain.CurrentBlock().Number.Uint64() - 1); block.NumberU64() != 0; prev, block = block.Header(), blockchain.GetBlockByNumber(block.NumberU64()-1) {
			if prev.ParentHash != block.Hash() {
				t.Errorf("parent block hash mismatch: have %x, want %x", prev.ParentHash, block.Hash())
			}
		}
	} else {
		prev := blockchain.CurrentHeader()
		for header := blockchain.GetHeaderByNumber(blockchain.CurrentHeader().Number.Uint64() - 1); header.Number.Uint64() != 0; prev, header = header, blockchain.GetHeaderByNumber(header.Number.Uint64()-1) {
			if prev.ParentHash != header.Hash() {
				t.Errorf("parent header hash mismatch: have %x, want %x", prev.ParentHash, header.Hash())
			}
		}
	}
	// Make sure the chain total difficulty is the correct one
	want := new(big.Int).Add(blockchain.genesisBlock.Difficulty(), big.NewInt(td))
	if full {
		cur := blockchain.CurrentBlock()
		if have := blockchain.GetTd(cur.Hash(), cur.Number.Uint64()); have.Cmp(want) != 0 {
			t.Errorf("total difficulty mismatch: have %v, want %v", have, want)
		}
	} else {
		cur := blockchain.CurrentHeader()
		if have := blockchain.GetTd(cur.Hash(), cur.Number.Uint64()); have.Cmp(want) != 0 {
			t.Errorf("total difficulty mismatch: have %v, want %v", have, want)
		}
	}
}

// Tests that the insertion functions detect banned hashes.
func TestBadHeaderHashes(t *testing.T) {
	testBadHashes(t, false, rawdb.HashScheme)
	testBadHashes(t, false, rawdb.PathScheme)
}
func TestBadBlockHashes(t *testing.T) {
	testBadHashes(t, true, rawdb.HashScheme)
	testBadHashes(t, true, rawdb.PathScheme)
}

func testBadHashes(t *testing.T, full bool, scheme string) {
	// Create a pristine chain and database
	genDb, _, blockchain, err := newCanonical(ethash.NewFaker(), 0, full, scheme)
	if err != nil {
		t.Fatalf("failed to create pristine chain: %v", err)
	}
	defer blockchain.Stop()

	// Create a chain, ban a hash and try to import
	if full {
		blocks := makeBlockChain(blockchain.chainConfig, blockchain.GetBlockByHash(blockchain.CurrentBlock().Hash()), 3, ethash.NewFaker(), genDb, 10)

		BadHashes[blocks[2].Header().Hash()] = true
		defer func() { delete(BadHashes, blocks[2].Header().Hash()) }()

		_, err = blockchain.InsertChain(blocks)
	} else {
		headers := makeHeaderChain(blockchain.chainConfig, blockchain.CurrentHeader(), 3, ethash.NewFaker(), genDb, 10)

		BadHashes[headers[2].Hash()] = true
		defer func() { delete(BadHashes, headers[2].Hash()) }()

		_, err = blockchain.InsertHeaderChain(headers)
	}
	if !errors.Is(err, ErrBannedHash) {
		t.Errorf("error mismatch: have: %v, want: %v", err, ErrBannedHash)
	}
}

// Tests that bad hashes are detected on boot, and the chain rolled back to a
// good state prior to the bad hash.
func TestReorgBadHeaderHashes(t *testing.T) {
	testReorgBadHashes(t, false, rawdb.HashScheme)
	testReorgBadHashes(t, false, rawdb.PathScheme)
}
func TestReorgBadBlockHashes(t *testing.T) {
	testReorgBadHashes(t, true, rawdb.HashScheme)
	testReorgBadHashes(t, true, rawdb.PathScheme)
}

func testReorgBadHashes(t *testing.T, full bool, scheme string) {
	// Create a pristine chain and database
	genDb, gspec, blockchain, err := newCanonical(ethash.NewFaker(), 0, full, scheme)
	if err != nil {
		t.Fatalf("failed to create pristine chain: %v", err)
	}
	// Create a chain, import and ban afterwards
	headers := makeHeaderChain(blockchain.chainConfig, blockchain.CurrentHeader(), 4, ethash.NewFaker(), genDb, 10)
	blocks := makeBlockChain(blockchain.chainConfig, blockchain.GetBlockByHash(blockchain.CurrentBlock().Hash()), 4, ethash.NewFaker(), genDb, 10)

	if full {
		if _, err = blockchain.InsertChain(blocks); err != nil {
			t.Errorf("failed to import blocks: %v", err)
		}
		if blockchain.CurrentBlock().Hash() != blocks[3].Hash() {
			t.Errorf("last block hash mismatch: have: %x, want %x", blockchain.CurrentBlock().Hash(), blocks[3].Header().Hash())
		}
		BadHashes[blocks[3].Header().Hash()] = true
		defer func() { delete(BadHashes, blocks[3].Header().Hash()) }()
	} else {
		if _, err = blockchain.InsertHeaderChain(headers); err != nil {
			t.Errorf("failed to import headers: %v", err)
		}
		if blockchain.CurrentHeader().Hash() != headers[3].Hash() {
			t.Errorf("last header hash mismatch: have: %x, want %x", blockchain.CurrentHeader().Hash(), headers[3].Hash())
		}
		BadHashes[headers[3].Hash()] = true
		defer func() { delete(BadHashes, headers[3].Hash()) }()
	}
	blockchain.Stop()

	// Create a new BlockChain and check that it rolled back the state.
	ncm, err := NewBlockChain(blockchain.db, DefaultCacheConfigWithScheme(scheme), gspec, nil, ethash.NewFaker(), vm.Config{}, nil, nil)
	if err != nil {
		t.Fatalf("failed to create new chain manager: %v", err)
	}
	if full {
		if ncm.CurrentBlock().Hash() != blocks[2].Header().Hash() {
			t.Errorf("last block hash mismatch: have: %x, want %x", ncm.CurrentBlock().Hash(), blocks[2].Header().Hash())
		}
		if blocks[2].Header().GasLimit != ncm.GasLimit() {
			t.Errorf("last  block gasLimit mismatch: have: %d, want %d", ncm.GasLimit(), blocks[2].Header().GasLimit)
		}
	} else {
		if ncm.CurrentHeader().Hash() != headers[2].Hash() {
			t.Errorf("last header hash mismatch: have: %x, want %x", ncm.CurrentHeader().Hash(), headers[2].Hash())
		}
	}
	ncm.Stop()
}

// Tests chain insertions in the face of one entity containing an invalid nonce.
func TestHeadersInsertNonceError(t *testing.T) {
	testInsertNonceError(t, false, rawdb.HashScheme)
	testInsertNonceError(t, false, rawdb.PathScheme)
}
func TestBlocksInsertNonceError(t *testing.T) {
	testInsertNonceError(t, true, rawdb.HashScheme)
	testInsertNonceError(t, true, rawdb.PathScheme)
}

func testInsertNonceError(t *testing.T, full bool, scheme string) {
	doTest := func(i int) {
		// Create a pristine chain and database
		genDb, _, blockchain, err := newCanonical(ethash.NewFaker(), 0, full, scheme)
		if err != nil {
			t.Fatalf("failed to create pristine chain: %v", err)
		}
		defer blockchain.Stop()

		// Create and insert a chain with a failing nonce
		var (
			failAt  int
			failRes int
			failNum uint64
		)
		if full {
			blocks := makeBlockChain(blockchain.chainConfig, blockchain.GetBlockByHash(blockchain.CurrentBlock().Hash()), i, ethash.NewFaker(), genDb, 0)

			failAt = rand.Int() % len(blocks)
			failNum = blocks[failAt].NumberU64()

			blockchain.engine = ethash.NewFakeFailer(failNum)
			failRes, err = blockchain.InsertChain(blocks)
		} else {
			headers := makeHeaderChain(blockchain.chainConfig, blockchain.CurrentHeader(), i, ethash.NewFaker(), genDb, 0)

			failAt = rand.Int() % len(headers)
			failNum = headers[failAt].Number.Uint64()

			blockchain.engine = ethash.NewFakeFailer(failNum)
			blockchain.hc.engine = blockchain.engine
			failRes, err = blockchain.InsertHeaderChain(headers)
		}
		// Check that the returned error indicates the failure
		if failRes != failAt {
			t.Errorf("test %d: failure (%v) index mismatch: have %d, want %d", i, err, failRes, failAt)
		}
		// Check that all blocks after the failing block have been inserted
		for j := 0; j < i-failAt; j++ {
			if full {
				if block := blockchain.GetBlockByNumber(failNum + uint64(j)); block != nil {
					t.Errorf("test %d: invalid block in chain: %v", i, block)
				}
			} else {
				if header := blockchain.GetHeaderByNumber(failNum + uint64(j)); header != nil {
					t.Errorf("test %d: invalid header in chain: %v", i, header)
				}
			}
		}
	}
	for i := 1; i < 25 && !t.Failed(); i++ {
		doTest(i)
	}
}

// Tests that fast importing a block chain produces the same chain data as the
// classical full block processing.
func TestFastVsFullChains(t *testing.T) {
	testFastVsFullChains(t, rawdb.HashScheme)
	testFastVsFullChains(t, rawdb.PathScheme)
}

func testFastVsFullChains(t *testing.T, scheme string) {
	// Configure and generate a sample block chain
	var (
		key, _  = crypto.HexToECDSA("b71c71a67e1177ad4e901695e1b4b9ee17ae16c6668d313eac2f96dbcda3f291")
		address = crypto.PubkeyToAddress(key.PublicKey)
		funds   = big.NewInt(1000000000000000)
		gspec   = &Genesis{
			Config:  params.TestChainConfig,
			Alloc:   GenesisAlloc{address: {Balance: funds}},
			BaseFee: big.NewInt(params.InitialBaseFee),
		}
		signer = types.LatestSigner(gspec.Config)
	)
	_, blocks, receipts := GenerateChainWithGenesis(gspec, ethash.NewFaker(), 1024, func(i int, block *BlockGen) {
		block.SetCoinbase(common.Address{0x00})

		// If the block number is multiple of 3, send a few bonus transactions to the miner
		if i%3 == 2 {
			for j := 0; j < i%4+1; j++ {
				tx, err := types.SignTx(types.NewTransaction(block.TxNonce(address), common.Address{0x00}, big.NewInt(1000), params.TxGas, block.header.BaseFee, nil), signer, key)
				if err != nil {
					panic(err)
				}
				block.AddTx(tx)
			}
		}
		// If the block number is a multiple of 5, add an uncle to the block
		if i%5 == 4 {
			block.AddUncle(&types.Header{ParentHash: block.PrevBlock(i - 2).Hash(), Number: big.NewInt(int64(i))})
		}
	})
	// Import the chain as an archive node for the comparison baseline
	archiveDb := rawdb.NewMemoryDatabase()
	archive, _ := NewBlockChain(archiveDb, DefaultCacheConfigWithScheme(scheme), gspec, nil, ethash.NewFaker(), vm.Config{}, nil, nil)
	defer archive.Stop()

	if n, err := archive.InsertChain(blocks); err != nil {
		t.Fatalf("failed to process block %d: %v", n, err)
	}
	// Fast import the chain as a non-archive node to test
	fastDb := rawdb.NewMemoryDatabase()
	fast, _ := NewBlockChain(fastDb, DefaultCacheConfigWithScheme(scheme), gspec, nil, ethash.NewFaker(), vm.Config{}, nil, nil)
	defer fast.Stop()

	headers := make([]*types.Header, len(blocks))
	for i, block := range blocks {
		headers[i] = block.Header()
	}
	if n, err := fast.InsertHeaderChain(headers); err != nil {
		t.Fatalf("failed to insert header %d: %v", n, err)
	}
	if n, err := fast.InsertReceiptChain(blocks, receipts, 0); err != nil {
		t.Fatalf("failed to insert receipt %d: %v", n, err)
	}
	// Freezer style fast import the chain.
	ancientDb, err := rawdb.NewDatabaseWithFreezer(rawdb.NewMemoryDatabase(), t.TempDir(), "", false)
	if err != nil {
		t.Fatalf("failed to create temp freezer db: %v", err)
	}
	defer ancientDb.Close()

	ancient, _ := NewBlockChain(ancientDb, DefaultCacheConfigWithScheme(scheme), gspec, nil, ethash.NewFaker(), vm.Config{}, nil, nil)
	defer ancient.Stop()

	if n, err := ancient.InsertHeaderChain(headers); err != nil {
		t.Fatalf("failed to insert header %d: %v", n, err)
	}
	if n, err := ancient.InsertReceiptChain(blocks, receipts, uint64(len(blocks)/2)); err != nil {
		t.Fatalf("failed to insert receipt %d: %v", n, err)
	}

	// Iterate over all chain data components, and cross reference
	for i := 0; i < len(blocks); i++ {
		num, hash, time := blocks[i].NumberU64(), blocks[i].Hash(), blocks[i].Time()

		if ftd, atd := fast.GetTd(hash, num), archive.GetTd(hash, num); ftd.Cmp(atd) != 0 {
			t.Errorf("block #%d [%x]: td mismatch: fastdb %v, archivedb %v", num, hash, ftd, atd)
		}
		if antd, artd := ancient.GetTd(hash, num), archive.GetTd(hash, num); antd.Cmp(artd) != 0 {
			t.Errorf("block #%d [%x]: td mismatch: ancientdb %v, archivedb %v", num, hash, antd, artd)
		}
		if fheader, aheader := fast.GetHeaderByHash(hash), archive.GetHeaderByHash(hash); fheader.Hash() != aheader.Hash() {
			t.Errorf("block #%d [%x]: header mismatch: fastdb %v, archivedb %v", num, hash, fheader, aheader)
		}
		if anheader, arheader := ancient.GetHeaderByHash(hash), archive.GetHeaderByHash(hash); anheader.Hash() != arheader.Hash() {
			t.Errorf("block #%d [%x]: header mismatch: ancientdb %v, archivedb %v", num, hash, anheader, arheader)
		}
		if fblock, arblock, anblock := fast.GetBlockByHash(hash), archive.GetBlockByHash(hash), ancient.GetBlockByHash(hash); fblock.Hash() != arblock.Hash() || anblock.Hash() != arblock.Hash() {
			t.Errorf("block #%d [%x]: block mismatch: fastdb %v, ancientdb %v, archivedb %v", num, hash, fblock, anblock, arblock)
		} else if types.DeriveSha(fblock.Transactions(), trie.NewStackTrie(nil)) != types.DeriveSha(arblock.Transactions(), trie.NewStackTrie(nil)) || types.DeriveSha(anblock.Transactions(), trie.NewStackTrie(nil)) != types.DeriveSha(arblock.Transactions(), trie.NewStackTrie(nil)) {
			t.Errorf("block #%d [%x]: transactions mismatch: fastdb %v, ancientdb %v, archivedb %v", num, hash, fblock.Transactions(), anblock.Transactions(), arblock.Transactions())
		} else if types.CalcUncleHash(fblock.Uncles()) != types.CalcUncleHash(arblock.Uncles()) || types.CalcUncleHash(anblock.Uncles()) != types.CalcUncleHash(arblock.Uncles()) {
			t.Errorf("block #%d [%x]: uncles mismatch: fastdb %v, ancientdb %v, archivedb %v", num, hash, fblock.Uncles(), anblock, arblock.Uncles())
		}

		// Check receipts.
		freceipts := rawdb.ReadReceipts(fastDb, hash, num, time, fast.Config())
		anreceipts := rawdb.ReadReceipts(ancientDb, hash, num, time, fast.Config())
		areceipts := rawdb.ReadReceipts(archiveDb, hash, num, time, fast.Config())
		if types.DeriveSha(freceipts, trie.NewStackTrie(nil)) != types.DeriveSha(areceipts, trie.NewStackTrie(nil)) {
			t.Errorf("block #%d [%x]: receipts mismatch: fastdb %v, ancientdb %v, archivedb %v", num, hash, freceipts, anreceipts, areceipts)
		}

		// Check that hash-to-number mappings are present in all databases.
		if m := rawdb.ReadHeaderNumber(fastDb, hash); m == nil || *m != num {
			t.Errorf("block #%d [%x]: wrong hash-to-number mapping in fastdb: %v", num, hash, m)
		}
		if m := rawdb.ReadHeaderNumber(ancientDb, hash); m == nil || *m != num {
			t.Errorf("block #%d [%x]: wrong hash-to-number mapping in ancientdb: %v", num, hash, m)
		}
		if m := rawdb.ReadHeaderNumber(archiveDb, hash); m == nil || *m != num {
			t.Errorf("block #%d [%x]: wrong hash-to-number mapping in archivedb: %v", num, hash, m)
		}
	}

	// Check that the canonical chains are the same between the databases
	for i := 0; i < len(blocks)+1; i++ {
		if fhash, ahash := rawdb.ReadCanonicalHash(fastDb, uint64(i)), rawdb.ReadCanonicalHash(archiveDb, uint64(i)); fhash != ahash {
			t.Errorf("block #%d: canonical hash mismatch: fastdb %v, archivedb %v", i, fhash, ahash)
		}
		if anhash, arhash := rawdb.ReadCanonicalHash(ancientDb, uint64(i)), rawdb.ReadCanonicalHash(archiveDb, uint64(i)); anhash != arhash {
			t.Errorf("block #%d: canonical hash mismatch: ancientdb %v, archivedb %v", i, anhash, arhash)
		}
	}
}

// Tests that various import methods move the chain head pointers to the correct
// positions.
func TestLightVsFastVsFullChainHeads(t *testing.T) {
	testLightVsFastVsFullChainHeads(t, rawdb.HashScheme)
	testLightVsFastVsFullChainHeads(t, rawdb.PathScheme)
}

func testLightVsFastVsFullChainHeads(t *testing.T, scheme string) {
	// Configure and generate a sample block chain
	var (
		key, _  = crypto.HexToECDSA("b71c71a67e1177ad4e901695e1b4b9ee17ae16c6668d313eac2f96dbcda3f291")
		address = crypto.PubkeyToAddress(key.PublicKey)
		funds   = big.NewInt(1000000000000000)
		gspec   = &Genesis{
			Config:  params.TestChainConfig,
			Alloc:   GenesisAlloc{address: {Balance: funds}},
			BaseFee: big.NewInt(params.InitialBaseFee),
		}
	)
	height := uint64(1024)
	_, blocks, receipts := GenerateChainWithGenesis(gspec, ethash.NewFaker(), int(height), nil)

	// makeDb creates a db instance for testing.
	makeDb := func() ethdb.Database {
		db, err := rawdb.NewDatabaseWithFreezer(rawdb.NewMemoryDatabase(), t.TempDir(), "", false)
		if err != nil {
			t.Fatalf("failed to create temp freezer db: %v", err)
		}
		return db
	}
	// Configure a subchain to roll back
	remove := blocks[height/2].NumberU64()

	// Create a small assertion method to check the three heads
	assert := func(t *testing.T, kind string, chain *BlockChain, header uint64, fast uint64, block uint64) {
		t.Helper()

		if num := chain.CurrentBlock().Number.Uint64(); num != block {
			t.Errorf("%s head block mismatch: have #%v, want #%v", kind, num, block)
		}
		if num := chain.CurrentSnapBlock().Number.Uint64(); num != fast {
			t.Errorf("%s head snap-block mismatch: have #%v, want #%v", kind, num, fast)
		}
		if num := chain.CurrentHeader().Number.Uint64(); num != header {
			t.Errorf("%s head header mismatch: have #%v, want #%v", kind, num, header)
		}
	}
	// Import the chain as an archive node and ensure all pointers are updated
	archiveDb := makeDb()
	defer archiveDb.Close()

	archiveCaching := *defaultCacheConfig
	archiveCaching.TrieDirtyDisabled = true
	archiveCaching.StateScheme = scheme

	archive, _ := NewBlockChain(archiveDb, &archiveCaching, gspec, nil, ethash.NewFaker(), vm.Config{}, nil, nil)
	if n, err := archive.InsertChain(blocks); err != nil {
		t.Fatalf("failed to process block %d: %v", n, err)
	}
	defer archive.Stop()

	assert(t, "archive", archive, height, height, height)
	archive.SetHead(remove - 1)
	assert(t, "archive", archive, height/2, height/2, height/2)

	// Import the chain as a non-archive node and ensure all pointers are updated
	fastDb := makeDb()
	defer fastDb.Close()
	fast, _ := NewBlockChain(fastDb, DefaultCacheConfigWithScheme(scheme), gspec, nil, ethash.NewFaker(), vm.Config{}, nil, nil)
	defer fast.Stop()

	headers := make([]*types.Header, len(blocks))
	for i, block := range blocks {
		headers[i] = block.Header()
	}
	if n, err := fast.InsertHeaderChain(headers); err != nil {
		t.Fatalf("failed to insert header %d: %v", n, err)
	}
	if n, err := fast.InsertReceiptChain(blocks, receipts, 0); err != nil {
		t.Fatalf("failed to insert receipt %d: %v", n, err)
	}
	assert(t, "fast", fast, height, height, 0)
	fast.SetHead(remove - 1)
	assert(t, "fast", fast, height/2, height/2, 0)

	// Import the chain as a ancient-first node and ensure all pointers are updated
	ancientDb := makeDb()
	defer ancientDb.Close()
	ancient, _ := NewBlockChain(ancientDb, DefaultCacheConfigWithScheme(scheme), gspec, nil, ethash.NewFaker(), vm.Config{}, nil, nil)
	defer ancient.Stop()

	if n, err := ancient.InsertHeaderChain(headers); err != nil {
		t.Fatalf("failed to insert header %d: %v", n, err)
	}
	if n, err := ancient.InsertReceiptChain(blocks, receipts, uint64(3*len(blocks)/4)); err != nil {
		t.Fatalf("failed to insert receipt %d: %v", n, err)
	}
	assert(t, "ancient", ancient, height, height, 0)
	ancient.SetHead(remove - 1)
	assert(t, "ancient", ancient, 0, 0, 0)

	if frozen, err := ancientDb.Ancients(); err != nil || frozen != 1 {
		t.Fatalf("failed to truncate ancient store, want %v, have %v", 1, frozen)
	}
	// Import the chain as a light node and ensure all pointers are updated
	lightDb := makeDb()
	defer lightDb.Close()
	light, _ := NewBlockChain(lightDb, DefaultCacheConfigWithScheme(scheme), gspec, nil, ethash.NewFaker(), vm.Config{}, nil, nil)
	if n, err := light.InsertHeaderChain(headers); err != nil {
		t.Fatalf("failed to insert header %d: %v", n, err)
	}
	defer light.Stop()

	assert(t, "light", light, height, 0, 0)
	light.SetHead(remove - 1)
	assert(t, "light", light, height/2, 0, 0)
}

// Tests that chain reorganisations handle transaction removals and reinsertions.
func TestChainTxReorgs(t *testing.T) {
	testChainTxReorgs(t, rawdb.HashScheme)
	testChainTxReorgs(t, rawdb.PathScheme)
}

func testChainTxReorgs(t *testing.T, scheme string) {
	var (
		key1, _ = crypto.HexToECDSA("b71c71a67e1177ad4e901695e1b4b9ee17ae16c6668d313eac2f96dbcda3f291")
		key2, _ = crypto.HexToECDSA("8a1f9a8f95be41cd7ccb6168179afb4504aefe388d1e14474d32c45c72ce7b7a")
		key3, _ = crypto.HexToECDSA("49a7b37aa6f6645917e7b807e9d1c00d4fa71f18343b0d4122a4d2df64dd6fee")
		addr1   = crypto.PubkeyToAddress(key1.PublicKey)
		addr2   = crypto.PubkeyToAddress(key2.PublicKey)
		addr3   = crypto.PubkeyToAddress(key3.PublicKey)
		gspec   = &Genesis{
			Config:   params.TestChainConfig,
			GasLimit: 3141592,
			Alloc: GenesisAlloc{
				addr1: {Balance: big.NewInt(1000000000000000)},
				addr2: {Balance: big.NewInt(1000000000000000)},
				addr3: {Balance: big.NewInt(1000000000000000)},
			},
		}
		signer = types.LatestSigner(gspec.Config)
	)

	// Create two transactions shared between the chains:
	//  - postponed: transaction included at a later block in the forked chain
	//  - swapped: transaction included at the same block number in the forked chain
	postponed, _ := types.SignTx(types.NewTransaction(0, addr1, big.NewInt(1000), params.TxGas, big.NewInt(params.InitialBaseFee), nil), signer, key1)
	swapped, _ := types.SignTx(types.NewTransaction(1, addr1, big.NewInt(1000), params.TxGas, big.NewInt(params.InitialBaseFee), nil), signer, key1)

	// Create two transactions that will be dropped by the forked chain:
	//  - pastDrop: transaction dropped retroactively from a past block
	//  - freshDrop: transaction dropped exactly at the block where the reorg is detected
	var pastDrop, freshDrop *types.Transaction

	// Create three transactions that will be added in the forked chain:
	//  - pastAdd:   transaction added before the reorganization is detected
	//  - freshAdd:  transaction added at the exact block the reorg is detected
	//  - futureAdd: transaction added after the reorg has already finished
	var pastAdd, freshAdd, futureAdd *types.Transaction

	_, chain, _ := GenerateChainWithGenesis(gspec, ethash.NewFaker(), 3, func(i int, gen *BlockGen) {
		switch i {
		case 0:
			pastDrop, _ = types.SignTx(types.NewTransaction(gen.TxNonce(addr2), addr2, big.NewInt(1000), params.TxGas, gen.header.BaseFee, nil), signer, key2)

			gen.AddTx(pastDrop)  // This transaction will be dropped in the fork from below the split point
			gen.AddTx(postponed) // This transaction will be postponed till block #3 in the fork

		case 2:
			freshDrop, _ = types.SignTx(types.NewTransaction(gen.TxNonce(addr2), addr2, big.NewInt(1000), params.TxGas, gen.header.BaseFee, nil), signer, key2)

			gen.AddTx(freshDrop) // This transaction will be dropped in the fork from exactly at the split point
			gen.AddTx(swapped)   // This transaction will be swapped out at the exact height

			gen.OffsetTime(9) // Lower the block difficulty to simulate a weaker chain
		}
	})
	// Import the chain. This runs all block validation rules.
	db := rawdb.NewMemoryDatabase()
	blockchain, _ := NewBlockChain(db, DefaultCacheConfigWithScheme(scheme), gspec, nil, ethash.NewFaker(), vm.Config{}, nil, nil)
	if i, err := blockchain.InsertChain(chain); err != nil {
		t.Fatalf("failed to insert original chain[%d]: %v", i, err)
	}
	defer blockchain.Stop()

	// overwrite the old chain
	_, chain, _ = GenerateChainWithGenesis(gspec, ethash.NewFaker(), 5, func(i int, gen *BlockGen) {
		switch i {
		case 0:
			pastAdd, _ = types.SignTx(types.NewTransaction(gen.TxNonce(addr3), addr3, big.NewInt(1000), params.TxGas, gen.header.BaseFee, nil), signer, key3)
			gen.AddTx(pastAdd) // This transaction needs to be injected during reorg

		case 2:
			gen.AddTx(postponed) // This transaction was postponed from block #1 in the original chain
			gen.AddTx(swapped)   // This transaction was swapped from the exact current spot in the original chain

			freshAdd, _ = types.SignTx(types.NewTransaction(gen.TxNonce(addr3), addr3, big.NewInt(1000), params.TxGas, gen.header.BaseFee, nil), signer, key3)
			gen.AddTx(freshAdd) // This transaction will be added exactly at reorg time

		case 3:
			futureAdd, _ = types.SignTx(types.NewTransaction(gen.TxNonce(addr3), addr3, big.NewInt(1000), params.TxGas, gen.header.BaseFee, nil), signer, key3)
			gen.AddTx(futureAdd) // This transaction will be added after a full reorg
		}
	})
	if _, err := blockchain.InsertChain(chain); err != nil {
		t.Fatalf("failed to insert forked chain: %v", err)
	}

	// removed tx
	for i, tx := range (types.Transactions{pastDrop, freshDrop}) {
		if txn, _, _, _ := rawdb.ReadTransaction(db, tx.Hash()); txn != nil {
			t.Errorf("drop %d: tx %v found while shouldn't have been", i, txn)
		}
		if rcpt, _, _, _ := rawdb.ReadReceipt(db, tx.Hash(), blockchain.Config()); rcpt != nil {
			t.Errorf("drop %d: receipt %v found while shouldn't have been", i, rcpt)
		}
	}
	// added tx
	for i, tx := range (types.Transactions{pastAdd, freshAdd, futureAdd}) {
		if txn, _, _, _ := rawdb.ReadTransaction(db, tx.Hash()); txn == nil {
			t.Errorf("add %d: expected tx to be found", i)
		}
		if rcpt, _, _, _ := rawdb.ReadReceipt(db, tx.Hash(), blockchain.Config()); rcpt == nil {
			t.Errorf("add %d: expected receipt to be found", i)
		}
	}
	// shared tx
	for i, tx := range (types.Transactions{postponed, swapped}) {
		if txn, _, _, _ := rawdb.ReadTransaction(db, tx.Hash()); txn == nil {
			t.Errorf("share %d: expected tx to be found", i)
		}
		if rcpt, _, _, _ := rawdb.ReadReceipt(db, tx.Hash(), blockchain.Config()); rcpt == nil {
			t.Errorf("share %d: expected receipt to be found", i)
		}
	}
}

func TestLogReorgs(t *testing.T) {
	testLogReorgs(t, rawdb.HashScheme)
	testLogReorgs(t, rawdb.PathScheme)
}

func testLogReorgs(t *testing.T, scheme string) {
	var (
		key1, _ = crypto.HexToECDSA("b71c71a67e1177ad4e901695e1b4b9ee17ae16c6668d313eac2f96dbcda3f291")
		addr1   = crypto.PubkeyToAddress(key1.PublicKey)

		// this code generates a log
		code   = common.Hex2Bytes("60606040525b7f24ec1d3ff24c2f6ff210738839dbc339cd45a5294d85c79361016243157aae7b60405180905060405180910390a15b600a8060416000396000f360606040526008565b00")
		gspec  = &Genesis{Config: params.TestChainConfig, Alloc: GenesisAlloc{addr1: {Balance: big.NewInt(10000000000000000)}}}
		signer = types.LatestSigner(gspec.Config)
	)

	blockchain, _ := NewBlockChain(rawdb.NewMemoryDatabase(), DefaultCacheConfigWithScheme(scheme), gspec, nil, ethash.NewFaker(), vm.Config{}, nil, nil)
	defer blockchain.Stop()

	rmLogsCh := make(chan RemovedLogsEvent)
	blockchain.SubscribeRemovedLogsEvent(rmLogsCh)
	_, chain, _ := GenerateChainWithGenesis(gspec, ethash.NewFaker(), 2, func(i int, gen *BlockGen) {
		if i == 1 {
			tx, err := types.SignTx(types.NewContractCreation(gen.TxNonce(addr1), new(big.Int), 1000000, gen.header.BaseFee, code), signer, key1)
			if err != nil {
				t.Fatalf("failed to create tx: %v", err)
			}
			gen.AddTx(tx)
		}
	})
	if _, err := blockchain.InsertChain(chain); err != nil {
		t.Fatalf("failed to insert chain: %v", err)
	}

	_, chain, _ = GenerateChainWithGenesis(gspec, ethash.NewFaker(), 3, func(i int, gen *BlockGen) {})
	done := make(chan struct{})
	go func() {
		ev := <-rmLogsCh
		if len(ev.Logs) == 0 {
			t.Error("expected logs")
		}
		close(done)
	}()
	if _, err := blockchain.InsertChain(chain); err != nil {
		t.Fatalf("failed to insert forked chain: %v", err)
	}
	timeout := time.NewTimer(1 * time.Second)
	defer timeout.Stop()
	select {
	case <-done:
	case <-timeout.C:
		t.Fatal("Timeout. There is no RemovedLogsEvent has been sent.")
	}
}

// This EVM code generates a log when the contract is created.
var logCode = common.Hex2Bytes("60606040525b7f24ec1d3ff24c2f6ff210738839dbc339cd45a5294d85c79361016243157aae7b60405180905060405180910390a15b600a8060416000396000f360606040526008565b00")

// This test checks that log events and RemovedLogsEvent are sent
// when the chain reorganizes.
func TestLogRebirth(t *testing.T) {
	testLogRebirth(t, rawdb.HashScheme)
	testLogRebirth(t, rawdb.PathScheme)
}

func testLogRebirth(t *testing.T, scheme string) {
	var (
		key1, _       = crypto.HexToECDSA("b71c71a67e1177ad4e901695e1b4b9ee17ae16c6668d313eac2f96dbcda3f291")
		addr1         = crypto.PubkeyToAddress(key1.PublicKey)
		gspec         = &Genesis{Config: params.TestChainConfig, Alloc: GenesisAlloc{addr1: {Balance: big.NewInt(10000000000000000)}}}
		signer        = types.LatestSigner(gspec.Config)
		engine        = ethash.NewFaker()
		blockchain, _ = NewBlockChain(rawdb.NewMemoryDatabase(), DefaultCacheConfigWithScheme(scheme), gspec, nil, engine, vm.Config{}, nil, nil)
	)
	defer blockchain.Stop()

	// The event channels.
	newLogCh := make(chan []*types.Log, 10)
	rmLogsCh := make(chan RemovedLogsEvent, 10)
	blockchain.SubscribeLogsEvent(newLogCh)
	blockchain.SubscribeRemovedLogsEvent(rmLogsCh)

	// This chain contains 10 logs.
	genDb, chain, _ := GenerateChainWithGenesis(gspec, engine, 3, func(i int, gen *BlockGen) {
		if i < 2 {
			for ii := 0; ii < 5; ii++ {
				tx, err := types.SignNewTx(key1, signer, &types.LegacyTx{
					Nonce:    gen.TxNonce(addr1),
					GasPrice: gen.header.BaseFee,
					Gas:      uint64(1000001),
					Data:     logCode,
				})
				if err != nil {
					t.Fatalf("failed to create tx: %v", err)
				}
				gen.AddTx(tx)
			}
		}
	})
	if _, err := blockchain.InsertChain(chain); err != nil {
		t.Fatalf("failed to insert chain: %v", err)
	}
	checkLogEvents(t, newLogCh, rmLogsCh, 10, 0)

	// Generate long reorg chain containing more logs. Inserting the
	// chain removes one log and adds four.
	_, forkChain, _ := GenerateChainWithGenesis(gspec, engine, 3, func(i int, gen *BlockGen) {
		if i == 2 {
			// The last (head) block is not part of the reorg-chain, we can ignore it
			return
		}
		for ii := 0; ii < 5; ii++ {
			tx, err := types.SignNewTx(key1, signer, &types.LegacyTx{
				Nonce:    gen.TxNonce(addr1),
				GasPrice: gen.header.BaseFee,
				Gas:      uint64(1000000),
				Data:     logCode,
			})
			if err != nil {
				t.Fatalf("failed to create tx: %v", err)
			}
			gen.AddTx(tx)
		}
		gen.OffsetTime(-9) // higher block difficulty
	})
	if _, err := blockchain.InsertChain(forkChain); err != nil {
		t.Fatalf("failed to insert forked chain: %v", err)
	}
	checkLogEvents(t, newLogCh, rmLogsCh, 10, 10)

	// This chain segment is rooted in the original chain, but doesn't contain any logs.
	// When inserting it, the canonical chain switches away from forkChain and re-emits
	// the log event for the old chain, as well as a RemovedLogsEvent for forkChain.
	newBlocks, _ := GenerateChain(gspec.Config, chain[len(chain)-1], engine, genDb, 1, func(i int, gen *BlockGen) {})
	if _, err := blockchain.InsertChain(newBlocks); err != nil {
		t.Fatalf("failed to insert forked chain: %v", err)
	}
	checkLogEvents(t, newLogCh, rmLogsCh, 10, 10)
}

// This test is a variation of TestLogRebirth. It verifies that log events are emitted
// when a side chain containing log events overtakes the canonical chain.
func TestSideLogRebirth(t *testing.T) {
	testSideLogRebirth(t, rawdb.HashScheme)
	testSideLogRebirth(t, rawdb.PathScheme)
}

func testSideLogRebirth(t *testing.T, scheme string) {
	var (
		key1, _       = crypto.HexToECDSA("b71c71a67e1177ad4e901695e1b4b9ee17ae16c6668d313eac2f96dbcda3f291")
		addr1         = crypto.PubkeyToAddress(key1.PublicKey)
		gspec         = &Genesis{Config: params.TestChainConfig, Alloc: GenesisAlloc{addr1: {Balance: big.NewInt(10000000000000000)}}}
		signer        = types.LatestSigner(gspec.Config)
		blockchain, _ = NewBlockChain(rawdb.NewMemoryDatabase(), DefaultCacheConfigWithScheme(scheme), gspec, nil, ethash.NewFaker(), vm.Config{}, nil, nil)
	)
	defer blockchain.Stop()

	newLogCh := make(chan []*types.Log, 10)
	rmLogsCh := make(chan RemovedLogsEvent, 10)
	blockchain.SubscribeLogsEvent(newLogCh)
	blockchain.SubscribeRemovedLogsEvent(rmLogsCh)

	_, chain, _ := GenerateChainWithGenesis(gspec, ethash.NewFaker(), 2, func(i int, gen *BlockGen) {
		if i == 1 {
			gen.OffsetTime(-9) // higher block difficulty
		}
	})
	if _, err := blockchain.InsertChain(chain); err != nil {
		t.Fatalf("failed to insert forked chain: %v", err)
	}
	checkLogEvents(t, newLogCh, rmLogsCh, 0, 0)

	// Generate side chain with lower difficulty
	genDb, sideChain, _ := GenerateChainWithGenesis(gspec, ethash.NewFaker(), 2, func(i int, gen *BlockGen) {
		if i == 1 {
			tx, err := types.SignTx(types.NewContractCreation(gen.TxNonce(addr1), new(big.Int), 1000000, gen.header.BaseFee, logCode), signer, key1)
			if err != nil {
				t.Fatalf("failed to create tx: %v", err)
			}
			gen.AddTx(tx)
		}
	})
	if _, err := blockchain.InsertChain(sideChain); err != nil {
		t.Fatalf("failed to insert forked chain: %v", err)
	}
	checkLogEvents(t, newLogCh, rmLogsCh, 0, 0)

	// Generate a new block based on side chain.
	newBlocks, _ := GenerateChain(gspec.Config, sideChain[len(sideChain)-1], ethash.NewFaker(), genDb, 1, func(i int, gen *BlockGen) {})
	if _, err := blockchain.InsertChain(newBlocks); err != nil {
		t.Fatalf("failed to insert forked chain: %v", err)
	}
	checkLogEvents(t, newLogCh, rmLogsCh, 1, 0)
}

func checkLogEvents(t *testing.T, logsCh <-chan []*types.Log, rmLogsCh <-chan RemovedLogsEvent, wantNew, wantRemoved int) {
	t.Helper()
	var (
		countNew int
		countRm  int
		prev     int
	)
	// Drain events.
	for len(logsCh) > 0 {
		x := <-logsCh
		countNew += len(x)
		for _, log := range x {
			// We expect added logs to be in ascending order: 0:0, 0:1, 1:0 ...
			have := 100*int(log.BlockNumber) + int(log.TxIndex)
			if have < prev {
				t.Fatalf("Expected new logs to arrive in ascending order (%d < %d)", have, prev)
			}
			prev = have
		}
	}
	prev = 0
	for len(rmLogsCh) > 0 {
		x := <-rmLogsCh
		countRm += len(x.Logs)
		for _, log := range x.Logs {
			// We expect removed logs to be in ascending order: 0:0, 0:1, 1:0 ...
			have := 100*int(log.BlockNumber) + int(log.TxIndex)
			if have < prev {
				t.Fatalf("Expected removed logs to arrive in ascending order (%d < %d)", have, prev)
			}
			prev = have
		}
	}

	if countNew != wantNew {
		t.Fatalf("wrong number of log events: got %d, want %d", countNew, wantNew)
	}
	if countRm != wantRemoved {
		t.Fatalf("wrong number of removed log events: got %d, want %d", countRm, wantRemoved)
	}
}

func TestReorgSideEvent(t *testing.T) {
	testReorgSideEvent(t, rawdb.HashScheme)
	testReorgSideEvent(t, rawdb.PathScheme)
}

func testReorgSideEvent(t *testing.T, scheme string) {
	var (
		key1, _ = crypto.HexToECDSA("b71c71a67e1177ad4e901695e1b4b9ee17ae16c6668d313eac2f96dbcda3f291")
		addr1   = crypto.PubkeyToAddress(key1.PublicKey)
		gspec   = &Genesis{
			Config: params.TestChainConfig,
			Alloc:  GenesisAlloc{addr1: {Balance: big.NewInt(10000000000000000)}},
		}
		signer = types.LatestSigner(gspec.Config)
	)
	blockchain, _ := NewBlockChain(rawdb.NewMemoryDatabase(), DefaultCacheConfigWithScheme(scheme), gspec, nil, ethash.NewFaker(), vm.Config{}, nil, nil)
	defer blockchain.Stop()

	_, chain, _ := GenerateChainWithGenesis(gspec, ethash.NewFaker(), 3, func(i int, gen *BlockGen) {})
	if _, err := blockchain.InsertChain(chain); err != nil {
		t.Fatalf("failed to insert chain: %v", err)
	}

	_, replacementBlocks, _ := GenerateChainWithGenesis(gspec, ethash.NewFaker(), 4, func(i int, gen *BlockGen) {
		tx, err := types.SignTx(types.NewContractCreation(gen.TxNonce(addr1), new(big.Int), 1000000, gen.header.BaseFee, nil), signer, key1)
		if i == 2 {
			gen.OffsetTime(-9)
		}
		if err != nil {
			t.Fatalf("failed to create tx: %v", err)
		}
		gen.AddTx(tx)
	})
	chainSideCh := make(chan ChainSideEvent, 64)
	blockchain.SubscribeChainSideEvent(chainSideCh)
	if _, err := blockchain.InsertChain(replacementBlocks); err != nil {
		t.Fatalf("failed to insert chain: %v", err)
	}

	// first two block of the secondary chain are for a brief moment considered
	// side chains because up to that point the first one is considered the
	// heavier chain.
	expectedSideHashes := map[common.Hash]bool{
		replacementBlocks[0].Hash(): true,
		replacementBlocks[1].Hash(): true,
		chain[0].Hash():             true,
		chain[1].Hash():             true,
		chain[2].Hash():             true,
	}

	i := 0

	const timeoutDura = 10 * time.Second
	timeout := time.NewTimer(timeoutDura)
done:
	for {
		select {
		case ev := <-chainSideCh:
			block := ev.Block
			if _, ok := expectedSideHashes[block.Hash()]; !ok {
				t.Errorf("%d: didn't expect %x to be in side chain", i, block.Hash())
			}
			i++

			if i == len(expectedSideHashes) {
				timeout.Stop()

				break done
			}
			timeout.Reset(timeoutDura)

		case <-timeout.C:
			t.Fatal("Timeout. Possibly not all blocks were triggered for sideevent")
		}
	}

	// make sure no more events are fired
	select {
	case e := <-chainSideCh:
		t.Errorf("unexpected event fired: %v", e)
	case <-time.After(250 * time.Millisecond):
	}
}

// Tests if the canonical block can be fetched from the database during chain insertion.
func TestCanonicalBlockRetrieval(t *testing.T) {
	testCanonicalBlockRetrieval(t, rawdb.HashScheme)
	testCanonicalBlockRetrieval(t, rawdb.PathScheme)
}

func testCanonicalBlockRetrieval(t *testing.T, scheme string) {
	_, gspec, blockchain, err := newCanonical(ethash.NewFaker(), 0, true, scheme)
	if err != nil {
		t.Fatalf("failed to create pristine chain: %v", err)
	}
	defer blockchain.Stop()

	_, chain, _ := GenerateChainWithGenesis(gspec, ethash.NewFaker(), 10, func(i int, gen *BlockGen) {})

	var pend sync.WaitGroup
	pend.Add(len(chain))

	for i := range chain {
		go func(block *types.Block) {
			defer pend.Done()

			// try to retrieve a block by its canonical hash and see if the block data can be retrieved.
			for {
				ch := rawdb.ReadCanonicalHash(blockchain.db, block.NumberU64())
				if ch == (common.Hash{}) {
					continue // busy wait for canonical hash to be written
				}
				if ch != block.Hash() {
					t.Errorf("unknown canonical hash, want %s, got %s", block.Hash().Hex(), ch.Hex())
					return
				}
				fb := rawdb.ReadBlock(blockchain.db, ch, block.NumberU64())
				if fb == nil {
					t.Errorf("unable to retrieve block %d for canonical hash: %s", block.NumberU64(), ch.Hex())
					return
				}
				if fb.Hash() != block.Hash() {
					t.Errorf("invalid block hash for block %d, want %s, got %s", block.NumberU64(), block.Hash().Hex(), fb.Hash().Hex())
					return
				}
				return
			}
		}(chain[i])

		if _, err := blockchain.InsertChain(types.Blocks{chain[i]}); err != nil {
			t.Fatalf("failed to insert block %d: %v", i, err)
		}
	}
	pend.Wait()
}
func TestEIP155Transition(t *testing.T) {
	testEIP155Transition(t, rawdb.HashScheme)
	testEIP155Transition(t, rawdb.PathScheme)
}

func testEIP155Transition(t *testing.T, scheme string) {
	// Configure and generate a sample block chain
	var (
		key, _     = crypto.HexToECDSA("b71c71a67e1177ad4e901695e1b4b9ee17ae16c6668d313eac2f96dbcda3f291")
		address    = crypto.PubkeyToAddress(key.PublicKey)
		funds      = big.NewInt(1000000000)
		deleteAddr = common.Address{1}
		gspec      = &Genesis{
			Config: &params.ChainConfig{
				ChainID:        big.NewInt(1),
				EIP150Block:    big.NewInt(0),
				EIP155Block:    big.NewInt(2),
				HomesteadBlock: new(big.Int),
			},
			Alloc: GenesisAlloc{address: {Balance: funds}, deleteAddr: {Balance: new(big.Int)}},
		}
	)
	genDb, blocks, _ := GenerateChainWithGenesis(gspec, ethash.NewFaker(), 4, func(i int, block *BlockGen) {
		var (
			tx      *types.Transaction
			err     error
			basicTx = func(signer types.Signer) (*types.Transaction, error) {
				return types.SignTx(types.NewTransaction(block.TxNonce(address), common.Address{}, new(big.Int), 21000, new(big.Int), nil), signer, key)
			}
		)
		switch i {
		case 0:
			tx, err = basicTx(types.HomesteadSigner{})
			if err != nil {
				t.Fatal(err)
			}
			block.AddTx(tx)
		case 2:
			tx, err = basicTx(types.HomesteadSigner{})
			if err != nil {
				t.Fatal(err)
			}
			block.AddTx(tx)

			tx, err = basicTx(types.LatestSigner(gspec.Config))
			if err != nil {
				t.Fatal(err)
			}
			block.AddTx(tx)
		case 3:
			tx, err = basicTx(types.HomesteadSigner{})
			if err != nil {
				t.Fatal(err)
			}
			block.AddTx(tx)

			tx, err = basicTx(types.LatestSigner(gspec.Config))
			if err != nil {
				t.Fatal(err)
			}
			block.AddTx(tx)
		}
	})

	blockchain, _ := NewBlockChain(rawdb.NewMemoryDatabase(), DefaultCacheConfigWithScheme(scheme), gspec, nil, ethash.NewFaker(), vm.Config{}, nil, nil)
	defer blockchain.Stop()

	if _, err := blockchain.InsertChain(blocks); err != nil {
		t.Fatal(err)
	}
	block := blockchain.GetBlockByNumber(1)
	if block.Transactions()[0].Protected() {
		t.Error("Expected block[0].txs[0] to not be replay protected")
	}

	block = blockchain.GetBlockByNumber(3)
	if block.Transactions()[0].Protected() {
		t.Error("Expected block[3].txs[0] to not be replay protected")
	}
	if !block.Transactions()[1].Protected() {
		t.Error("Expected block[3].txs[1] to be replay protected")
	}
	if _, err := blockchain.InsertChain(blocks[4:]); err != nil {
		t.Fatal(err)
	}

	// generate an invalid chain id transaction
	config := &params.ChainConfig{
		ChainID:        big.NewInt(2),
		EIP150Block:    big.NewInt(0),
		EIP155Block:    big.NewInt(2),
		HomesteadBlock: new(big.Int),
	}
	blocks, _ = GenerateChain(config, blocks[len(blocks)-1], ethash.NewFaker(), genDb, 4, func(i int, block *BlockGen) {
		var (
			tx      *types.Transaction
			err     error
			basicTx = func(signer types.Signer) (*types.Transaction, error) {
				return types.SignTx(types.NewTransaction(block.TxNonce(address), common.Address{}, new(big.Int), 21000, new(big.Int), nil), signer, key)
			}
		)
		if i == 0 {
			tx, err = basicTx(types.LatestSigner(config))
			if err != nil {
				t.Fatal(err)
			}
			block.AddTx(tx)
		}
	})
	_, err := blockchain.InsertChain(blocks)
	if have, want := err, types.ErrInvalidChainId; !errors.Is(have, want) {
		t.Errorf("have %v, want %v", have, want)
	}
}
func TestEIP161AccountRemoval(t *testing.T) {
	testEIP161AccountRemoval(t, rawdb.HashScheme)
	testEIP161AccountRemoval(t, rawdb.PathScheme)
}

func testEIP161AccountRemoval(t *testing.T, scheme string) {
	// Configure and generate a sample block chain
	var (
		key, _  = crypto.HexToECDSA("b71c71a67e1177ad4e901695e1b4b9ee17ae16c6668d313eac2f96dbcda3f291")
		address = crypto.PubkeyToAddress(key.PublicKey)
		funds   = big.NewInt(1000000000)
		theAddr = common.Address{1}
		gspec   = &Genesis{
			Config: &params.ChainConfig{
				ChainID:        big.NewInt(1),
				HomesteadBlock: new(big.Int),
				EIP155Block:    new(big.Int),
				EIP150Block:    new(big.Int),
				EIP158Block:    big.NewInt(2),
			},
			Alloc: GenesisAlloc{address: {Balance: funds}},
		}
	)
	_, blocks, _ := GenerateChainWithGenesis(gspec, ethash.NewFaker(), 3, func(i int, block *BlockGen) {
		var (
			tx     *types.Transaction
			err    error
			signer = types.LatestSigner(gspec.Config)
		)
		switch i {
		case 0:
			tx, err = types.SignTx(types.NewTransaction(block.TxNonce(address), theAddr, new(big.Int), 21000, new(big.Int), nil), signer, key)
		case 1:
			tx, err = types.SignTx(types.NewTransaction(block.TxNonce(address), theAddr, new(big.Int), 21000, new(big.Int), nil), signer, key)
		case 2:
			tx, err = types.SignTx(types.NewTransaction(block.TxNonce(address), theAddr, new(big.Int), 21000, new(big.Int), nil), signer, key)
		}
		if err != nil {
			t.Fatal(err)
		}
		block.AddTx(tx)
	})
	// account must exist pre eip 161
	blockchain, _ := NewBlockChain(rawdb.NewMemoryDatabase(), DefaultCacheConfigWithScheme(scheme), gspec, nil, ethash.NewFaker(), vm.Config{}, nil, nil)
	defer blockchain.Stop()

	if _, err := blockchain.InsertChain(types.Blocks{blocks[0]}); err != nil {
		t.Fatal(err)
	}
	if st, _ := blockchain.State(); !st.Exist(theAddr) {
		t.Error("expected account to exist")
	}

	// account needs to be deleted post eip 161
	if _, err := blockchain.InsertChain(types.Blocks{blocks[1]}); err != nil {
		t.Fatal(err)
	}
	if st, _ := blockchain.State(); st.Exist(theAddr) {
		t.Error("account should not exist")
	}

	// account mustn't be created post eip 161
	if _, err := blockchain.InsertChain(types.Blocks{blocks[2]}); err != nil {
		t.Fatal(err)
	}
	if st, _ := blockchain.State(); st.Exist(theAddr) {
		t.Error("account should not exist")
	}
}

// This is a regression test (i.e. as weird as it is, don't delete it ever), which
// tests that under weird reorg conditions the blockchain and its internal header-
// chain return the same latest block/header.
//
// https://github.com/ethereum/go-ethereum/pull/15941
func TestBlockchainHeaderchainReorgConsistency(t *testing.T) {
	testBlockchainHeaderchainReorgConsistency(t, rawdb.HashScheme)
	testBlockchainHeaderchainReorgConsistency(t, rawdb.PathScheme)
}

func testBlockchainHeaderchainReorgConsistency(t *testing.T, scheme string) {
	// Generate a canonical chain to act as the main dataset
	engine := ethash.NewFaker()
	genesis := &Genesis{
		Config:  params.TestChainConfig,
		BaseFee: big.NewInt(params.InitialBaseFee),
	}
	genDb, blocks, _ := GenerateChainWithGenesis(genesis, engine, 64, func(i int, b *BlockGen) { b.SetCoinbase(common.Address{1}) })

	// Generate a bunch of fork blocks, each side forking from the canonical chain
	forks := make([]*types.Block, len(blocks))
	for i := 0; i < len(forks); i++ {
		parent := genesis.ToBlock()
		if i > 0 {
			parent = blocks[i-1]
		}
		fork, _ := GenerateChain(genesis.Config, parent, engine, genDb, 1, func(i int, b *BlockGen) { b.SetCoinbase(common.Address{2}) })
		forks[i] = fork[0]
	}
	// Import the canonical and fork chain side by side, verifying the current block
	// and current header consistency
	chain, err := NewBlockChain(rawdb.NewMemoryDatabase(), DefaultCacheConfigWithScheme(scheme), genesis, nil, engine, vm.Config{}, nil, nil)
	if err != nil {
		t.Fatalf("failed to create tester chain: %v", err)
	}
	defer chain.Stop()

	for i := 0; i < len(blocks); i++ {
		if _, err := chain.InsertChain(blocks[i : i+1]); err != nil {
			t.Fatalf("block %d: failed to insert into chain: %v", i, err)
		}
		if chain.CurrentBlock().Hash() != chain.CurrentHeader().Hash() {
			t.Errorf("block %d: current block/header mismatch: block #%d [%x..], header #%d [%x..]", i, chain.CurrentBlock().Number, chain.CurrentBlock().Hash().Bytes()[:4], chain.CurrentHeader().Number, chain.CurrentHeader().Hash().Bytes()[:4])
		}
		if _, err := chain.InsertChain(forks[i : i+1]); err != nil {
			t.Fatalf(" fork %d: failed to insert into chain: %v", i, err)
		}
		if chain.CurrentBlock().Hash() != chain.CurrentHeader().Hash() {
			t.Errorf(" fork %d: current block/header mismatch: block #%d [%x..], header #%d [%x..]", i, chain.CurrentBlock().Number, chain.CurrentBlock().Hash().Bytes()[:4], chain.CurrentHeader().Number, chain.CurrentHeader().Hash().Bytes()[:4])
		}
	}
}

// Tests that importing small side forks doesn't leave junk in the trie database
// cache (which would eventually cause memory issues).
func TestTrieForkGC(t *testing.T) {
	// Generate a canonical chain to act as the main dataset
	engine := ethash.NewFaker()
	genesis := &Genesis{
		Config:  params.TestChainConfig,
		BaseFee: big.NewInt(params.InitialBaseFee),
	}
	genDb, blocks, _ := GenerateChainWithGenesis(genesis, engine, 2*TriesInMemory, func(i int, b *BlockGen) { b.SetCoinbase(common.Address{1}) })

	// Generate a bunch of fork blocks, each side forking from the canonical chain
	forks := make([]*types.Block, len(blocks))
	for i := 0; i < len(forks); i++ {
		parent := genesis.ToBlock()
		if i > 0 {
			parent = blocks[i-1]
		}
		fork, _ := GenerateChain(genesis.Config, parent, engine, genDb, 1, func(i int, b *BlockGen) { b.SetCoinbase(common.Address{2}) })
		forks[i] = fork[0]
	}
	// Import the canonical and fork chain side by side, forcing the trie cache to cache both
	chain, err := NewBlockChain(rawdb.NewMemoryDatabase(), nil, genesis, nil, engine, vm.Config{}, nil, nil)
	if err != nil {
		t.Fatalf("failed to create tester chain: %v", err)
	}
	defer chain.Stop()

	for i := 0; i < len(blocks); i++ {
		if _, err := chain.InsertChain(blocks[i : i+1]); err != nil {
			t.Fatalf("block %d: failed to insert into chain: %v", i, err)
		}
		if _, err := chain.InsertChain(forks[i : i+1]); err != nil {
			t.Fatalf("fork %d: failed to insert into chain: %v", i, err)
		}
	}
	// Dereference all the recent tries and ensure no past trie is left in
	for i := 0; i < TriesInMemory; i++ {
		chain.TrieDB().Dereference(blocks[len(blocks)-1-i].Root())
		chain.TrieDB().Dereference(forks[len(blocks)-1-i].Root())
	}
	if _, nodes, _ := chain.TrieDB().Size(); nodes > 0 { // all memory is returned in the nodes return for hashdb
		t.Fatalf("stale tries still alive after garbase collection")
	}
}

// Tests that doing large reorgs works even if the state associated with the
// forking point is not available any more.
func TestLargeReorgTrieGC(t *testing.T) {
	testLargeReorgTrieGC(t, rawdb.HashScheme)
	testLargeReorgTrieGC(t, rawdb.PathScheme)
}

func testLargeReorgTrieGC(t *testing.T, scheme string) {
	// Generate the original common chain segment and the two competing forks
	engine := ethash.NewFaker()
	genesis := &Genesis{
		Config:  params.TestChainConfig,
		BaseFee: big.NewInt(params.InitialBaseFee),
	}
	genDb, shared, _ := GenerateChainWithGenesis(genesis, engine, 64, func(i int, b *BlockGen) { b.SetCoinbase(common.Address{1}) })
	original, _ := GenerateChain(genesis.Config, shared[len(shared)-1], engine, genDb, 2*TriesInMemory, func(i int, b *BlockGen) { b.SetCoinbase(common.Address{2}) })
	competitor, _ := GenerateChain(genesis.Config, shared[len(shared)-1], engine, genDb, 2*TriesInMemory+1, func(i int, b *BlockGen) { b.SetCoinbase(common.Address{3}) })

	// Import the shared chain and the original canonical one
	db, _ := rawdb.NewDatabaseWithFreezer(rawdb.NewMemoryDatabase(), t.TempDir(), "", false)
	defer db.Close()

	chain, err := NewBlockChain(db, DefaultCacheConfigWithScheme(scheme), genesis, nil, engine, vm.Config{}, nil, nil)
	if err != nil {
		t.Fatalf("failed to create tester chain: %v", err)
	}
	defer chain.Stop()

	if _, err := chain.InsertChain(shared); err != nil {
		t.Fatalf("failed to insert shared chain: %v", err)
	}
	if _, err := chain.InsertChain(original); err != nil {
		t.Fatalf("failed to insert original chain: %v", err)
	}
	// Ensure that the state associated with the forking point is pruned away
	if chain.HasState(shared[len(shared)-1].Root()) {
		t.Fatalf("common-but-old ancestor still cache")
	}
	// Import the competitor chain without exceeding the canonical's TD and ensure
	// we have not processed any of the blocks (protection against malicious blocks)
	if _, err := chain.InsertChain(competitor[:len(competitor)-2]); err != nil {
		t.Fatalf("failed to insert competitor chain: %v", err)
	}
	for i, block := range competitor[:len(competitor)-2] {
		if chain.HasState(block.Root()) {
			t.Fatalf("competitor %d: low TD chain became processed", i)
		}
	}
	// Import the head of the competitor chain, triggering the reorg and ensure we
	// successfully reprocess all the stashed away blocks.
	if _, err := chain.InsertChain(competitor[len(competitor)-2:]); err != nil {
		t.Fatalf("failed to finalize competitor chain: %v", err)
	}
	// In path-based trie database implementation, it will keep 128 diff + 1 disk
	// layers, totally 129 latest states available. In hash-based it's 128.
	states := TriesInMemory
	if scheme == rawdb.PathScheme {
		states = states + 1
	}
	for i, block := range competitor[:len(competitor)-states] {
		if chain.HasState(block.Root()) {
			t.Fatalf("competitor %d: unexpected competing chain state", i)
		}
	}
	for i, block := range competitor[len(competitor)-states:] {
		if !chain.HasState(block.Root()) {
			t.Fatalf("competitor %d: competing chain state missing", i)
		}
	}
}

func TestBlockchainRecovery(t *testing.T) {
	testBlockchainRecovery(t, rawdb.HashScheme)
	testBlockchainRecovery(t, rawdb.PathScheme)
}

func testBlockchainRecovery(t *testing.T, scheme string) {
	// Configure and generate a sample block chain
	var (
		key, _  = crypto.HexToECDSA("b71c71a67e1177ad4e901695e1b4b9ee17ae16c6668d313eac2f96dbcda3f291")
		address = crypto.PubkeyToAddress(key.PublicKey)
		funds   = big.NewInt(1000000000)
		gspec   = &Genesis{Config: params.TestChainConfig, Alloc: GenesisAlloc{address: {Balance: funds}}}
	)
	height := uint64(1024)
	_, blocks, receipts := GenerateChainWithGenesis(gspec, ethash.NewFaker(), int(height), nil)

	// Import the chain as a ancient-first node and ensure all pointers are updated
	ancientDb, err := rawdb.NewDatabaseWithFreezer(rawdb.NewMemoryDatabase(), t.TempDir(), "", false)
	if err != nil {
		t.Fatalf("failed to create temp freezer db: %v", err)
	}
	defer ancientDb.Close()
	ancient, _ := NewBlockChain(ancientDb, DefaultCacheConfigWithScheme(scheme), gspec, nil, ethash.NewFaker(), vm.Config{}, nil, nil)

	headers := make([]*types.Header, len(blocks))
	for i, block := range blocks {
		headers[i] = block.Header()
	}
	if n, err := ancient.InsertHeaderChain(headers); err != nil {
		t.Fatalf("failed to insert header %d: %v", n, err)
	}
	if n, err := ancient.InsertReceiptChain(blocks, receipts, uint64(3*len(blocks)/4)); err != nil {
		t.Fatalf("failed to insert receipt %d: %v", n, err)
	}
	rawdb.WriteLastPivotNumber(ancientDb, blocks[len(blocks)-1].NumberU64()) // Force fast sync behavior
	ancient.Stop()

	// Destroy head fast block manually
	midBlock := blocks[len(blocks)/2]
	rawdb.WriteHeadFastBlockHash(ancientDb, midBlock.Hash())

	// Reopen broken blockchain again
	ancient, _ = NewBlockChain(ancientDb, DefaultCacheConfigWithScheme(scheme), gspec, nil, ethash.NewFaker(), vm.Config{}, nil, nil)
	defer ancient.Stop()
	if num := ancient.CurrentBlock().Number.Uint64(); num != 0 {
		t.Errorf("head block mismatch: have #%v, want #%v", num, 0)
	}
	if num := ancient.CurrentSnapBlock().Number.Uint64(); num != midBlock.NumberU64() {
		t.Errorf("head snap-block mismatch: have #%v, want #%v", num, midBlock.NumberU64())
	}
	if num := ancient.CurrentHeader().Number.Uint64(); num != midBlock.NumberU64() {
		t.Errorf("head header mismatch: have #%v, want #%v", num, midBlock.NumberU64())
	}
}

// This test checks that InsertReceiptChain will roll back correctly when attempting to insert a side chain.
func TestInsertReceiptChainRollback(t *testing.T) {
	testInsertReceiptChainRollback(t, rawdb.HashScheme)
	testInsertReceiptChainRollback(t, rawdb.PathScheme)
}

func testInsertReceiptChainRollback(t *testing.T, scheme string) {
	// Generate forked chain. The returned BlockChain object is used to process the side chain blocks.
	tmpChain, sideblocks, canonblocks, gspec, err := getLongAndShortChains(scheme)
	if err != nil {
		t.Fatal(err)
	}
	defer tmpChain.Stop()
	// Get the side chain receipts.
	if _, err := tmpChain.InsertChain(sideblocks); err != nil {
		t.Fatal("processing side chain failed:", err)
	}
	t.Log("sidechain head:", tmpChain.CurrentBlock().Number, tmpChain.CurrentBlock().Hash())
	sidechainReceipts := make([]types.Receipts, len(sideblocks))
	for i, block := range sideblocks {
		sidechainReceipts[i] = tmpChain.GetReceiptsByHash(block.Hash())
	}
	// Get the canon chain receipts.
	if _, err := tmpChain.InsertChain(canonblocks); err != nil {
		t.Fatal("processing canon chain failed:", err)
	}
	t.Log("canon head:", tmpChain.CurrentBlock().Number, tmpChain.CurrentBlock().Hash())
	canonReceipts := make([]types.Receipts, len(canonblocks))
	for i, block := range canonblocks {
		canonReceipts[i] = tmpChain.GetReceiptsByHash(block.Hash())
	}

	// Set up a BlockChain that uses the ancient store.
	ancientDb, err := rawdb.NewDatabaseWithFreezer(rawdb.NewMemoryDatabase(), t.TempDir(), "", false)
	if err != nil {
		t.Fatalf("failed to create temp freezer db: %v", err)
	}
	defer ancientDb.Close()

	ancientChain, _ := NewBlockChain(ancientDb, DefaultCacheConfigWithScheme(scheme), gspec, nil, ethash.NewFaker(), vm.Config{}, nil, nil)
	defer ancientChain.Stop()

	// Import the canonical header chain.
	canonHeaders := make([]*types.Header, len(canonblocks))
	for i, block := range canonblocks {
		canonHeaders[i] = block.Header()
	}
	if _, err = ancientChain.InsertHeaderChain(canonHeaders); err != nil {
		t.Fatal("can't import canon headers:", err)
	}

	// Try to insert blocks/receipts of the side chain.
	_, err = ancientChain.InsertReceiptChain(sideblocks, sidechainReceipts, uint64(len(sideblocks)))
	if err == nil {
		t.Fatal("expected error from InsertReceiptChain.")
	}
	if ancientChain.CurrentSnapBlock().Number.Uint64() != 0 {
		t.Fatalf("failed to rollback ancient data, want %d, have %d", 0, ancientChain.CurrentSnapBlock().Number)
	}
	if frozen, err := ancientChain.db.Ancients(); err != nil || frozen != 1 {
		t.Fatalf("failed to truncate ancient data, frozen index is %d", frozen)
	}

	// Insert blocks/receipts of the canonical chain.
	_, err = ancientChain.InsertReceiptChain(canonblocks, canonReceipts, uint64(len(canonblocks)))
	if err != nil {
		t.Fatalf("can't import canon chain receipts: %v", err)
	}
	if ancientChain.CurrentSnapBlock().Number.Uint64() != canonblocks[len(canonblocks)-1].NumberU64() {
		t.Fatalf("failed to insert ancient recept chain after rollback")
	}
	if frozen, _ := ancientChain.db.Ancients(); frozen != uint64(len(canonblocks))+1 {
		t.Fatalf("wrong ancients count %d", frozen)
	}
}

// Tests that importing a very large side fork, which is larger than the canon chain,
// but where the difficulty per block is kept low: this means that it will not
// overtake the 'canon' chain until after it's passed canon by about 200 blocks.
//
// Details at:
//   - https://github.com/ethereum/go-ethereum/issues/18977
//   - https://github.com/ethereum/go-ethereum/pull/18988
func TestLowDiffLongChain(t *testing.T) {
	testLowDiffLongChain(t, rawdb.HashScheme)
	testLowDiffLongChain(t, rawdb.PathScheme)
}

func testLowDiffLongChain(t *testing.T, scheme string) {
	// Generate a canonical chain to act as the main dataset
	engine := ethash.NewFaker()
	genesis := &Genesis{
		Config:  params.TestChainConfig,
		BaseFee: big.NewInt(params.InitialBaseFee),
	}
	// We must use a pretty long chain to ensure that the fork doesn't overtake us
	// until after at least 128 blocks post tip
	genDb, blocks, _ := GenerateChainWithGenesis(genesis, engine, 6*TriesInMemory, func(i int, b *BlockGen) {
		b.SetCoinbase(common.Address{1})
		b.OffsetTime(-9)
	})

	// Import the canonical chain
	diskdb, _ := rawdb.NewDatabaseWithFreezer(rawdb.NewMemoryDatabase(), t.TempDir(), "", false)
	defer diskdb.Close()

	chain, err := NewBlockChain(diskdb, DefaultCacheConfigWithScheme(scheme), genesis, nil, engine, vm.Config{}, nil, nil)
	if err != nil {
		t.Fatalf("failed to create tester chain: %v", err)
	}
	defer chain.Stop()

	if n, err := chain.InsertChain(blocks); err != nil {
		t.Fatalf("block %d: failed to insert into chain: %v", n, err)
	}
	// Generate fork chain, starting from an early block
	parent := blocks[10]
	fork, _ := GenerateChain(genesis.Config, parent, engine, genDb, 8*TriesInMemory, func(i int, b *BlockGen) {
		b.SetCoinbase(common.Address{2})
	})

	// And now import the fork
	if i, err := chain.InsertChain(fork); err != nil {
		t.Fatalf("block %d: failed to insert into chain: %v", i, err)
	}
	head := chain.CurrentBlock()
	if got := fork[len(fork)-1].Hash(); got != head.Hash() {
		t.Fatalf("head wrong, expected %x got %x", head.Hash(), got)
	}
	// Sanity check that all the canonical numbers are present
	header := chain.CurrentHeader()
	for number := head.Number.Uint64(); number > 0; number-- {
		if hash := chain.GetHeaderByNumber(number).Hash(); hash != header.Hash() {
			t.Fatalf("header %d: canonical hash mismatch: have %x, want %x", number, hash, header.Hash())
		}
		header = chain.GetHeader(header.ParentHash, number-1)
	}
}

// Tests that importing a sidechain (S), where
// - S is sidechain, containing blocks [Sn...Sm]
// - C is canon chain, containing blocks [G..Cn..Cm]
// - A common ancestor is placed at prune-point + blocksBetweenCommonAncestorAndPruneblock
// - The sidechain S is prepended with numCanonBlocksInSidechain blocks from the canon chain
//
// The mergePoint can be these values:
// -1: the transition won't happen
// 0:  the transition happens since genesis
// 1:  the transition happens after some chain segments
func testSideImport(t *testing.T, numCanonBlocksInSidechain, blocksBetweenCommonAncestorAndPruneblock int, mergePoint int) {
	// Generate a canonical chain to act as the main dataset
	chainConfig := *params.TestChainConfig
	var (
		merger = consensus.NewMerger(rawdb.NewMemoryDatabase())
		engine = beacon.New(ethash.NewFaker())
		key, _ = crypto.HexToECDSA("b71c71a67e1177ad4e901695e1b4b9ee17ae16c6668d313eac2f96dbcda3f291")
		addr   = crypto.PubkeyToAddress(key.PublicKey)
		nonce  = uint64(0)

		gspec = &Genesis{
			Config:  &chainConfig,
			Alloc:   GenesisAlloc{addr: {Balance: big.NewInt(math.MaxInt64)}},
			BaseFee: big.NewInt(params.InitialBaseFee),
		}
		signer     = types.LatestSigner(gspec.Config)
		mergeBlock = math.MaxInt32
	)
	// Generate and import the canonical chain
	chain, err := NewBlockChain(rawdb.NewMemoryDatabase(), nil, gspec, nil, engine, vm.Config{}, nil, nil)
	if err != nil {
		t.Fatalf("failed to create tester chain: %v", err)
	}
	defer chain.Stop()

	// Activate the transition since genesis if required
	if mergePoint == 0 {
		mergeBlock = 0
		merger.ReachTTD()
		merger.FinalizePoS()

		// Set the terminal total difficulty in the config
		gspec.Config.TerminalTotalDifficulty = big.NewInt(0)
	}
	genDb, blocks, _ := GenerateChainWithGenesis(gspec, engine, 2*TriesInMemory, func(i int, gen *BlockGen) {
		tx, err := types.SignTx(types.NewTransaction(nonce, common.HexToAddress("deadbeef"), big.NewInt(100), 21000, big.NewInt(int64(i+1)*params.GWei), nil), signer, key)
		if err != nil {
			t.Fatalf("failed to create tx: %v", err)
		}
		gen.AddTx(tx)
		if int(gen.header.Number.Uint64()) >= mergeBlock {
			gen.SetPoS()
		}
		nonce++
	})
	if n, err := chain.InsertChain(blocks); err != nil {
		t.Fatalf("block %d: failed to insert into chain: %v", n, err)
	}

	lastPrunedIndex := len(blocks) - TriesInMemory - 1
	lastPrunedBlock := blocks[lastPrunedIndex]
	firstNonPrunedBlock := blocks[len(blocks)-TriesInMemory]

	// Verify pruning of lastPrunedBlock
	if chain.HasBlockAndState(lastPrunedBlock.Hash(), lastPrunedBlock.NumberU64()) {
		t.Errorf("Block %d not pruned", lastPrunedBlock.NumberU64())
	}
	// Verify firstNonPrunedBlock is not pruned
	if !chain.HasBlockAndState(firstNonPrunedBlock.Hash(), firstNonPrunedBlock.NumberU64()) {
		t.Errorf("Block %d pruned", firstNonPrunedBlock.NumberU64())
	}

	// Activate the transition in the middle of the chain
	if mergePoint == 1 {
		merger.ReachTTD()
		merger.FinalizePoS()
		// Set the terminal total difficulty in the config
		ttd := big.NewInt(int64(len(blocks)))
		ttd.Mul(ttd, params.GenesisDifficulty)
		gspec.Config.TerminalTotalDifficulty = ttd
		mergeBlock = len(blocks)
	}

	// Generate the sidechain
	// First block should be a known block, block after should be a pruned block. So
	// canon(pruned), side, side...

	// Generate fork chain, make it longer than canon
	parentIndex := lastPrunedIndex + blocksBetweenCommonAncestorAndPruneblock
	parent := blocks[parentIndex]
	fork, _ := GenerateChain(gspec.Config, parent, engine, genDb, 2*TriesInMemory, func(i int, b *BlockGen) {
		b.SetCoinbase(common.Address{2})
		if int(b.header.Number.Uint64()) >= mergeBlock {
			b.SetPoS()
		}
	})
	// Prepend the parent(s)
	var sidechain []*types.Block
	for i := numCanonBlocksInSidechain; i > 0; i-- {
		sidechain = append(sidechain, blocks[parentIndex+1-i])
	}
	sidechain = append(sidechain, fork...)
	n, err := chain.InsertChain(sidechain)
	if err != nil {
		t.Errorf("Got error, %v number %d - %d", err, sidechain[n].NumberU64(), n)
	}
	head := chain.CurrentBlock()
	if got := fork[len(fork)-1].Hash(); got != head.Hash() {
		t.Fatalf("head wrong, expected %x got %x", head.Hash(), got)
	}
}

// Tests that importing a sidechain (S), where
//   - S is sidechain, containing blocks [Sn...Sm]
//   - C is canon chain, containing blocks [G..Cn..Cm]
//   - The common ancestor Cc is pruned
//   - The first block in S: Sn, is == Cn
//
// That is: the sidechain for import contains some blocks already present in canon chain.
// So the blocks are:
//
//	[ Cn, Cn+1, Cc, Sn+3 ... Sm]
//	^    ^    ^  pruned
func TestPrunedImportSide(t *testing.T) {
	//glogger := log.NewGlogHandler(log.StreamHandler(os.Stdout, log.TerminalFormat(false)))
	//glogger.Verbosity(3)
	//log.Root().SetHandler(log.Handler(glogger))
	testSideImport(t, 3, 3, -1)
	testSideImport(t, 3, -3, -1)
	testSideImport(t, 10, 0, -1)
	testSideImport(t, 1, 10, -1)
	testSideImport(t, 1, -10, -1)
}

func TestPrunedImportSideWithMerging(t *testing.T) {
	//glogger := log.NewGlogHandler(log.StreamHandler(os.Stdout, log.TerminalFormat(false)))
	//glogger.Verbosity(3)
	//log.Root().SetHandler(log.Handler(glogger))
	testSideImport(t, 3, 3, 0)
	testSideImport(t, 3, -3, 0)
	testSideImport(t, 10, 0, 0)
	testSideImport(t, 1, 10, 0)
	testSideImport(t, 1, -10, 0)

	testSideImport(t, 3, 3, 1)
	testSideImport(t, 3, -3, 1)
	testSideImport(t, 10, 0, 1)
	testSideImport(t, 1, 10, 1)
	testSideImport(t, 1, -10, 1)
}

func TestInsertKnownHeaders(t *testing.T) {
	testInsertKnownChainData(t, "headers", rawdb.HashScheme)
	testInsertKnownChainData(t, "headers", rawdb.PathScheme)
}
func TestInsertKnownReceiptChain(t *testing.T) {
	testInsertKnownChainData(t, "receipts", rawdb.HashScheme)
	testInsertKnownChainData(t, "receipts", rawdb.PathScheme)
}
func TestInsertKnownBlocks(t *testing.T) {
	testInsertKnownChainData(t, "blocks", rawdb.HashScheme)
	testInsertKnownChainData(t, "blocks", rawdb.PathScheme)
}

func testInsertKnownChainData(t *testing.T, typ string, scheme string) {
	engine := ethash.NewFaker()
	genesis := &Genesis{
		Config:  params.TestChainConfig,
		BaseFee: big.NewInt(params.InitialBaseFee),
	}
	genDb, blocks, receipts := GenerateChainWithGenesis(genesis, engine, 32, func(i int, b *BlockGen) { b.SetCoinbase(common.Address{1}) })

	// A longer chain but total difficulty is lower.
	blocks2, receipts2 := GenerateChain(genesis.Config, blocks[len(blocks)-1], engine, genDb, 65, func(i int, b *BlockGen) { b.SetCoinbase(common.Address{1}) })

	// A shorter chain but total difficulty is higher.
	blocks3, receipts3 := GenerateChain(genesis.Config, blocks[len(blocks)-1], engine, genDb, 64, func(i int, b *BlockGen) {
		b.SetCoinbase(common.Address{1})
		b.OffsetTime(-9) // A higher difficulty
	})
	// Import the shared chain and the original canonical one
	chaindb, err := rawdb.NewDatabaseWithFreezer(rawdb.NewMemoryDatabase(), t.TempDir(), "", false)
	if err != nil {
		t.Fatalf("failed to create temp freezer db: %v", err)
	}
	defer chaindb.Close()

	chain, err := NewBlockChain(chaindb, DefaultCacheConfigWithScheme(scheme), genesis, nil, engine, vm.Config{}, nil, nil)
	if err != nil {
		t.Fatalf("failed to create tester chain: %v", err)
	}
	defer chain.Stop()

	var (
		inserter func(blocks []*types.Block, receipts []types.Receipts) error
		asserter func(t *testing.T, block *types.Block)
	)
	if typ == "headers" {
		inserter = func(blocks []*types.Block, receipts []types.Receipts) error {
			headers := make([]*types.Header, 0, len(blocks))
			for _, block := range blocks {
				headers = append(headers, block.Header())
			}
			_, err := chain.InsertHeaderChain(headers)
			return err
		}
		asserter = func(t *testing.T, block *types.Block) {
			if chain.CurrentHeader().Hash() != block.Hash() {
				t.Fatalf("current head header mismatch, have %v, want %v", chain.CurrentHeader().Hash().Hex(), block.Hash().Hex())
			}
		}
	} else if typ == "receipts" {
		inserter = func(blocks []*types.Block, receipts []types.Receipts) error {
			headers := make([]*types.Header, 0, len(blocks))
			for _, block := range blocks {
				headers = append(headers, block.Header())
			}
			_, err := chain.InsertHeaderChain(headers)
			if err != nil {
				return err
			}
			_, err = chain.InsertReceiptChain(blocks, receipts, 0)
			return err
		}
		asserter = func(t *testing.T, block *types.Block) {
			if chain.CurrentSnapBlock().Hash() != block.Hash() {
				t.Fatalf("current head fast block mismatch, have %v, want %v", chain.CurrentSnapBlock().Hash().Hex(), block.Hash().Hex())
			}
		}
	} else {
		inserter = func(blocks []*types.Block, receipts []types.Receipts) error {
			_, err := chain.InsertChain(blocks)
			return err
		}
		asserter = func(t *testing.T, block *types.Block) {
			if chain.CurrentBlock().Hash() != block.Hash() {
				t.Fatalf("current head block mismatch, have %v, want %v", chain.CurrentBlock().Hash().Hex(), block.Hash().Hex())
			}
		}
	}

	if err := inserter(blocks, receipts); err != nil {
		t.Fatalf("failed to insert chain data: %v", err)
	}

	// Reimport the chain data again. All the imported
	// chain data are regarded "known" data.
	if err := inserter(blocks, receipts); err != nil {
		t.Fatalf("failed to insert chain data: %v", err)
	}
	asserter(t, blocks[len(blocks)-1])

	// Import a long canonical chain with some known data as prefix.
	rollback := blocks[len(blocks)/2].NumberU64()

	chain.SetHead(rollback - 1)
	if err := inserter(append(blocks, blocks2...), append(receipts, receipts2...)); err != nil {
		t.Fatalf("failed to insert chain data: %v", err)
	}
	asserter(t, blocks2[len(blocks2)-1])

	// Import a heavier shorter but higher total difficulty chain with some known data as prefix.
	if err := inserter(append(blocks, blocks3...), append(receipts, receipts3...)); err != nil {
		t.Fatalf("failed to insert chain data: %v", err)
	}
	asserter(t, blocks3[len(blocks3)-1])

	// Import a longer but lower total difficulty chain with some known data as prefix.
	if err := inserter(append(blocks, blocks2...), append(receipts, receipts2...)); err != nil {
		t.Fatalf("failed to insert chain data: %v", err)
	}
	// The head shouldn't change.
	asserter(t, blocks3[len(blocks3)-1])

	// Rollback the heavier chain and re-insert the longer chain again
	chain.SetHead(rollback - 1)
	if err := inserter(append(blocks, blocks2...), append(receipts, receipts2...)); err != nil {
		t.Fatalf("failed to insert chain data: %v", err)
	}
	asserter(t, blocks2[len(blocks2)-1])
}

func TestInsertKnownHeadersWithMerging(t *testing.T) {
	testInsertKnownChainDataWithMerging(t, "headers", 0)
}
func TestInsertKnownReceiptChainWithMerging(t *testing.T) {
	testInsertKnownChainDataWithMerging(t, "receipts", 0)
}
func TestInsertKnownBlocksWithMerging(t *testing.T) {
	testInsertKnownChainDataWithMerging(t, "blocks", 0)
}
func TestInsertKnownHeadersAfterMerging(t *testing.T) {
	testInsertKnownChainDataWithMerging(t, "headers", 1)
}
func TestInsertKnownReceiptChainAfterMerging(t *testing.T) {
	testInsertKnownChainDataWithMerging(t, "receipts", 1)
}
func TestInsertKnownBlocksAfterMerging(t *testing.T) {
	testInsertKnownChainDataWithMerging(t, "blocks", 1)
}

// mergeHeight can be assigned in these values:
// 0: means the merging is applied since genesis
// 1: means the merging is applied after the first segment
func testInsertKnownChainDataWithMerging(t *testing.T, typ string, mergeHeight int) {
	// Copy the TestChainConfig so we can modify it during tests
	chainConfig := *params.TestChainConfig
	var (
		genesis = &Genesis{
			BaseFee: big.NewInt(params.InitialBaseFee),
			Config:  &chainConfig,
		}
		engine     = beacon.New(ethash.NewFaker())
		mergeBlock = uint64(math.MaxUint64)
	)
	// Apply merging since genesis
	if mergeHeight == 0 {
		genesis.Config.TerminalTotalDifficulty = big.NewInt(0)
		mergeBlock = uint64(0)
	}

	genDb, blocks, receipts := GenerateChainWithGenesis(genesis, engine, 32,
		func(i int, b *BlockGen) {
			if b.header.Number.Uint64() >= mergeBlock {
				b.SetPoS()
			}
			b.SetCoinbase(common.Address{1})
		})

	// Apply merging after the first segment
	if mergeHeight == 1 {
		// TTD is genesis diff + blocks
		ttd := big.NewInt(1 + int64(len(blocks)))
		ttd.Mul(ttd, params.GenesisDifficulty)
		genesis.Config.TerminalTotalDifficulty = ttd
		mergeBlock = uint64(len(blocks))
	}
	// Longer chain and shorter chain
	blocks2, receipts2 := GenerateChain(genesis.Config, blocks[len(blocks)-1], engine, genDb, 65, func(i int, b *BlockGen) {
		b.SetCoinbase(common.Address{1})
		if b.header.Number.Uint64() >= mergeBlock {
			b.SetPoS()
		}
	})
	blocks3, receipts3 := GenerateChain(genesis.Config, blocks[len(blocks)-1], engine, genDb, 64, func(i int, b *BlockGen) {
		b.SetCoinbase(common.Address{1})
		b.OffsetTime(-9) // Time shifted, difficulty shouldn't be changed
		if b.header.Number.Uint64() >= mergeBlock {
			b.SetPoS()
		}
	})
	// Import the shared chain and the original canonical one
	chaindb, err := rawdb.NewDatabaseWithFreezer(rawdb.NewMemoryDatabase(), t.TempDir(), "", false)
	if err != nil {
		t.Fatalf("failed to create temp freezer db: %v", err)
	}
	defer chaindb.Close()

	chain, err := NewBlockChain(chaindb, nil, genesis, nil, engine, vm.Config{}, nil, nil)
	if err != nil {
		t.Fatalf("failed to create tester chain: %v", err)
	}
	defer chain.Stop()

	var (
		inserter func(blocks []*types.Block, receipts []types.Receipts) error
		asserter func(t *testing.T, block *types.Block)
	)
	if typ == "headers" {
		inserter = func(blocks []*types.Block, receipts []types.Receipts) error {
			headers := make([]*types.Header, 0, len(blocks))
			for _, block := range blocks {
				headers = append(headers, block.Header())
			}
			i, err := chain.InsertHeaderChain(headers)
			if err != nil {
				return fmt.Errorf("index %d, number %d: %w", i, headers[i].Number, err)
			}
			return err
		}
		asserter = func(t *testing.T, block *types.Block) {
			if chain.CurrentHeader().Hash() != block.Hash() {
				t.Fatalf("current head header mismatch, have %v, want %v", chain.CurrentHeader().Hash().Hex(), block.Hash().Hex())
			}
		}
	} else if typ == "receipts" {
		inserter = func(blocks []*types.Block, receipts []types.Receipts) error {
			headers := make([]*types.Header, 0, len(blocks))
			for _, block := range blocks {
				headers = append(headers, block.Header())
			}
			i, err := chain.InsertHeaderChain(headers)
			if err != nil {
				return fmt.Errorf("index %d: %w", i, err)
			}
			_, err = chain.InsertReceiptChain(blocks, receipts, 0)
			return err
		}
		asserter = func(t *testing.T, block *types.Block) {
			if chain.CurrentSnapBlock().Hash() != block.Hash() {
				t.Fatalf("current head fast block mismatch, have %v, want %v", chain.CurrentSnapBlock().Hash().Hex(), block.Hash().Hex())
			}
		}
	} else {
		inserter = func(blocks []*types.Block, receipts []types.Receipts) error {
			i, err := chain.InsertChain(blocks)
			if err != nil {
				return fmt.Errorf("index %d: %w", i, err)
			}
			return nil
		}
		asserter = func(t *testing.T, block *types.Block) {
			if chain.CurrentBlock().Hash() != block.Hash() {
				t.Fatalf("current head block mismatch, have %v, want %v", chain.CurrentBlock().Hash().Hex(), block.Hash().Hex())
			}
		}
	}
	if err := inserter(blocks, receipts); err != nil {
		t.Fatalf("failed to insert chain data: %v", err)
	}

	// Reimport the chain data again. All the imported
	// chain data are regarded "known" data.
	if err := inserter(blocks, receipts); err != nil {
		t.Fatalf("failed to insert chain data: %v", err)
	}
	asserter(t, blocks[len(blocks)-1])

	// Import a long canonical chain with some known data as prefix.
	rollback := blocks[len(blocks)/2].NumberU64()
	chain.SetHead(rollback - 1)
	if err := inserter(blocks, receipts); err != nil {
		t.Fatalf("failed to insert chain data: %v", err)
	}
	asserter(t, blocks[len(blocks)-1])

	// Import a longer chain with some known data as prefix.
	if err := inserter(append(blocks, blocks2...), append(receipts, receipts2...)); err != nil {
		t.Fatalf("failed to insert chain data: %v", err)
	}
	asserter(t, blocks2[len(blocks2)-1])

	// Import a shorter chain with some known data as prefix.
	// The reorg is expected since the fork choice rule is
	// already changed.
	if err := inserter(append(blocks, blocks3...), append(receipts, receipts3...)); err != nil {
		t.Fatalf("failed to insert chain data: %v", err)
	}
	// The head shouldn't change.
	asserter(t, blocks3[len(blocks3)-1])

	// Reimport the longer chain again, the reorg is still expected
	chain.SetHead(rollback - 1)
	if err := inserter(append(blocks, blocks2...), append(receipts, receipts2...)); err != nil {
		t.Fatalf("failed to insert chain data: %v", err)
	}
	asserter(t, blocks2[len(blocks2)-1])
}

// getLongAndShortChains returns two chains: A is longer, B is heavier.
func getLongAndShortChains(scheme string) (*BlockChain, []*types.Block, []*types.Block, *Genesis, error) {
	// Generate a canonical chain to act as the main dataset
	engine := ethash.NewFaker()
	genesis := &Genesis{
		Config:  params.TestChainConfig,
		BaseFee: big.NewInt(params.InitialBaseFee),
	}
	// Generate and import the canonical chain,
	// Offset the time, to keep the difficulty low
	genDb, longChain, _ := GenerateChainWithGenesis(genesis, engine, 80, func(i int, b *BlockGen) {
		b.SetCoinbase(common.Address{1})
	})
	chain, err := NewBlockChain(rawdb.NewMemoryDatabase(), DefaultCacheConfigWithScheme(scheme), genesis, nil, engine, vm.Config{}, nil, nil)
	if err != nil {
		return nil, nil, nil, nil, fmt.Errorf("failed to create tester chain: %v", err)
	}
	// Generate fork chain, make it shorter than canon, with common ancestor pretty early
	parentIndex := 3
	parent := longChain[parentIndex]
	heavyChainExt, _ := GenerateChain(genesis.Config, parent, engine, genDb, 75, func(i int, b *BlockGen) {
		b.SetCoinbase(common.Address{2})
		b.OffsetTime(-9)
	})
	var heavyChain []*types.Block
	heavyChain = append(heavyChain, longChain[:parentIndex+1]...)
	heavyChain = append(heavyChain, heavyChainExt...)

	// Verify that the test is sane
	var (
		longerTd  = new(big.Int)
		shorterTd = new(big.Int)
	)
	for index, b := range longChain {
		longerTd.Add(longerTd, b.Difficulty())
		if index <= parentIndex {
			shorterTd.Add(shorterTd, b.Difficulty())
		}
	}
	for _, b := range heavyChain {
		shorterTd.Add(shorterTd, b.Difficulty())
	}
	if shorterTd.Cmp(longerTd) <= 0 {
		return nil, nil, nil, nil, fmt.Errorf("test is moot, heavyChain td (%v) must be larger than canon td (%v)", shorterTd, longerTd)
	}
	longerNum := longChain[len(longChain)-1].NumberU64()
	shorterNum := heavyChain[len(heavyChain)-1].NumberU64()
	if shorterNum >= longerNum {
		return nil, nil, nil, nil, fmt.Errorf("test is moot, heavyChain num (%v) must be lower than canon num (%v)", shorterNum, longerNum)
	}
	return chain, longChain, heavyChain, genesis, nil
}

// TestReorgToShorterRemovesCanonMapping tests that if we
// 1. Have a chain [0 ... N .. X]
// 2. Reorg to shorter but heavier chain [0 ... N ... Y]
// 3. Then there should be no canon mapping for the block at height X
// 4. The forked block should still be retrievable by hash
func TestReorgToShorterRemovesCanonMapping(t *testing.T) {
	testReorgToShorterRemovesCanonMapping(t, rawdb.HashScheme)
	testReorgToShorterRemovesCanonMapping(t, rawdb.PathScheme)
}

func testReorgToShorterRemovesCanonMapping(t *testing.T, scheme string) {
	chain, canonblocks, sideblocks, _, err := getLongAndShortChains(scheme)
	if err != nil {
		t.Fatal(err)
	}
	defer chain.Stop()

	if n, err := chain.InsertChain(canonblocks); err != nil {
		t.Fatalf("block %d: failed to insert into chain: %v", n, err)
	}
	canonNum := chain.CurrentBlock().Number.Uint64()
	canonHash := chain.CurrentBlock().Hash()
	_, err = chain.InsertChain(sideblocks)
	if err != nil {
		t.Errorf("Got error, %v", err)
	}
	head := chain.CurrentBlock()
	if got := sideblocks[len(sideblocks)-1].Hash(); got != head.Hash() {
		t.Fatalf("head wrong, expected %x got %x", head.Hash(), got)
	}
	// We have now inserted a sidechain.
	if blockByNum := chain.GetBlockByNumber(canonNum); blockByNum != nil {
		t.Errorf("expected block to be gone: %v", blockByNum.NumberU64())
	}
	if headerByNum := chain.GetHeaderByNumber(canonNum); headerByNum != nil {
		t.Errorf("expected header to be gone: %v", headerByNum.Number)
	}
	if blockByHash := chain.GetBlockByHash(canonHash); blockByHash == nil {
		t.Errorf("expected block to be present: %x", blockByHash.Hash())
	}
	if headerByHash := chain.GetHeaderByHash(canonHash); headerByHash == nil {
		t.Errorf("expected header to be present: %x", headerByHash.Hash())
	}
}

// TestReorgToShorterRemovesCanonMappingHeaderChain is the same scenario
// as TestReorgToShorterRemovesCanonMapping, but applied on headerchain
// imports -- that is, for fast sync
func TestReorgToShorterRemovesCanonMappingHeaderChain(t *testing.T) {
	testReorgToShorterRemovesCanonMappingHeaderChain(t, rawdb.HashScheme)
	testReorgToShorterRemovesCanonMappingHeaderChain(t, rawdb.PathScheme)
}

func testReorgToShorterRemovesCanonMappingHeaderChain(t *testing.T, scheme string) {
	chain, canonblocks, sideblocks, _, err := getLongAndShortChains(scheme)
	if err != nil {
		t.Fatal(err)
	}
	defer chain.Stop()

	// Convert into headers
	canonHeaders := make([]*types.Header, len(canonblocks))
	for i, block := range canonblocks {
		canonHeaders[i] = block.Header()
	}
	if n, err := chain.InsertHeaderChain(canonHeaders); err != nil {
		t.Fatalf("header %d: failed to insert into chain: %v", n, err)
	}
	canonNum := chain.CurrentHeader().Number.Uint64()
	canonHash := chain.CurrentBlock().Hash()
	sideHeaders := make([]*types.Header, len(sideblocks))
	for i, block := range sideblocks {
		sideHeaders[i] = block.Header()
	}
	if n, err := chain.InsertHeaderChain(sideHeaders); err != nil {
		t.Fatalf("header %d: failed to insert into chain: %v", n, err)
	}
	head := chain.CurrentHeader()
	if got := sideblocks[len(sideblocks)-1].Hash(); got != head.Hash() {
		t.Fatalf("head wrong, expected %x got %x", head.Hash(), got)
	}
	// We have now inserted a sidechain.
	if blockByNum := chain.GetBlockByNumber(canonNum); blockByNum != nil {
		t.Errorf("expected block to be gone: %v", blockByNum.NumberU64())
	}
	if headerByNum := chain.GetHeaderByNumber(canonNum); headerByNum != nil {
		t.Errorf("expected header to be gone: %v", headerByNum.Number.Uint64())
	}
	if blockByHash := chain.GetBlockByHash(canonHash); blockByHash == nil {
		t.Errorf("expected block to be present: %x", blockByHash.Hash())
	}
	if headerByHash := chain.GetHeaderByHash(canonHash); headerByHash == nil {
		t.Errorf("expected header to be present: %x", headerByHash.Hash())
	}
}

func TestTransactionIndices(t *testing.T) {
	// Configure and generate a sample block chain
	var (
		key, _  = crypto.HexToECDSA("b71c71a67e1177ad4e901695e1b4b9ee17ae16c6668d313eac2f96dbcda3f291")
		address = crypto.PubkeyToAddress(key.PublicKey)
		funds   = big.NewInt(100000000000000000)
		gspec   = &Genesis{
			Config:  params.TestChainConfig,
			Alloc:   GenesisAlloc{address: {Balance: funds}},
			BaseFee: big.NewInt(params.InitialBaseFee),
		}
		signer = types.LatestSigner(gspec.Config)
	)
	_, blocks, receipts := GenerateChainWithGenesis(gspec, ethash.NewFaker(), 128, func(i int, block *BlockGen) {
		tx, err := types.SignTx(types.NewTransaction(block.TxNonce(address), common.Address{0x00}, big.NewInt(1000), params.TxGas, block.header.BaseFee, nil), signer, key)
		if err != nil {
			panic(err)
		}
		block.AddTx(tx)
	})

	check := func(tail *uint64, chain *BlockChain) {
		stored := rawdb.ReadTxIndexTail(chain.db)
		if tail == nil && stored != nil {
			t.Fatalf("Oldest indexded block mismatch, want nil, have %d", *stored)
		}
		if tail != nil && *stored != *tail {
			t.Fatalf("Oldest indexded block mismatch, want %d, have %d", *tail, *stored)
		}
		if tail != nil {
			for i := *tail; i <= chain.CurrentBlock().Number.Uint64(); i++ {
				block := rawdb.ReadBlock(chain.db, rawdb.ReadCanonicalHash(chain.db, i), i)
				if block.Transactions().Len() == 0 {
					continue
				}
				for _, tx := range block.Transactions() {
					if index := rawdb.ReadTxLookupEntry(chain.db, tx.Hash()); index == nil {
						t.Fatalf("Miss transaction indice, number %d hash %s", i, tx.Hash().Hex())
					}
				}
			}
			for i := uint64(0); i < *tail; i++ {
				block := rawdb.ReadBlock(chain.db, rawdb.ReadCanonicalHash(chain.db, i), i)
				if block.Transactions().Len() == 0 {
					continue
				}
				for _, tx := range block.Transactions() {
					if index := rawdb.ReadTxLookupEntry(chain.db, tx.Hash()); index != nil {
						t.Fatalf("Transaction indice should be deleted, number %d hash %s", i, tx.Hash().Hex())
					}
				}
			}
		}
	}
	// Init block chain with external ancients, check all needed indices has been indexed.
	limit := []uint64{0, 32, 64, 128}
	for _, l := range limit {
		frdir := t.TempDir()
		ancientDb, _ := rawdb.NewDatabaseWithFreezer(rawdb.NewMemoryDatabase(), frdir, "", false)
		rawdb.WriteAncientBlocks(ancientDb, append([]*types.Block{gspec.ToBlock()}, blocks...), append([]types.Receipts{{}}, receipts...), big.NewInt(0))

		l := l
		chain, err := NewBlockChain(ancientDb, nil, gspec, nil, ethash.NewFaker(), vm.Config{}, nil, &l)
		if err != nil {
			t.Fatalf("failed to create tester chain: %v", err)
		}
		chain.indexBlocks(rawdb.ReadTxIndexTail(ancientDb), 128, make(chan struct{}))

		var tail uint64
		if l != 0 {
			tail = uint64(128) - l + 1
		}
		check(&tail, chain)
		chain.Stop()
		ancientDb.Close()
		os.RemoveAll(frdir)
	}

	// Reconstruct a block chain which only reserves HEAD-64 tx indices
	ancientDb, _ := rawdb.NewDatabaseWithFreezer(rawdb.NewMemoryDatabase(), t.TempDir(), "", false)
	defer ancientDb.Close()

	rawdb.WriteAncientBlocks(ancientDb, append([]*types.Block{gspec.ToBlock()}, blocks...), append([]types.Receipts{{}}, receipts...), big.NewInt(0))
	limit = []uint64{0, 64 /* drop stale */, 32 /* shorten history */, 64 /* extend history */, 0 /* restore all */}
	for _, l := range limit {
		l := l
		chain, err := NewBlockChain(ancientDb, nil, gspec, nil, ethash.NewFaker(), vm.Config{}, nil, &l)
		if err != nil {
			t.Fatalf("failed to create tester chain: %v", err)
		}
		var tail uint64
		if l != 0 {
			tail = uint64(128) - l + 1
		}
		chain.indexBlocks(rawdb.ReadTxIndexTail(ancientDb), 128, make(chan struct{}))
		check(&tail, chain)
		chain.Stop()
	}
}

func TestSkipStaleTxIndicesInSnapSync(t *testing.T) {
	testSkipStaleTxIndicesInSnapSync(t, rawdb.HashScheme)
	testSkipStaleTxIndicesInSnapSync(t, rawdb.PathScheme)
}

func testSkipStaleTxIndicesInSnapSync(t *testing.T, scheme string) {
	// Configure and generate a sample block chain
	var (
		key, _  = crypto.HexToECDSA("b71c71a67e1177ad4e901695e1b4b9ee17ae16c6668d313eac2f96dbcda3f291")
		address = crypto.PubkeyToAddress(key.PublicKey)
		funds   = big.NewInt(100000000000000000)
		gspec   = &Genesis{Config: params.TestChainConfig, Alloc: GenesisAlloc{address: {Balance: funds}}}
		signer  = types.LatestSigner(gspec.Config)
	)
	_, blocks, receipts := GenerateChainWithGenesis(gspec, ethash.NewFaker(), 128, func(i int, block *BlockGen) {
		tx, err := types.SignTx(types.NewTransaction(block.TxNonce(address), common.Address{0x00}, big.NewInt(1000), params.TxGas, block.header.BaseFee, nil), signer, key)
		if err != nil {
			panic(err)
		}
		block.AddTx(tx)
	})

	check := func(tail *uint64, chain *BlockChain) {
		stored := rawdb.ReadTxIndexTail(chain.db)
		if tail == nil && stored != nil {
			t.Fatalf("Oldest indexded block mismatch, want nil, have %d", *stored)
		}
		if tail != nil && *stored != *tail {
			t.Fatalf("Oldest indexded block mismatch, want %d, have %d", *tail, *stored)
		}
		if tail != nil {
			for i := *tail; i <= chain.CurrentBlock().Number.Uint64(); i++ {
				block := rawdb.ReadBlock(chain.db, rawdb.ReadCanonicalHash(chain.db, i), i)
				if block.Transactions().Len() == 0 {
					continue
				}
				for _, tx := range block.Transactions() {
					if index := rawdb.ReadTxLookupEntry(chain.db, tx.Hash()); index == nil {
						t.Fatalf("Miss transaction indice, number %d hash %s", i, tx.Hash().Hex())
					}
				}
			}
			for i := uint64(0); i < *tail; i++ {
				block := rawdb.ReadBlock(chain.db, rawdb.ReadCanonicalHash(chain.db, i), i)
				if block.Transactions().Len() == 0 {
					continue
				}
				for _, tx := range block.Transactions() {
					if index := rawdb.ReadTxLookupEntry(chain.db, tx.Hash()); index != nil {
						t.Fatalf("Transaction indice should be deleted, number %d hash %s", i, tx.Hash().Hex())
					}
				}
			}
		}
	}

	ancientDb, err := rawdb.NewDatabaseWithFreezer(rawdb.NewMemoryDatabase(), t.TempDir(), "", false)
	if err != nil {
		t.Fatalf("failed to create temp freezer db: %v", err)
	}
	defer ancientDb.Close()

	// Import all blocks into ancient db, only HEAD-32 indices are kept.
	l := uint64(32)
	chain, err := NewBlockChain(ancientDb, DefaultCacheConfigWithScheme(scheme), gspec, nil, ethash.NewFaker(), vm.Config{}, nil, &l)
	if err != nil {
		t.Fatalf("failed to create tester chain: %v", err)
	}
	defer chain.Stop()

	headers := make([]*types.Header, len(blocks))
	for i, block := range blocks {
		headers[i] = block.Header()
	}
	if n, err := chain.InsertHeaderChain(headers); err != nil {
		t.Fatalf("failed to insert header %d: %v", n, err)
	}
	// The indices before ancient-N(32) should be ignored. After that all blocks should be indexed.
	if n, err := chain.InsertReceiptChain(blocks, receipts, 64); err != nil {
		t.Fatalf("block %d: failed to insert into chain: %v", n, err)
	}
	tail := uint64(32)
	check(&tail, chain)
}

// Benchmarks large blocks with value transfers to non-existing accounts
func benchmarkLargeNumberOfValueToNonexisting(b *testing.B, numTxs, numBlocks int, recipientFn func(uint64) common.Address, dataFn func(uint64) []byte) {
	var (
		signer          = types.HomesteadSigner{}
		testBankKey, _  = crypto.HexToECDSA("b71c71a67e1177ad4e901695e1b4b9ee17ae16c6668d313eac2f96dbcda3f291")
		testBankAddress = crypto.PubkeyToAddress(testBankKey.PublicKey)
		bankFunds       = big.NewInt(100000000000000000)
		gspec           = &Genesis{
			Config: params.TestChainConfig,
			Alloc: GenesisAlloc{
				testBankAddress: {Balance: bankFunds},
				common.HexToAddress("0xc0de"): {
					Code:    []byte{0x60, 0x01, 0x50},
					Balance: big.NewInt(0),
				}, // push 1, pop
			},
			GasLimit: 100e6, // 100 M
		}
	)
	// Generate the original common chain segment and the two competing forks
	engine := ethash.NewFaker()

	blockGenerator := func(i int, block *BlockGen) {
		block.SetCoinbase(common.Address{1})
		for txi := 0; txi < numTxs; txi++ {
			uniq := uint64(i*numTxs + txi)
			recipient := recipientFn(uniq)
			tx, err := types.SignTx(types.NewTransaction(uniq, recipient, big.NewInt(1), params.TxGas, block.header.BaseFee, nil), signer, testBankKey)
			if err != nil {
				b.Error(err)
			}
			block.AddTx(tx)
		}
	}

	_, shared, _ := GenerateChainWithGenesis(gspec, engine, numBlocks, blockGenerator)
	b.StopTimer()
	b.ResetTimer()
	for i := 0; i < b.N; i++ {
		// Import the shared chain and the original canonical one
		chain, err := NewBlockChain(rawdb.NewMemoryDatabase(), nil, gspec, nil, engine, vm.Config{}, nil, nil)
		if err != nil {
			b.Fatalf("failed to create tester chain: %v", err)
		}
		b.StartTimer()
		if _, err := chain.InsertChain(shared); err != nil {
			b.Fatalf("failed to insert shared chain: %v", err)
		}
		b.StopTimer()
		block := chain.GetBlockByHash(chain.CurrentBlock().Hash())
		if got := block.Transactions().Len(); got != numTxs*numBlocks {
			b.Fatalf("Transactions were not included, expected %d, got %d", numTxs*numBlocks, got)
		}
	}
}

func BenchmarkBlockChain_1x1000ValueTransferToNonexisting(b *testing.B) {
	var (
		numTxs    = 1000
		numBlocks = 1
	)
	recipientFn := func(nonce uint64) common.Address {
		return common.BigToAddress(new(big.Int).SetUint64(1337 + nonce))
	}
	dataFn := func(nonce uint64) []byte {
		return nil
	}
	benchmarkLargeNumberOfValueToNonexisting(b, numTxs, numBlocks, recipientFn, dataFn)
}

func BenchmarkBlockChain_1x1000ValueTransferToExisting(b *testing.B) {
	var (
		numTxs    = 1000
		numBlocks = 1
	)
	b.StopTimer()
	b.ResetTimer()

	recipientFn := func(nonce uint64) common.Address {
		return common.BigToAddress(new(big.Int).SetUint64(1337))
	}
	dataFn := func(nonce uint64) []byte {
		return nil
	}
	benchmarkLargeNumberOfValueToNonexisting(b, numTxs, numBlocks, recipientFn, dataFn)
}

func BenchmarkBlockChain_1x1000Executions(b *testing.B) {
	var (
		numTxs    = 1000
		numBlocks = 1
	)
	b.StopTimer()
	b.ResetTimer()

	recipientFn := func(nonce uint64) common.Address {
		return common.BigToAddress(new(big.Int).SetUint64(0xc0de))
	}
	dataFn := func(nonce uint64) []byte {
		return nil
	}
	benchmarkLargeNumberOfValueToNonexisting(b, numTxs, numBlocks, recipientFn, dataFn)
}

// Tests that importing a some old blocks, where all blocks are before the
// pruning point.
// This internally leads to a sidechain import, since the blocks trigger an
// ErrPrunedAncestor error.
// This may e.g. happen if
//  1. Downloader rollbacks a batch of inserted blocks and exits
//  2. Downloader starts to sync again
//  3. The blocks fetched are all known and canonical blocks
func TestSideImportPrunedBlocks(t *testing.T) {
	testSideImportPrunedBlocks(t, rawdb.HashScheme)
	testSideImportPrunedBlocks(t, rawdb.PathScheme)
}

func testSideImportPrunedBlocks(t *testing.T, scheme string) {
	// Generate a canonical chain to act as the main dataset
	engine := ethash.NewFaker()
	genesis := &Genesis{
		Config:  params.TestChainConfig,
		BaseFee: big.NewInt(params.InitialBaseFee),
	}
	// Generate and import the canonical chain
	_, blocks, _ := GenerateChainWithGenesis(genesis, engine, 2*TriesInMemory, nil)

	chain, err := NewBlockChain(rawdb.NewMemoryDatabase(), DefaultCacheConfigWithScheme(scheme), genesis, nil, engine, vm.Config{}, nil, nil)
	if err != nil {
		t.Fatalf("failed to create tester chain: %v", err)
	}
	defer chain.Stop()

	if n, err := chain.InsertChain(blocks); err != nil {
		t.Fatalf("block %d: failed to insert into chain: %v", n, err)
	}
	// In path-based trie database implementation, it will keep 128 diff + 1 disk
	// layers, totally 129 latest states available. In hash-based it's 128.
	states := TriesInMemory
	if scheme == rawdb.PathScheme {
		states = TriesInMemory + 1
	}
	lastPrunedIndex := len(blocks) - states - 1
	lastPrunedBlock := blocks[lastPrunedIndex]

	// Verify pruning of lastPrunedBlock
	if chain.HasBlockAndState(lastPrunedBlock.Hash(), lastPrunedBlock.NumberU64()) {
		t.Errorf("Block %d not pruned", lastPrunedBlock.NumberU64())
	}
	firstNonPrunedBlock := blocks[len(blocks)-states]
	// Verify firstNonPrunedBlock is not pruned
	if !chain.HasBlockAndState(firstNonPrunedBlock.Hash(), firstNonPrunedBlock.NumberU64()) {
		t.Errorf("Block %d pruned", firstNonPrunedBlock.NumberU64())
	}
	// Now re-import some old blocks
	blockToReimport := blocks[5:8]
	_, err = chain.InsertChain(blockToReimport)
	if err != nil {
		t.Errorf("Got error, %v", err)
	}
}

// TestDeleteCreateRevert tests a weird state transition corner case that we hit
// while changing the internals of statedb. The workflow is that a contract is
// self destructed, then in a followup transaction (but same block) it's created
// again and the transaction reverted.
//
// The original statedb implementation flushed dirty objects to the tries after
// each transaction, so this works ok. The rework accumulated writes in memory
// first, but the journal wiped the entire state object on create-revert.
func TestDeleteCreateRevert(t *testing.T) {
	testDeleteCreateRevert(t, rawdb.HashScheme)
	testDeleteCreateRevert(t, rawdb.PathScheme)
}

func testDeleteCreateRevert(t *testing.T, scheme string) {
	var (
		aa     = common.HexToAddress("0x000000000000000000000000000000000000aaaa")
		bb     = common.HexToAddress("0x000000000000000000000000000000000000bbbb")
		engine = ethash.NewFaker()

		// A sender who makes transactions, has some funds
		key, _  = crypto.HexToECDSA("b71c71a67e1177ad4e901695e1b4b9ee17ae16c6668d313eac2f96dbcda3f291")
		address = crypto.PubkeyToAddress(key.PublicKey)
		funds   = big.NewInt(100000000000000000)
		gspec   = &Genesis{
			Config: params.TestChainConfig,
			Alloc: GenesisAlloc{
				address: {Balance: funds},
				// The address 0xAAAAA selfdestructs if called
				aa: {
					// Code needs to just selfdestruct
					Code:    []byte{byte(vm.PC), byte(vm.SELFDESTRUCT)},
					Nonce:   1,
					Balance: big.NewInt(0),
				},
				// The address 0xBBBB send 1 wei to 0xAAAA, then reverts
				bb: {
					Code: []byte{
						byte(vm.PC),          // [0]
						byte(vm.DUP1),        // [0,0]
						byte(vm.DUP1),        // [0,0,0]
						byte(vm.DUP1),        // [0,0,0,0]
						byte(vm.PUSH1), 0x01, // [0,0,0,0,1] (value)
						byte(vm.PUSH2), 0xaa, 0xaa, // [0,0,0,0,1, 0xaaaa]
						byte(vm.GAS),
						byte(vm.CALL),
						byte(vm.REVERT),
					},
					Balance: big.NewInt(1),
				},
			},
		}
	)

	_, blocks, _ := GenerateChainWithGenesis(gspec, engine, 1, func(i int, b *BlockGen) {
		b.SetCoinbase(common.Address{1})
		// One transaction to AAAA
		tx, _ := types.SignTx(types.NewTransaction(0, aa,
			big.NewInt(0), 50000, b.header.BaseFee, nil), types.HomesteadSigner{}, key)
		b.AddTx(tx)
		// One transaction to BBBB
		tx, _ = types.SignTx(types.NewTransaction(1, bb,
			big.NewInt(0), 100000, b.header.BaseFee, nil), types.HomesteadSigner{}, key)
		b.AddTx(tx)
	})
	// Import the canonical chain
	chain, err := NewBlockChain(rawdb.NewMemoryDatabase(), DefaultCacheConfigWithScheme(scheme), gspec, nil, engine, vm.Config{}, nil, nil)
	if err != nil {
		t.Fatalf("failed to create tester chain: %v", err)
	}
	defer chain.Stop()

	if n, err := chain.InsertChain(blocks); err != nil {
		t.Fatalf("block %d: failed to insert into chain: %v", n, err)
	}
}

// TestDeleteRecreateSlots tests a state-transition that contains both deletion
// and recreation of contract state.
// Contract A exists, has slots 1 and 2 set
// Tx 1: Selfdestruct A
// Tx 2: Re-create A, set slots 3 and 4
// Expected outcome is that _all_ slots are cleared from A, due to the selfdestruct,
// and then the new slots exist
func TestDeleteRecreateSlots(t *testing.T) {
	testDeleteRecreateSlots(t, rawdb.HashScheme)
	testDeleteRecreateSlots(t, rawdb.PathScheme)
}

func testDeleteRecreateSlots(t *testing.T, scheme string) {
	var (
		engine = ethash.NewFaker()

		// A sender who makes transactions, has some funds
		key, _    = crypto.HexToECDSA("b71c71a67e1177ad4e901695e1b4b9ee17ae16c6668d313eac2f96dbcda3f291")
		address   = crypto.PubkeyToAddress(key.PublicKey)
		funds     = big.NewInt(1000000000000000)
		bb        = common.HexToAddress("0x000000000000000000000000000000000000bbbb")
		aaStorage = make(map[common.Hash]common.Hash)          // Initial storage in AA
		aaCode    = []byte{byte(vm.PC), byte(vm.SELFDESTRUCT)} // Code for AA (simple selfdestruct)
	)
	// Populate two slots
	aaStorage[common.HexToHash("01")] = common.HexToHash("01")
	aaStorage[common.HexToHash("02")] = common.HexToHash("02")

	// The bb-code needs to CREATE2 the aa contract. It consists of
	// both initcode and deployment code
	// initcode:
	// 1. Set slots 3=3, 4=4,
	// 2. Return aaCode

	initCode := []byte{
		byte(vm.PUSH1), 0x3, // value
		byte(vm.PUSH1), 0x3, // location
		byte(vm.SSTORE),     // Set slot[3] = 3
		byte(vm.PUSH1), 0x4, // value
		byte(vm.PUSH1), 0x4, // location
		byte(vm.SSTORE), // Set slot[4] = 4
		// Slots are set, now return the code
		byte(vm.PUSH2), byte(vm.PC), byte(vm.SELFDESTRUCT), // Push code on stack
		byte(vm.PUSH1), 0x0, // memory start on stack
		byte(vm.MSTORE),
		// Code is now in memory.
		byte(vm.PUSH1), 0x2, // size
		byte(vm.PUSH1), byte(32 - 2), // offset
		byte(vm.RETURN),
	}
	if l := len(initCode); l > 32 {
		t.Fatalf("init code is too long for a pushx, need a more elaborate deployer")
	}
	bbCode := []byte{
		// Push initcode onto stack
		byte(vm.PUSH1) + byte(len(initCode)-1)}
	bbCode = append(bbCode, initCode...)
	bbCode = append(bbCode, []byte{
		byte(vm.PUSH1), 0x0, // memory start on stack
		byte(vm.MSTORE),
		byte(vm.PUSH1), 0x00, // salt
		byte(vm.PUSH1), byte(len(initCode)), // size
		byte(vm.PUSH1), byte(32 - len(initCode)), // offset
		byte(vm.PUSH1), 0x00, // endowment
		byte(vm.CREATE2),
	}...)

	initHash := crypto.Keccak256Hash(initCode)
	aa := crypto.CreateAddress2(bb, [32]byte{}, initHash[:])
	t.Logf("Destination address: %x\n", aa)

	gspec := &Genesis{
		Config: params.TestChainConfig,
		Alloc: GenesisAlloc{
			address: {Balance: funds},
			// The address 0xAAAAA selfdestructs if called
			aa: {
				// Code needs to just selfdestruct
				Code:    aaCode,
				Nonce:   1,
				Balance: big.NewInt(0),
				Storage: aaStorage,
			},
			// The contract BB recreates AA
			bb: {
				Code:    bbCode,
				Balance: big.NewInt(1),
			},
		},
	}
	_, blocks, _ := GenerateChainWithGenesis(gspec, engine, 1, func(i int, b *BlockGen) {
		b.SetCoinbase(common.Address{1})
		// One transaction to AA, to kill it
		tx, _ := types.SignTx(types.NewTransaction(0, aa,
			big.NewInt(0), 50000, b.header.BaseFee, nil), types.HomesteadSigner{}, key)
		b.AddTx(tx)
		// One transaction to BB, to recreate AA
		tx, _ = types.SignTx(types.NewTransaction(1, bb,
			big.NewInt(0), 100000, b.header.BaseFee, nil), types.HomesteadSigner{}, key)
		b.AddTx(tx)
	})
	// Import the canonical chain
<<<<<<< HEAD
	chain, err := NewBlockChain(rawdb.NewMemoryDatabase(), nil, gspec, nil, engine, vm.Config{
		//Tracer: logger.NewJSONLogger(nil, os.Stdout),
=======
	chain, err := NewBlockChain(rawdb.NewMemoryDatabase(), DefaultCacheConfigWithScheme(scheme), gspec, nil, engine, vm.Config{
		Tracer: logger.NewJSONLogger(nil, os.Stdout),
>>>>>>> 43df6122
	}, nil, nil)
	if err != nil {
		t.Fatalf("failed to create tester chain: %v", err)
	}
	defer chain.Stop()

	if n, err := chain.InsertChain(blocks); err != nil {
		t.Fatalf("block %d: failed to insert into chain: %v", n, err)
	}
	statedb, _ := chain.State()

	// If all is correct, then slot 1 and 2 are zero
	if got, exp := statedb.GetState(aa, common.HexToHash("01")), (common.Hash{}); got != exp {
		t.Errorf("got %x exp %x", got, exp)
	}
	if got, exp := statedb.GetState(aa, common.HexToHash("02")), (common.Hash{}); got != exp {
		t.Errorf("got %x exp %x", got, exp)
	}
	// Also, 3 and 4 should be set
	if got, exp := statedb.GetState(aa, common.HexToHash("03")), common.HexToHash("03"); got != exp {
		t.Fatalf("got %x exp %x", got, exp)
	}
	if got, exp := statedb.GetState(aa, common.HexToHash("04")), common.HexToHash("04"); got != exp {
		t.Fatalf("got %x exp %x", got, exp)
	}
}

// TestDeleteRecreateAccount tests a state-transition that contains deletion of a
// contract with storage, and a recreate of the same contract via a
// regular value-transfer
// Expected outcome is that _all_ slots are cleared from A
func TestDeleteRecreateAccount(t *testing.T) {
	testDeleteRecreateAccount(t, rawdb.HashScheme)
	testDeleteRecreateAccount(t, rawdb.PathScheme)
}

func testDeleteRecreateAccount(t *testing.T, scheme string) {
	var (
		engine = ethash.NewFaker()

		// A sender who makes transactions, has some funds
		key, _  = crypto.HexToECDSA("b71c71a67e1177ad4e901695e1b4b9ee17ae16c6668d313eac2f96dbcda3f291")
		address = crypto.PubkeyToAddress(key.PublicKey)
		funds   = big.NewInt(1000000000000000)

		aa        = common.HexToAddress("0x7217d81b76bdd8707601e959454e3d776aee5f43")
		aaStorage = make(map[common.Hash]common.Hash)          // Initial storage in AA
		aaCode    = []byte{byte(vm.PC), byte(vm.SELFDESTRUCT)} // Code for AA (simple selfdestruct)
	)
	// Populate two slots
	aaStorage[common.HexToHash("01")] = common.HexToHash("01")
	aaStorage[common.HexToHash("02")] = common.HexToHash("02")

	gspec := &Genesis{
		Config: params.TestChainConfig,
		Alloc: GenesisAlloc{
			address: {Balance: funds},
			// The address 0xAAAAA selfdestructs if called
			aa: {
				// Code needs to just selfdestruct
				Code:    aaCode,
				Nonce:   1,
				Balance: big.NewInt(0),
				Storage: aaStorage,
			},
		},
	}

	_, blocks, _ := GenerateChainWithGenesis(gspec, engine, 1, func(i int, b *BlockGen) {
		b.SetCoinbase(common.Address{1})
		// One transaction to AA, to kill it
		tx, _ := types.SignTx(types.NewTransaction(0, aa,
			big.NewInt(0), 50000, b.header.BaseFee, nil), types.HomesteadSigner{}, key)
		b.AddTx(tx)
		// One transaction to AA, to recreate it (but without storage
		tx, _ = types.SignTx(types.NewTransaction(1, aa,
			big.NewInt(1), 100000, b.header.BaseFee, nil), types.HomesteadSigner{}, key)
		b.AddTx(tx)
	})
	// Import the canonical chain
<<<<<<< HEAD
	chain, err := NewBlockChain(rawdb.NewMemoryDatabase(), nil, gspec, nil, engine, vm.Config{
		//Tracer: logger.NewJSONLogger(nil, os.Stdout),
=======
	chain, err := NewBlockChain(rawdb.NewMemoryDatabase(), DefaultCacheConfigWithScheme(scheme), gspec, nil, engine, vm.Config{
		Tracer: logger.NewJSONLogger(nil, os.Stdout),
>>>>>>> 43df6122
	}, nil, nil)
	if err != nil {
		t.Fatalf("failed to create tester chain: %v", err)
	}
	defer chain.Stop()

	if n, err := chain.InsertChain(blocks); err != nil {
		t.Fatalf("block %d: failed to insert into chain: %v", n, err)
	}
	statedb, _ := chain.State()

	// If all is correct, then both slots are zero
	if got, exp := statedb.GetState(aa, common.HexToHash("01")), (common.Hash{}); got != exp {
		t.Errorf("got %x exp %x", got, exp)
	}
	if got, exp := statedb.GetState(aa, common.HexToHash("02")), (common.Hash{}); got != exp {
		t.Errorf("got %x exp %x", got, exp)
	}
}

// TestDeleteRecreateSlotsAcrossManyBlocks tests multiple state-transition that contains both deletion
// and recreation of contract state.
// Contract A exists, has slots 1 and 2 set
// Tx 1: Selfdestruct A
// Tx 2: Re-create A, set slots 3 and 4
// Expected outcome is that _all_ slots are cleared from A, due to the selfdestruct,
// and then the new slots exist
func TestDeleteRecreateSlotsAcrossManyBlocks(t *testing.T) {
	testDeleteRecreateSlotsAcrossManyBlocks(t, rawdb.HashScheme)
	testDeleteRecreateSlotsAcrossManyBlocks(t, rawdb.PathScheme)
}

func testDeleteRecreateSlotsAcrossManyBlocks(t *testing.T, scheme string) {
	var (
		engine = ethash.NewFaker()

		// A sender who makes transactions, has some funds
		key, _    = crypto.HexToECDSA("b71c71a67e1177ad4e901695e1b4b9ee17ae16c6668d313eac2f96dbcda3f291")
		address   = crypto.PubkeyToAddress(key.PublicKey)
		funds     = big.NewInt(1000000000000000)
		bb        = common.HexToAddress("0x000000000000000000000000000000000000bbbb")
		aaStorage = make(map[common.Hash]common.Hash)          // Initial storage in AA
		aaCode    = []byte{byte(vm.PC), byte(vm.SELFDESTRUCT)} // Code for AA (simple selfdestruct)
	)
	// Populate two slots
	aaStorage[common.HexToHash("01")] = common.HexToHash("01")
	aaStorage[common.HexToHash("02")] = common.HexToHash("02")

	// The bb-code needs to CREATE2 the aa contract. It consists of
	// both initcode and deployment code
	// initcode:
	// 1. Set slots 3=blocknum+1, 4=4,
	// 2. Return aaCode

	initCode := []byte{
		byte(vm.PUSH1), 0x1, //
		byte(vm.NUMBER),     // value = number + 1
		byte(vm.ADD),        //
		byte(vm.PUSH1), 0x3, // location
		byte(vm.SSTORE),     // Set slot[3] = number + 1
		byte(vm.PUSH1), 0x4, // value
		byte(vm.PUSH1), 0x4, // location
		byte(vm.SSTORE), // Set slot[4] = 4
		// Slots are set, now return the code
		byte(vm.PUSH2), byte(vm.PC), byte(vm.SELFDESTRUCT), // Push code on stack
		byte(vm.PUSH1), 0x0, // memory start on stack
		byte(vm.MSTORE),
		// Code is now in memory.
		byte(vm.PUSH1), 0x2, // size
		byte(vm.PUSH1), byte(32 - 2), // offset
		byte(vm.RETURN),
	}
	if l := len(initCode); l > 32 {
		t.Fatalf("init code is too long for a pushx, need a more elaborate deployer")
	}
	bbCode := []byte{
		// Push initcode onto stack
		byte(vm.PUSH1) + byte(len(initCode)-1)}
	bbCode = append(bbCode, initCode...)
	bbCode = append(bbCode, []byte{
		byte(vm.PUSH1), 0x0, // memory start on stack
		byte(vm.MSTORE),
		byte(vm.PUSH1), 0x00, // salt
		byte(vm.PUSH1), byte(len(initCode)), // size
		byte(vm.PUSH1), byte(32 - len(initCode)), // offset
		byte(vm.PUSH1), 0x00, // endowment
		byte(vm.CREATE2),
	}...)

	initHash := crypto.Keccak256Hash(initCode)
	aa := crypto.CreateAddress2(bb, [32]byte{}, initHash[:])
	t.Logf("Destination address: %x\n", aa)
	gspec := &Genesis{
		Config: params.TestChainConfig,
		Alloc: GenesisAlloc{
			address: {Balance: funds},
			// The address 0xAAAAA selfdestructs if called
			aa: {
				// Code needs to just selfdestruct
				Code:    aaCode,
				Nonce:   1,
				Balance: big.NewInt(0),
				Storage: aaStorage,
			},
			// The contract BB recreates AA
			bb: {
				Code:    bbCode,
				Balance: big.NewInt(1),
			},
		},
	}
	var nonce uint64

	type expectation struct {
		exist    bool
		blocknum int
		values   map[int]int
	}
	var current = &expectation{
		exist:    true, // exists in genesis
		blocknum: 0,
		values:   map[int]int{1: 1, 2: 2},
	}
	var expectations []*expectation
	var newDestruct = func(e *expectation, b *BlockGen) *types.Transaction {
		tx, _ := types.SignTx(types.NewTransaction(nonce, aa,
			big.NewInt(0), 50000, b.header.BaseFee, nil), types.HomesteadSigner{}, key)
		nonce++
		if e.exist {
			e.exist = false
			e.values = nil
		}
		//t.Logf("block %d; adding destruct\n", e.blocknum)
		return tx
	}
	var newResurrect = func(e *expectation, b *BlockGen) *types.Transaction {
		tx, _ := types.SignTx(types.NewTransaction(nonce, bb,
			big.NewInt(0), 100000, b.header.BaseFee, nil), types.HomesteadSigner{}, key)
		nonce++
		if !e.exist {
			e.exist = true
			e.values = map[int]int{3: e.blocknum + 1, 4: 4}
		}
		//t.Logf("block %d; adding resurrect\n", e.blocknum)
		return tx
	}

	_, blocks, _ := GenerateChainWithGenesis(gspec, engine, 150, func(i int, b *BlockGen) {
		var exp = new(expectation)
		exp.blocknum = i + 1
		exp.values = make(map[int]int)
		for k, v := range current.values {
			exp.values[k] = v
		}
		exp.exist = current.exist

		b.SetCoinbase(common.Address{1})
		if i%2 == 0 {
			b.AddTx(newDestruct(exp, b))
		}
		if i%3 == 0 {
			b.AddTx(newResurrect(exp, b))
		}
		if i%5 == 0 {
			b.AddTx(newDestruct(exp, b))
		}
		if i%7 == 0 {
			b.AddTx(newResurrect(exp, b))
		}
		expectations = append(expectations, exp)
		current = exp
	})
	// Import the canonical chain
	chain, err := NewBlockChain(rawdb.NewMemoryDatabase(), DefaultCacheConfigWithScheme(scheme), gspec, nil, engine, vm.Config{
		//Debug:  true,
		//Tracer: vm.NewJSONLogger(nil, os.Stdout),
	}, nil, nil)
	if err != nil {
		t.Fatalf("failed to create tester chain: %v", err)
	}
	defer chain.Stop()

	var asHash = func(num int) common.Hash {
		return common.BytesToHash([]byte{byte(num)})
	}
	for i, block := range blocks {
		blockNum := i + 1
		if n, err := chain.InsertChain([]*types.Block{block}); err != nil {
			t.Fatalf("block %d: failed to insert into chain: %v", n, err)
		}
		statedb, _ := chain.State()
		// If all is correct, then slot 1 and 2 are zero
		if got, exp := statedb.GetState(aa, common.HexToHash("01")), (common.Hash{}); got != exp {
			t.Errorf("block %d, got %x exp %x", blockNum, got, exp)
		}
		if got, exp := statedb.GetState(aa, common.HexToHash("02")), (common.Hash{}); got != exp {
			t.Errorf("block %d, got %x exp %x", blockNum, got, exp)
		}
		exp := expectations[i]
		if exp.exist {
			if !statedb.Exist(aa) {
				t.Fatalf("block %d, expected %v to exist, it did not", blockNum, aa)
			}
			for slot, val := range exp.values {
				if gotValue, expValue := statedb.GetState(aa, asHash(slot)), asHash(val); gotValue != expValue {
					t.Fatalf("block %d, slot %d, got %x exp %x", blockNum, slot, gotValue, expValue)
				}
			}
		} else {
			if statedb.Exist(aa) {
				t.Fatalf("block %d, expected %v to not exist, it did", blockNum, aa)
			}
		}
	}
}

// TestInitThenFailCreateContract tests a pretty notorious case that happened
// on mainnet over blocks 7338108, 7338110 and 7338115.
//   - Block 7338108: address e771789f5cccac282f23bb7add5690e1f6ca467c is initiated
//     with 0.001 ether (thus created but no code)
//   - Block 7338110: a CREATE2 is attempted. The CREATE2 would deploy code on
//     the same address e771789f5cccac282f23bb7add5690e1f6ca467c. However, the
//     deployment fails due to OOG during initcode execution
//   - Block 7338115: another tx checks the balance of
//     e771789f5cccac282f23bb7add5690e1f6ca467c, and the snapshotter returned it as
//     zero.
//
// The problem being that the snapshotter maintains a destructset, and adds items
// to the destructset in case something is created "onto" an existing item.
// We need to either roll back the snapDestructs, or not place it into snapDestructs
// in the first place.
//

func TestInitThenFailCreateContract(t *testing.T) {
	testInitThenFailCreateContract(t, rawdb.HashScheme)
	testInitThenFailCreateContract(t, rawdb.PathScheme)
}

func testInitThenFailCreateContract(t *testing.T, scheme string) {
	var (
		engine = ethash.NewFaker()

		// A sender who makes transactions, has some funds
		key, _  = crypto.HexToECDSA("b71c71a67e1177ad4e901695e1b4b9ee17ae16c6668d313eac2f96dbcda3f291")
		address = crypto.PubkeyToAddress(key.PublicKey)
		funds   = big.NewInt(1000000000000000)
		bb      = common.HexToAddress("0x000000000000000000000000000000000000bbbb")
	)

	// The bb-code needs to CREATE2 the aa contract. It consists of
	// both initcode and deployment code
	// initcode:
	// 1. If blocknum < 1, error out (e.g invalid opcode)
	// 2. else, return a snippet of code
	initCode := []byte{
		byte(vm.PUSH1), 0x1, // y (2)
		byte(vm.NUMBER), // x (number)
		byte(vm.GT),     // x > y?
		byte(vm.PUSH1), byte(0x8),
		byte(vm.JUMPI), // jump to label if number > 2
		byte(0xFE),     // illegal opcode
		byte(vm.JUMPDEST),
		byte(vm.PUSH1), 0x2, // size
		byte(vm.PUSH1), 0x0, // offset
		byte(vm.RETURN), // return 2 bytes of zero-code
	}
	if l := len(initCode); l > 32 {
		t.Fatalf("init code is too long for a pushx, need a more elaborate deployer")
	}
	bbCode := []byte{
		// Push initcode onto stack
		byte(vm.PUSH1) + byte(len(initCode)-1)}
	bbCode = append(bbCode, initCode...)
	bbCode = append(bbCode, []byte{
		byte(vm.PUSH1), 0x0, // memory start on stack
		byte(vm.MSTORE),
		byte(vm.PUSH1), 0x00, // salt
		byte(vm.PUSH1), byte(len(initCode)), // size
		byte(vm.PUSH1), byte(32 - len(initCode)), // offset
		byte(vm.PUSH1), 0x00, // endowment
		byte(vm.CREATE2),
	}...)

	initHash := crypto.Keccak256Hash(initCode)
	aa := crypto.CreateAddress2(bb, [32]byte{}, initHash[:])
	t.Logf("Destination address: %x\n", aa)

	gspec := &Genesis{
		Config: params.TestChainConfig,
		Alloc: GenesisAlloc{
			address: {Balance: funds},
			// The address aa has some funds
			aa: {Balance: big.NewInt(100000)},
			// The contract BB tries to create code onto AA
			bb: {
				Code:    bbCode,
				Balance: big.NewInt(1),
			},
		},
	}
	nonce := uint64(0)
	_, blocks, _ := GenerateChainWithGenesis(gspec, engine, 4, func(i int, b *BlockGen) {
		b.SetCoinbase(common.Address{1})
		// One transaction to BB
		tx, _ := types.SignTx(types.NewTransaction(nonce, bb,
			big.NewInt(0), 100000, b.header.BaseFee, nil), types.HomesteadSigner{}, key)
		b.AddTx(tx)
		nonce++
	})

	// Import the canonical chain
	chain, err := NewBlockChain(rawdb.NewMemoryDatabase(), DefaultCacheConfigWithScheme(scheme), gspec, nil, engine, vm.Config{
		//Debug:  true,
		//Tracer: vm.NewJSONLogger(nil, os.Stdout),
	}, nil, nil)
	if err != nil {
		t.Fatalf("failed to create tester chain: %v", err)
	}
	defer chain.Stop()

	statedb, _ := chain.State()
	if got, exp := statedb.GetBalance(aa), big.NewInt(100000); got.Cmp(exp) != 0 {
		t.Fatalf("Genesis err, got %v exp %v", got, exp)
	}
	// First block tries to create, but fails
	{
		block := blocks[0]
		if _, err := chain.InsertChain([]*types.Block{blocks[0]}); err != nil {
			t.Fatalf("block %d: failed to insert into chain: %v", block.NumberU64(), err)
		}
		statedb, _ = chain.State()
		if got, exp := statedb.GetBalance(aa), big.NewInt(100000); got.Cmp(exp) != 0 {
			t.Fatalf("block %d: got %v exp %v", block.NumberU64(), got, exp)
		}
	}
	// Import the rest of the blocks
	for _, block := range blocks[1:] {
		if _, err := chain.InsertChain([]*types.Block{block}); err != nil {
			t.Fatalf("block %d: failed to insert into chain: %v", block.NumberU64(), err)
		}
	}
}

// TestEIP2718Transition tests that an EIP-2718 transaction will be accepted
// after the fork block has passed. This is verified by sending an EIP-2930
// access list transaction, which specifies a single slot access, and then
// checking that the gas usage of a hot SLOAD and a cold SLOAD are calculated
// correctly.
func TestEIP2718Transition(t *testing.T) {
	testEIP2718Transition(t, rawdb.HashScheme)
	testEIP2718Transition(t, rawdb.PathScheme)
}

func testEIP2718Transition(t *testing.T, scheme string) {
	var (
		aa     = common.HexToAddress("0x000000000000000000000000000000000000aaaa")
		engine = ethash.NewFaker()

		// A sender who makes transactions, has some funds
		key, _  = crypto.HexToECDSA("b71c71a67e1177ad4e901695e1b4b9ee17ae16c6668d313eac2f96dbcda3f291")
		address = crypto.PubkeyToAddress(key.PublicKey)
		funds   = big.NewInt(1000000000000000)
		gspec   = &Genesis{
			Config: params.TestChainConfig,
			Alloc: GenesisAlloc{
				address: {Balance: funds},
				// The address 0xAAAA sloads 0x00 and 0x01
				aa: {
					Code: []byte{
						byte(vm.PC),
						byte(vm.PC),
						byte(vm.SLOAD),
						byte(vm.SLOAD),
					},
					Nonce:   0,
					Balance: big.NewInt(0),
				},
			},
		}
	)
	// Generate blocks
	_, blocks, _ := GenerateChainWithGenesis(gspec, engine, 1, func(i int, b *BlockGen) {
		b.SetCoinbase(common.Address{1})

		// One transaction to 0xAAAA
		signer := types.LatestSigner(gspec.Config)
		tx, _ := types.SignNewTx(key, signer, &types.AccessListTx{
			ChainID:  gspec.Config.ChainID,
			Nonce:    0,
			To:       &aa,
			Gas:      30000,
			GasPrice: b.header.BaseFee,
			AccessList: types.AccessList{{
				Address:     aa,
				StorageKeys: []common.Hash{{0}},
			}},
		})
		b.AddTx(tx)
	})

	// Import the canonical chain
	chain, err := NewBlockChain(rawdb.NewMemoryDatabase(), DefaultCacheConfigWithScheme(scheme), gspec, nil, engine, vm.Config{}, nil, nil)
	if err != nil {
		t.Fatalf("failed to create tester chain: %v", err)
	}
	defer chain.Stop()

	if n, err := chain.InsertChain(blocks); err != nil {
		t.Fatalf("block %d: failed to insert into chain: %v", n, err)
	}

	block := chain.GetBlockByNumber(1)

	// Expected gas is intrinsic + 2 * pc + hot load + cold load, since only one load is in the access list
	expected := params.TxGas + params.TxAccessListAddressGas + params.TxAccessListStorageKeyGas +
		vm.GasQuickStep*2 + params.WarmStorageReadCostEIP2929 + params.ColdSloadCostEIP2929
	if block.GasUsed() != expected {
		t.Fatalf("incorrect amount of gas spent: expected %d, got %d", expected, block.GasUsed())
	}
}

// TestEIP1559Transition tests the following:
//
//  1. A transaction whose gasFeeCap is greater than the baseFee is valid.
//  2. Gas accounting for access lists on EIP-1559 transactions is correct.
//  3. Only the transaction's tip will be received by the coinbase.
//  4. The transaction sender pays for both the tip and baseFee.
//  5. The coinbase receives only the partially realized tip when
//     gasFeeCap - gasTipCap < baseFee.
//  6. Legacy transaction behave as expected (e.g. gasPrice = gasFeeCap = gasTipCap).
func TestEIP1559Transition(t *testing.T) {
	testEIP1559Transition(t, rawdb.HashScheme)
	testEIP1559Transition(t, rawdb.PathScheme)
}

func testEIP1559Transition(t *testing.T, scheme string) {
	var (
		aa     = common.HexToAddress("0x000000000000000000000000000000000000aaaa")
		engine = ethash.NewFaker()

		// A sender who makes transactions, has some funds
		key1, _ = crypto.HexToECDSA("b71c71a67e1177ad4e901695e1b4b9ee17ae16c6668d313eac2f96dbcda3f291")
		key2, _ = crypto.HexToECDSA("8a1f9a8f95be41cd7ccb6168179afb4504aefe388d1e14474d32c45c72ce7b7a")
		addr1   = crypto.PubkeyToAddress(key1.PublicKey)
		addr2   = crypto.PubkeyToAddress(key2.PublicKey)
		funds   = new(big.Int).Mul(common.Big1, big.NewInt(params.Ether))
		config  = *params.AllEthashProtocolChanges
		gspec   = &Genesis{
			Config: &config,
			Alloc: GenesisAlloc{
				addr1: {Balance: funds},
				addr2: {Balance: funds},
				// The address 0xAAAA sloads 0x00 and 0x01
				aa: {
					Code: []byte{
						byte(vm.PC),
						byte(vm.PC),
						byte(vm.SLOAD),
						byte(vm.SLOAD),
					},
					Nonce:   0,
					Balance: big.NewInt(0),
				},
			},
		}
	)

	gspec.Config.BerlinBlock = common.Big0
	gspec.Config.LondonBlock = common.Big0
	signer := types.LatestSigner(gspec.Config)

	genDb, blocks, _ := GenerateChainWithGenesis(gspec, engine, 1, func(i int, b *BlockGen) {
		b.SetCoinbase(common.Address{1})

		// One transaction to 0xAAAA
		accesses := types.AccessList{types.AccessTuple{
			Address:     aa,
			StorageKeys: []common.Hash{{0}},
		}}

		txdata := &types.DynamicFeeTx{
			ChainID:    gspec.Config.ChainID,
			Nonce:      0,
			To:         &aa,
			Gas:        30000,
			GasFeeCap:  newGwei(5),
			GasTipCap:  big.NewInt(2),
			AccessList: accesses,
			Data:       []byte{},
		}
		tx := types.NewTx(txdata)
		tx, _ = types.SignTx(tx, signer, key1)

		b.AddTx(tx)
	})
	chain, err := NewBlockChain(rawdb.NewMemoryDatabase(), DefaultCacheConfigWithScheme(scheme), gspec, nil, engine, vm.Config{}, nil, nil)
	if err != nil {
		t.Fatalf("failed to create tester chain: %v", err)
	}
	defer chain.Stop()

	if n, err := chain.InsertChain(blocks); err != nil {
		t.Fatalf("block %d: failed to insert into chain: %v", n, err)
	}

	block := chain.GetBlockByNumber(1)

	// 1+2: Ensure EIP-1559 access lists are accounted for via gas usage.
	expectedGas := params.TxGas + params.TxAccessListAddressGas + params.TxAccessListStorageKeyGas +
		vm.GasQuickStep*2 + params.WarmStorageReadCostEIP2929 + params.ColdSloadCostEIP2929
	if block.GasUsed() != expectedGas {
		t.Fatalf("incorrect amount of gas spent: expected %d, got %d", expectedGas, block.GasUsed())
	}

	state, _ := chain.State()

	// 3: Ensure that miner received only the tx's tip.
	actual := state.GetBalance(block.Coinbase())
	expected := new(big.Int).Add(
		new(big.Int).SetUint64(block.GasUsed()*block.Transactions()[0].GasTipCap().Uint64()),
		ethash.ConstantinopleBlockReward,
	)
	if actual.Cmp(expected) != 0 {
		t.Fatalf("miner balance incorrect: expected %d, got %d", expected, actual)
	}

	// 4: Ensure the tx sender paid for the gasUsed * (tip + block baseFee).
	actual = new(big.Int).Sub(funds, state.GetBalance(addr1))
	expected = new(big.Int).SetUint64(block.GasUsed() * (block.Transactions()[0].GasTipCap().Uint64() + block.BaseFee().Uint64()))
	if actual.Cmp(expected) != 0 {
		t.Fatalf("sender balance incorrect: expected %d, got %d", expected, actual)
	}

	blocks, _ = GenerateChain(gspec.Config, block, engine, genDb, 1, func(i int, b *BlockGen) {
		b.SetCoinbase(common.Address{2})

		txdata := &types.LegacyTx{
			Nonce:    0,
			To:       &aa,
			Gas:      30000,
			GasPrice: newGwei(5),
		}
		tx := types.NewTx(txdata)
		tx, _ = types.SignTx(tx, signer, key2)

		b.AddTx(tx)
	})

	if n, err := chain.InsertChain(blocks); err != nil {
		t.Fatalf("block %d: failed to insert into chain: %v", n, err)
	}

	block = chain.GetBlockByNumber(2)
	state, _ = chain.State()
	effectiveTip := block.Transactions()[0].GasTipCap().Uint64() - block.BaseFee().Uint64()

	// 6+5: Ensure that miner received only the tx's effective tip.
	actual = state.GetBalance(block.Coinbase())
	expected = new(big.Int).Add(
		new(big.Int).SetUint64(block.GasUsed()*effectiveTip),
		ethash.ConstantinopleBlockReward,
	)
	if actual.Cmp(expected) != 0 {
		t.Fatalf("miner balance incorrect: expected %d, got %d", expected, actual)
	}

	// 4: Ensure the tx sender paid for the gasUsed * (effectiveTip + block baseFee).
	actual = new(big.Int).Sub(funds, state.GetBalance(addr2))
	expected = new(big.Int).SetUint64(block.GasUsed() * (effectiveTip + block.BaseFee().Uint64()))
	if actual.Cmp(expected) != 0 {
		t.Fatalf("sender balance incorrect: expected %d, got %d", expected, actual)
	}
}

// Tests the scenario the chain is requested to another point with the missing state.
// It expects the state is recovered and all relevant chain markers are set correctly.
func TestSetCanonical(t *testing.T) {
	testSetCanonical(t, rawdb.HashScheme)
	testSetCanonical(t, rawdb.PathScheme)
}

func testSetCanonical(t *testing.T, scheme string) {
	//log.Root().SetHandler(log.LvlFilterHandler(log.LvlDebug, log.StreamHandler(os.Stderr, log.TerminalFormat(true))))

	var (
		key, _  = crypto.HexToECDSA("b71c71a67e1177ad4e901695e1b4b9ee17ae16c6668d313eac2f96dbcda3f291")
		address = crypto.PubkeyToAddress(key.PublicKey)
		funds   = big.NewInt(100000000000000000)
		gspec   = &Genesis{
			Config:  params.TestChainConfig,
			Alloc:   GenesisAlloc{address: {Balance: funds}},
			BaseFee: big.NewInt(params.InitialBaseFee),
		}
		signer = types.LatestSigner(gspec.Config)
		engine = ethash.NewFaker()
	)
	// Generate and import the canonical chain
	_, canon, _ := GenerateChainWithGenesis(gspec, engine, 2*TriesInMemory, func(i int, gen *BlockGen) {
		tx, err := types.SignTx(types.NewTransaction(gen.TxNonce(address), common.Address{0x00}, big.NewInt(1000), params.TxGas, gen.header.BaseFee, nil), signer, key)
		if err != nil {
			panic(err)
		}
		gen.AddTx(tx)
	})
	diskdb, _ := rawdb.NewDatabaseWithFreezer(rawdb.NewMemoryDatabase(), t.TempDir(), "", false)
	defer diskdb.Close()

	chain, err := NewBlockChain(diskdb, DefaultCacheConfigWithScheme(scheme), gspec, nil, engine, vm.Config{}, nil, nil)
	if err != nil {
		t.Fatalf("failed to create tester chain: %v", err)
	}
	defer chain.Stop()

	if n, err := chain.InsertChain(canon); err != nil {
		t.Fatalf("block %d: failed to insert into chain: %v", n, err)
	}

	// Generate the side chain and import them
	_, side, _ := GenerateChainWithGenesis(gspec, engine, 2*TriesInMemory, func(i int, gen *BlockGen) {
		tx, err := types.SignTx(types.NewTransaction(gen.TxNonce(address), common.Address{0x00}, big.NewInt(1), params.TxGas, gen.header.BaseFee, nil), signer, key)
		if err != nil {
			panic(err)
		}
		gen.AddTx(tx)
	})
	for _, block := range side {
		err := chain.InsertBlockWithoutSetHead(block)
		if err != nil {
			t.Fatalf("Failed to insert into chain: %v", err)
		}
	}
	for _, block := range side {
		got := chain.GetBlockByHash(block.Hash())
		if got == nil {
			t.Fatalf("Lost the inserted block")
		}
	}

	// Set the chain head to the side chain, ensure all the relevant markers are updated.
	verify := func(head *types.Block) {
		if chain.CurrentBlock().Hash() != head.Hash() {
			t.Fatalf("Unexpected block hash, want %x, got %x", head.Hash(), chain.CurrentBlock().Hash())
		}
		if chain.CurrentSnapBlock().Hash() != head.Hash() {
			t.Fatalf("Unexpected fast block hash, want %x, got %x", head.Hash(), chain.CurrentSnapBlock().Hash())
		}
		if chain.CurrentHeader().Hash() != head.Hash() {
			t.Fatalf("Unexpected head header, want %x, got %x", head.Hash(), chain.CurrentHeader().Hash())
		}
		if !chain.HasState(head.Root()) {
			t.Fatalf("Lost block state %v %x", head.Number(), head.Hash())
		}
	}
	chain.SetCanonical(side[len(side)-1])
	verify(side[len(side)-1])

	// Reset the chain head to original chain
	chain.SetCanonical(canon[TriesInMemory-1])
	verify(canon[TriesInMemory-1])
}

// TestCanonicalHashMarker tests all the canonical hash markers are updated/deleted
// correctly in case reorg is called.
func TestCanonicalHashMarker(t *testing.T) {
	testCanonicalHashMarker(t, rawdb.HashScheme)
	testCanonicalHashMarker(t, rawdb.PathScheme)
}

func testCanonicalHashMarker(t *testing.T, scheme string) {
	var cases = []struct {
		forkA int
		forkB int
	}{
		// ForkA: 10 blocks
		// ForkB: 1 blocks
		//
		// reorged:
		//      markers [2, 10] should be deleted
		//      markers [1] should be updated
		{10, 1},

		// ForkA: 10 blocks
		// ForkB: 2 blocks
		//
		// reorged:
		//      markers [3, 10] should be deleted
		//      markers [1, 2] should be updated
		{10, 2},

		// ForkA: 10 blocks
		// ForkB: 10 blocks
		//
		// reorged:
		//      markers [1, 10] should be updated
		{10, 10},

		// ForkA: 10 blocks
		// ForkB: 11 blocks
		//
		// reorged:
		//      markers [1, 11] should be updated
		{10, 11},
	}
	for _, c := range cases {
		var (
			gspec = &Genesis{
				Config:  params.TestChainConfig,
				Alloc:   GenesisAlloc{},
				BaseFee: big.NewInt(params.InitialBaseFee),
			}
			engine = ethash.NewFaker()
		)
		_, forkA, _ := GenerateChainWithGenesis(gspec, engine, c.forkA, func(i int, gen *BlockGen) {})
		_, forkB, _ := GenerateChainWithGenesis(gspec, engine, c.forkB, func(i int, gen *BlockGen) {})

		// Initialize test chain
		chain, err := NewBlockChain(rawdb.NewMemoryDatabase(), DefaultCacheConfigWithScheme(scheme), gspec, nil, engine, vm.Config{}, nil, nil)
		if err != nil {
			t.Fatalf("failed to create tester chain: %v", err)
		}
		// Insert forkA and forkB, the canonical should on forkA still
		if n, err := chain.InsertChain(forkA); err != nil {
			t.Fatalf("block %d: failed to insert into chain: %v", n, err)
		}
		if n, err := chain.InsertChain(forkB); err != nil {
			t.Fatalf("block %d: failed to insert into chain: %v", n, err)
		}

		verify := func(head *types.Block) {
			if chain.CurrentBlock().Hash() != head.Hash() {
				t.Fatalf("Unexpected block hash, want %x, got %x", head.Hash(), chain.CurrentBlock().Hash())
			}
			if chain.CurrentSnapBlock().Hash() != head.Hash() {
				t.Fatalf("Unexpected fast block hash, want %x, got %x", head.Hash(), chain.CurrentSnapBlock().Hash())
			}
			if chain.CurrentHeader().Hash() != head.Hash() {
				t.Fatalf("Unexpected head header, want %x, got %x", head.Hash(), chain.CurrentHeader().Hash())
			}
			if !chain.HasState(head.Root()) {
				t.Fatalf("Lost block state %v %x", head.Number(), head.Hash())
			}
		}

		// Switch canonical chain to forkB if necessary
		if len(forkA) < len(forkB) {
			verify(forkB[len(forkB)-1])
		} else {
			verify(forkA[len(forkA)-1])
			chain.SetCanonical(forkB[len(forkB)-1])
			verify(forkB[len(forkB)-1])
		}

		// Ensure all hash markers are updated correctly
		for i := 0; i < len(forkB); i++ {
			block := forkB[i]
			hash := chain.GetCanonicalHash(block.NumberU64())
			if hash != block.Hash() {
				t.Fatalf("Unexpected canonical hash %d", block.NumberU64())
			}
		}
		if c.forkA > c.forkB {
			for i := uint64(c.forkB) + 1; i <= uint64(c.forkA); i++ {
				hash := chain.GetCanonicalHash(i)
				if hash != (common.Hash{}) {
					t.Fatalf("Unexpected canonical hash %d", i)
				}
			}
		}
		chain.Stop()
	}
}

// TestTxIndexer tests the tx indexes are updated correctly.
func TestTxIndexer(t *testing.T) {
	var (
		testBankKey, _  = crypto.GenerateKey()
		testBankAddress = crypto.PubkeyToAddress(testBankKey.PublicKey)
		testBankFunds   = big.NewInt(1000000000000000000)

		gspec = &Genesis{
			Config:  params.TestChainConfig,
			Alloc:   GenesisAlloc{testBankAddress: {Balance: testBankFunds}},
			BaseFee: big.NewInt(params.InitialBaseFee),
		}
		engine = ethash.NewFaker()
		nonce  = uint64(0)
	)
	_, blocks, receipts := GenerateChainWithGenesis(gspec, engine, 128, func(i int, gen *BlockGen) {
		tx, _ := types.SignTx(types.NewTransaction(nonce, common.HexToAddress("0xdeadbeef"), big.NewInt(1000), params.TxGas, big.NewInt(10*params.InitialBaseFee), nil), types.HomesteadSigner{}, testBankKey)
		gen.AddTx(tx)
		nonce += 1
	})

	// verifyIndexes checks if the transaction indexes are present or not
	// of the specified block.
	verifyIndexes := func(db ethdb.Database, number uint64, exist bool) {
		if number == 0 {
			return
		}
		block := blocks[number-1]
		for _, tx := range block.Transactions() {
			lookup := rawdb.ReadTxLookupEntry(db, tx.Hash())
			if exist && lookup == nil {
				t.Fatalf("missing %d %x", number, tx.Hash().Hex())
			}
			if !exist && lookup != nil {
				t.Fatalf("unexpected %d %x", number, tx.Hash().Hex())
			}
		}
	}
	// verifyRange runs verifyIndexes for a range of blocks, from and to are included.
	verifyRange := func(db ethdb.Database, from, to uint64, exist bool) {
		for number := from; number <= to; number += 1 {
			verifyIndexes(db, number, exist)
		}
	}
	verify := func(db ethdb.Database, expTail uint64) {
		tail := rawdb.ReadTxIndexTail(db)
		if tail == nil {
			t.Fatal("Failed to write tx index tail")
		}
		if *tail != expTail {
			t.Fatalf("Unexpected tx index tail, want %v, got %d", expTail, *tail)
		}
		if *tail != 0 {
			verifyRange(db, 0, *tail-1, false)
		}
		verifyRange(db, *tail, 128, true)
	}

	var cases = []struct {
		limitA uint64
		tailA  uint64
		limitB uint64
		tailB  uint64
		limitC uint64
		tailC  uint64
	}{
		{
			// LimitA: 0
			// TailA:  0
			//
			// all blocks are indexed
			limitA: 0,
			tailA:  0,

			// LimitB: 1
			// TailB:  128
			//
			// block-128 is indexed
			limitB: 1,
			tailB:  128,

			// LimitB: 64
			// TailB:  65
			//
			// block [65, 128] are indexed
			limitC: 64,
			tailC:  65,
		},
		{
			// LimitA: 64
			// TailA:  65
			//
			// block [65, 128] are indexed
			limitA: 64,
			tailA:  65,

			// LimitB: 1
			// TailB:  128
			//
			// block-128 is indexed
			limitB: 1,
			tailB:  128,

			// LimitB: 64
			// TailB:  65
			//
			// block [65, 128] are indexed
			limitC: 64,
			tailC:  65,
		},
		{
			// LimitA: 127
			// TailA:  2
			//
			// block [2, 128] are indexed
			limitA: 127,
			tailA:  2,

			// LimitB: 1
			// TailB:  128
			//
			// block-128 is indexed
			limitB: 1,
			tailB:  128,

			// LimitB: 64
			// TailB:  65
			//
			// block [65, 128] are indexed
			limitC: 64,
			tailC:  65,
		},
		{
			// LimitA: 128
			// TailA:  1
			//
			// block [2, 128] are indexed
			limitA: 128,
			tailA:  1,

			// LimitB: 1
			// TailB:  128
			//
			// block-128 is indexed
			limitB: 1,
			tailB:  128,

			// LimitB: 64
			// TailB:  65
			//
			// block [65, 128] are indexed
			limitC: 64,
			tailC:  65,
		},
		{
			// LimitA: 129
			// TailA:  0
			//
			// block [0, 128] are indexed
			limitA: 129,
			tailA:  0,

			// LimitB: 1
			// TailB:  128
			//
			// block-128 is indexed
			limitB: 1,
			tailB:  128,

			// LimitB: 64
			// TailB:  65
			//
			// block [65, 128] are indexed
			limitC: 64,
			tailC:  65,
		},
	}
	for _, c := range cases {
		frdir := t.TempDir()
		db, _ := rawdb.NewDatabaseWithFreezer(rawdb.NewMemoryDatabase(), frdir, "", false)
		rawdb.WriteAncientBlocks(db, append([]*types.Block{gspec.ToBlock()}, blocks...), append([]types.Receipts{{}}, receipts...), big.NewInt(0))

		// Index the initial blocks from ancient store
		chain, _ := NewBlockChain(db, nil, gspec, nil, engine, vm.Config{}, nil, &c.limitA)
		chain.indexBlocks(nil, 128, make(chan struct{}))
		verify(db, c.tailA)

		chain.SetTxLookupLimit(c.limitB)
		chain.indexBlocks(rawdb.ReadTxIndexTail(db), 128, make(chan struct{}))
		verify(db, c.tailB)

		chain.SetTxLookupLimit(c.limitC)
		chain.indexBlocks(rawdb.ReadTxIndexTail(db), 128, make(chan struct{}))
		verify(db, c.tailC)

		// Recover all indexes
		chain.SetTxLookupLimit(0)
		chain.indexBlocks(rawdb.ReadTxIndexTail(db), 128, make(chan struct{}))
		verify(db, 0)

		chain.Stop()
		db.Close()
		os.RemoveAll(frdir)
	}
}

func TestCreateThenDeletePreByzantium(t *testing.T) {
	// We use Ropsten chain config instead of Testchain config, this is
	// deliberate: we want to use pre-byz rules where we have intermediate state roots
	// between transactions.
	testCreateThenDelete(t, &params.ChainConfig{
		ChainID:        big.NewInt(3),
		HomesteadBlock: big.NewInt(0),
		EIP150Block:    big.NewInt(0),
		EIP155Block:    big.NewInt(10),
		EIP158Block:    big.NewInt(10),
		ByzantiumBlock: big.NewInt(1_700_000),
	})
}
func TestCreateThenDeletePostByzantium(t *testing.T) {
	testCreateThenDelete(t, params.TestChainConfig)
}

// testCreateThenDelete tests a creation and subsequent deletion of a contract, happening
// within the same block.
func testCreateThenDelete(t *testing.T, config *params.ChainConfig) {
	var (
		engine = ethash.NewFaker()
		// A sender who makes transactions, has some funds
		key, _      = crypto.HexToECDSA("b71c71a67e1177ad4e901695e1b4b9ee17ae16c6668d313eac2f96dbcda3f291")
		address     = crypto.PubkeyToAddress(key.PublicKey)
		destAddress = crypto.CreateAddress(address, 0)
		funds       = big.NewInt(1000000000000000)
	)

	// runtime code is 	0x60ffff : PUSH1 0xFF SELFDESTRUCT, a.k.a SELFDESTRUCT(0xFF)
	code := append([]byte{0x60, 0xff, 0xff}, make([]byte, 32-3)...)
	initCode := []byte{
		// SSTORE 1:1
		byte(vm.PUSH1), 0x1,
		byte(vm.PUSH1), 0x1,
		byte(vm.SSTORE),
		// Get the runtime-code on the stack
		byte(vm.PUSH32)}
	initCode = append(initCode, code...)
	initCode = append(initCode, []byte{
		byte(vm.PUSH1), 0x0, // offset
		byte(vm.MSTORE),
		byte(vm.PUSH1), 0x3, // size
		byte(vm.PUSH1), 0x0, // offset
		byte(vm.RETURN), // return 3 bytes of zero-code
	}...)
	gspec := &Genesis{
		Config: config,
		Alloc: GenesisAlloc{
			address: {Balance: funds},
		},
	}
	nonce := uint64(0)
	signer := types.HomesteadSigner{}
	_, blocks, _ := GenerateChainWithGenesis(gspec, engine, 2, func(i int, b *BlockGen) {
		fee := big.NewInt(1)
		if b.header.BaseFee != nil {
			fee = b.header.BaseFee
		}
		b.SetCoinbase(common.Address{1})
		tx, _ := types.SignNewTx(key, signer, &types.LegacyTx{
			Nonce:    nonce,
			GasPrice: new(big.Int).Set(fee),
			Gas:      100000,
			Data:     initCode,
		})
		nonce++
		b.AddTx(tx)
		tx, _ = types.SignNewTx(key, signer, &types.LegacyTx{
			Nonce:    nonce,
			GasPrice: new(big.Int).Set(fee),
			Gas:      100000,
			To:       &destAddress,
		})
		b.AddTx(tx)
		nonce++
	})
	// Import the canonical chain
	chain, err := NewBlockChain(rawdb.NewMemoryDatabase(), nil, gspec, nil, engine, vm.Config{
		//Debug:  true,
		//Tracer: logger.NewJSONLogger(nil, os.Stdout),
	}, nil, nil)
	if err != nil {
		t.Fatalf("failed to create tester chain: %v", err)
	}
	defer chain.Stop()
	// Import the blocks
	for _, block := range blocks {
		if _, err := chain.InsertChain([]*types.Block{block}); err != nil {
			t.Fatalf("block %d: failed to insert into chain: %v", block.NumberU64(), err)
		}
	}
}

func TestDeleteThenCreate(t *testing.T) {
	var (
		engine      = ethash.NewFaker()
		key, _      = crypto.HexToECDSA("b71c71a67e1177ad4e901695e1b4b9ee17ae16c6668d313eac2f96dbcda3f291")
		address     = crypto.PubkeyToAddress(key.PublicKey)
		factoryAddr = crypto.CreateAddress(address, 0)
		funds       = big.NewInt(1000000000000000)
	)
	/*
		contract Factory {
		  function deploy(bytes memory code) public {
			address addr;
			assembly {
			  addr := create2(0, add(code, 0x20), mload(code), 0)
			  if iszero(extcodesize(addr)) {
				revert(0, 0)
			  }
			}
		  }
		}
	*/
	factoryBIN := common.Hex2Bytes("608060405234801561001057600080fd5b50610241806100206000396000f3fe608060405234801561001057600080fd5b506004361061002a5760003560e01c80627743601461002f575b600080fd5b610049600480360381019061004491906100d8565b61004b565b005b6000808251602084016000f59050803b61006457600080fd5b5050565b600061007b61007684610146565b610121565b905082815260208101848484011115610097576100966101eb565b5b6100a2848285610177565b509392505050565b600082601f8301126100bf576100be6101e6565b5b81356100cf848260208601610068565b91505092915050565b6000602082840312156100ee576100ed6101f5565b5b600082013567ffffffffffffffff81111561010c5761010b6101f0565b5b610118848285016100aa565b91505092915050565b600061012b61013c565b90506101378282610186565b919050565b6000604051905090565b600067ffffffffffffffff821115610161576101606101b7565b5b61016a826101fa565b9050602081019050919050565b82818337600083830152505050565b61018f826101fa565b810181811067ffffffffffffffff821117156101ae576101ad6101b7565b5b80604052505050565b7f4e487b7100000000000000000000000000000000000000000000000000000000600052604160045260246000fd5b600080fd5b600080fd5b600080fd5b600080fd5b6000601f19601f830116905091905056fea2646970667358221220ea8b35ed310d03b6b3deef166941140b4d9e90ea2c92f6b41eb441daf49a59c364736f6c63430008070033")

	/*
		contract C {
			uint256 value;
			constructor() {
				value = 100;
			}
			function destruct() public payable {
				selfdestruct(payable(msg.sender));
			}
			receive() payable external {}
		}
	*/
	contractABI := common.Hex2Bytes("6080604052348015600f57600080fd5b5060646000819055506081806100266000396000f3fe608060405260043610601f5760003560e01c80632b68b9c614602a576025565b36602557005b600080fd5b60306032565b005b3373ffffffffffffffffffffffffffffffffffffffff16fffea2646970667358221220ab749f5ed1fcb87bda03a74d476af3f074bba24d57cb5a355e8162062ad9a4e664736f6c63430008070033")
	contractAddr := crypto.CreateAddress2(factoryAddr, [32]byte{}, crypto.Keccak256(contractABI))

	gspec := &Genesis{
		Config: params.TestChainConfig,
		Alloc: GenesisAlloc{
			address: {Balance: funds},
		},
	}
	nonce := uint64(0)
	signer := types.HomesteadSigner{}
	_, blocks, _ := GenerateChainWithGenesis(gspec, engine, 2, func(i int, b *BlockGen) {
		fee := big.NewInt(1)
		if b.header.BaseFee != nil {
			fee = b.header.BaseFee
		}
		b.SetCoinbase(common.Address{1})

		// Block 1
		if i == 0 {
			tx, _ := types.SignNewTx(key, signer, &types.LegacyTx{
				Nonce:    nonce,
				GasPrice: new(big.Int).Set(fee),
				Gas:      500000,
				Data:     factoryBIN,
			})
			nonce++
			b.AddTx(tx)

			data := common.Hex2Bytes("00774360000000000000000000000000000000000000000000000000000000000000002000000000000000000000000000000000000000000000000000000000000000a76080604052348015600f57600080fd5b5060646000819055506081806100266000396000f3fe608060405260043610601f5760003560e01c80632b68b9c614602a576025565b36602557005b600080fd5b60306032565b005b3373ffffffffffffffffffffffffffffffffffffffff16fffea2646970667358221220ab749f5ed1fcb87bda03a74d476af3f074bba24d57cb5a355e8162062ad9a4e664736f6c6343000807003300000000000000000000000000000000000000000000000000")
			tx, _ = types.SignNewTx(key, signer, &types.LegacyTx{
				Nonce:    nonce,
				GasPrice: new(big.Int).Set(fee),
				Gas:      500000,
				To:       &factoryAddr,
				Data:     data,
			})
			b.AddTx(tx)
			nonce++
		} else {
			// Block 2
			tx, _ := types.SignNewTx(key, signer, &types.LegacyTx{
				Nonce:    nonce,
				GasPrice: new(big.Int).Set(fee),
				Gas:      500000,
				To:       &contractAddr,
				Data:     common.Hex2Bytes("2b68b9c6"), // destruct
			})
			nonce++
			b.AddTx(tx)

			data := common.Hex2Bytes("00774360000000000000000000000000000000000000000000000000000000000000002000000000000000000000000000000000000000000000000000000000000000a76080604052348015600f57600080fd5b5060646000819055506081806100266000396000f3fe608060405260043610601f5760003560e01c80632b68b9c614602a576025565b36602557005b600080fd5b60306032565b005b3373ffffffffffffffffffffffffffffffffffffffff16fffea2646970667358221220ab749f5ed1fcb87bda03a74d476af3f074bba24d57cb5a355e8162062ad9a4e664736f6c6343000807003300000000000000000000000000000000000000000000000000")
			tx, _ = types.SignNewTx(key, signer, &types.LegacyTx{
				Nonce:    nonce,
				GasPrice: new(big.Int).Set(fee),
				Gas:      500000,
				To:       &factoryAddr, // re-creation
				Data:     data,
			})
			b.AddTx(tx)
			nonce++
		}
	})
	// Import the canonical chain
	chain, err := NewBlockChain(rawdb.NewMemoryDatabase(), nil, gspec, nil, engine, vm.Config{}, nil, nil)
	if err != nil {
		t.Fatalf("failed to create tester chain: %v", err)
	}
	for _, block := range blocks {
		if _, err := chain.InsertChain([]*types.Block{block}); err != nil {
			t.Fatalf("block %d: failed to insert into chain: %v", block.NumberU64(), err)
		}
	}
}

// TestTransientStorageReset ensures the transient storage is wiped correctly
// between transactions.
func TestTransientStorageReset(t *testing.T) {
	var (
		engine      = ethash.NewFaker()
		key, _      = crypto.HexToECDSA("b71c71a67e1177ad4e901695e1b4b9ee17ae16c6668d313eac2f96dbcda3f291")
		address     = crypto.PubkeyToAddress(key.PublicKey)
		destAddress = crypto.CreateAddress(address, 0)
		funds       = big.NewInt(1000000000000000)
		vmConfig    = vm.Config{
			ExtraEips: []int{1153}, // Enable transient storage EIP
		}
	)
	code := append([]byte{
		// TLoad value with location 1
		byte(vm.PUSH1), 0x1,
		byte(vm.TLOAD),

		// PUSH location
		byte(vm.PUSH1), 0x1,

		// SStore location:value
		byte(vm.SSTORE),
	}, make([]byte, 32-6)...)
	initCode := []byte{
		// TSTORE 1:1
		byte(vm.PUSH1), 0x1,
		byte(vm.PUSH1), 0x1,
		byte(vm.TSTORE),

		// Get the runtime-code on the stack
		byte(vm.PUSH32)}
	initCode = append(initCode, code...)
	initCode = append(initCode, []byte{
		byte(vm.PUSH1), 0x0, // offset
		byte(vm.MSTORE),
		byte(vm.PUSH1), 0x6, // size
		byte(vm.PUSH1), 0x0, // offset
		byte(vm.RETURN), // return 6 bytes of zero-code
	}...)
	gspec := &Genesis{
		Config: params.TestChainConfig,
		Alloc: GenesisAlloc{
			address: {Balance: funds},
		},
	}
	nonce := uint64(0)
	signer := types.HomesteadSigner{}
	_, blocks, _ := GenerateChainWithGenesis(gspec, engine, 1, func(i int, b *BlockGen) {
		fee := big.NewInt(1)
		if b.header.BaseFee != nil {
			fee = b.header.BaseFee
		}
		b.SetCoinbase(common.Address{1})
		tx, _ := types.SignNewTx(key, signer, &types.LegacyTx{
			Nonce:    nonce,
			GasPrice: new(big.Int).Set(fee),
			Gas:      100000,
			Data:     initCode,
		})
		nonce++
		b.AddTxWithVMConfig(tx, vmConfig)

		tx, _ = types.SignNewTx(key, signer, &types.LegacyTx{
			Nonce:    nonce,
			GasPrice: new(big.Int).Set(fee),
			Gas:      100000,
			To:       &destAddress,
		})
		b.AddTxWithVMConfig(tx, vmConfig)
		nonce++
	})

	// Initialize the blockchain with 1153 enabled.
	chain, err := NewBlockChain(rawdb.NewMemoryDatabase(), nil, gspec, nil, engine, vmConfig, nil, nil)
	if err != nil {
		t.Fatalf("failed to create tester chain: %v", err)
	}
	defer chain.Stop()
	// Import the blocks
	if _, err := chain.InsertChain(blocks); err != nil {
		t.Fatalf("failed to insert into chain: %v", err)
	}
	// Check the storage
	state, err := chain.StateAt(chain.CurrentHeader().Root)
	if err != nil {
		t.Fatalf("Failed to load state %v", err)
	}
	loc := common.BytesToHash([]byte{1})
	slot := state.GetState(destAddress, loc)
	if slot != (common.Hash{}) {
		t.Fatalf("Unexpected dirty storage slot")
	}
}

func TestEIP3651(t *testing.T) {
	var (
		aa     = common.HexToAddress("0x000000000000000000000000000000000000aaaa")
		bb     = common.HexToAddress("0x000000000000000000000000000000000000bbbb")
		engine = beacon.NewFaker()

		// A sender who makes transactions, has some funds
		key1, _ = crypto.HexToECDSA("b71c71a67e1177ad4e901695e1b4b9ee17ae16c6668d313eac2f96dbcda3f291")
		key2, _ = crypto.HexToECDSA("8a1f9a8f95be41cd7ccb6168179afb4504aefe388d1e14474d32c45c72ce7b7a")
		addr1   = crypto.PubkeyToAddress(key1.PublicKey)
		addr2   = crypto.PubkeyToAddress(key2.PublicKey)
		funds   = new(big.Int).Mul(common.Big1, big.NewInt(params.Ether))
		config  = *params.AllEthashProtocolChanges
		gspec   = &Genesis{
			Config: &config,
			Alloc: GenesisAlloc{
				addr1: {Balance: funds},
				addr2: {Balance: funds},
				// The address 0xAAAA sloads 0x00 and 0x01
				aa: {
					Code: []byte{
						byte(vm.PC),
						byte(vm.PC),
						byte(vm.SLOAD),
						byte(vm.SLOAD),
					},
					Nonce:   0,
					Balance: big.NewInt(0),
				},
				// The address 0xBBBB calls 0xAAAA
				bb: {
					Code: []byte{
						byte(vm.PUSH1), 0, // out size
						byte(vm.DUP1),  // out offset
						byte(vm.DUP1),  // out insize
						byte(vm.DUP1),  // in offset
						byte(vm.PUSH2), // address
						byte(0xaa),
						byte(0xaa),
						byte(vm.GAS), // gas
						byte(vm.DELEGATECALL),
					},
					Nonce:   0,
					Balance: big.NewInt(0),
				},
			},
		}
	)

	gspec.Config.BerlinBlock = common.Big0
	gspec.Config.LondonBlock = common.Big0
	gspec.Config.TerminalTotalDifficulty = common.Big0
	gspec.Config.TerminalTotalDifficultyPassed = true
	gspec.Config.ShanghaiTime = u64(0)
	signer := types.LatestSigner(gspec.Config)

	_, blocks, _ := GenerateChainWithGenesis(gspec, engine, 1, func(i int, b *BlockGen) {
		b.SetCoinbase(aa)
		// One transaction to Coinbase
		txdata := &types.DynamicFeeTx{
			ChainID:    gspec.Config.ChainID,
			Nonce:      0,
			To:         &bb,
			Gas:        500000,
			GasFeeCap:  newGwei(5),
			GasTipCap:  big.NewInt(2),
			AccessList: nil,
			Data:       []byte{},
		}
		tx := types.NewTx(txdata)
		tx, _ = types.SignTx(tx, signer, key1)

		b.AddTx(tx)
	})
	chain, err := NewBlockChain(rawdb.NewMemoryDatabase(), nil, gspec, nil, engine, vm.Config{ /*Tracer: logger.NewMarkdownLogger(&logger.Config{}, os.Stderr)*/ }, nil, nil)
	if err != nil {
		t.Fatalf("failed to create tester chain: %v", err)
	}
	defer chain.Stop()
	if n, err := chain.InsertChain(blocks); err != nil {
		t.Fatalf("block %d: failed to insert into chain: %v", n, err)
	}

	block := chain.GetBlockByNumber(1)

	// 1+2: Ensure EIP-1559 access lists are accounted for via gas usage.
	innerGas := vm.GasQuickStep*2 + params.ColdSloadCostEIP2929*2
	expectedGas := params.TxGas + 5*vm.GasFastestStep + vm.GasQuickStep + 100 + innerGas // 100 because 0xaaaa is in access list
	if block.GasUsed() != expectedGas {
		t.Fatalf("incorrect amount of gas spent: expected %d, got %d", expectedGas, block.GasUsed())
	}

	state, _ := chain.State()

	// 3: Ensure that miner received only the tx's tip.
	actual := state.GetBalance(block.Coinbase())
	expected := new(big.Int).SetUint64(block.GasUsed() * block.Transactions()[0].GasTipCap().Uint64())
	if actual.Cmp(expected) != 0 {
		t.Fatalf("miner balance incorrect: expected %d, got %d", expected, actual)
	}

	// 4: Ensure the tx sender paid for the gasUsed * (tip + block baseFee).
	actual = new(big.Int).Sub(funds, state.GetBalance(addr1))
	expected = new(big.Int).SetUint64(block.GasUsed() * (block.Transactions()[0].GasTipCap().Uint64() + block.BaseFee().Uint64()))
	if actual.Cmp(expected) != 0 {
		t.Fatalf("sender balance incorrect: expected %d, got %d", expected, actual)
	}
}<|MERGE_RESOLUTION|>--- conflicted
+++ resolved
@@ -3246,13 +3246,8 @@
 		b.AddTx(tx)
 	})
 	// Import the canonical chain
-<<<<<<< HEAD
-	chain, err := NewBlockChain(rawdb.NewMemoryDatabase(), nil, gspec, nil, engine, vm.Config{
+	chain, err := NewBlockChain(rawdb.NewMemoryDatabase(), DefaultCacheConfigWithScheme(scheme), gspec, nil, engine, vm.Config{
 		//Tracer: logger.NewJSONLogger(nil, os.Stdout),
-=======
-	chain, err := NewBlockChain(rawdb.NewMemoryDatabase(), DefaultCacheConfigWithScheme(scheme), gspec, nil, engine, vm.Config{
-		Tracer: logger.NewJSONLogger(nil, os.Stdout),
->>>>>>> 43df6122
 	}, nil, nil)
 	if err != nil {
 		t.Fatalf("failed to create tester chain: %v", err)
@@ -3333,13 +3328,8 @@
 		b.AddTx(tx)
 	})
 	// Import the canonical chain
-<<<<<<< HEAD
-	chain, err := NewBlockChain(rawdb.NewMemoryDatabase(), nil, gspec, nil, engine, vm.Config{
+	chain, err := NewBlockChain(rawdb.NewMemoryDatabase(), DefaultCacheConfigWithScheme(scheme), gspec, nil, engine, vm.Config{
 		//Tracer: logger.NewJSONLogger(nil, os.Stdout),
-=======
-	chain, err := NewBlockChain(rawdb.NewMemoryDatabase(), DefaultCacheConfigWithScheme(scheme), gspec, nil, engine, vm.Config{
-		Tracer: logger.NewJSONLogger(nil, os.Stdout),
->>>>>>> 43df6122
 	}, nil, nil)
 	if err != nil {
 		t.Fatalf("failed to create tester chain: %v", err)
