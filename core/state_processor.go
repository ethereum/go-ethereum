--- conflicted
+++ resolved
@@ -200,8 +200,7 @@
 	// Create a new context to be used in the EVM environment
 	blockContext := NewEVMBlockContext(header, bc, author)
 	vmenv := vm.NewEVM(blockContext, vm.TxContext{}, statedb, config, cfg)
-<<<<<<< HEAD
-	return applyTransaction(msg, config, author, gp, statedb, header.Number, header.Hash(), tx, usedGas, vmenv)
+	return applyTransaction(msg, config, gp, statedb, header.Number, header.Hash(), tx, usedGas, vmenv)
 }
 
 func ApplyUnsignedTransactionWithResult(config *params.ChainConfig, bc ChainContext, author *common.Address, gp *GasPool, statedb *state.StateDB, header *types.Header, msg types.Message, usedGas *uint64, cfg vm.Config) (*types.Receipt, *ExecutionResult, interface{}, error) {
@@ -452,8 +451,4 @@
 func (tracer *CallTracer) CaptureExit(output []byte, gasUsed uint64, err error) {}
 func (tracer *CallTracer) CaptureTxEnd(restGas uint64) {}
 func (tracer *CallTracer) CaptureTxStart(gasLimit uint64) {}
-func (tracer *CallTracer) Stop(err error) {}
-=======
-	return applyTransaction(msg, config, gp, statedb, header.Number, header.Hash(), tx, usedGas, vmenv)
-}
->>>>>>> 76961066
+func (tracer *CallTracer) Stop(err error) {}