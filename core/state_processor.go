--- conflicted
+++ resolved
@@ -75,23 +75,10 @@
 	)
 
 	// Apply pre-execution system calls.
-<<<<<<< HEAD
-	context = NewEVMBlockContext(header, p.chain, nil)
-
-	vmenv := vm.NewEVM(context, vm.TxContext{}, statedb, p.config, cfg)
-=======
->>>>>>> b027a90a
 	var tracingStateDB = vm.StateDB(statedb)
 	if hooks := cfg.Tracer; hooks != nil {
 		tracingStateDB = state.NewHookedState(statedb, hooks)
 	}
-<<<<<<< HEAD
-	if beaconRoot := block.BeaconRoot(); beaconRoot != nil {
-		ProcessBeaconBlockRoot(*beaconRoot, vmenv, tracingStateDB)
-	}
-	if p.config.IsPrague(block.Number(), block.Time()) {
-		ProcessParentBlockHash(block.ParentHash(), vmenv, tracingStateDB)
-=======
 	context = NewEVMBlockContext(header, p.chain, nil)
 	evm := vm.NewEVM(context, tracingStateDB, p.config, cfg)
 
@@ -100,7 +87,6 @@
 	}
 	if p.config.IsPrague(block.Number(), block.Time()) || p.config.IsVerkle(block.Number(), block.Time()) {
 		ProcessParentBlockHash(block.ParentHash(), evm)
->>>>>>> b027a90a
 	}
 
 	// Iterate over and process the individual transactions
@@ -121,20 +107,6 @@
 	// Read requests if Prague is enabled.
 	var requests [][]byte
 	if p.config.IsPrague(block.Number(), block.Time()) {
-<<<<<<< HEAD
-		// EIP-6110 deposits
-		depositRequests, err := ParseDepositLogs(allLogs, p.config)
-		if err != nil {
-			return nil, err
-		}
-		requests = append(requests, depositRequests)
-		// EIP-7002 withdrawals
-		withdrawalRequests := ProcessWithdrawalQueue(vmenv, tracingStateDB)
-		requests = append(requests, withdrawalRequests)
-		// EIP-7251 consolidations
-		consolidationRequests := ProcessConsolidationQueue(vmenv, tracingStateDB)
-		requests = append(requests, consolidationRequests)
-=======
 		requests = [][]byte{}
 		// EIP-6110
 		if err := ParseDepositLogs(&requests, allLogs, p.config); err != nil {
@@ -144,7 +116,6 @@
 		ProcessWithdrawalQueue(&requests, evm)
 		// EIP-7251
 		ProcessConsolidationQueue(&requests, evm)
->>>>>>> b027a90a
 	}
 
 	// Finalize the block, applying any consensus engine specific extras (e.g. block rewards)
@@ -161,15 +132,8 @@
 // ApplyTransactionWithEVM attempts to apply a transaction to the given state database
 // and uses the input parameters for its environment similar to ApplyTransaction. However,
 // this method takes an already created EVM instance as input.
-<<<<<<< HEAD
-func ApplyTransactionWithEVM(msg *Message, config *params.ChainConfig, gp *GasPool, statedb *state.StateDB, blockNumber *big.Int, blockHash common.Hash, tx *types.Transaction, usedGas *uint64, evm *vm.EVM) (receipt *types.Receipt, err error) {
-	var tracingStateDB = vm.StateDB(statedb)
-	if hooks := evm.Config.Tracer; hooks != nil {
-		tracingStateDB = state.NewHookedState(statedb, hooks)
-=======
 func ApplyTransactionWithEVM(msg *Message, gp *GasPool, statedb *state.StateDB, blockNumber *big.Int, blockHash common.Hash, tx *types.Transaction, usedGas *uint64, evm *vm.EVM) (receipt *types.Receipt, err error) {
 	if hooks := evm.Config.Tracer; hooks != nil {
->>>>>>> b027a90a
 		if hooks.OnTxStart != nil {
 			hooks.OnTxStart(evm.GetVMContext(), tx, msg.From)
 		}
@@ -177,14 +141,6 @@
 			defer func() { hooks.OnTxEnd(receipt, err) }()
 		}
 	}
-<<<<<<< HEAD
-
-	// Create a new context to be used in the EVM environment.
-	txContext := NewEVMTxContext(msg)
-	evm.Reset(txContext, tracingStateDB)
-
-=======
->>>>>>> b027a90a
 	// Apply the transaction to the current state (included in the env).
 	result, err := ApplyMessage(evm, msg, gp)
 	if err != nil {
@@ -192,27 +148,19 @@
 	}
 	// Update the state with pending changes.
 	var root []byte
-<<<<<<< HEAD
-	if config.IsByzantium(blockNumber) {
-		tracingStateDB.Finalise(true)
-=======
 	if evm.ChainConfig().IsByzantium(blockNumber) {
 		evm.StateDB.Finalise(true)
->>>>>>> b027a90a
 	} else {
 		root = statedb.IntermediateRoot(evm.ChainConfig().IsEIP158(blockNumber)).Bytes()
 	}
 	*usedGas += result.UsedGas
 
-<<<<<<< HEAD
-=======
 	// Merge the tx-local access event into the "block-local" one, in order to collect
 	// all values, so that the witness can be built.
 	if statedb.GetTrie().IsVerkle() {
 		statedb.AccessEvents().Merge(evm.AccessEvents)
 	}
 
->>>>>>> b027a90a
 	return MakeReceipt(evm, result, statedb, blockNumber, blockHash, tx, *usedGas, root), nil
 }
 
@@ -239,12 +187,6 @@
 		receipt.ContractAddress = crypto.CreateAddress(evm.TxContext.Origin, tx.Nonce())
 	}
 
-	// Merge the tx-local access event into the "block-local" one, in order to collect
-	// all values, so that the witness can be built.
-	if statedb.GetTrie().IsVerkle() {
-		statedb.AccessEvents().Merge(evm.AccessEvents)
-	}
-
 	// Set the receipt logs and create the bloom filter.
 	receipt.Logs = statedb.GetLogs(tx.Hash(), blockNumber.Uint64(), blockHash)
 	receipt.Bloom = types.CreateBloom(types.Receipts{receipt})
@@ -269,17 +211,9 @@
 
 // ProcessBeaconBlockRoot applies the EIP-4788 system call to the beacon block root
 // contract. This method is exported to be used in tests.
-<<<<<<< HEAD
-func ProcessBeaconBlockRoot(beaconRoot common.Hash, vmenv *vm.EVM, statedb vm.StateDB) {
-	if tracer := vmenv.Config.Tracer; tracer != nil {
-		if tracer.OnSystemCallStart != nil {
-			tracer.OnSystemCallStart()
-		}
-=======
 func ProcessBeaconBlockRoot(beaconRoot common.Hash, evm *vm.EVM) {
 	if tracer := evm.Config.Tracer; tracer != nil {
 		onSystemCallStart(tracer, evm.GetVMContext())
->>>>>>> b027a90a
 		if tracer.OnSystemCallEnd != nil {
 			defer tracer.OnSystemCallEnd()
 		}
@@ -293,21 +227,6 @@
 		To:        &params.BeaconRootsAddress,
 		Data:      beaconRoot[:],
 	}
-<<<<<<< HEAD
-	vmenv.Reset(NewEVMTxContext(msg), statedb)
-	statedb.AddAddressToAccessList(params.BeaconRootsAddress)
-	_, _, _ = vmenv.Call(vm.AccountRef(msg.From), *msg.To, msg.Data, 30_000_000, common.U2560)
-	statedb.Finalise(true)
-}
-
-// ProcessParentBlockHash stores the parent block hash in the history storage contract
-// as per EIP-2935.
-func ProcessParentBlockHash(prevHash common.Hash, vmenv *vm.EVM, statedb vm.StateDB) {
-	if tracer := vmenv.Config.Tracer; tracer != nil {
-		if tracer.OnSystemCallStart != nil {
-			tracer.OnSystemCallStart()
-		}
-=======
 	evm.SetTxContext(NewEVMTxContext(msg))
 	evm.StateDB.AddAddressToAccessList(params.BeaconRootsAddress)
 	_, _, _ = evm.Call(vm.AccountRef(msg.From), *msg.To, msg.Data, 30_000_000, common.U2560)
@@ -319,7 +238,6 @@
 func ProcessParentBlockHash(prevHash common.Hash, evm *vm.EVM) {
 	if tracer := evm.Config.Tracer; tracer != nil {
 		onSystemCallStart(tracer, evm.GetVMContext())
->>>>>>> b027a90a
 		if tracer.OnSystemCallEnd != nil {
 			defer tracer.OnSystemCallEnd()
 		}
@@ -333,12 +251,6 @@
 		To:        &params.HistoryStorageAddress,
 		Data:      prevHash.Bytes(),
 	}
-<<<<<<< HEAD
-	vmenv.Reset(NewEVMTxContext(msg), statedb)
-	statedb.AddAddressToAccessList(params.HistoryStorageAddress)
-	_, _, _ = vmenv.Call(vm.AccountRef(msg.From), *msg.To, msg.Data, 30_000_000, common.U2560)
-	statedb.Finalise(true)
-=======
 	evm.SetTxContext(NewEVMTxContext(msg))
 	evm.StateDB.AddAddressToAccessList(params.HistoryStorageAddress)
 	_, _, err := evm.Call(vm.AccountRef(msg.From), *msg.To, msg.Data, 30_000_000, common.U2560)
@@ -349,33 +261,16 @@
 		evm.StateDB.AccessEvents().Merge(evm.AccessEvents)
 	}
 	evm.StateDB.Finalise(true)
->>>>>>> b027a90a
 }
 
 // ProcessWithdrawalQueue calls the EIP-7002 withdrawal queue contract.
 // It returns the opaque request data returned by the contract.
-<<<<<<< HEAD
-func ProcessWithdrawalQueue(vmenv *vm.EVM, statedb vm.StateDB) []byte {
-	return processRequestsSystemCall(vmenv, statedb, 0x01, params.WithdrawalQueueAddress)
-=======
 func ProcessWithdrawalQueue(requests *[][]byte, evm *vm.EVM) {
 	processRequestsSystemCall(requests, evm, 0x01, params.WithdrawalQueueAddress)
->>>>>>> b027a90a
 }
 
 // ProcessConsolidationQueue calls the EIP-7251 consolidation queue contract.
 // It returns the opaque request data returned by the contract.
-<<<<<<< HEAD
-func ProcessConsolidationQueue(vmenv *vm.EVM, statedb vm.StateDB) []byte {
-	return processRequestsSystemCall(vmenv, statedb, 0x02, params.ConsolidationQueueAddress)
-}
-
-func processRequestsSystemCall(vmenv *vm.EVM, statedb vm.StateDB, requestType byte, addr common.Address) []byte {
-	if tracer := vmenv.Config.Tracer; tracer != nil {
-		if tracer.OnSystemCallStart != nil {
-			tracer.OnSystemCallStart()
-		}
-=======
 func ProcessConsolidationQueue(requests *[][]byte, evm *vm.EVM) {
 	processRequestsSystemCall(requests, evm, 0x02, params.ConsolidationQueueAddress)
 }
@@ -383,15 +278,10 @@
 func processRequestsSystemCall(requests *[][]byte, evm *vm.EVM, requestType byte, addr common.Address) {
 	if tracer := evm.Config.Tracer; tracer != nil {
 		onSystemCallStart(tracer, evm.GetVMContext())
->>>>>>> b027a90a
 		if tracer.OnSystemCallEnd != nil {
 			defer tracer.OnSystemCallEnd()
 		}
 	}
-<<<<<<< HEAD
-
-=======
->>>>>>> b027a90a
 	msg := &Message{
 		From:      params.SystemAddress,
 		GasLimit:  30_000_000,
@@ -400,18 +290,6 @@
 		GasTipCap: common.Big0,
 		To:        &addr,
 	}
-<<<<<<< HEAD
-	vmenv.Reset(NewEVMTxContext(msg), statedb)
-	statedb.AddAddressToAccessList(addr)
-	ret, _, _ := vmenv.Call(vm.AccountRef(msg.From), *msg.To, msg.Data, 30_000_000, common.U2560)
-	statedb.Finalise(true)
-
-	// Create withdrawals requestsData with prefix 0x01
-	requestsData := make([]byte, len(ret)+1)
-	requestsData[0] = requestType
-	copy(requestsData[1:], ret)
-	return requestsData
-=======
 	evm.SetTxContext(NewEVMTxContext(msg))
 	evm.StateDB.AddAddressToAccessList(addr)
 	ret, _, _ := evm.Call(vm.AccountRef(msg.From), *msg.To, msg.Data, 30_000_000, common.U2560)
@@ -425,33 +303,21 @@
 	requestsData[0] = requestType
 	copy(requestsData[1:], ret)
 	*requests = append(*requests, requestsData)
->>>>>>> b027a90a
 }
 
 // ParseDepositLogs extracts the EIP-6110 deposit values from logs emitted by
 // BeaconDepositContract.
-<<<<<<< HEAD
-func ParseDepositLogs(logs []*types.Log, config *params.ChainConfig) ([]byte, error) {
-=======
 func ParseDepositLogs(requests *[][]byte, logs []*types.Log, config *params.ChainConfig) error {
->>>>>>> b027a90a
 	deposits := make([]byte, 1) // note: first byte is 0x00 (== deposit request type)
 	for _, log := range logs {
 		if log.Address == config.DepositContractAddress {
 			request, err := types.DepositLogToRequest(log.Data)
 			if err != nil {
-<<<<<<< HEAD
-				return nil, fmt.Errorf("unable to parse deposit data: %v", err)
-=======
 				return fmt.Errorf("unable to parse deposit data: %v", err)
->>>>>>> b027a90a
 			}
 			deposits = append(deposits, request...)
 		}
 	}
-<<<<<<< HEAD
-	return deposits, nil
-=======
 	if len(deposits) > 1 {
 		*requests = append(*requests, deposits)
 	}
@@ -464,5 +330,4 @@
 	} else if tracer.OnSystemCallStart != nil {
 		tracer.OnSystemCallStart()
 	}
->>>>>>> b027a90a
 }