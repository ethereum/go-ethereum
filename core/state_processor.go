// Copyright 2015 The go-ethereum Authors
// This file is part of the go-ethereum library.
//
// The go-ethereum library is free software: you can redistribute it and/or modify
// it under the terms of the GNU Lesser General Public License as published by
// the Free Software Foundation, either version 3 of the License, or
// (at your option) any later version.
//
// The go-ethereum library is distributed in the hope that it will be useful,
// but WITHOUT ANY WARRANTY; without even the implied warranty of
// MERCHANTABILITY or FITNESS FOR A PARTICULAR PURPOSE. See the
// GNU Lesser General Public License for more details.
//
// You should have received a copy of the GNU Lesser General Public License
// along with the go-ethereum library. If not, see <http://www.gnu.org/licenses/>.

package core

import (
<<<<<<< HEAD
	"encoding/json"
=======
	"errors"
>>>>>>> 68860063
	"fmt"
	"math/big"

	"github.com/ethereum/go-ethereum/common"
	"github.com/ethereum/go-ethereum/consensus"
	"github.com/ethereum/go-ethereum/consensus/misc"
	"github.com/ethereum/go-ethereum/core/state"
	"github.com/ethereum/go-ethereum/core/types"
	"github.com/ethereum/go-ethereum/core/vm"
	"github.com/ethereum/go-ethereum/crypto"
	"github.com/ethereum/go-ethereum/params"
)

// StateProcessor is a basic Processor, which takes care of transitioning
// state from one point to another.
//
// StateProcessor implements Processor.
type StateProcessor struct {
	config *params.ChainConfig // Chain configuration options
	bc     *BlockChain         // Canonical block chain
	engine consensus.Engine    // Consensus engine used for block rewards
}

// NewStateProcessor initialises a new StateProcessor.
func NewStateProcessor(config *params.ChainConfig, bc *BlockChain, engine consensus.Engine) *StateProcessor {
	return &StateProcessor{
		config: config,
		bc:     bc,
		engine: engine,
	}
}

// Process processes the state changes according to the Ethereum rules by running
// the transaction messages using the statedb and applying any rewards to both
// the processor (coinbase) and any included uncles.
//
// Process returns the receipts and logs accumulated during the process and
// returns the amount of gas that was used in the process. If any of the
// transactions failed to execute due to insufficient gas it will return an error.
func (p *StateProcessor) Process(block *types.Block, statedb *state.StateDB, cfg vm.Config) (types.Receipts, []*types.Log, uint64, error) {
	var (
		receipts    types.Receipts
		usedGas     = new(uint64)
		header      = block.Header()
		blockHash   = block.Hash()
		blockNumber = block.Number()
		allLogs     []*types.Log
		gp          = new(GasPool).AddGas(block.GasLimit())
	)
	// Mutate the block and state according to any hard-fork specs
	if p.config.DAOForkSupport && p.config.DAOForkBlock != nil && p.config.DAOForkBlock.Cmp(block.Number()) == 0 {
		misc.ApplyDAOHardFork(statedb)
	}
	var (
		context = NewEVMBlockContext(header, p.bc, nil)
		vmenv   = vm.NewEVM(context, vm.TxContext{}, statedb, p.config, cfg)
		signer  = types.MakeSigner(p.config, header.Number, header.Time)
	)
	// Iterate over and process the individual transactions
	for i, tx := range block.Transactions() {
		msg, err := TransactionToMessage(tx, signer, header.BaseFee)
		if err != nil {
			return nil, nil, 0, fmt.Errorf("could not apply tx %d [%v]: %w", i, tx.Hash().Hex(), err)
		}
		statedb.SetTxContext(tx.Hash(), i)
		receipt, err := applyTransaction(msg, p.config, gp, statedb, blockNumber, blockHash, tx, usedGas, vmenv)
		if err != nil {
			return nil, nil, 0, fmt.Errorf("could not apply tx %d [%v]: %w", i, tx.Hash().Hex(), err)
		}
		receipts = append(receipts, receipt)
		allLogs = append(allLogs, receipt.Logs...)
	}
	// Fail if Shanghai not enabled and len(withdrawals) is non-zero.
	withdrawals := block.Withdrawals()
	if len(withdrawals) > 0 && !p.config.IsShanghai(block.Number(), block.Time()) {
		return nil, nil, 0, errors.New("withdrawals before shanghai")
	}
	// Finalize the block, applying any consensus engine specific extras (e.g. block rewards)
	p.engine.Finalize(p.bc, header, statedb, block.Transactions(), block.Uncles(), withdrawals)

	return receipts, allLogs, *usedGas, nil
}

func applyTransaction(msg *Message, config *params.ChainConfig, gp *GasPool, statedb *state.StateDB, blockNumber *big.Int, blockHash common.Hash, tx *types.Transaction, usedGas *uint64, evm *vm.EVM) (*types.Receipt, error) {
	// Create a new context to be used in the EVM environment.
	txContext := NewEVMTxContext(msg)
	evm.Reset(txContext, statedb)

	// Apply the transaction to the current state (included in the env).
	result, err := ApplyMessage(evm, msg, gp)
	if err != nil {
		return nil, err
	}

	// Update the state with pending changes.
	var root []byte
	if config.IsByzantium(blockNumber) {
		statedb.Finalise(true)
	} else {
		root = statedb.IntermediateRoot(config.IsEIP158(blockNumber)).Bytes()
	}
	*usedGas += result.UsedGas

	// Create a new receipt for the transaction, storing the intermediate root and gas used
	// by the tx.
	receipt := &types.Receipt{Type: tx.Type(), PostState: root, CumulativeGasUsed: *usedGas}
	if result.Failed() {
		receipt.Status = types.ReceiptStatusFailed
	} else {
		receipt.Status = types.ReceiptStatusSuccessful
	}
	receipt.TxHash = tx.Hash()
	receipt.GasUsed = result.UsedGas

	// If the transaction created a contract, store the creation address in the receipt.
	if msg.To == nil {
		receipt.ContractAddress = crypto.CreateAddress(evm.TxContext.Origin, tx.Nonce())
	}

	// Set the receipt logs and create the bloom filter.
	receipt.Logs = statedb.GetLogs(tx.Hash(), blockNumber.Uint64(), blockHash)
	receipt.Bloom = types.CreateBloom(types.Receipts{receipt})
	receipt.BlockHash = blockHash
	receipt.BlockNumber = blockNumber
	receipt.TransactionIndex = uint(statedb.TxIndex())
	return receipt, err
}

// ApplyTransaction attempts to apply a transaction to the given state database
// and uses the input parameters for its environment. It returns the receipt
// for the transaction, gas used and an error if the transaction failed,
// indicating the block was invalid.
func ApplyTransaction(config *params.ChainConfig, bc ChainContext, author *common.Address, gp *GasPool, statedb *state.StateDB, header *types.Header, tx *types.Transaction, usedGas *uint64, cfg vm.Config) (*types.Receipt, error) {
	msg, err := TransactionToMessage(tx, types.MakeSigner(config, header.Number, header.Time), header.BaseFee)
	if err != nil {
		return nil, err
	}
	// Create a new context to be used in the EVM environment
	blockContext := NewEVMBlockContext(header, bc, author)
	vmenv := vm.NewEVM(blockContext, vm.TxContext{BlobHashes: tx.BlobHashes()}, statedb, config, cfg)
	return applyTransaction(msg, config, gp, statedb, header.Number, header.Hash(), tx, usedGas, vmenv)
}

func applyTransactionWithResult(msg *Message, config *params.ChainConfig, bc ChainContext, author *common.Address, gp *GasPool, statedb *state.StateDB, header *types.Header, msgTx *Message, usedGas *uint64, evm *vm.EVM, txHash common.Hash) (*types.Receipt, *ExecutionResult, error) {
	// Create a new context to be used in the EVM environment.
	txContext := NewEVMTxContext(msg)
	evm.Reset(txContext, statedb)

	// Apply the transaction to the current state (included in the env).
	result, err := ApplyMessage(evm, msg, gp)
	if err != nil {
		return nil, nil, err
	}

	// Update the state with pending changes.
	var root []byte
	if config.IsByzantium(header.Number) {
		// statedb.GetRefund()

	} else {
		root = statedb.IntermediateRoot(config.IsEIP158(header.Number)).Bytes()
	}
	*usedGas += result.UsedGas

	// Create a new receipt for the transaction, storing the intermediate root and gas used
	// by the tx.
	receipt := &types.Receipt{Type: 0, PostState: root, CumulativeGasUsed: *usedGas}
	if result.Failed() {
		receipt.Status = types.ReceiptStatusFailed
	} else {
		receipt.Status = types.ReceiptStatusSuccessful
	}
	// receipt.TxHash = tx.Hash()
	receipt.GasUsed = result.UsedGas

	// Set the receipt logs and create the bloom filter.
	receipt.BlockHash = header.Hash()
	receipt.BlockNumber = header.Number
	receipt.TransactionIndex = uint(statedb.TxIndex())
	receipt.Logs = statedb.GetLogs(txHash, header.Number.Uint64(), header.Hash())
	return receipt, result, err
}

func ApplyTransactionWithResult(config *params.ChainConfig, bc ChainContext, author *common.Address, gp *GasPool, statedb *state.StateDB, header *types.Header, msg *Message, usedGas *uint64, cfg vm.Config, txHash common.Hash) (*types.Receipt, *ExecutionResult, error) {
	// Create a new context to be used in the EVM environment
	blockContext := NewEVMBlockContext(header, bc, author)
	vmenv := vm.NewEVM(blockContext, vm.TxContext{}, statedb, config, cfg)
	receipt, result, err := applyTransactionWithResult(msg, config, bc, author, gp, statedb, header, msg, usedGas, vmenv, txHash)
	return receipt, result, err
}

type TracerResult interface {
	GetResult() (json.RawMessage, error)
}<|MERGE_RESOLUTION|>--- conflicted
+++ resolved
@@ -17,11 +17,10 @@
 package core
 
 import (
-<<<<<<< HEAD
+
 	"encoding/json"
-=======
 	"errors"
->>>>>>> 68860063
+
 	"fmt"
 	"math/big"
 
