--- conflicted
+++ resolved
@@ -25,7 +25,6 @@
 	"github.com/ethereum/go-ethereum/consensus"
 	"github.com/ethereum/go-ethereum/consensus/misc"
 	"github.com/ethereum/go-ethereum/core/state"
-	"github.com/ethereum/go-ethereum/core/tracing"
 	"github.com/ethereum/go-ethereum/core/types"
 	"github.com/ethereum/go-ethereum/core/vm"
 	"github.com/ethereum/go-ethereum/crypto"
@@ -112,18 +111,7 @@
 // this method takes an already created EVM instance as input.
 func ApplyTransactionWithEVM(msg *Message, config *params.ChainConfig, gp *GasPool, statedb *state.StateDB, blockNumber *big.Int, blockHash common.Hash, tx *types.Transaction, usedGas *uint64, evm *vm.EVM) (receipt *types.Receipt, err error) {
 	if evm.Config.Tracer != nil && evm.Config.Tracer.OnTxStart != nil {
-<<<<<<< HEAD
-		evm.Config.Tracer.OnTxStart(&tracing.VMContext{
-			ChainConfig: evm.ChainConfig(),
-			StateDB:     statedb,
-			BlockNumber: evm.Context.BlockNumber,
-			Time:        evm.Context.Time,
-			Coinbase:    evm.Context.Coinbase,
-			Random:      evm.Context.Random,
-		}, tx, msg.From)
-=======
 		evm.Config.Tracer.OnTxStart(evm.GetVMContext(), tx, msg.From)
->>>>>>> 5cea7a62
 		if evm.Config.Tracer.OnTxEnd != nil {
 			defer func() {
 				evm.Config.Tracer.OnTxEnd(receipt, err)
