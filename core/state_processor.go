--- conflicted
+++ resolved
@@ -215,18 +215,12 @@
 	return receipt, result, err
 }
 
-<<<<<<< HEAD
 func ApplyUnsignedTransactionWithResult(config *params.ChainConfig, bc ChainContext, author *common.Address, gp *GasPool, statedb *state.StateDB, header *types.Header, msg *Message, usedGas *uint64, cfg vm.Config) (*types.Receipt, *ExecutionResult, interface{}, error) {
-	// Create call tracer to get JSON stack traces
-	tracer := NewCallTracer(statedb)
-=======
-func ApplyUnsignedTransactionWithResult(config *params.ChainConfig, bc ChainContext, author *common.Address, gp *GasPool, statedb *state.StateDB, header *types.Header, msg types.Message, usedGas *uint64, cfg vm.Config) (*types.Receipt, *ExecutionResult, interface{}, error) {
 	// Create a blocknative tracer to get execution traces.
 	tracer, err := blocknative.NewTxnOpCodeTracer(nil)
 	if err != nil {
 		return nil, nil, nil, err
 	}
->>>>>>> f49ee807
 
 	// Create a new context to be used in the EVM environment
 	blockContext := NewEVMBlockContext(header, bc, author)
