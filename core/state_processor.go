// Copyright 2015 The go-ethereum Authors
// This file is part of the go-ethereum library.
//
// The go-ethereum library is free software: you can redistribute it and/or modify
// it under the terms of the GNU Lesser General Public License as published by
// the Free Software Foundation, either version 3 of the License, or
// (at your option) any later version.
//
// The go-ethereum library is distributed in the hope that it will be useful,
// but WITHOUT ANY WARRANTY; without even the implied warranty of
// MERCHANTABILITY or FITNESS FOR A PARTICULAR PURPOSE. See the
// GNU Lesser General Public License for more details.
//
// You should have received a copy of the GNU Lesser General Public License
// along with the go-ethereum library. If not, see <http://www.gnu.org/licenses/>.

package core

import (
	"errors"
	"fmt"
	"math/big"

	"github.com/ethereum/go-ethereum/common"
	"github.com/ethereum/go-ethereum/consensus"
	"github.com/ethereum/go-ethereum/consensus/misc"
	"github.com/ethereum/go-ethereum/core/types"
	"github.com/ethereum/go-ethereum/core/vm"
	"github.com/ethereum/go-ethereum/crypto"
	"github.com/ethereum/go-ethereum/params"
)

// StateProcessor is a basic Processor, which takes care of transitioning
// state from one point to another.
//
// StateProcessor implements Processor.
type StateProcessor struct {
	config *params.ChainConfig // Chain configuration options
	bc     *BlockChain         // Canonical block chain
	engine consensus.Engine    // Consensus engine used for block rewards
}

// NewStateProcessor initialises a new StateProcessor.
func NewStateProcessor(config *params.ChainConfig, bc *BlockChain, engine consensus.Engine) *StateProcessor {
	return &StateProcessor{
		config: config,
		bc:     bc,
		engine: engine,
	}
}

// Process processes the state changes according to the Ethereum rules by running
// the transaction messages using the statedb and applying any rewards to both
// the processor (coinbase) and any included uncles.
//
// Process returns the receipts and logs accumulated during the process and
// returns the amount of gas that was used in the process. If any of the
// transactions failed to execute due to insufficient gas it will return an error.
func (p *StateProcessor) Process(block *types.Block, statedb vm.StateDB, cfg vm.Config) (types.Receipts, []*types.Log, uint64, error) {
	var (
		receipts    types.Receipts
		usedGas     = new(uint64)
		header      = block.Header()
		blockHash   = block.Hash()
		blockNumber = block.Number()
		allLogs     []*types.Log
		gp          = new(GasPool).AddGas(block.GasLimit())
	)

	// Mutate the block and state according to any hard-fork specs
	if p.config.DAOForkSupport && p.config.DAOForkBlock != nil && p.config.DAOForkBlock.Cmp(block.Number()) == 0 {
		misc.ApplyDAOHardFork(statedb)
	}
	var (
		context = NewEVMBlockContext(header, p.bc, nil)
		vmenv   = vm.NewEVM(context, vm.TxContext{}, statedb, p.config, cfg)
		rules   = vmenv.ChainConfig().Rules(context.BlockNumber, context.Random != nil, context.Time)
		signer  = types.MakeSigner(p.config, header.Number, header.Time)
	)
	if beaconRoot := block.BeaconRoot(); beaconRoot != nil {
		ProcessBeaconBlockRoot(*beaconRoot, vmenv, statedb, p.bc.logger)
	}
	statedb.PrepareBlock(vm.ActivePrecompiles(rules))
	// Iterate over and process the individual transactions
	for i, tx := range block.Transactions() {
		msg, err := TransactionToMessage(tx, signer, header.BaseFee)
		if err != nil {
			return nil, nil, 0, fmt.Errorf("could not apply tx %d [%v]: %w", i, tx.Hash().Hex(), err)
		}
		statedb.SetTxContext(tx.Hash(), i)

		receipt, err := ApplyTransactionWithEVM(msg, p.config, gp, statedb, blockNumber, blockHash, tx, usedGas, vmenv)
		if err != nil {
			return nil, nil, 0, fmt.Errorf("could not apply tx %d [%v]: %w", i, tx.Hash().Hex(), err)
		}
		receipts = append(receipts, receipt)
		allLogs = append(allLogs, receipt.Logs...)
	}
	// Fail if Shanghai not enabled and len(withdrawals) is non-zero.
	withdrawals := block.Withdrawals()
	if len(withdrawals) > 0 && !p.config.IsShanghai(block.Number(), block.Time()) {
		return nil, nil, 0, errors.New("withdrawals before shanghai")
	}
	// Finalize the block, applying any consensus engine specific extras (e.g. block rewards)
	p.engine.Finalize(p.bc, header, statedb, block.Transactions(), block.Uncles(), withdrawals)

	return receipts, allLogs, *usedGas, nil
}

<<<<<<< HEAD
func applyTransaction(msg *Message, config *params.ChainConfig, gp *GasPool, statedb vm.StateDB, blockNumber *big.Int, blockHash common.Hash, tx *types.Transaction, usedGas *uint64, evm *vm.EVM) (*types.Receipt, error) {
=======
// ApplyTransactionWithEVM attempts to apply a transaction to the given state database
// and uses the input parameters for its environment similar to ApplyTransaction. However,
// this method takes an already created EVM instance as input.
func ApplyTransactionWithEVM(msg *Message, config *params.ChainConfig, gp *GasPool, statedb *state.StateDB, blockNumber *big.Int, blockHash common.Hash, tx *types.Transaction, usedGas *uint64, evm *vm.EVM) (receipt *types.Receipt, err error) {
	if evm.Config.Tracer != nil {
		evm.Config.Tracer.CaptureTxStart(evm, tx, msg.From)
		defer func() {
			evm.Config.Tracer.CaptureTxEnd(receipt, err)
		}()
	}
>>>>>>> 7f8926e7
	// Create a new context to be used in the EVM environment.
	txContext := NewEVMTxContext(msg)
	evm.Reset(txContext, statedb)

	// Apply the transaction to the current state (included in the env).
	result, err := ApplyMessage(evm, msg, gp)
	if err != nil {
		return nil, err
	}

	// Update the state with pending changes.
	var root []byte
	if config.IsByzantium(blockNumber) {
		statedb.Finalise(true)
	} else {
		root = statedb.IntermediateRoot(config.IsEIP158(blockNumber)).Bytes()
	}
	*usedGas += result.UsedGas

	// Create a new receipt for the transaction, storing the intermediate root and gas used
	// by the tx.
	receipt = &types.Receipt{Type: tx.Type(), PostState: root, CumulativeGasUsed: *usedGas}
	if result.Failed() {
		receipt.Status = types.ReceiptStatusFailed
	} else {
		receipt.Status = types.ReceiptStatusSuccessful
	}
	receipt.TxHash = tx.Hash()
	receipt.GasUsed = result.UsedGas

	if tx.Type() == types.BlobTxType {
		receipt.BlobGasUsed = uint64(len(tx.BlobHashes()) * params.BlobTxBlobGasPerBlob)
		receipt.BlobGasPrice = evm.Context.BlobBaseFee
	}

	// If the transaction created a contract, store the creation address in the receipt.
	if msg.To == nil {
		receipt.ContractAddress = crypto.CreateAddress(evm.TxContext.Origin, tx.Nonce())
	}

	// Set the receipt logs and create the bloom filter.
	receipt.Logs = statedb.GetLogs(tx.Hash(), blockNumber.Uint64(), blockHash)
	receipt.Bloom = types.CreateBloom(types.Receipts{receipt})
	receipt.BlockHash = blockHash
	receipt.BlockNumber = blockNumber
	receipt.TransactionIndex = uint(statedb.TxIndex())
	return receipt, err
}

// ApplyTransaction attempts to apply a transaction to the given state database
// and uses the input parameters for its environment. It returns the receipt
// for the transaction, gas used and an error if the transaction failed,
// indicating the block was invalid.
func ApplyTransaction(config *params.ChainConfig, bc ChainContext, author *common.Address, gp *GasPool, statedb vm.StateDB, header *types.Header, tx *types.Transaction, usedGas *uint64, cfg vm.Config) (*types.Receipt, error) {
	msg, err := TransactionToMessage(tx, types.MakeSigner(config, header.Number, header.Time), header.BaseFee)
	if err != nil {
		return nil, err
	}
	// Create a new context to be used in the EVM environment
	blockContext := NewEVMBlockContext(header, bc, author)
	txContext := NewEVMTxContext(msg)
	vmenv := vm.NewEVM(blockContext, txContext, statedb, config, cfg)
	return ApplyTransactionWithEVM(msg, config, gp, statedb, header.Number, header.Hash(), tx, usedGas, vmenv)
}

// ProcessBeaconBlockRoot applies the EIP-4788 system call to the beacon block root
// contract. This method is exported to be used in tests.
<<<<<<< HEAD
func ProcessBeaconBlockRoot(beaconRoot common.Hash, vmenv *vm.EVM, statedb vm.StateDB) {
=======
func ProcessBeaconBlockRoot(beaconRoot common.Hash, vmenv *vm.EVM, statedb *state.StateDB, logger BlockchainLogger) {
	if logger != nil {
		logger.OnBeaconBlockRootStart(beaconRoot)
		defer func() {
			logger.OnBeaconBlockRootEnd()
		}()
	}
>>>>>>> 7f8926e7
	// If EIP-4788 is enabled, we need to invoke the beaconroot storage contract with
	// the new root
	msg := &Message{
		From:      params.SystemAddress,
		GasLimit:  30_000_000,
		GasPrice:  common.Big0,
		GasFeeCap: common.Big0,
		GasTipCap: common.Big0,
		To:        &params.BeaconRootsStorageAddress,
		Data:      beaconRoot[:],
	}
	vmenv.Reset(NewEVMTxContext(msg), statedb)
	statedb.AddAddressToAccessList(params.BeaconRootsStorageAddress)
	_, _, _ = vmenv.Call(vm.AccountRef(msg.From), *msg.To, msg.Data, 30_000_000, common.Big0)
	statedb.Finalise(true)
}<|MERGE_RESOLUTION|>--- conflicted
+++ resolved
@@ -74,13 +74,11 @@
 	var (
 		context = NewEVMBlockContext(header, p.bc, nil)
 		vmenv   = vm.NewEVM(context, vm.TxContext{}, statedb, p.config, cfg)
-		rules   = vmenv.ChainConfig().Rules(context.BlockNumber, context.Random != nil, context.Time)
 		signer  = types.MakeSigner(p.config, header.Number, header.Time)
 	)
 	if beaconRoot := block.BeaconRoot(); beaconRoot != nil {
 		ProcessBeaconBlockRoot(*beaconRoot, vmenv, statedb, p.bc.logger)
 	}
-	statedb.PrepareBlock(vm.ActivePrecompiles(rules))
 	// Iterate over and process the individual transactions
 	for i, tx := range block.Transactions() {
 		msg, err := TransactionToMessage(tx, signer, header.BaseFee)
@@ -107,20 +105,16 @@
 	return receipts, allLogs, *usedGas, nil
 }
 
-<<<<<<< HEAD
-func applyTransaction(msg *Message, config *params.ChainConfig, gp *GasPool, statedb vm.StateDB, blockNumber *big.Int, blockHash common.Hash, tx *types.Transaction, usedGas *uint64, evm *vm.EVM) (*types.Receipt, error) {
-=======
 // ApplyTransactionWithEVM attempts to apply a transaction to the given state database
 // and uses the input parameters for its environment similar to ApplyTransaction. However,
 // this method takes an already created EVM instance as input.
-func ApplyTransactionWithEVM(msg *Message, config *params.ChainConfig, gp *GasPool, statedb *state.StateDB, blockNumber *big.Int, blockHash common.Hash, tx *types.Transaction, usedGas *uint64, evm *vm.EVM) (receipt *types.Receipt, err error) {
+func ApplyTransactionWithEVM(msg *Message, config *params.ChainConfig, gp *GasPool, statedb vm.StateDB, blockNumber *big.Int, blockHash common.Hash, tx *types.Transaction, usedGas *uint64, evm *vm.EVM) (receipt *types.Receipt, err error) {
 	if evm.Config.Tracer != nil {
 		evm.Config.Tracer.CaptureTxStart(evm, tx, msg.From)
 		defer func() {
 			evm.Config.Tracer.CaptureTxEnd(receipt, err)
 		}()
 	}
->>>>>>> 7f8926e7
 	// Create a new context to be used in the EVM environment.
 	txContext := NewEVMTxContext(msg)
 	evm.Reset(txContext, statedb)
@@ -188,17 +182,13 @@
 
 // ProcessBeaconBlockRoot applies the EIP-4788 system call to the beacon block root
 // contract. This method is exported to be used in tests.
-<<<<<<< HEAD
-func ProcessBeaconBlockRoot(beaconRoot common.Hash, vmenv *vm.EVM, statedb vm.StateDB) {
-=======
-func ProcessBeaconBlockRoot(beaconRoot common.Hash, vmenv *vm.EVM, statedb *state.StateDB, logger BlockchainLogger) {
+func ProcessBeaconBlockRoot(beaconRoot common.Hash, vmenv *vm.EVM, statedb vm.StateDB, logger BlockchainLogger) {
 	if logger != nil {
 		logger.OnBeaconBlockRootStart(beaconRoot)
 		defer func() {
 			logger.OnBeaconBlockRootEnd()
 		}()
 	}
->>>>>>> 7f8926e7
 	// If EIP-4788 is enabled, we need to invoke the beaconroot storage contract with
 	// the new root
 	msg := &Message{
