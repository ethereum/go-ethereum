--- conflicted
+++ resolved
@@ -202,12 +202,9 @@
 	if len(sidecar.Blobs) != len(hashes) {
 		return fmt.Errorf("invalid number of %d blobs compared to %d blob hashes", len(sidecar.Blobs), len(hashes))
 	}
-<<<<<<< HEAD
-=======
 	if len(sidecar.Commitments) != len(hashes) {
 		return fmt.Errorf("invalid number of %d commitments compared to %d blob hashes", len(sidecar.Commitments), len(hashes))
 	}
->>>>>>> ff6e518a
 	if len(sidecar.Proofs) != len(hashes)*kzg4844.CellProofsPerBlob {
 		return fmt.Errorf("invalid number of %d blob proofs expected %d", len(sidecar.Proofs), len(hashes)*kzg4844.CellProofsPerBlob)
 	}
@@ -216,16 +213,6 @@
 	}
 	// Blob commitments match with the hashes in the transaction, verify the
 	// blobs themselves via KZG
-<<<<<<< HEAD
-	for i := range sidecar.Blobs {
-		// TODO verify the cell proof here
-		_ = i
-		/*
-			if err := kzg4844.VerifyBlobProof(&sidecar.Blobs[i], sidecar.Commitments[i], sidecar.Proofs[i]); err != nil {
-				return fmt.Errorf("invalid blob %d: %v", i, err)
-			}
-		*/
-=======
 	var blobs []*kzg4844.Blob
 	for _, blob := range sidecar.Blobs {
 		blobs = append(blobs, &blob)
@@ -233,7 +220,6 @@
 
 	if err := kzg4844.VerifyCellProofs(blobs, sidecar.Commitments, sidecar.Proofs); err != nil {
 		return err
->>>>>>> ff6e518a
 	}
 	return nil
 }
