// Copyright 2023 The go-ethereum Authors
// This file is part of the go-ethereum library.
//
// The go-ethereum library is free software: you can redistribute it and/or modify
// it under the terms of the GNU Lesser General Public License as published by
// the Free Software Foundation, either version 3 of the License, or
// (at your option) any later version.
//
// The go-ethereum library is distributed in the hope that it will be useful,
// but WITHOUT ANY WARRANTY; without even the implied warranty of
// MERCHANTABILITY or FITNESS FOR A PARTICULAR PURPOSE. See the
// GNU Lesser General Public License for more details.
//
// You should have received a copy of the GNU Lesser General Public License
// along with the go-ethereum library. If not, see <http://www.gnu.org/licenses/>.

package txpool

import (
	"crypto/sha256"
	"errors"
	"fmt"
	"math/big"

	"github.com/ethereum/go-ethereum/common"
	"github.com/ethereum/go-ethereum/core"
	"github.com/ethereum/go-ethereum/core/state"
	"github.com/ethereum/go-ethereum/core/types"
	"github.com/ethereum/go-ethereum/crypto/kzg4844"
	"github.com/ethereum/go-ethereum/log"
	"github.com/ethereum/go-ethereum/params"
)

var (
	// blobTxMinBlobGasPrice is the big.Int version of the configured protocol
	// parameter to avoid constructing a new big integer for every transaction.
	blobTxMinBlobGasPrice = big.NewInt(params.BlobTxMinBlobGasprice)
)

// ValidationOptions define certain differences between transaction validation
// across the different pools without having to duplicate those checks.
type ValidationOptions struct {
	Config *params.ChainConfig // Chain configuration to selectively validate based on current fork rules

	AllowUnprotectedTxs bool // Whether to allow unprotected transactions in the pool

	Accept  uint8    // Bitmap of transaction types that should be accepted for the calling pool
	MaxSize uint64   // Maximum size of a transaction that the caller can meaningfully handle
	MinTip  *big.Int // Minimum gas tip needed to allow a transaction into the caller pool
}

// ValidationFunction is an method type which the pools use to perform the tx-validations which do not
// require state access. Production code typically uses ValidateTransaction, whereas testing-code
// might choose to instead use something else, e.g. to always fail or avoid heavy cpu usage.
type ValidationFunction func(tx *types.Transaction, head *types.Header, signer types.Signer, opts *ValidationOptions) error

// ValidateTransaction is a helper method to check whether a transaction is valid
// according to the consensus rules, but does not check state-dependent validation
// (balance, nonce, etc).
//
// This check is public to allow different transaction pools to check the basic
// rules without duplicating code and running the risk of missed updates.
func ValidateTransaction(tx *types.Transaction, head *types.Header, signer types.Signer, opts *ValidationOptions) error {
	// Ensure transactions not implemented by the calling pool are rejected
	if opts.Accept&(1<<tx.Type()) == 0 {
		return fmt.Errorf("%w: tx type %v not supported by this pool", core.ErrTxTypeNotSupported, tx.Type())
	}
	// Before performing any expensive validations, sanity check that the tx is
	// smaller than the maximum limit the pool can meaningfully handle
	if tx.Size() > opts.MaxSize {
		return fmt.Errorf("%w: transaction size %v, limit %v", ErrOversizedData, tx.Size(), opts.MaxSize)
	}
	// Ensure only transactions that have been enabled are accepted
	if !opts.Config.IsBerlin(head.Number) && tx.Type() != types.LegacyTxType {
		return fmt.Errorf("%w: type %d rejected, pool not yet in Berlin", core.ErrTxTypeNotSupported, tx.Type())
	}
	if !opts.Config.IsLondon(head.Number) && tx.Type() == types.DynamicFeeTxType {
		return fmt.Errorf("%w: type %d rejected, pool not yet in London", core.ErrTxTypeNotSupported, tx.Type())
	}
	if !opts.Config.IsCancun(head.Number) && tx.Type() == types.BlobTxType {
		return fmt.Errorf("%w: type %d rejected, pool not yet in Cancun", core.ErrTxTypeNotSupported, tx.Type())
	}
	// Check whether the init code size has been exceeded
	if opts.Config.IsShanghai(head.Number) && tx.To() == nil && len(tx.Data()) > params.MaxInitCodeSize {
		return fmt.Errorf("%w: code size %v, limit %v", core.ErrMaxInitCodeSizeExceeded, len(tx.Data()), params.MaxInitCodeSize)
	}
	// Transactions can't be negative. This may never happen using RLP decoded
	// transactions but may occur for transactions created using the RPC.
	if tx.Value().Sign() < 0 {
		return ErrNegativeValue
	}
	// Ensure the transaction doesn't exceed the current block limit gas
	if head.GasLimit < tx.Gas() {
		return ErrGasLimit
	}
	// Sanity check for extremely large numbers (supported by RLP or RPC)
	if tx.GasFeeCap().BitLen() > 256 {
		return core.ErrFeeCapVeryHigh
	}
	if tx.GasTipCap().BitLen() > 256 {
		return core.ErrTipVeryHigh
	}
	// Ensure gasFeeCap is greater than or equal to gasTipCap
	if tx.GasFeeCapIntCmp(tx.GasTipCap()) < 0 {
		return core.ErrTipAboveFeeCap
	}
	// Make sure the transaction is signed properly
<<<<<<< HEAD
	if _, err := types.Sender(signer, tx); err != nil && !opts.AllowUnprotectedTxs {
		return ErrInvalidSender
=======
	if _, err := types.Sender(signer, tx); err != nil {
		return fmt.Errorf("%w: %v", ErrInvalidSender, err)
>>>>>>> eb00f169
	}
	// Ensure the transaction has more gas than the bare minimum needed to cover
	// the transaction metadata
	intrGas, err := core.IntrinsicGas(tx.Data(), tx.AccessList(), tx.To() == nil, true, opts.Config.IsIstanbul(head.Number), opts.Config.IsShanghai(head.Number))
	if err != nil {
		return err
	}
	if tx.Gas() < intrGas {
		return fmt.Errorf("%w: gas %v, minimum needed %v", core.ErrIntrinsicGas, tx.Gas(), intrGas)
	}
	// Ensure the gasprice is high enough to cover the requirement of the calling pool
	if tx.GasTipCapIntCmp(opts.MinTip) < 0 {
		return fmt.Errorf("%w: gas tip cap %v, minimum needed %v", ErrUnderpriced, tx.GasTipCap(), opts.MinTip)
	}
	if tx.Type() == types.BlobTxType {
		// Ensure the blob fee cap satisfies the minimum blob gas price
		if tx.BlobGasFeeCapIntCmp(blobTxMinBlobGasPrice) < 0 {
			return fmt.Errorf("%w: blob fee cap %v, minimum needed %v", ErrUnderpriced, tx.BlobGasFeeCap(), blobTxMinBlobGasPrice)
		}
		sidecar := tx.BlobTxSidecar()
		if sidecar == nil {
			return errors.New("missing sidecar in blob transaction")
		}
		// Ensure the number of items in the blob transaction and various side
		// data match up before doing any expensive validations
		hashes := tx.BlobHashes()
		if len(hashes) == 0 {
			return errors.New("blobless blob transaction")
		}
		if len(hashes) > params.MaxBlobGasPerBlock/params.BlobTxBlobGasPerBlob {
			return fmt.Errorf("too many blobs in transaction: have %d, permitted %d", len(hashes), params.MaxBlobGasPerBlock/params.BlobTxBlobGasPerBlob)
		}
		// Ensure commitments, proofs and hashes are valid
		if err := validateBlobSidecar(hashes, sidecar); err != nil {
			return err
		}
	}
	return nil
}

func validateBlobSidecar(hashes []common.Hash, sidecar *types.BlobTxSidecar) error {
	if len(sidecar.Blobs) != len(hashes) {
		return fmt.Errorf("invalid number of %d blobs compared to %d blob hashes", len(sidecar.Blobs), len(hashes))
	}
	if len(sidecar.Commitments) != len(hashes) {
		return fmt.Errorf("invalid number of %d blob commitments compared to %d blob hashes", len(sidecar.Commitments), len(hashes))
	}
	if len(sidecar.Proofs) != len(hashes) {
		return fmt.Errorf("invalid number of %d blob proofs compared to %d blob hashes", len(sidecar.Proofs), len(hashes))
	}
	// Blob quantities match up, validate that the provers match with the
	// transaction hash before getting to the cryptography
	hasher := sha256.New()
	for i, vhash := range hashes {
		computed := kzg4844.CalcBlobHashV1(hasher, &sidecar.Commitments[i])
		if vhash != computed {
			return fmt.Errorf("blob %d: computed hash %#x mismatches transaction one %#x", i, computed, vhash)
		}
	}
	// Blob commitments match with the hashes in the transaction, verify the
	// blobs themselves via KZG
	for i := range sidecar.Blobs {
		if err := kzg4844.VerifyBlobProof(&sidecar.Blobs[i], sidecar.Commitments[i], sidecar.Proofs[i]); err != nil {
			return fmt.Errorf("invalid blob %d: %v", i, err)
		}
	}
	return nil
}

// ValidationOptionsWithState define certain differences between stateful transaction
// validation across the different pools without having to duplicate those checks.
type ValidationOptionsWithState struct {
	State *state.StateDB // State database to check nonces and balances against

	// FirstNonceGap is an optional callback to retrieve the first nonce gap in
	// the list of pooled transactions of a specific account. If this method is
	// set, nonce gaps will be checked and forbidden. If this method is not set,
	// nonce gaps will be ignored and permitted.
	FirstNonceGap func(addr common.Address) uint64

	// UsedAndLeftSlots is a mandatory callback to retrieve the number of tx slots
	// used and the number still permitted for an account. New transactions will
	// be rejected once the number of remaining slots reaches zero.
	UsedAndLeftSlots func(addr common.Address) (int, int)

	// ExistingExpenditure is a mandatory callback to retrieve the cumulative
	// cost of the already pooled transactions to check for overdrafts.
	ExistingExpenditure func(addr common.Address) *big.Int

	// ExistingCost is a mandatory callback to retrieve an already pooled
	// transaction's cost with the given nonce to check for overdrafts.
	ExistingCost func(addr common.Address, nonce uint64) *big.Int
}

// ValidateTransactionWithState is a helper method to check whether a transaction
// is valid according to the pool's internal state checks (balance, nonce, gaps).
//
// This check is public to allow different transaction pools to check the stateful
// rules without duplicating code and running the risk of missed updates.
func ValidateTransactionWithState(tx *types.Transaction, signer types.Signer, opts *ValidationOptionsWithState) error {
	// Ensure the transaction adheres to nonce ordering
	from, err := types.Sender(signer, tx) // already validated (and cached), but cleaner to check
	if err != nil {
		log.Error("Transaction sender recovery failed", "err", err)
		return err
	}
	next := opts.State.GetNonce(from)
	if next > tx.Nonce() {
		return fmt.Errorf("%w: next nonce %v, tx nonce %v", core.ErrNonceTooLow, next, tx.Nonce())
	}
	// Ensure the transaction doesn't produce a nonce gap in pools that do not
	// support arbitrary orderings
	if opts.FirstNonceGap != nil {
		if gap := opts.FirstNonceGap(from); gap < tx.Nonce() {
			return fmt.Errorf("%w: tx nonce %v, gapped nonce %v", core.ErrNonceTooHigh, tx.Nonce(), gap)
		}
	}
	// Ensure the transactor has enough funds to cover the transaction costs
	var (
		balance = opts.State.GetBalance(from).ToBig()
		cost    = tx.Cost()
	)
	if balance.Cmp(cost) < 0 {
		return fmt.Errorf("%w: balance %v, tx cost %v, overshot %v", core.ErrInsufficientFunds, balance, cost, new(big.Int).Sub(cost, balance))
	}
	// Ensure the transactor has enough funds to cover for replacements or nonce
	// expansions without overdrafts
	spent := opts.ExistingExpenditure(from)
	if prev := opts.ExistingCost(from, tx.Nonce()); prev != nil {
		bump := new(big.Int).Sub(cost, prev)
		need := new(big.Int).Add(spent, bump)
		if balance.Cmp(need) < 0 {
			return fmt.Errorf("%w: balance %v, queued cost %v, tx bumped %v, overshot %v", core.ErrInsufficientFunds, balance, spent, bump, new(big.Int).Sub(need, balance))
		}
	} else {
		need := new(big.Int).Add(spent, cost)
		if balance.Cmp(need) < 0 {
			return fmt.Errorf("%w: balance %v, queued cost %v, tx cost %v, overshot %v", core.ErrInsufficientFunds, balance, spent, cost, new(big.Int).Sub(need, balance))
		}
		// Transaction takes a new nonce value out of the pool. Ensure it doesn't
		// overflow the number of permitted transactions from a single account
		// (i.e. max cancellable via out-of-bound transaction).
		if used, left := opts.UsedAndLeftSlots(from); left <= 0 {
			return fmt.Errorf("%w: pooled %d txs", ErrAccountLimitExceeded, used)
		}
	}
	return nil
}<|MERGE_RESOLUTION|>--- conflicted
+++ resolved
@@ -105,13 +105,8 @@
 		return core.ErrTipAboveFeeCap
 	}
 	// Make sure the transaction is signed properly
-<<<<<<< HEAD
 	if _, err := types.Sender(signer, tx); err != nil && !opts.AllowUnprotectedTxs {
-		return ErrInvalidSender
-=======
-	if _, err := types.Sender(signer, tx); err != nil {
 		return fmt.Errorf("%w: %v", ErrInvalidSender, err)
->>>>>>> eb00f169
 	}
 	// Ensure the transaction has more gas than the bare minimum needed to cover
 	// the transaction metadata
