--- conflicted
+++ resolved
@@ -218,11 +218,7 @@
 		}}
 	}
 	// Create a price heap and reinit it over and over
-<<<<<<< HEAD
-	heap := newPriceHeap(uint256.NewInt(rand.Uint64()), uint256.NewInt(rand.Uint64()), index)
-=======
 	heap := newPriceHeap(uint256.NewInt(rnd.Uint64()), uint256.NewInt(rnd.Uint64()), index)
->>>>>>> b027a90a
 
 	basefees := make([]*uint256.Int, b.N)
 	blobfees := make([]*uint256.Int, b.N)
@@ -298,11 +294,7 @@
 		}}
 	}
 	// Create a price heap and overflow it over and over
-<<<<<<< HEAD
-	evict := newPriceHeap(uint256.NewInt(rand.Uint64()), uint256.NewInt(rand.Uint64()), index)
-=======
 	evict := newPriceHeap(uint256.NewInt(rnd.Uint64()), uint256.NewInt(rnd.Uint64()), index)
->>>>>>> b027a90a
 	var (
 		addrs = make([]common.Address, b.N)
 		metas = make([]*blobTxMeta, b.N)
