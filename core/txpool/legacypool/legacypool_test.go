--- conflicted
+++ resolved
@@ -2264,7 +2264,8 @@
 	}{
 		{
 			// Check that only one in-flight transaction is allowed for accounts
-			// with delegation set.
+			// with 
+      set.
 			name:    "accept-one-inflight-tx-of-delegated-account",
 			pending: 1,
 			run: func(name string) {
@@ -2335,10 +2336,6 @@
 				if err := pool.addRemoteSync(setCodeTx(0, keyA, []unsignedAuth{{0, keyB}})); err != nil {
 					t.Fatalf("%s: failed to add remote transaction: %v", name, err)
 				}
-<<<<<<< HEAD
-				if err := pool.addRemoteSync(pricedTransaction(0, 100000, big.NewInt(1), keyC)); err != nil {
-					t.Fatalf("%s: failed to add with pending delegation: %v", name, err)
-=======
 				// The second in-flight transaction is rejected.
 				if err := pool.addRemoteSync(pricedTransaction(1, 100000, big.NewInt(1), keyB)); !errors.Is(err, txpool.ErrInflightTxLimitReached) {
 					t.Fatalf("%s: error mismatch: want %v, have %v", name, txpool.ErrInflightTxLimitReached, err)
@@ -2370,7 +2367,6 @@
 				// the second should be allowed despite conflicting with the authorities in the first.
 				if err := pool.addRemoteSync(setCodeTx(0, keyA, []unsignedAuth{{1, keyC}})); err != nil {
 					t.Fatalf("%s: failed to add with remote setcode transaction: %v", name, err)
->>>>>>> e3e9d7cc
 				}
 				if err := pool.addRemoteSync(setCodeTx(0, keyB, []unsignedAuth{{1, keyC}})); err != nil {
 					t.Fatalf("%s: failed to add conflicting delegation: %v", name, err)
