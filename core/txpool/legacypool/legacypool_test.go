--- conflicted
+++ resolved
@@ -30,7 +30,6 @@
 	"testing"
 	"time"
 
-	"github.com/holiman/uint256"
 	crand2 "github.com/maticnetwork/crand"
 
 	"github.com/ethereum/go-ethereum/common"
@@ -182,13 +181,8 @@
 	blockchain := newTestBlockChain(config, 10000000, statedb, new(event.Feed))
 
 	key, _ := crypto.GenerateKey()
-<<<<<<< HEAD
 	pool := New(testTxPoolConfig, blockchain, options...)
-	if err := pool.Init(new(big.Int).SetUint64(testTxPoolConfig.PriceLimit), blockchain.CurrentBlock(), makeAddressReserver()); err != nil {
-=======
-	pool := New(testTxPoolConfig, blockchain)
 	if err := pool.Init(testTxPoolConfig.PriceLimit, blockchain.CurrentBlock(), makeAddressReserver()); err != nil {
->>>>>>> c5ba367e
 		panic(err)
 	}
 	// wait for the pool to initialize
@@ -231,13 +225,6 @@
 		if nonce := pool.pendingNonces.get(addr); nonce != last+1 {
 			return fmt.Errorf("pending nonce mismatch: have %v, want %v", nonce, last+1)
 		}
-<<<<<<< HEAD
-
-		if txs.totalcost.Cmp(common.Big0) < 0 {
-			return fmt.Errorf("totalcost went negative: %v", txs.totalcost)
-		}
-=======
->>>>>>> c5ba367e
 	}
 
 	return nil
@@ -3035,7 +3022,7 @@
 		key, _ := crypto.GenerateKey()
 		account := crypto.PubkeyToAddress(key.PublicKey)
 
-		pool.currentState.AddBalance(account, big.NewInt(1000000))
+		pool.currentState.AddBalance(account, uint256.NewInt(1000000))
 
 		tx := transaction(uint64(0), 100000, key)
 
@@ -3063,7 +3050,7 @@
 		account := crypto.PubkeyToAddress(key.PublicKey)
 		tx := transaction(uint64(0), 100000, key)
 
-		pool.currentState.AddBalance(account, big.NewInt(1000000))
+		pool.currentState.AddBalance(account, uint256.NewInt(1000000))
 
 		batches[i] = tx
 	}
@@ -3080,7 +3067,7 @@
 		for {
 			select {
 			case <-t.C:
-				pending = pool.Pending(true)
+				pending = pool.Pending(txpool.PendingFilter{})
 			case <-done:
 				break loop
 			}
@@ -3121,7 +3108,7 @@
 		account := crypto.PubkeyToAddress(key.PublicKey)
 		tx := transaction(uint64(0), 100000, key)
 
-		pool.currentState.AddBalance(account, big.NewInt(1000000))
+		pool.currentState.AddBalance(account, uint256.NewInt(1000000))
 
 		batches[i] = tx
 	}
@@ -3135,7 +3122,7 @@
 		var pending map[common.Address][]*txpool.LazyTransaction
 
 		for range t.C {
-			pending = pool.Pending(true)
+			pending = pool.Pending(txpool.PendingFilter{})
 
 			if len(pending) >= b.N/2 {
 				close(done)
@@ -3165,13 +3152,9 @@
 	for i := 0; i < b.N; i++ {
 		key, _ := crypto.GenerateKey()
 		account := crypto.PubkeyToAddress(key.PublicKey)
-<<<<<<< HEAD
-
-		pool.currentState.AddBalance(account, big.NewInt(1000000))
-
-=======
+
 		pool.currentState.AddBalance(account, uint256.NewInt(1000000))
->>>>>>> c5ba367e
+
 		tx := transaction(uint64(0), 100000, key)
 
 		batches[i] = tx
@@ -3198,7 +3181,7 @@
 		account := crypto.PubkeyToAddress(key.PublicKey)
 		tx := transaction(uint64(0), 100000, key)
 
-		pool.currentState.AddBalance(account, big.NewInt(1000000))
+		pool.currentState.AddBalance(account, uint256.NewInt(1000000))
 
 		batches[i] = tx
 	}
@@ -3215,7 +3198,7 @@
 		for {
 			select {
 			case <-t.C:
-				pending = pool.Pending(true)
+				pending = pool.Pending(txpool.PendingFilter{})
 			case <-done:
 				break loop
 			}
@@ -3250,7 +3233,7 @@
 		account := crypto.PubkeyToAddress(key.PublicKey)
 		tx := transaction(uint64(0), 100000, key)
 
-		pool.currentState.AddBalance(account, big.NewInt(1000000))
+		pool.currentState.AddBalance(account, uint256.NewInt(1000000))
 
 		batches[i] = tx
 	}
@@ -3264,7 +3247,7 @@
 		var pending map[common.Address][]*txpool.LazyTransaction
 
 		for range t.C {
-			pending = pool.Pending(true)
+			pending = pool.Pending(txpool.PendingFilter{})
 
 			if len(pending) >= b.N/2 {
 				close(done)
@@ -3313,7 +3296,7 @@
 		)
 
 		for range t.C {
-			pending = pool.Pending(true)
+			pending = pool.Pending(txpool.PendingFilter{})
 			total = len(pending)
 
 			_ = pool.Locals()
@@ -3342,7 +3325,7 @@
 	account := crypto.PubkeyToAddress(key.PublicKey)
 	tx := transaction(uint64(0), 100000, key)
 
-	pool.currentState.AddBalance(account, big.NewInt(1_000_000_000))
+	pool.currentState.AddBalance(account, uint256.NewInt(1_000_000_000))
 
 	return tx
 }
@@ -4800,8 +4783,7 @@
 	for i := 0; i < b.N; i++ {
 		key, _ := crypto.GenerateKey()
 		account := crypto.PubkeyToAddress(key.PublicKey)
-		pool.currentState.AddBalance(account, big.NewInt(1000000))
-
+		pool.currentState.AddBalance(account, uint256.NewInt(1000000))
 		tx := transaction(uint64(0), 100000, key)
 		batches[i] = tx
 	}
