// Copyright 2015 The go-ethereum Authors
// This file is part of the go-ethereum library.
//
// The go-ethereum library is free software: you can redistribute it and/or modify
// it under the terms of the GNU Lesser General Public License as published by
// the Free Software Foundation, either version 3 of the License, or
// (at your option) any later version.
//
// The go-ethereum library is distributed in the hope that it will be useful,
// but WITHOUT ANY WARRANTY; without even the implied warranty of
// MERCHANTABILITY or FITNESS FOR A PARTICULAR PURPOSE. See the
// GNU Lesser General Public License for more details.
//
// You should have received a copy of the GNU Lesser General Public License
// along with the go-ethereum library. If not, see <http://www.gnu.org/licenses/>.

package legacypool

import (
	"crypto/ecdsa"
	crand "crypto/rand"
	"errors"
	"fmt"
	"math/big"
	"math/rand"
	"sync"
	"sync/atomic"
	"testing"
	"time"

	"github.com/ethereum/go-ethereum/common"
	"github.com/ethereum/go-ethereum/core"
	"github.com/ethereum/go-ethereum/core/state"
	"github.com/ethereum/go-ethereum/core/tracing"
	"github.com/ethereum/go-ethereum/core/txpool"
	"github.com/ethereum/go-ethereum/core/types"
	"github.com/ethereum/go-ethereum/core/vm"
	"github.com/ethereum/go-ethereum/crypto"
	"github.com/ethereum/go-ethereum/event"
	"github.com/ethereum/go-ethereum/params"
	"github.com/ethereum/go-ethereum/trie"
	"github.com/holiman/uint256"
)

var (
	// testTxPoolConfig is a transaction pool configuration without stateful disk
	// sideeffects used during testing.
	testTxPoolConfig Config

	// eip1559Config is a chain config with EIP-1559 enabled at block 0.
	eip1559Config *params.ChainConfig
)

func init() {
	testTxPoolConfig = DefaultConfig
	testTxPoolConfig.Journal = ""

	cpy := *params.TestChainConfig
	eip1559Config = &cpy
	eip1559Config.BerlinBlock = common.Big0
	eip1559Config.LondonBlock = common.Big0
}

type testBlockChain struct {
	config        *params.ChainConfig
	gasLimit      atomic.Uint64
	statedb       *state.StateDB
	chainHeadFeed *event.Feed
}

func newTestBlockChain(config *params.ChainConfig, gasLimit uint64, statedb *state.StateDB, chainHeadFeed *event.Feed) *testBlockChain {
	bc := testBlockChain{config: config, statedb: statedb, chainHeadFeed: new(event.Feed)}
	bc.gasLimit.Store(gasLimit)
	return &bc
}

func (bc *testBlockChain) Config() *params.ChainConfig {
	return bc.config
}

func (bc *testBlockChain) CurrentBlock() *types.Header {
	return &types.Header{
		Number:     new(big.Int),
		Difficulty: common.Big0,
		GasLimit:   bc.gasLimit.Load(),
	}
}

func (bc *testBlockChain) GetBlock(hash common.Hash, number uint64) *types.Block {
	return types.NewBlock(bc.CurrentBlock(), nil, nil, trie.NewStackTrie(nil))
}

func (bc *testBlockChain) StateAt(common.Hash) (*state.StateDB, error) {
	return bc.statedb, nil
}

func (bc *testBlockChain) SubscribeChainHeadEvent(ch chan<- core.ChainHeadEvent) event.Subscription {
	return bc.chainHeadFeed.Subscribe(ch)
}

func transaction(nonce uint64, gaslimit uint64, key *ecdsa.PrivateKey) *types.Transaction {
	return pricedTransaction(nonce, gaslimit, big.NewInt(1), key)
}

func pricedTransaction(nonce uint64, gaslimit uint64, gasprice *big.Int, key *ecdsa.PrivateKey) *types.Transaction {
	tx, _ := types.SignTx(types.NewTransaction(nonce, common.Address{}, big.NewInt(100), gaslimit, gasprice, nil), types.HomesteadSigner{}, key)
	return tx
}

func pricedDataTransaction(nonce uint64, gaslimit uint64, gasprice *big.Int, key *ecdsa.PrivateKey, bytes uint64) *types.Transaction {
	data := make([]byte, bytes)
	crand.Read(data)

	tx, _ := types.SignTx(types.NewTransaction(nonce, common.Address{}, big.NewInt(0), gaslimit, gasprice, data), types.HomesteadSigner{}, key)
	return tx
}

func dynamicFeeTx(nonce uint64, gaslimit uint64, gasFee *big.Int, tip *big.Int, key *ecdsa.PrivateKey) *types.Transaction {
	tx, _ := types.SignNewTx(key, types.LatestSignerForChainID(params.TestChainConfig.ChainID), &types.DynamicFeeTx{
		ChainID:    params.TestChainConfig.ChainID,
		Nonce:      nonce,
		GasTipCap:  tip,
		GasFeeCap:  gasFee,
		Gas:        gaslimit,
		To:         &common.Address{},
		Value:      big.NewInt(100),
		Data:       nil,
		AccessList: nil,
	})
	return tx
}

type unsignedAuth struct {
	nonce uint64
	key   *ecdsa.PrivateKey
}

func setCodeTx(nonce uint64, key *ecdsa.PrivateKey, unsigned []unsignedAuth) *types.Transaction {
	return pricedSetCodeTx(nonce, 250000, uint256.NewInt(1000), uint256.NewInt(1), key, unsigned)
}

func pricedSetCodeTx(nonce uint64, gaslimit uint64, gasFee, tip *uint256.Int, key *ecdsa.PrivateKey, unsigned []unsignedAuth) *types.Transaction {
	var authList []types.SetCodeAuthorization
	for _, u := range unsigned {
		auth, _ := types.SignSetCode(u.key, types.SetCodeAuthorization{
			ChainID: *uint256.MustFromBig(params.TestChainConfig.ChainID),
			Address: common.Address{0x42},
			Nonce:   u.nonce,
		})
		authList = append(authList, auth)
	}
	return types.MustSignNewTx(key, types.LatestSignerForChainID(params.TestChainConfig.ChainID), &types.SetCodeTx{
		ChainID:    uint256.MustFromBig(params.TestChainConfig.ChainID),
		Nonce:      nonce,
		GasTipCap:  tip,
		GasFeeCap:  gasFee,
		Gas:        gaslimit,
		To:         common.Address{},
		Value:      uint256.NewInt(100),
		Data:       nil,
		AccessList: nil,
		AuthList:   authList,
	})
}

func makeAddressReserver() txpool.AddressReserver {
	var (
		reserved = make(map[common.Address]struct{})
		lock     sync.Mutex
	)
	return func(addr common.Address, reserve bool) error {
		lock.Lock()
		defer lock.Unlock()

		_, exists := reserved[addr]
		if reserve {
			if exists {
				panic("already reserved")
			}
			reserved[addr] = struct{}{}
			return nil
		}
		if !exists {
			panic("not reserved")
		}
		delete(reserved, addr)
		return nil
	}
}

func setupPool() (*LegacyPool, *ecdsa.PrivateKey) {
	return setupPoolWithConfig(params.TestChainConfig)
}

func setupPoolWithConfig(config *params.ChainConfig) (*LegacyPool, *ecdsa.PrivateKey) {
	statedb, _ := state.New(types.EmptyRootHash, state.NewDatabaseForTesting())
	blockchain := newTestBlockChain(config, 10000000, statedb, new(event.Feed))

	key, _ := crypto.GenerateKey()
	pool := New(testTxPoolConfig, blockchain)
	if err := pool.Init(testTxPoolConfig.PriceLimit, blockchain.CurrentBlock(), makeAddressReserver()); err != nil {
		panic(err)
	}
	// wait for the pool to initialize
	<-pool.initDoneCh
	return pool, key
}

// validatePoolInternals checks various consistency invariants within the pool.
func validatePoolInternals(pool *LegacyPool) error {
	pool.mu.RLock()
	defer pool.mu.RUnlock()

	// Ensure the total transaction set is consistent with pending + queued
	pending, queued := pool.stats()
	if total := pool.all.Count(); total != pending+queued {
		return fmt.Errorf("total transaction count %d != %d pending + %d queued", total, pending, queued)
	}
	pool.priced.Reheap()
	priced, remote := pool.priced.urgent.Len()+pool.priced.floating.Len(), pool.all.Count()
	if priced != remote {
		return fmt.Errorf("total priced transaction count %d != %d", priced, remote)
	}
	// Ensure the next nonce to assign is the correct one
	for addr, txs := range pool.pending {
		// Find the last transaction
		var last uint64
		for nonce := range txs.txs.items {
			if last < nonce {
				last = nonce
			}
		}
		if nonce := pool.pendingNonces.get(addr); nonce != last+1 {
			return fmt.Errorf("pending nonce mismatch: have %v, want %v", nonce, last+1)
		}
	}
	return nil
}

// validateEvents checks that the correct number of transaction addition events
// were fired on the pool's event feed.
func validateEvents(events chan core.NewTxsEvent, count int) error {
	var received []*types.Transaction

	for len(received) < count {
		select {
		case ev := <-events:
			received = append(received, ev.Txs...)
		case <-time.After(time.Second):
			return fmt.Errorf("event #%d not fired", len(received))
		}
	}
	if len(received) > count {
		return fmt.Errorf("more than %d events fired: %v", count, received[count:])
	}
	select {
	case ev := <-events:
		return fmt.Errorf("more than %d events fired: %v", count, ev.Txs)

	case <-time.After(50 * time.Millisecond):
		// This branch should be "default", but it's a data race between goroutines,
		// reading the event channel and pushing into it, so better wait a bit ensuring
		// really nothing gets injected.
	}
	return nil
}

func deriveSender(tx *types.Transaction) (common.Address, error) {
	return types.Sender(types.HomesteadSigner{}, tx)
}

type testChain struct {
	*testBlockChain
	address common.Address
	trigger *bool
}

// testChain.State() is used multiple times to reset the pending state.
// when simulate is true it will create a state that indicates
// that tx0 and tx1 are included in the chain.
func (c *testChain) State() (*state.StateDB, error) {
	// delay "state change" by one. The tx pool fetches the
	// state multiple times and by delaying it a bit we simulate
	// a state change between those fetches.
	stdb := c.statedb
	if *c.trigger {
		c.statedb, _ = state.New(types.EmptyRootHash, state.NewDatabaseForTesting())
		// simulate that the new head block included tx0 and tx1
		c.statedb.SetNonce(c.address, 2, tracing.NonceChangeUnspecified)
		c.statedb.SetBalance(c.address, new(uint256.Int).SetUint64(params.Ether), tracing.BalanceChangeUnspecified)
		*c.trigger = false
	}
	return stdb, nil
}

// This test simulates a scenario where a new block is imported during a
// state reset and tests whether the pending state is in sync with the
// block head event that initiated the resetState().
func TestStateChangeDuringReset(t *testing.T) {
	t.Parallel()

	var (
		key, _     = crypto.GenerateKey()
		address    = crypto.PubkeyToAddress(key.PublicKey)
		statedb, _ = state.New(types.EmptyRootHash, state.NewDatabaseForTesting())
		trigger    = false
	)

	// setup pool with 2 transaction in it
	statedb.SetBalance(address, new(uint256.Int).SetUint64(params.Ether), tracing.BalanceChangeUnspecified)
	blockchain := &testChain{newTestBlockChain(params.TestChainConfig, 1000000000, statedb, new(event.Feed)), address, &trigger}

	tx0 := transaction(0, 100000, key)
	tx1 := transaction(1, 100000, key)

	pool := New(testTxPoolConfig, blockchain)
	pool.Init(testTxPoolConfig.PriceLimit, blockchain.CurrentBlock(), makeAddressReserver())
	defer pool.Close()

	nonce := pool.Nonce(address)
	if nonce != 0 {
		t.Fatalf("Invalid nonce, want 0, got %d", nonce)
	}

	pool.addRemotesSync([]*types.Transaction{tx0, tx1})

	nonce = pool.Nonce(address)
	if nonce != 2 {
		t.Fatalf("Invalid nonce, want 2, got %d", nonce)
	}

	// trigger state change in the background
	trigger = true
	<-pool.requestReset(nil, nil)

	nonce = pool.Nonce(address)
	if nonce != 2 {
		t.Fatalf("Invalid nonce, want 2, got %d", nonce)
	}
}

func testAddBalance(pool *LegacyPool, addr common.Address, amount *big.Int) {
	pool.mu.Lock()
	pool.currentState.AddBalance(addr, uint256.MustFromBig(amount), tracing.BalanceChangeUnspecified)
	pool.mu.Unlock()
}

func testSetNonce(pool *LegacyPool, addr common.Address, nonce uint64) {
	pool.mu.Lock()
	pool.currentState.SetNonce(addr, nonce, tracing.NonceChangeUnspecified)
	pool.mu.Unlock()
}

func TestInvalidTransactions(t *testing.T) {
	t.Parallel()

	pool, key := setupPool()
	defer pool.Close()

	tx := transaction(0, 100, key)
	from, _ := deriveSender(tx)

	// Intrinsic gas too low
	testAddBalance(pool, from, big.NewInt(1))
	if err, want := pool.addRemote(tx), core.ErrIntrinsicGas; !errors.Is(err, want) {
		t.Errorf("want %v have %v", want, err)
	}

	// Insufficient funds
	tx = transaction(0, 100000, key)
	if err, want := pool.addRemote(tx), core.ErrInsufficientFunds; !errors.Is(err, want) {
		t.Errorf("want %v have %v", want, err)
	}

	testSetNonce(pool, from, 1)
	testAddBalance(pool, from, big.NewInt(0xffffffffffffff))
	tx = transaction(0, 100000, key)
	if err, want := pool.addRemote(tx), core.ErrNonceTooLow; !errors.Is(err, want) {
		t.Errorf("want %v have %v", want, err)
	}

	tx = transaction(1, 100000, key)
	pool.gasTip.Store(uint256.NewInt(1000))
	if err, want := pool.addRemote(tx), txpool.ErrUnderpriced; !errors.Is(err, want) {
		t.Errorf("want %v have %v", want, err)
	}
}

func TestQueue(t *testing.T) {
	t.Parallel()

	pool, key := setupPool()
	defer pool.Close()

	tx := transaction(0, 100, key)
	from, _ := deriveSender(tx)
	testAddBalance(pool, from, big.NewInt(1000))
	<-pool.requestReset(nil, nil)

	pool.enqueueTx(tx.Hash(), tx, true)
	<-pool.requestPromoteExecutables(newAccountSet(pool.signer, from))
	if len(pool.pending) != 1 {
		t.Error("expected valid txs to be 1 is", len(pool.pending))
	}

	tx = transaction(1, 100, key)
	from, _ = deriveSender(tx)
	testSetNonce(pool, from, 2)
	pool.enqueueTx(tx.Hash(), tx, true)

	<-pool.requestPromoteExecutables(newAccountSet(pool.signer, from))
	if _, ok := pool.pending[from].txs.items[tx.Nonce()]; ok {
		t.Error("expected transaction to be in tx pool")
	}
	if len(pool.queue) > 0 {
		t.Error("expected transaction queue to be empty. is", len(pool.queue))
	}
}

func TestQueue2(t *testing.T) {
	t.Parallel()

	pool, key := setupPool()
	defer pool.Close()

	tx1 := transaction(0, 100, key)
	tx2 := transaction(10, 100, key)
	tx3 := transaction(11, 100, key)
	from, _ := deriveSender(tx1)
	testAddBalance(pool, from, big.NewInt(1000))
	pool.reset(nil, nil)

	pool.enqueueTx(tx1.Hash(), tx1, true)
	pool.enqueueTx(tx2.Hash(), tx2, true)
	pool.enqueueTx(tx3.Hash(), tx3, true)

	pool.promoteExecutables([]common.Address{from})
	if len(pool.pending) != 1 {
		t.Error("expected pending length to be 1, got", len(pool.pending))
	}
	if pool.queue[from].Len() != 2 {
		t.Error("expected len(queue) == 2, got", pool.queue[from].Len())
	}
}

func TestNegativeValue(t *testing.T) {
	t.Parallel()

	pool, key := setupPool()
	defer pool.Close()

	tx, _ := types.SignTx(types.NewTransaction(0, common.Address{}, big.NewInt(-1), 100, big.NewInt(1), nil), types.HomesteadSigner{}, key)
	from, _ := deriveSender(tx)
	testAddBalance(pool, from, big.NewInt(1))
	if err := pool.addRemote(tx); err != txpool.ErrNegativeValue {
		t.Error("expected", txpool.ErrNegativeValue, "got", err)
	}
}

func TestTipAboveFeeCap(t *testing.T) {
	t.Parallel()

	pool, key := setupPoolWithConfig(eip1559Config)
	defer pool.Close()

	tx := dynamicFeeTx(0, 100, big.NewInt(1), big.NewInt(2), key)

	if err := pool.addRemote(tx); err != core.ErrTipAboveFeeCap {
		t.Error("expected", core.ErrTipAboveFeeCap, "got", err)
	}
}

func TestVeryHighValues(t *testing.T) {
	t.Parallel()

	pool, key := setupPoolWithConfig(eip1559Config)
	defer pool.Close()

	veryBigNumber := big.NewInt(1)
	veryBigNumber.Lsh(veryBigNumber, 300)

	tx := dynamicFeeTx(0, 100, big.NewInt(1), veryBigNumber, key)
	if err := pool.addRemote(tx); err != core.ErrTipVeryHigh {
		t.Error("expected", core.ErrTipVeryHigh, "got", err)
	}

	tx2 := dynamicFeeTx(0, 100, veryBigNumber, big.NewInt(1), key)
	if err := pool.addRemote(tx2); err != core.ErrFeeCapVeryHigh {
		t.Error("expected", core.ErrFeeCapVeryHigh, "got", err)
	}
}

func TestChainFork(t *testing.T) {
	t.Parallel()

	pool, key := setupPool()
	defer pool.Close()

	addr := crypto.PubkeyToAddress(key.PublicKey)
	resetState := func() {
		statedb, _ := state.New(types.EmptyRootHash, state.NewDatabaseForTesting())
		statedb.AddBalance(addr, uint256.NewInt(100000000000000), tracing.BalanceChangeUnspecified)

		pool.chain = newTestBlockChain(pool.chainconfig, 1000000, statedb, new(event.Feed))
		<-pool.requestReset(nil, nil)
	}
	resetState()

	tx := transaction(0, 100000, key)
	if _, err := pool.add(tx); err != nil {
		t.Error("didn't expect error", err)
	}
	pool.removeTx(tx.Hash(), true, true)

	// reset the pool's internal state
	resetState()
	if _, err := pool.add(tx); err != nil {
		t.Error("didn't expect error", err)
	}
}

func TestDoubleNonce(t *testing.T) {
	t.Parallel()

	pool, key := setupPool()
	defer pool.Close()

	addr := crypto.PubkeyToAddress(key.PublicKey)
	resetState := func() {
		statedb, _ := state.New(types.EmptyRootHash, state.NewDatabaseForTesting())
		statedb.AddBalance(addr, uint256.NewInt(100000000000000), tracing.BalanceChangeUnspecified)

		pool.chain = newTestBlockChain(pool.chainconfig, 1000000, statedb, new(event.Feed))
		<-pool.requestReset(nil, nil)
	}
	resetState()

	signer := types.HomesteadSigner{}
	tx1, _ := types.SignTx(types.NewTransaction(0, common.Address{}, big.NewInt(100), 100000, big.NewInt(1), nil), signer, key)
	tx2, _ := types.SignTx(types.NewTransaction(0, common.Address{}, big.NewInt(100), 1000000, big.NewInt(2), nil), signer, key)
	tx3, _ := types.SignTx(types.NewTransaction(0, common.Address{}, big.NewInt(100), 1000000, big.NewInt(1), nil), signer, key)

	// Add the first two transaction, ensure higher priced stays only
	if replace, err := pool.add(tx1); err != nil || replace {
		t.Errorf("first transaction insert failed (%v) or reported replacement (%v)", err, replace)
	}
	if replace, err := pool.add(tx2); err != nil || !replace {
		t.Errorf("second transaction insert failed (%v) or not reported replacement (%v)", err, replace)
	}
	<-pool.requestPromoteExecutables(newAccountSet(signer, addr))
	if pool.pending[addr].Len() != 1 {
		t.Error("expected 1 pending transactions, got", pool.pending[addr].Len())
	}
	if tx := pool.pending[addr].txs.items[0]; tx.Hash() != tx2.Hash() {
		t.Errorf("transaction mismatch: have %x, want %x", tx.Hash(), tx2.Hash())
	}

	// Add the third transaction and ensure it's not saved (smaller price)
	pool.add(tx3)
	<-pool.requestPromoteExecutables(newAccountSet(signer, addr))
	if pool.pending[addr].Len() != 1 {
		t.Error("expected 1 pending transactions, got", pool.pending[addr].Len())
	}
	if tx := pool.pending[addr].txs.items[0]; tx.Hash() != tx2.Hash() {
		t.Errorf("transaction mismatch: have %x, want %x", tx.Hash(), tx2.Hash())
	}
	// Ensure the total transaction count is correct
	if pool.all.Count() != 1 {
		t.Error("expected 1 total transactions, got", pool.all.Count())
	}
}

func TestMissingNonce(t *testing.T) {
	t.Parallel()

	pool, key := setupPool()
	defer pool.Close()

	addr := crypto.PubkeyToAddress(key.PublicKey)
	testAddBalance(pool, addr, big.NewInt(100000000000000))
	tx := transaction(1, 100000, key)
	if _, err := pool.add(tx); err != nil {
		t.Error("didn't expect error", err)
	}
	if len(pool.pending) != 0 {
		t.Error("expected 0 pending transactions, got", len(pool.pending))
	}
	if pool.queue[addr].Len() != 1 {
		t.Error("expected 1 queued transaction, got", pool.queue[addr].Len())
	}
	if pool.all.Count() != 1 {
		t.Error("expected 1 total transactions, got", pool.all.Count())
	}
}

func TestNonceRecovery(t *testing.T) {
	t.Parallel()

	const n = 10
	pool, key := setupPool()
	defer pool.Close()

	addr := crypto.PubkeyToAddress(key.PublicKey)
	testSetNonce(pool, addr, n)
	testAddBalance(pool, addr, big.NewInt(100000000000000))
	<-pool.requestReset(nil, nil)

	tx := transaction(n, 100000, key)
	if err := pool.addRemote(tx); err != nil {
		t.Error(err)
	}
	// simulate some weird re-order of transactions and missing nonce(s)
	testSetNonce(pool, addr, n-1)
	<-pool.requestReset(nil, nil)
	if fn := pool.Nonce(addr); fn != n-1 {
		t.Errorf("expected nonce to be %d, got %d", n-1, fn)
	}
}

// Tests that if an account runs out of funds, any pending and queued transactions
// are dropped.
func TestDropping(t *testing.T) {
	t.Parallel()

	// Create a test account and fund it
	pool, key := setupPool()
	defer pool.Close()

	account := crypto.PubkeyToAddress(key.PublicKey)
	testAddBalance(pool, account, big.NewInt(1000))

	// Add some pending and some queued transactions
	var (
		tx0  = transaction(0, 100, key)
		tx1  = transaction(1, 200, key)
		tx2  = transaction(2, 300, key)
		tx10 = transaction(10, 100, key)
		tx11 = transaction(11, 200, key)
		tx12 = transaction(12, 300, key)
	)
	pool.all.Add(tx0)
	pool.priced.Put(tx0)
	pool.promoteTx(account, tx0.Hash(), tx0)

	pool.all.Add(tx1)
	pool.priced.Put(tx1)
	pool.promoteTx(account, tx1.Hash(), tx1)

	pool.all.Add(tx2)
	pool.priced.Put(tx2)
	pool.promoteTx(account, tx2.Hash(), tx2)

	pool.enqueueTx(tx10.Hash(), tx10, true)
	pool.enqueueTx(tx11.Hash(), tx11, true)
	pool.enqueueTx(tx12.Hash(), tx12, true)

	// Check that pre and post validations leave the pool as is
	if pool.pending[account].Len() != 3 {
		t.Errorf("pending transaction mismatch: have %d, want %d", pool.pending[account].Len(), 3)
	}
	if pool.queue[account].Len() != 3 {
		t.Errorf("queued transaction mismatch: have %d, want %d", pool.queue[account].Len(), 3)
	}
	if pool.all.Count() != 6 {
		t.Errorf("total transaction mismatch: have %d, want %d", pool.all.Count(), 6)
	}
	<-pool.requestReset(nil, nil)
	if pool.pending[account].Len() != 3 {
		t.Errorf("pending transaction mismatch: have %d, want %d", pool.pending[account].Len(), 3)
	}
	if pool.queue[account].Len() != 3 {
		t.Errorf("queued transaction mismatch: have %d, want %d", pool.queue[account].Len(), 3)
	}
	if pool.all.Count() != 6 {
		t.Errorf("total transaction mismatch: have %d, want %d", pool.all.Count(), 6)
	}
	// Reduce the balance of the account, and check that invalidated transactions are dropped
	testAddBalance(pool, account, big.NewInt(-650))
	<-pool.requestReset(nil, nil)

	if _, ok := pool.pending[account].txs.items[tx0.Nonce()]; !ok {
		t.Errorf("funded pending transaction missing: %v", tx0)
	}
	if _, ok := pool.pending[account].txs.items[tx1.Nonce()]; !ok {
		t.Errorf("funded pending transaction missing: %v", tx0)
	}
	if _, ok := pool.pending[account].txs.items[tx2.Nonce()]; ok {
		t.Errorf("out-of-fund pending transaction present: %v", tx1)
	}
	if _, ok := pool.queue[account].txs.items[tx10.Nonce()]; !ok {
		t.Errorf("funded queued transaction missing: %v", tx10)
	}
	if _, ok := pool.queue[account].txs.items[tx11.Nonce()]; !ok {
		t.Errorf("funded queued transaction missing: %v", tx10)
	}
	if _, ok := pool.queue[account].txs.items[tx12.Nonce()]; ok {
		t.Errorf("out-of-fund queued transaction present: %v", tx11)
	}
	if pool.all.Count() != 4 {
		t.Errorf("total transaction mismatch: have %d, want %d", pool.all.Count(), 4)
	}
	// Reduce the block gas limit, check that invalidated transactions are dropped
	pool.chain.(*testBlockChain).gasLimit.Store(100)
	<-pool.requestReset(nil, nil)

	if _, ok := pool.pending[account].txs.items[tx0.Nonce()]; !ok {
		t.Errorf("funded pending transaction missing: %v", tx0)
	}
	if _, ok := pool.pending[account].txs.items[tx1.Nonce()]; ok {
		t.Errorf("over-gased pending transaction present: %v", tx1)
	}
	if _, ok := pool.queue[account].txs.items[tx10.Nonce()]; !ok {
		t.Errorf("funded queued transaction missing: %v", tx10)
	}
	if _, ok := pool.queue[account].txs.items[tx11.Nonce()]; ok {
		t.Errorf("over-gased queued transaction present: %v", tx11)
	}
	if pool.all.Count() != 2 {
		t.Errorf("total transaction mismatch: have %d, want %d", pool.all.Count(), 2)
	}
}

// Tests that if a transaction is dropped from the current pending pool (e.g. out
// of fund), all consecutive (still valid, but not executable) transactions are
// postponed back into the future queue to prevent broadcasting them.
func TestPostponing(t *testing.T) {
	t.Parallel()

	// Create the pool to test the postponing with
	statedb, _ := state.New(types.EmptyRootHash, state.NewDatabaseForTesting())
	blockchain := newTestBlockChain(params.TestChainConfig, 1000000, statedb, new(event.Feed))

	pool := New(testTxPoolConfig, blockchain)
	pool.Init(testTxPoolConfig.PriceLimit, blockchain.CurrentBlock(), makeAddressReserver())
	defer pool.Close()

	// Create two test accounts to produce different gap profiles with
	keys := make([]*ecdsa.PrivateKey, 2)
	accs := make([]common.Address, len(keys))

	for i := 0; i < len(keys); i++ {
		keys[i], _ = crypto.GenerateKey()
		accs[i] = crypto.PubkeyToAddress(keys[i].PublicKey)

		testAddBalance(pool, crypto.PubkeyToAddress(keys[i].PublicKey), big.NewInt(50100))
	}
	// Add a batch consecutive pending transactions for validation
	txs := []*types.Transaction{}
	for i, key := range keys {
		for j := 0; j < 100; j++ {
			var tx *types.Transaction
			if (i+j)%2 == 0 {
				tx = transaction(uint64(j), 25000, key)
			} else {
				tx = transaction(uint64(j), 50000, key)
			}
			txs = append(txs, tx)
		}
	}
	for i, err := range pool.addRemotesSync(txs) {
		if err != nil {
			t.Fatalf("tx %d: failed to add transactions: %v", i, err)
		}
	}
	// Check that pre and post validations leave the pool as is
	if pending := pool.pending[accs[0]].Len() + pool.pending[accs[1]].Len(); pending != len(txs) {
		t.Errorf("pending transaction mismatch: have %d, want %d", pending, len(txs))
	}
	if len(pool.queue) != 0 {
		t.Errorf("queued accounts mismatch: have %d, want %d", len(pool.queue), 0)
	}
	if pool.all.Count() != len(txs) {
		t.Errorf("total transaction mismatch: have %d, want %d", pool.all.Count(), len(txs))
	}
	<-pool.requestReset(nil, nil)
	if pending := pool.pending[accs[0]].Len() + pool.pending[accs[1]].Len(); pending != len(txs) {
		t.Errorf("pending transaction mismatch: have %d, want %d", pending, len(txs))
	}
	if len(pool.queue) != 0 {
		t.Errorf("queued accounts mismatch: have %d, want %d", len(pool.queue), 0)
	}
	if pool.all.Count() != len(txs) {
		t.Errorf("total transaction mismatch: have %d, want %d", pool.all.Count(), len(txs))
	}
	// Reduce the balance of the account, and check that transactions are reorganised
	for _, addr := range accs {
		testAddBalance(pool, addr, big.NewInt(-1))
	}
	<-pool.requestReset(nil, nil)

	// The first account's first transaction remains valid, check that subsequent
	// ones are either filtered out, or queued up for later.
	if _, ok := pool.pending[accs[0]].txs.items[txs[0].Nonce()]; !ok {
		t.Errorf("tx %d: valid and funded transaction missing from pending pool: %v", 0, txs[0])
	}
	if _, ok := pool.queue[accs[0]].txs.items[txs[0].Nonce()]; ok {
		t.Errorf("tx %d: valid and funded transaction present in future queue: %v", 0, txs[0])
	}
	for i, tx := range txs[1:100] {
		if i%2 == 1 {
			if _, ok := pool.pending[accs[0]].txs.items[tx.Nonce()]; ok {
				t.Errorf("tx %d: valid but future transaction present in pending pool: %v", i+1, tx)
			}
			if _, ok := pool.queue[accs[0]].txs.items[tx.Nonce()]; !ok {
				t.Errorf("tx %d: valid but future transaction missing from future queue: %v", i+1, tx)
			}
		} else {
			if _, ok := pool.pending[accs[0]].txs.items[tx.Nonce()]; ok {
				t.Errorf("tx %d: out-of-fund transaction present in pending pool: %v", i+1, tx)
			}
			if _, ok := pool.queue[accs[0]].txs.items[tx.Nonce()]; ok {
				t.Errorf("tx %d: out-of-fund transaction present in future queue: %v", i+1, tx)
			}
		}
	}
	// The second account's first transaction got invalid, check that all transactions
	// are either filtered out, or queued up for later.
	if pool.pending[accs[1]] != nil {
		t.Errorf("invalidated account still has pending transactions")
	}
	for i, tx := range txs[100:] {
		if i%2 == 1 {
			if _, ok := pool.queue[accs[1]].txs.items[tx.Nonce()]; !ok {
				t.Errorf("tx %d: valid but future transaction missing from future queue: %v", 100+i, tx)
			}
		} else {
			if _, ok := pool.queue[accs[1]].txs.items[tx.Nonce()]; ok {
				t.Errorf("tx %d: out-of-fund transaction present in future queue: %v", 100+i, tx)
			}
		}
	}
	if pool.all.Count() != len(txs)/2 {
		t.Errorf("total transaction mismatch: have %d, want %d", pool.all.Count(), len(txs)/2)
	}
}

// Tests that if the transaction pool has both executable and non-executable
// transactions from an origin account, filling the nonce gap moves all queued
// ones into the pending pool.
func TestGapFilling(t *testing.T) {
	t.Parallel()

	// Create a test account and fund it
	pool, key := setupPool()
	defer pool.Close()

	account := crypto.PubkeyToAddress(key.PublicKey)
	testAddBalance(pool, account, big.NewInt(1000000))

	// Keep track of transaction events to ensure all executables get announced
	events := make(chan core.NewTxsEvent, testTxPoolConfig.AccountQueue+5)
	sub := pool.txFeed.Subscribe(events)
	defer sub.Unsubscribe()

	// Create a pending and a queued transaction with a nonce-gap in between
	pool.addRemotesSync([]*types.Transaction{
		transaction(0, 100000, key),
		transaction(2, 100000, key),
	})
	pending, queued := pool.Stats()
	if pending != 1 {
		t.Fatalf("pending transactions mismatched: have %d, want %d", pending, 1)
	}
	if queued != 1 {
		t.Fatalf("queued transactions mismatched: have %d, want %d", queued, 1)
	}
	if err := validateEvents(events, 1); err != nil {
		t.Fatalf("original event firing failed: %v", err)
	}
	if err := validatePoolInternals(pool); err != nil {
		t.Fatalf("pool internal state corrupted: %v", err)
	}
	// Fill the nonce gap and ensure all transactions become pending
	if err := pool.addRemoteSync(transaction(1, 100000, key)); err != nil {
		t.Fatalf("failed to add gapped transaction: %v", err)
	}
	pending, queued = pool.Stats()
	if pending != 3 {
		t.Fatalf("pending transactions mismatched: have %d, want %d", pending, 3)
	}
	if queued != 0 {
		t.Fatalf("queued transactions mismatched: have %d, want %d", queued, 0)
	}
	if err := validateEvents(events, 2); err != nil {
		t.Fatalf("gap-filling event firing failed: %v", err)
	}
	if err := validatePoolInternals(pool); err != nil {
		t.Fatalf("pool internal state corrupted: %v", err)
	}
}

// Tests that if the transaction count belonging to a single account goes above
// some threshold, the higher transactions are dropped to prevent DOS attacks.
func TestQueueAccountLimiting(t *testing.T) {
	t.Parallel()

	// Create a test account and fund it
	pool, key := setupPool()
	defer pool.Close()

	account := crypto.PubkeyToAddress(key.PublicKey)
	testAddBalance(pool, account, big.NewInt(1000000))

	// Keep queuing up transactions and make sure all above a limit are dropped
	for i := uint64(1); i <= testTxPoolConfig.AccountQueue+5; i++ {
		if err := pool.addRemoteSync(transaction(i, 100000, key)); err != nil {
			t.Fatalf("tx %d: failed to add transaction: %v", i, err)
		}
		if len(pool.pending) != 0 {
			t.Errorf("tx %d: pending pool size mismatch: have %d, want %d", i, len(pool.pending), 0)
		}
		if i <= testTxPoolConfig.AccountQueue {
			if pool.queue[account].Len() != int(i) {
				t.Errorf("tx %d: queue size mismatch: have %d, want %d", i, pool.queue[account].Len(), i)
			}
		} else {
			if pool.queue[account].Len() != int(testTxPoolConfig.AccountQueue) {
				t.Errorf("tx %d: queue limit mismatch: have %d, want %d", i, pool.queue[account].Len(), testTxPoolConfig.AccountQueue)
			}
		}
	}
	if pool.all.Count() != int(testTxPoolConfig.AccountQueue) {
		t.Errorf("total transaction mismatch: have %d, want %d", pool.all.Count(), testTxPoolConfig.AccountQueue)
	}
}

// Tests that if the transaction count belonging to multiple accounts go above
// some threshold, the higher transactions are dropped to prevent DOS attacks.
//
// This logic should not hold for local transactions, unless the local tracking
// mechanism is disabled.
func TestQueueGlobalLimiting(t *testing.T) {
	t.Parallel()

	// Create the pool to test the limit enforcement with
	statedb, _ := state.New(types.EmptyRootHash, state.NewDatabaseForTesting())
	blockchain := newTestBlockChain(params.TestChainConfig, 1000000, statedb, new(event.Feed))

	config := testTxPoolConfig
	config.NoLocals = true
	config.GlobalQueue = config.AccountQueue*3 - 1 // reduce the queue limits to shorten test time (-1 to make it non divisible)

	pool := New(config, blockchain)
	pool.Init(testTxPoolConfig.PriceLimit, blockchain.CurrentBlock(), makeAddressReserver())
	defer pool.Close()

	// Create a number of test accounts and fund them (last one will be the local)
	keys := make([]*ecdsa.PrivateKey, 5)
	for i := 0; i < len(keys); i++ {
		keys[i], _ = crypto.GenerateKey()
		testAddBalance(pool, crypto.PubkeyToAddress(keys[i].PublicKey), big.NewInt(1000000))
	}

	// Generate and queue a batch of transactions
	nonces := make(map[common.Address]uint64)

	txs := make(types.Transactions, 0, 3*config.GlobalQueue)
	for len(txs) < cap(txs) {
		key := keys[rand.Intn(len(keys)-1)] // skip adding transactions with the local account
		addr := crypto.PubkeyToAddress(key.PublicKey)

		txs = append(txs, transaction(nonces[addr]+1, 100000, key))
		nonces[addr]++
	}
	// Import the batch and verify that limits have been enforced
	pool.addRemotesSync(txs)

	queued := 0
	for addr, list := range pool.queue {
		if list.Len() > int(config.AccountQueue) {
			t.Errorf("addr %x: queued accounts overflown allowance: %d > %d", addr, list.Len(), config.AccountQueue)
		}
		queued += list.Len()
	}
	if queued > int(config.GlobalQueue) {
		t.Fatalf("total transactions overflow allowance: %d > %d", queued, config.GlobalQueue)
	}
}

// Tests that if an account remains idle for a prolonged amount of time, any
// non-executable transactions queued up are dropped to prevent wasting resources
// on shuffling them around.
func TestQueueTimeLimiting(t *testing.T) {
	// Reduce the eviction interval to a testable amount
	defer func(old time.Duration) { evictionInterval = old }(evictionInterval)
	evictionInterval = time.Millisecond * 100

	// Create the pool to test the non-expiration enforcement
	statedb, _ := state.New(types.EmptyRootHash, state.NewDatabaseForTesting())
	blockchain := newTestBlockChain(params.TestChainConfig, 1000000, statedb, new(event.Feed))

	config := testTxPoolConfig
	config.Lifetime = time.Second

	pool := New(config, blockchain)
	pool.Init(config.PriceLimit, blockchain.CurrentBlock(), makeAddressReserver())
	defer pool.Close()

	// Create a test account to ensure remotes expire
	remote, _ := crypto.GenerateKey()

	testAddBalance(pool, crypto.PubkeyToAddress(remote.PublicKey), big.NewInt(1000000000))

	// Add the transaction and ensure it is queued up
	if err := pool.addRemote(pricedTransaction(1, 100000, big.NewInt(1), remote)); err != nil {
		t.Fatalf("failed to add remote transaction: %v", err)
	}
	pending, queued := pool.Stats()
	if pending != 0 {
		t.Fatalf("pending transactions mismatched: have %d, want %d", pending, 0)
	}
	if queued != 1 {
		t.Fatalf("queued transactions mismatched: have %d, want %d", queued, 2)
	}
	if err := validatePoolInternals(pool); err != nil {
		t.Fatalf("pool internal state corrupted: %v", err)
	}

	// Allow the eviction interval to run
	time.Sleep(2 * evictionInterval)

	// Transactions should not be evicted from the queue yet since lifetime duration has not passed
	pending, queued = pool.Stats()
	if pending != 0 {
		t.Fatalf("pending transactions mismatched: have %d, want %d", pending, 0)
	}
	if queued != 1 {
		t.Fatalf("queued transactions mismatched: have %d, want %d", queued, 2)
	}
	if err := validatePoolInternals(pool); err != nil {
		t.Fatalf("pool internal state corrupted: %v", err)
	}

	// Wait a bit for eviction to run and clean up any leftovers, and ensure only the local remains
	time.Sleep(2 * config.Lifetime)

	pending, queued = pool.Stats()
	if pending != 0 {
		t.Fatalf("pending transactions mismatched: have %d, want %d", pending, 0)
	}
	if queued != 0 {
		t.Fatalf("queued transactions mismatched: have %d, want %d", queued, 0)
	}
	if err := validatePoolInternals(pool); err != nil {
		t.Fatalf("pool internal state corrupted: %v", err)
	}

	// remove current transactions and increase nonce to prepare for a reset and cleanup
	statedb.SetNonce(crypto.PubkeyToAddress(remote.PublicKey), 2, tracing.NonceChangeUnspecified)
	<-pool.requestReset(nil, nil)

	// make sure queue, pending are cleared
	pending, queued = pool.Stats()
	if pending != 0 {
		t.Fatalf("pending transactions mismatched: have %d, want %d", pending, 0)
	}
	if queued != 0 {
		t.Fatalf("queued transactions mismatched: have %d, want %d", queued, 0)
	}
	if err := validatePoolInternals(pool); err != nil {
		t.Fatalf("pool internal state corrupted: %v", err)
	}

	// Queue gapped transactions
	if err := pool.addRemoteSync(pricedTransaction(4, 100000, big.NewInt(1), remote)); err != nil {
		t.Fatalf("failed to add remote transaction: %v", err)
	}
	time.Sleep(5 * evictionInterval) // A half lifetime pass

	// Queue executable transactions, the life cycle should be restarted.
	if err := pool.addRemoteSync(pricedTransaction(2, 100000, big.NewInt(1), remote)); err != nil {
		t.Fatalf("failed to add remote transaction: %v", err)
	}
	time.Sleep(6 * evictionInterval)

	// All gapped transactions shouldn't be kicked out
	pending, queued = pool.Stats()
	if pending != 1 {
		t.Fatalf("pending transactions mismatched: have %d, want %d", pending, 1)
	}
	if queued != 1 {
		t.Fatalf("queued transactions mismatched: have %d, want %d", queued, 1)
	}
	if err := validatePoolInternals(pool); err != nil {
		t.Fatalf("pool internal state corrupted: %v", err)
	}

	// The whole life time pass after last promotion, kick out stale transactions
	time.Sleep(2 * config.Lifetime)
	pending, queued = pool.Stats()
	if pending != 1 {
		t.Fatalf("pending transactions mismatched: have %d, want %d", pending, 1)
	}
	if queued != 0 {
		t.Fatalf("queued transactions mismatched: have %d, want %d", queued, 0)
	}
	if err := validatePoolInternals(pool); err != nil {
		t.Fatalf("pool internal state corrupted: %v", err)
	}
}

// Tests that even if the transaction count belonging to a single account goes
// above some threshold, as long as the transactions are executable, they are
// accepted.
func TestPendingLimiting(t *testing.T) {
	t.Parallel()

	// Create a test account and fund it
	pool, key := setupPool()
	defer pool.Close()

	account := crypto.PubkeyToAddress(key.PublicKey)
	testAddBalance(pool, account, big.NewInt(1000000000000))

	// Keep track of transaction events to ensure all executables get announced
	events := make(chan core.NewTxsEvent, testTxPoolConfig.AccountQueue+5)
	sub := pool.txFeed.Subscribe(events)
	defer sub.Unsubscribe()

	// Keep queuing up transactions and make sure all above a limit are dropped
	for i := uint64(0); i < testTxPoolConfig.AccountQueue+5; i++ {
		if err := pool.addRemoteSync(transaction(i, 100000, key)); err != nil {
			t.Fatalf("tx %d: failed to add transaction: %v", i, err)
		}
		if pool.pending[account].Len() != int(i)+1 {
			t.Errorf("tx %d: pending pool size mismatch: have %d, want %d", i, pool.pending[account].Len(), i+1)
		}
		if len(pool.queue) != 0 {
			t.Errorf("tx %d: queue size mismatch: have %d, want %d", i, pool.queue[account].Len(), 0)
		}
	}
	if pool.all.Count() != int(testTxPoolConfig.AccountQueue+5) {
		t.Errorf("total transaction mismatch: have %d, want %d", pool.all.Count(), testTxPoolConfig.AccountQueue+5)
	}
	if err := validateEvents(events, int(testTxPoolConfig.AccountQueue+5)); err != nil {
		t.Fatalf("event firing failed: %v", err)
	}
	if err := validatePoolInternals(pool); err != nil {
		t.Fatalf("pool internal state corrupted: %v", err)
	}
}

// Tests that if the transaction count belonging to multiple accounts go above
// some hard threshold, the higher transactions are dropped to prevent DOS
// attacks.
func TestPendingGlobalLimiting(t *testing.T) {
	t.Parallel()

	// Create the pool to test the limit enforcement with
	statedb, _ := state.New(types.EmptyRootHash, state.NewDatabaseForTesting())
	blockchain := newTestBlockChain(params.TestChainConfig, 1000000, statedb, new(event.Feed))

	config := testTxPoolConfig
	config.GlobalSlots = config.AccountSlots * 10

	pool := New(config, blockchain)
	pool.Init(config.PriceLimit, blockchain.CurrentBlock(), makeAddressReserver())
	defer pool.Close()

	// Create a number of test accounts and fund them
	keys := make([]*ecdsa.PrivateKey, 5)
	for i := 0; i < len(keys); i++ {
		keys[i], _ = crypto.GenerateKey()
		testAddBalance(pool, crypto.PubkeyToAddress(keys[i].PublicKey), big.NewInt(1000000))
	}
	// Generate and queue a batch of transactions
	nonces := make(map[common.Address]uint64)

	txs := types.Transactions{}
	for _, key := range keys {
		addr := crypto.PubkeyToAddress(key.PublicKey)
		for j := 0; j < int(config.GlobalSlots)/len(keys)*2; j++ {
			txs = append(txs, transaction(nonces[addr], 100000, key))
			nonces[addr]++
		}
	}
	// Import the batch and verify that limits have been enforced
	pool.addRemotesSync(txs)

	pending := 0
	for _, list := range pool.pending {
		pending += list.Len()
	}
	if pending > int(config.GlobalSlots) {
		t.Fatalf("total pending transactions overflow allowance: %d > %d", pending, config.GlobalSlots)
	}
	if err := validatePoolInternals(pool); err != nil {
		t.Fatalf("pool internal state corrupted: %v", err)
	}
}

// Test the limit on transaction size is enforced correctly.
// This test verifies every transaction having allowed size
// is added to the pool, and longer transactions are rejected.
func TestAllowedTxSize(t *testing.T) {
	t.Parallel()

	// Create a test account and fund it
	pool, key := setupPool()
	defer pool.Close()

	account := crypto.PubkeyToAddress(key.PublicKey)
	testAddBalance(pool, account, big.NewInt(1000000000))

	// Find the maximum data length for the kind of transaction which will
	// be generated in the pool.addRemoteSync calls below.
	const largeDataLength = txMaxSize - 200 // enough to have a 5 bytes RLP encoding of the data length number
	txWithLargeData := pricedDataTransaction(0, pool.currentHead.Load().GasLimit, big.NewInt(1), key, largeDataLength)
	maxTxLengthWithoutData := txWithLargeData.Size() - largeDataLength // 103 bytes
	maxTxDataLength := txMaxSize - maxTxLengthWithoutData              // 131072 - 103 = 130953 bytes

	// Try adding a transaction with maximal allowed size
	tx := pricedDataTransaction(0, pool.currentHead.Load().GasLimit, big.NewInt(1), key, maxTxDataLength)
	if err := pool.addRemoteSync(tx); err != nil {
		t.Fatalf("failed to add transaction of size %d, close to maximal: %v", int(tx.Size()), err)
	}
	// Try adding a transaction with random allowed size
	if err := pool.addRemoteSync(pricedDataTransaction(1, pool.currentHead.Load().GasLimit, big.NewInt(1), key, uint64(rand.Intn(int(maxTxDataLength+1))))); err != nil {
		t.Fatalf("failed to add transaction of random allowed size: %v", err)
	}
	// Try adding a transaction above maximum size by one
	if err := pool.addRemoteSync(pricedDataTransaction(2, pool.currentHead.Load().GasLimit, big.NewInt(1), key, maxTxDataLength+1)); err == nil {
		t.Fatalf("expected rejection on slightly oversize transaction")
	}
	// Try adding a transaction above maximum size by more than one
	if err := pool.addRemoteSync(pricedDataTransaction(2, pool.currentHead.Load().GasLimit, big.NewInt(1), key, maxTxDataLength+1+uint64(rand.Intn(10*txMaxSize)))); err == nil {
		t.Fatalf("expected rejection on oversize transaction")
	}
	// Run some sanity checks on the pool internals
	pending, queued := pool.Stats()
	if pending != 2 {
		t.Fatalf("pending transactions mismatched: have %d, want %d", pending, 2)
	}
	if queued != 0 {
		t.Fatalf("queued transactions mismatched: have %d, want %d", queued, 0)
	}
	if err := validatePoolInternals(pool); err != nil {
		t.Fatalf("pool internal state corrupted: %v", err)
	}
}

// Tests that if transactions start being capped, transactions are also removed from 'all'
func TestCapClearsFromAll(t *testing.T) {
	t.Parallel()

	// Create the pool to test the limit enforcement with
	statedb, _ := state.New(types.EmptyRootHash, state.NewDatabaseForTesting())
	blockchain := newTestBlockChain(params.TestChainConfig, 1000000, statedb, new(event.Feed))

	config := testTxPoolConfig
	config.AccountSlots = 2
	config.AccountQueue = 2
	config.GlobalSlots = 8

	pool := New(config, blockchain)
	pool.Init(config.PriceLimit, blockchain.CurrentBlock(), makeAddressReserver())
	defer pool.Close()

	// Create a number of test accounts and fund them
	key, _ := crypto.GenerateKey()
	addr := crypto.PubkeyToAddress(key.PublicKey)
	testAddBalance(pool, addr, big.NewInt(1000000))

	txs := types.Transactions{}
	for j := 0; j < int(config.GlobalSlots)*2; j++ {
		txs = append(txs, transaction(uint64(j), 100000, key))
	}
	// Import the batch and verify that limits have been enforced
	pool.addRemotes(txs)
	if err := validatePoolInternals(pool); err != nil {
		t.Fatalf("pool internal state corrupted: %v", err)
	}
}

// Tests that if the transaction count belonging to multiple accounts go above
// some hard threshold, if they are under the minimum guaranteed slot count then
// the transactions are still kept.
func TestPendingMinimumAllowance(t *testing.T) {
	t.Parallel()

	// Create the pool to test the limit enforcement with
	statedb, _ := state.New(types.EmptyRootHash, state.NewDatabaseForTesting())
	blockchain := newTestBlockChain(params.TestChainConfig, 1000000, statedb, new(event.Feed))

	config := testTxPoolConfig
	config.GlobalSlots = 1

	pool := New(config, blockchain)
	pool.Init(config.PriceLimit, blockchain.CurrentBlock(), makeAddressReserver())
	defer pool.Close()

	// Create a number of test accounts and fund them
	keys := make([]*ecdsa.PrivateKey, 5)
	for i := 0; i < len(keys); i++ {
		keys[i], _ = crypto.GenerateKey()
		testAddBalance(pool, crypto.PubkeyToAddress(keys[i].PublicKey), big.NewInt(1000000))
	}
	// Generate and queue a batch of transactions
	nonces := make(map[common.Address]uint64)

	txs := types.Transactions{}
	for _, key := range keys {
		addr := crypto.PubkeyToAddress(key.PublicKey)
		for j := 0; j < int(config.AccountSlots)*2; j++ {
			txs = append(txs, transaction(nonces[addr], 100000, key))
			nonces[addr]++
		}
	}
	// Import the batch and verify that limits have been enforced
	pool.addRemotesSync(txs)

	for addr, list := range pool.pending {
		if list.Len() != int(config.AccountSlots) {
			t.Errorf("addr %x: total pending transactions mismatch: have %d, want %d", addr, list.Len(), config.AccountSlots)
		}
	}
	if err := validatePoolInternals(pool); err != nil {
		t.Fatalf("pool internal state corrupted: %v", err)
	}
}

// Tests that setting the transaction pool gas price to a higher value correctly
// discards everything cheaper than that and moves any gapped transactions back
// from the pending pool to the queue.
func TestRepricing(t *testing.T) {
	t.Parallel()

	// Create the pool to test the pricing enforcement with
	statedb, _ := state.New(types.EmptyRootHash, state.NewDatabaseForTesting())
	blockchain := newTestBlockChain(params.TestChainConfig, 1000000, statedb, new(event.Feed))

	pool := New(testTxPoolConfig, blockchain)
	pool.Init(testTxPoolConfig.PriceLimit, blockchain.CurrentBlock(), makeAddressReserver())
	defer pool.Close()

	// Keep track of transaction events to ensure all executables get announced
	events := make(chan core.NewTxsEvent, 32)
	sub := pool.txFeed.Subscribe(events)
	defer sub.Unsubscribe()

	// Create a number of test accounts and fund them
	keys := make([]*ecdsa.PrivateKey, 3)
	for i := 0; i < len(keys); i++ {
		keys[i], _ = crypto.GenerateKey()
		testAddBalance(pool, crypto.PubkeyToAddress(keys[i].PublicKey), big.NewInt(1000000))
	}
	// Generate and queue a batch of transactions, both pending and queued
	txs := types.Transactions{}

	txs = append(txs, pricedTransaction(0, 100000, big.NewInt(2), keys[0]))
	txs = append(txs, pricedTransaction(1, 100000, big.NewInt(1), keys[0]))
	txs = append(txs, pricedTransaction(2, 100000, big.NewInt(2), keys[0]))

	txs = append(txs, pricedTransaction(0, 100000, big.NewInt(1), keys[1]))
	txs = append(txs, pricedTransaction(1, 100000, big.NewInt(2), keys[1]))
	txs = append(txs, pricedTransaction(2, 100000, big.NewInt(2), keys[1]))

	txs = append(txs, pricedTransaction(1, 100000, big.NewInt(2), keys[2]))
	txs = append(txs, pricedTransaction(2, 100000, big.NewInt(1), keys[2]))
	txs = append(txs, pricedTransaction(3, 100000, big.NewInt(2), keys[2]))

	// Import the batch and that both pending and queued transactions match up
	pool.addRemotesSync(txs)

	pending, queued := pool.Stats()
	if pending != 6 {
		t.Fatalf("pending transactions mismatched: have %d, want %d", pending, 6)
	}
	if queued != 3 {
		t.Fatalf("queued transactions mismatched: have %d, want %d", queued, 3)
	}
	if err := validateEvents(events, 6); err != nil {
		t.Fatalf("original event firing failed: %v", err)
	}
	if err := validatePoolInternals(pool); err != nil {
		t.Fatalf("pool internal state corrupted: %v", err)
	}
	// Reprice the pool and check that underpriced transactions get dropped
	pool.SetGasTip(big.NewInt(2))

	pending, queued = pool.Stats()
	if pending != 1 {
		t.Fatalf("pending transactions mismatched: have %d, want %d", pending, 1)
	}
	if queued != 5 {
		t.Fatalf("queued transactions mismatched: have %d, want %d", queued, 5)
	}
	if err := validateEvents(events, 0); err != nil {
		t.Fatalf("reprice event firing failed: %v", err)
	}
	if err := validatePoolInternals(pool); err != nil {
		t.Fatalf("pool internal state corrupted: %v", err)
	}
	// Check that we can't add the old transactions back
	if err := pool.addRemote(pricedTransaction(1, 100000, big.NewInt(1), keys[0])); !errors.Is(err, txpool.ErrUnderpriced) {
		t.Fatalf("adding underpriced pending transaction error mismatch: have %v, want %v", err, txpool.ErrUnderpriced)
	}
	if err := pool.addRemote(pricedTransaction(0, 100000, big.NewInt(1), keys[1])); !errors.Is(err, txpool.ErrUnderpriced) {
		t.Fatalf("adding underpriced pending transaction error mismatch: have %v, want %v", err, txpool.ErrUnderpriced)
	}
	if err := pool.addRemote(pricedTransaction(2, 100000, big.NewInt(1), keys[2])); !errors.Is(err, txpool.ErrUnderpriced) {
		t.Fatalf("adding underpriced queued transaction error mismatch: have %v, want %v", err, txpool.ErrUnderpriced)
	}
	if err := validateEvents(events, 0); err != nil {
		t.Fatalf("post-reprice event firing failed: %v", err)
	}
	if err := validatePoolInternals(pool); err != nil {
		t.Fatalf("pool internal state corrupted: %v", err)
	}
	// we can fill gaps with properly priced transactions
	if err := pool.addRemote(pricedTransaction(1, 100000, big.NewInt(2), keys[0])); err != nil {
		t.Fatalf("failed to add pending transaction: %v", err)
	}
	if err := pool.addRemote(pricedTransaction(0, 100000, big.NewInt(2), keys[1])); err != nil {
		t.Fatalf("failed to add pending transaction: %v", err)
	}
	if err := pool.addRemoteSync(pricedTransaction(2, 100000, big.NewInt(2), keys[2])); err != nil {
		t.Fatalf("failed to add queued transaction: %v", err)
	}
	if err := validateEvents(events, 5); err != nil {
		t.Fatalf("post-reprice event firing failed: %v", err)
	}
	if err := validatePoolInternals(pool); err != nil {
		t.Fatalf("pool internal state corrupted: %v", err)
	}
}

func TestMinGasPriceEnforced(t *testing.T) {
	t.Parallel()

	// Create the pool to test the pricing enforcement with
	statedb, _ := state.New(types.EmptyRootHash, state.NewDatabaseForTesting())
	blockchain := newTestBlockChain(eip1559Config, 10000000, statedb, new(event.Feed))

	txPoolConfig := DefaultConfig
	txPoolConfig.NoLocals = true
	pool := New(txPoolConfig, blockchain)
	pool.Init(txPoolConfig.PriceLimit, blockchain.CurrentBlock(), makeAddressReserver())
	defer pool.Close()

	key, _ := crypto.GenerateKey()
	testAddBalance(pool, crypto.PubkeyToAddress(key.PublicKey), big.NewInt(1000000))

	tx := pricedTransaction(0, 100000, big.NewInt(2), key)
	pool.SetGasTip(big.NewInt(tx.GasPrice().Int64() + 1))

	if err := pool.Add([]*types.Transaction{tx}, true)[0]; !errors.Is(err, txpool.ErrUnderpriced) {
		t.Fatalf("Min tip not enforced")
	}

	tx = dynamicFeeTx(0, 100000, big.NewInt(3), big.NewInt(2), key)
	pool.SetGasTip(big.NewInt(tx.GasTipCap().Int64() + 1))

	if err := pool.Add([]*types.Transaction{tx}, true)[0]; !errors.Is(err, txpool.ErrUnderpriced) {
		t.Fatalf("Min tip not enforced")
	}
}

// Tests that setting the transaction pool gas price to a higher value correctly
// discards everything cheaper (legacy & dynamic fee) than that and moves any
// gapped transactions back from the pending pool to the queue.
//
// Note, local transactions are never allowed to be dropped.
func TestRepricingDynamicFee(t *testing.T) {
	t.Parallel()

	// Create the pool to test the pricing enforcement with
	pool, _ := setupPoolWithConfig(eip1559Config)
	defer pool.Close()

	// Keep track of transaction events to ensure all executables get announced
	events := make(chan core.NewTxsEvent, 32)
	sub := pool.txFeed.Subscribe(events)
	defer sub.Unsubscribe()

	// Create a number of test accounts and fund them
	keys := make([]*ecdsa.PrivateKey, 4)
	for i := 0; i < len(keys); i++ {
		keys[i], _ = crypto.GenerateKey()
		testAddBalance(pool, crypto.PubkeyToAddress(keys[i].PublicKey), big.NewInt(1000000))
	}
	// Generate and queue a batch of transactions, both pending and queued
	txs := types.Transactions{}

	txs = append(txs, pricedTransaction(0, 100000, big.NewInt(2), keys[0]))
	txs = append(txs, pricedTransaction(1, 100000, big.NewInt(1), keys[0]))
	txs = append(txs, pricedTransaction(2, 100000, big.NewInt(2), keys[0]))

	txs = append(txs, dynamicFeeTx(0, 100000, big.NewInt(2), big.NewInt(1), keys[1]))
	txs = append(txs, dynamicFeeTx(1, 100000, big.NewInt(3), big.NewInt(2), keys[1]))
	txs = append(txs, dynamicFeeTx(2, 100000, big.NewInt(3), big.NewInt(2), keys[1]))

	txs = append(txs, dynamicFeeTx(1, 100000, big.NewInt(2), big.NewInt(2), keys[2]))
	txs = append(txs, dynamicFeeTx(2, 100000, big.NewInt(1), big.NewInt(1), keys[2]))
	txs = append(txs, dynamicFeeTx(3, 100000, big.NewInt(2), big.NewInt(2), keys[2]))

	// Import the batch and that both pending and queued transactions match up
	pool.addRemotesSync(txs)

	pending, queued := pool.Stats()
	if pending != 6 {
		t.Fatalf("pending transactions mismatched: have %d, want %d", pending, 6)
	}
	if queued != 3 {
		t.Fatalf("queued transactions mismatched: have %d, want %d", queued, 3)
	}
	if err := validateEvents(events, 6); err != nil {
		t.Fatalf("original event firing failed: %v", err)
	}
	if err := validatePoolInternals(pool); err != nil {
		t.Fatalf("pool internal state corrupted: %v", err)
	}
	// Reprice the pool and check that underpriced transactions get dropped
	pool.SetGasTip(big.NewInt(2))

	pending, queued = pool.Stats()
	if pending != 1 {
		t.Fatalf("pending transactions mismatched: have %d, want %d", pending, 1)
	}
	if queued != 5 {
		t.Fatalf("queued transactions mismatched: have %d, want %d", queued, 5)
	}
	if err := validateEvents(events, 0); err != nil {
		t.Fatalf("reprice event firing failed: %v", err)
	}
	if err := validatePoolInternals(pool); err != nil {
		t.Fatalf("pool internal state corrupted: %v", err)
	}
	// Check that we can't add the old transactions back
	tx := pricedTransaction(1, 100000, big.NewInt(1), keys[0])
	if err := pool.addRemote(tx); !errors.Is(err, txpool.ErrUnderpriced) {
		t.Fatalf("adding underpriced pending transaction error mismatch: have %v, want %v", err, txpool.ErrUnderpriced)
	}
	tx = dynamicFeeTx(0, 100000, big.NewInt(2), big.NewInt(1), keys[1])
	if err := pool.addRemote(tx); !errors.Is(err, txpool.ErrUnderpriced) {
		t.Fatalf("adding underpriced pending transaction error mismatch: have %v, want %v", err, txpool.ErrUnderpriced)
	}
	tx = dynamicFeeTx(2, 100000, big.NewInt(1), big.NewInt(1), keys[2])
	if err := pool.addRemote(tx); !errors.Is(err, txpool.ErrUnderpriced) {
		t.Fatalf("adding underpriced queued transaction error mismatch: have %v, want %v", err, txpool.ErrUnderpriced)
	}
	if err := validateEvents(events, 0); err != nil {
		t.Fatalf("post-reprice event firing failed: %v", err)
	}
	if err := validatePoolInternals(pool); err != nil {
		t.Fatalf("pool internal state corrupted: %v", err)
	}

	// And we can fill gaps with properly priced transactions
	tx = pricedTransaction(1, 100000, big.NewInt(2), keys[0])
	if err := pool.addRemote(tx); err != nil {
		t.Fatalf("failed to add pending transaction: %v", err)
	}
	tx = dynamicFeeTx(0, 100000, big.NewInt(3), big.NewInt(2), keys[1])
	if err := pool.addRemote(tx); err != nil {
		t.Fatalf("failed to add pending transaction: %v", err)
	}
	tx = dynamicFeeTx(2, 100000, big.NewInt(2), big.NewInt(2), keys[2])
	if err := pool.addRemoteSync(tx); err != nil {
		t.Fatalf("failed to add queued transaction: %v", err)
	}
	if err := validateEvents(events, 5); err != nil {
		t.Fatalf("post-reprice event firing failed: %v", err)
	}
	if err := validatePoolInternals(pool); err != nil {
		t.Fatalf("pool internal state corrupted: %v", err)
	}
}

<<<<<<< HEAD
// Tests that setting the transaction pool gas price to a higher value does not
// remove local transactions (legacy & dynamic fee).
func TestRepricingKeepsLocals(t *testing.T) {
	t.Parallel()

	// Create the pool to test the pricing enforcement with
	statedb, _ := state.New(types.EmptyRootHash, state.NewDatabaseForTesting())
	blockchain := newTestBlockChain(eip1559Config, 1000000, statedb, new(event.Feed))

	pool := New(testTxPoolConfig, blockchain)
	pool.Init(testTxPoolConfig.PriceLimit, blockchain.CurrentBlock(), makeAddressReserver())
	defer pool.Close()

	// Create a number of test accounts and fund them
	keys := make([]*ecdsa.PrivateKey, 3)
	for i := 0; i < len(keys); i++ {
		keys[i], _ = crypto.GenerateKey()
		testAddBalance(pool, crypto.PubkeyToAddress(keys[i].PublicKey), big.NewInt(100000*1000000))
	}
	// Create transaction (both pending and queued) with a linearly growing gasprice
	for i := uint64(0); i < 500; i++ {
		// Add pending transaction.
		pendingTx := pricedTransaction(i, 100000, big.NewInt(int64(i)), keys[2])
		if err := pool.addLocal(pendingTx); err != nil {
			t.Fatal(err)
		}
		// Add queued transaction.
		queuedTx := pricedTransaction(i+501, 100000, big.NewInt(int64(i)), keys[2])
		if err := pool.addLocal(queuedTx); err != nil {
			t.Fatal(err)
		}

		// Add pending dynamic fee transaction.
		pendingTx = dynamicFeeTx(i, 100000, big.NewInt(int64(i)+1), big.NewInt(int64(i)), keys[1])
		if err := pool.addLocal(pendingTx); err != nil {
			t.Fatal(err)
		}
		// Add queued dynamic fee transaction.
		queuedTx = dynamicFeeTx(i+501, 100000, big.NewInt(int64(i)+1), big.NewInt(int64(i)), keys[1])
		if err := pool.addLocal(queuedTx); err != nil {
			t.Fatal(err)
		}
	}
	pending, queued := pool.Stats()
	expPending, expQueued := 1000, 1000
	validate := func() {
		pending, queued = pool.Stats()
		if pending != expPending {
			t.Fatalf("pending transactions mismatched: have %d, want %d", pending, expPending)
		}
		if queued != expQueued {
			t.Fatalf("queued transactions mismatched: have %d, want %d", queued, expQueued)
		}

		if err := validatePoolInternals(pool); err != nil {
			t.Fatalf("pool internal state corrupted: %v", err)
		}
	}
	validate()

	// Reprice the pool and check that nothing is dropped
	pool.SetGasTip(big.NewInt(2))
	validate()

	pool.SetGasTip(big.NewInt(2))
	pool.SetGasTip(big.NewInt(4))
	pool.SetGasTip(big.NewInt(8))
	pool.SetGasTip(big.NewInt(100))
	validate()
}

=======
>>>>>>> b027a90a
// Tests that when the pool reaches its global transaction limit, underpriced
// transactions are gradually shifted out for more expensive ones and any gapped
// pending transactions are moved into the queue.
//
// Note, local transactions are never allowed to be dropped.
func TestUnderpricing(t *testing.T) {
	t.Parallel()

	// Create the pool to test the pricing enforcement with
	statedb, _ := state.New(types.EmptyRootHash, state.NewDatabaseForTesting())
	blockchain := newTestBlockChain(params.TestChainConfig, 1000000, statedb, new(event.Feed))

	config := testTxPoolConfig
	config.GlobalSlots = 2
	config.GlobalQueue = 2

	pool := New(config, blockchain)
	pool.Init(config.PriceLimit, blockchain.CurrentBlock(), makeAddressReserver())
	defer pool.Close()

	// Keep track of transaction events to ensure all executables get announced
	events := make(chan core.NewTxsEvent, 32)
	sub := pool.txFeed.Subscribe(events)
	defer sub.Unsubscribe()

	// Create a number of test accounts and fund them
	keys := make([]*ecdsa.PrivateKey, 5)
	for i := 0; i < len(keys); i++ {
		keys[i], _ = crypto.GenerateKey()
		testAddBalance(pool, crypto.PubkeyToAddress(keys[i].PublicKey), big.NewInt(10000000))
	}
	// Generate and queue a batch of transactions, both pending and queued
	txs := types.Transactions{}

	txs = append(txs, pricedTransaction(0, 100000, big.NewInt(1), keys[0])) // pending
	txs = append(txs, pricedTransaction(1, 100000, big.NewInt(2), keys[0])) // pending
	txs = append(txs, pricedTransaction(0, 100000, big.NewInt(1), keys[2])) // pending

	txs = append(txs, pricedTransaction(1, 100000, big.NewInt(1), keys[1])) // queued
	// Import the batch and that both pending and queued transactions match up
	pool.addRemotesSync(txs)

	pending, queued := pool.Stats()
	if pending != 3 {
		t.Fatalf("pending transactions mismatched: have %d, want %d", pending, 3)
	}
	if queued != 1 {
		t.Fatalf("queued transactions mismatched: have %d, want %d", queued, 1)
	}
	if err := validateEvents(events, 3); err != nil {
		t.Fatalf("original event firing failed: %v", err)
	}
	if err := validatePoolInternals(pool); err != nil {
		t.Fatalf("pool internal state corrupted: %v", err)
	}
	// Ensure that adding an underpriced transaction on block limit fails
	if err := pool.addRemoteSync(pricedTransaction(0, 100000, big.NewInt(1), keys[1])); !errors.Is(err, txpool.ErrUnderpriced) {
		t.Fatalf("adding underpriced pending transaction error mismatch: have %v, want %v", err, txpool.ErrUnderpriced)
	}
	// Replace a future transaction with a future transaction
	if err := pool.addRemoteSync(pricedTransaction(1, 100000, big.NewInt(5), keys[1])); err != nil { // +K1:1 => -K1:1 => Pend K0:0, K0:1, K2:0; Que K1:1
		t.Fatalf("failed to add well priced transaction: %v", err)
	}
	// Ensure that adding high priced transactions drops cheap ones, but not own
	if err := pool.addRemoteSync(pricedTransaction(0, 100000, big.NewInt(3), keys[1])); err != nil { // +K1:0 => -K1:1 => Pend K0:0, K0:1, K1:0, K2:0; Que -
		t.Fatalf("failed to add well priced transaction: %v", err)
	}
	if err := pool.addRemoteSync(pricedTransaction(2, 100000, big.NewInt(4), keys[1])); err != nil { // +K1:2 => -K0:0 => Pend K1:0, K2:0; Que K0:1 K1:2
		t.Fatalf("failed to add well priced transaction: %v", err)
	}
	if err := pool.addRemoteSync(pricedTransaction(3, 100000, big.NewInt(5), keys[1])); err != nil { // +K1:3 => -K0:1 => Pend K1:0, K2:0; Que K1:2 K1:3
		t.Fatalf("failed to add well priced transaction: %v", err)
	}
	// Ensure that replacing a pending transaction with a future transaction fails
	if err := pool.addRemoteSync(pricedTransaction(5, 100000, big.NewInt(6), keys[1])); err != txpool.ErrFutureReplacePending {
		t.Fatalf("adding future replace transaction error mismatch: have %v, want %v", err, txpool.ErrFutureReplacePending)
	}
	pending, queued = pool.Stats()
	if pending != 4 {
		t.Fatalf("pending transactions mismatched: have %d, want %d", pending, 4)
	}
	if queued != 0 {
		t.Fatalf("queued transactions mismatched: have %d, want %d", queued, 0)
	}
	if err := validateEvents(events, 4); err != nil {
		t.Fatalf("additional event firing failed: %v", err)
	}
	if err := validatePoolInternals(pool); err != nil {
		t.Fatalf("pool internal state corrupted: %v", err)
	}
}

// Tests that more expensive transactions push out cheap ones from the pool, but
// without producing instability by creating gaps that start jumping transactions
// back and forth between queued/pending.
func TestStableUnderpricing(t *testing.T) {
	t.Parallel()

	// Create the pool to test the pricing enforcement with
	statedb, _ := state.New(types.EmptyRootHash, state.NewDatabaseForTesting())
	blockchain := newTestBlockChain(params.TestChainConfig, 1000000, statedb, new(event.Feed))

	config := testTxPoolConfig
	config.GlobalSlots = 128
	config.GlobalQueue = 0

	pool := New(config, blockchain)
	pool.Init(config.PriceLimit, blockchain.CurrentBlock(), makeAddressReserver())
	defer pool.Close()

	// Keep track of transaction events to ensure all executables get announced
	events := make(chan core.NewTxsEvent, 32)
	sub := pool.txFeed.Subscribe(events)
	defer sub.Unsubscribe()

	// Create a number of test accounts and fund them
	keys := make([]*ecdsa.PrivateKey, 2)
	for i := 0; i < len(keys); i++ {
		keys[i], _ = crypto.GenerateKey()
		testAddBalance(pool, crypto.PubkeyToAddress(keys[i].PublicKey), big.NewInt(1000000))
	}
	// Fill up the entire queue with the same transaction price points
	txs := types.Transactions{}
	for i := uint64(0); i < config.GlobalSlots; i++ {
		txs = append(txs, pricedTransaction(i, 100000, big.NewInt(1), keys[0]))
	}
	pool.addRemotesSync(txs)

	pending, queued := pool.Stats()
	if pending != int(config.GlobalSlots) {
		t.Fatalf("pending transactions mismatched: have %d, want %d", pending, config.GlobalSlots)
	}
	if queued != 0 {
		t.Fatalf("queued transactions mismatched: have %d, want %d", queued, 0)
	}
	if err := validateEvents(events, int(config.GlobalSlots)); err != nil {
		t.Fatalf("original event firing failed: %v", err)
	}
	if err := validatePoolInternals(pool); err != nil {
		t.Fatalf("pool internal state corrupted: %v", err)
	}
	// Ensure that adding high priced transactions drops a cheap, but doesn't produce a gap
	if err := pool.addRemoteSync(pricedTransaction(0, 100000, big.NewInt(3), keys[1])); err != nil {
		t.Fatalf("failed to add well priced transaction: %v", err)
	}
	pending, queued = pool.Stats()
	if pending != int(config.GlobalSlots) {
		t.Fatalf("pending transactions mismatched: have %d, want %d", pending, config.GlobalSlots)
	}
	if queued != 0 {
		t.Fatalf("queued transactions mismatched: have %d, want %d", queued, 0)
	}
	if err := validateEvents(events, 1); err != nil {
		t.Fatalf("additional event firing failed: %v", err)
	}
	if err := validatePoolInternals(pool); err != nil {
		t.Fatalf("pool internal state corrupted: %v", err)
	}
}

// Tests that when the pool reaches its global transaction limit, underpriced
// transactions (legacy & dynamic fee) are gradually shifted out for more
// expensive ones and any gapped pending transactions are moved into the queue.
func TestUnderpricingDynamicFee(t *testing.T) {
	t.Parallel()

	pool, _ := setupPoolWithConfig(eip1559Config)
	defer pool.Close()

	pool.config.GlobalSlots = 2
	pool.config.GlobalQueue = 2

	// Keep track of transaction events to ensure all executables get announced
	events := make(chan core.NewTxsEvent, 32)
	sub := pool.txFeed.Subscribe(events)
	defer sub.Unsubscribe()

	// Create a number of test accounts and fund them
	keys := make([]*ecdsa.PrivateKey, 4)
	for i := 0; i < len(keys); i++ {
		keys[i], _ = crypto.GenerateKey()
		testAddBalance(pool, crypto.PubkeyToAddress(keys[i].PublicKey), big.NewInt(1000000))
	}

	// Generate and queue a batch of transactions, both pending and queued
	txs := types.Transactions{}

	txs = append(txs, dynamicFeeTx(0, 100000, big.NewInt(3), big.NewInt(2), keys[0])) // pending
	txs = append(txs, pricedTransaction(1, 100000, big.NewInt(2), keys[0]))           // pending
	txs = append(txs, dynamicFeeTx(1, 100000, big.NewInt(2), big.NewInt(1), keys[1])) // queued
	txs = append(txs, dynamicFeeTx(0, 100000, big.NewInt(2), big.NewInt(1), keys[2])) // pending

	// Import the batch and check that both pending and queued transactions match up
	pool.addRemotesSync(txs) // Pend K0:0, K0:1; Que K1:1

	pending, queued := pool.Stats()
	if pending != 3 {
		t.Fatalf("pending transactions mismatched: have %d, want %d", pending, 3)
	}
	if queued != 1 {
		t.Fatalf("queued transactions mismatched: have %d, want %d", queued, 1)
	}
	if err := validateEvents(events, 3); err != nil {
		t.Fatalf("original event firing failed: %v", err)
	}
	if err := validatePoolInternals(pool); err != nil {
		t.Fatalf("pool internal state corrupted: %v", err)
	}

	// Ensure that adding an underpriced transaction fails
	tx := dynamicFeeTx(0, 100000, big.NewInt(2), big.NewInt(1), keys[1])
	if err := pool.addRemoteSync(tx); !errors.Is(err, txpool.ErrUnderpriced) { // Pend K0:0, K0:1, K2:0; Que K1:1
		t.Fatalf("adding underpriced pending transaction error mismatch: have %v, want %v", err, txpool.ErrUnderpriced)
	}

	// Ensure that adding high priced transactions drops cheap ones, but not own
	tx = pricedTransaction(0, 100000, big.NewInt(2), keys[1])
	if err := pool.addRemoteSync(tx); err != nil { // +K1:0, -K1:1 => Pend K0:0, K0:1, K1:0, K2:0; Que -
		t.Fatalf("failed to add well priced transaction: %v", err)
	}

	tx = pricedTransaction(1, 100000, big.NewInt(3), keys[1])
	if err := pool.addRemoteSync(tx); err != nil { // +K1:2, -K0:1 => Pend K0:0 K1:0, K2:0; Que K1:2
		t.Fatalf("failed to add well priced transaction: %v", err)
	}
	tx = dynamicFeeTx(2, 100000, big.NewInt(4), big.NewInt(1), keys[1])
	if err := pool.addRemoteSync(tx); err != nil { // +K1:3, -K1:0 => Pend K0:0 K2:0; Que K1:2 K1:3
		t.Fatalf("failed to add well priced transaction: %v", err)
	}
	pending, queued = pool.Stats()
	if pending != 4 {
		t.Fatalf("pending transactions mismatched: have %d, want %d", pending, 4)
	}
	if queued != 0 {
		t.Fatalf("queued transactions mismatched: have %d, want %d", queued, 0)
	}
	if err := validateEvents(events, 3); err != nil {
		t.Fatalf("additional event firing failed: %v", err)
	}
	if err := validatePoolInternals(pool); err != nil {
		t.Fatalf("pool internal state corrupted: %v", err)
	}
}

// Tests whether highest fee cap transaction is retained after a batch of high effective
// tip transactions are added and vice versa
func TestDualHeapEviction(t *testing.T) {
	t.Parallel()

	pool, _ := setupPoolWithConfig(eip1559Config)
	defer pool.Close()

	pool.config.GlobalSlots = 10
	pool.config.GlobalQueue = 10

	var (
		highTip, highCap *types.Transaction
		baseFee          int
	)

	check := func(tx *types.Transaction, name string) {
		if pool.all.Get(tx.Hash()) == nil {
			t.Fatalf("highest %s transaction evicted from the pool", name)
		}
	}

	add := func(urgent bool) {
		for i := 0; i < 20; i++ {
			var tx *types.Transaction
			// Create a test accounts and fund it
			key, _ := crypto.GenerateKey()
			testAddBalance(pool, crypto.PubkeyToAddress(key.PublicKey), big.NewInt(1000000000000))
			if urgent {
				tx = dynamicFeeTx(0, 100000, big.NewInt(int64(baseFee+1+i)), big.NewInt(int64(1+i)), key)
				highTip = tx
			} else {
				tx = dynamicFeeTx(0, 100000, big.NewInt(int64(baseFee+200+i)), big.NewInt(1), key)
				highCap = tx
			}
			pool.addRemotesSync([]*types.Transaction{tx})
		}
		pending, queued := pool.Stats()
		if pending+queued != 20 {
			t.Fatalf("transaction count mismatch: have %d, want %d", pending+queued, 10)
		}
	}

	add(false)
	for baseFee = 0; baseFee <= 1000; baseFee += 100 {
		pool.priced.SetBaseFee(big.NewInt(int64(baseFee)))
		add(true)
		check(highCap, "fee cap")
		add(false)
		check(highTip, "effective tip")
	}

	if err := validatePoolInternals(pool); err != nil {
		t.Fatalf("pool internal state corrupted: %v", err)
	}
}

// Tests that the pool rejects duplicate transactions.
func TestDeduplication(t *testing.T) {
	t.Parallel()

	// Create the pool to test the pricing enforcement with
	statedb, _ := state.New(types.EmptyRootHash, state.NewDatabaseForTesting())
	blockchain := newTestBlockChain(params.TestChainConfig, 1000000, statedb, new(event.Feed))

	pool := New(testTxPoolConfig, blockchain)
	pool.Init(testTxPoolConfig.PriceLimit, blockchain.CurrentBlock(), makeAddressReserver())
	defer pool.Close()

	// Create a test account to add transactions with
	key, _ := crypto.GenerateKey()
	testAddBalance(pool, crypto.PubkeyToAddress(key.PublicKey), big.NewInt(1000000000))

	// Create a batch of transactions and add a few of them
	txs := make([]*types.Transaction, 16)
	for i := 0; i < len(txs); i++ {
		txs[i] = pricedTransaction(uint64(i), 100000, big.NewInt(1), key)
	}
	var firsts []*types.Transaction
	for i := 0; i < len(txs); i += 2 {
		firsts = append(firsts, txs[i])
	}
	errs := pool.addRemotesSync(firsts)
	if len(errs) != len(firsts) {
		t.Fatalf("first add mismatching result count: have %d, want %d", len(errs), len(firsts))
	}
	for i, err := range errs {
		if err != nil {
			t.Errorf("add %d failed: %v", i, err)
		}
	}
	pending, queued := pool.Stats()
	if pending != 1 {
		t.Fatalf("pending transactions mismatched: have %d, want %d", pending, 1)
	}
	if queued != len(txs)/2-1 {
		t.Fatalf("queued transactions mismatched: have %d, want %d", queued, len(txs)/2-1)
	}
	// Try to add all of them now and ensure previous ones error out as knowns
	errs = pool.addRemotesSync(txs)
	if len(errs) != len(txs) {
		t.Fatalf("all add mismatching result count: have %d, want %d", len(errs), len(txs))
	}
	for i, err := range errs {
		if i%2 == 0 && err == nil {
			t.Errorf("add %d succeeded, should have failed as known", i)
		}
		if i%2 == 1 && err != nil {
			t.Errorf("add %d failed: %v", i, err)
		}
	}
	pending, queued = pool.Stats()
	if pending != len(txs) {
		t.Fatalf("pending transactions mismatched: have %d, want %d", pending, len(txs))
	}
	if queued != 0 {
		t.Fatalf("queued transactions mismatched: have %d, want %d", queued, 0)
	}
	if err := validatePoolInternals(pool); err != nil {
		t.Fatalf("pool internal state corrupted: %v", err)
	}
}

// Tests that the pool rejects replacement transactions that don't meet the minimum
// price bump required.
func TestReplacement(t *testing.T) {
	t.Parallel()

	// Create the pool to test the pricing enforcement with
	statedb, _ := state.New(types.EmptyRootHash, state.NewDatabaseForTesting())
	blockchain := newTestBlockChain(params.TestChainConfig, 1000000, statedb, new(event.Feed))

	pool := New(testTxPoolConfig, blockchain)
	pool.Init(testTxPoolConfig.PriceLimit, blockchain.CurrentBlock(), makeAddressReserver())
	defer pool.Close()

	// Keep track of transaction events to ensure all executables get announced
	events := make(chan core.NewTxsEvent, 32)
	sub := pool.txFeed.Subscribe(events)
	defer sub.Unsubscribe()

	// Create a test account to add transactions with
	key, _ := crypto.GenerateKey()
	testAddBalance(pool, crypto.PubkeyToAddress(key.PublicKey), big.NewInt(1000000000))

	// Add pending transactions, ensuring the minimum price bump is enforced for replacement (for ultra low prices too)
	price := int64(100)
	threshold := (price * (100 + int64(testTxPoolConfig.PriceBump))) / 100

	if err := pool.addRemoteSync(pricedTransaction(0, 100000, big.NewInt(1), key)); err != nil {
		t.Fatalf("failed to add original cheap pending transaction: %v", err)
	}
	if err := pool.addRemote(pricedTransaction(0, 100001, big.NewInt(1), key)); err != txpool.ErrReplaceUnderpriced {
		t.Fatalf("original cheap pending transaction replacement error mismatch: have %v, want %v", err, txpool.ErrReplaceUnderpriced)
	}
	if err := pool.addRemote(pricedTransaction(0, 100000, big.NewInt(2), key)); err != nil {
		t.Fatalf("failed to replace original cheap pending transaction: %v", err)
	}
	if err := validateEvents(events, 2); err != nil {
		t.Fatalf("cheap replacement event firing failed: %v", err)
	}

	if err := pool.addRemoteSync(pricedTransaction(0, 100000, big.NewInt(price), key)); err != nil {
		t.Fatalf("failed to add original proper pending transaction: %v", err)
	}
	if err := pool.addRemote(pricedTransaction(0, 100001, big.NewInt(threshold-1), key)); err != txpool.ErrReplaceUnderpriced {
		t.Fatalf("original proper pending transaction replacement error mismatch: have %v, want %v", err, txpool.ErrReplaceUnderpriced)
	}
	if err := pool.addRemote(pricedTransaction(0, 100000, big.NewInt(threshold), key)); err != nil {
		t.Fatalf("failed to replace original proper pending transaction: %v", err)
	}
	if err := validateEvents(events, 2); err != nil {
		t.Fatalf("proper replacement event firing failed: %v", err)
	}

	// Add queued transactions, ensuring the minimum price bump is enforced for replacement (for ultra low prices too)
	if err := pool.addRemote(pricedTransaction(2, 100000, big.NewInt(1), key)); err != nil {
		t.Fatalf("failed to add original cheap queued transaction: %v", err)
	}
	if err := pool.addRemote(pricedTransaction(2, 100001, big.NewInt(1), key)); err != txpool.ErrReplaceUnderpriced {
		t.Fatalf("original cheap queued transaction replacement error mismatch: have %v, want %v", err, txpool.ErrReplaceUnderpriced)
	}
	if err := pool.addRemote(pricedTransaction(2, 100000, big.NewInt(2), key)); err != nil {
		t.Fatalf("failed to replace original cheap queued transaction: %v", err)
	}

	if err := pool.addRemote(pricedTransaction(2, 100000, big.NewInt(price), key)); err != nil {
		t.Fatalf("failed to add original proper queued transaction: %v", err)
	}
	if err := pool.addRemote(pricedTransaction(2, 100001, big.NewInt(threshold-1), key)); err != txpool.ErrReplaceUnderpriced {
		t.Fatalf("original proper queued transaction replacement error mismatch: have %v, want %v", err, txpool.ErrReplaceUnderpriced)
	}
	if err := pool.addRemote(pricedTransaction(2, 100000, big.NewInt(threshold), key)); err != nil {
		t.Fatalf("failed to replace original proper queued transaction: %v", err)
	}

	if err := validateEvents(events, 0); err != nil {
		t.Fatalf("queued replacement event firing failed: %v", err)
	}
	if err := validatePoolInternals(pool); err != nil {
		t.Fatalf("pool internal state corrupted: %v", err)
	}
}

// Tests that the pool rejects replacement dynamic fee transactions that don't
// meet the minimum price bump required.
func TestReplacementDynamicFee(t *testing.T) {
	t.Parallel()

	// Create the pool to test the pricing enforcement with
	pool, key := setupPoolWithConfig(eip1559Config)
	defer pool.Close()
	testAddBalance(pool, crypto.PubkeyToAddress(key.PublicKey), big.NewInt(1000000000))

	// Keep track of transaction events to ensure all executables get announced
	events := make(chan core.NewTxsEvent, 32)
	sub := pool.txFeed.Subscribe(events)
	defer sub.Unsubscribe()

	// Add pending transactions, ensuring the minimum price bump is enforced for replacement (for ultra low prices too)
	gasFeeCap := int64(100)
	feeCapThreshold := (gasFeeCap * (100 + int64(testTxPoolConfig.PriceBump))) / 100
	gasTipCap := int64(60)
	tipThreshold := (gasTipCap * (100 + int64(testTxPoolConfig.PriceBump))) / 100

	// Run the following identical checks for both the pending and queue pools:
	//	1.  Send initial tx => accept
	//	2.  Don't bump tip or fee cap => discard
	//	3.  Bump both more than min => accept
	//	4.  Check events match expected (2 new executable txs during pending, 0 during queue)
	//	5.  Send new tx with larger tip and gasFeeCap => accept
	//	6.  Bump tip max allowed so it's still underpriced => discard
	//	7.  Bump fee cap max allowed so it's still underpriced => discard
	//	8.  Bump tip min for acceptance => discard
	//	9.  Bump feecap min for acceptance => discard
	//	10. Bump feecap and tip min for acceptance => accept
	//	11. Check events match expected (2 new executable txs during pending, 0 during queue)
	stages := []string{"pending", "queued"}
	for _, stage := range stages {
		// Since state is empty, 0 nonce txs are "executable" and can go
		// into pending immediately. 2 nonce txs are "gapped"
		nonce := uint64(0)
		if stage == "queued" {
			nonce = 2
		}

		// 1.  Send initial tx => accept
		tx := dynamicFeeTx(nonce, 100000, big.NewInt(2), big.NewInt(1), key)
		if err := pool.addRemoteSync(tx); err != nil {
			t.Fatalf("failed to add original cheap %s transaction: %v", stage, err)
		}
		// 2.  Don't bump tip or feecap => discard
		tx = dynamicFeeTx(nonce, 100001, big.NewInt(2), big.NewInt(1), key)
		if err := pool.addRemote(tx); err != txpool.ErrReplaceUnderpriced {
			t.Fatalf("original cheap %s transaction replacement error mismatch: have %v, want %v", stage, err, txpool.ErrReplaceUnderpriced)
		}
		// 3.  Bump both more than min => accept
		tx = dynamicFeeTx(nonce, 100000, big.NewInt(3), big.NewInt(2), key)
		if err := pool.addRemote(tx); err != nil {
			t.Fatalf("failed to replace original cheap %s transaction: %v", stage, err)
		}
		// 4.  Check events match expected (2 new executable txs during pending, 0 during queue)
		count := 2
		if stage == "queued" {
			count = 0
		}
		if err := validateEvents(events, count); err != nil {
			t.Fatalf("cheap %s replacement event firing failed: %v", stage, err)
		}
		// 5.  Send new tx with larger tip and feeCap => accept
		tx = dynamicFeeTx(nonce, 100000, big.NewInt(gasFeeCap), big.NewInt(gasTipCap), key)
		if err := pool.addRemoteSync(tx); err != nil {
			t.Fatalf("failed to add original proper %s transaction: %v", stage, err)
		}
		// 6.  Bump tip max allowed so it's still underpriced => discard
		tx = dynamicFeeTx(nonce, 100000, big.NewInt(gasFeeCap), big.NewInt(tipThreshold-1), key)
		if err := pool.addRemote(tx); err != txpool.ErrReplaceUnderpriced {
			t.Fatalf("original proper %s transaction replacement error mismatch: have %v, want %v", stage, err, txpool.ErrReplaceUnderpriced)
		}
		// 7.  Bump fee cap max allowed so it's still underpriced => discard
		tx = dynamicFeeTx(nonce, 100000, big.NewInt(feeCapThreshold-1), big.NewInt(gasTipCap), key)
		if err := pool.addRemote(tx); err != txpool.ErrReplaceUnderpriced {
			t.Fatalf("original proper %s transaction replacement error mismatch: have %v, want %v", stage, err, txpool.ErrReplaceUnderpriced)
		}
		// 8.  Bump tip min for acceptance => accept
		tx = dynamicFeeTx(nonce, 100000, big.NewInt(gasFeeCap), big.NewInt(tipThreshold), key)
		if err := pool.addRemote(tx); err != txpool.ErrReplaceUnderpriced {
			t.Fatalf("original proper %s transaction replacement error mismatch: have %v, want %v", stage, err, txpool.ErrReplaceUnderpriced)
		}
		// 9.  Bump fee cap min for acceptance => accept
		tx = dynamicFeeTx(nonce, 100000, big.NewInt(feeCapThreshold), big.NewInt(gasTipCap), key)
		if err := pool.addRemote(tx); err != txpool.ErrReplaceUnderpriced {
			t.Fatalf("original proper %s transaction replacement error mismatch: have %v, want %v", stage, err, txpool.ErrReplaceUnderpriced)
		}
		// 10. Check events match expected (3 new executable txs during pending, 0 during queue)
		tx = dynamicFeeTx(nonce, 100000, big.NewInt(feeCapThreshold), big.NewInt(tipThreshold), key)
		if err := pool.addRemote(tx); err != nil {
			t.Fatalf("failed to replace original cheap %s transaction: %v", stage, err)
		}
		// 11. Check events match expected (3 new executable txs during pending, 0 during queue)
		count = 2
		if stage == "queued" {
			count = 0
		}
		if err := validateEvents(events, count); err != nil {
			t.Fatalf("replacement %s event firing failed: %v", stage, err)
		}
	}

	if err := validatePoolInternals(pool); err != nil {
		t.Fatalf("pool internal state corrupted: %v", err)
	}
}

<<<<<<< HEAD
// Tests that local transactions are journaled to disk, but remote transactions
// get discarded between restarts.
func TestJournaling(t *testing.T)         { testJournaling(t, false) }
func TestJournalingNoLocals(t *testing.T) { testJournaling(t, true) }

func testJournaling(t *testing.T, nolocals bool) {
	t.Parallel()

	// Create a temporary file for the journal
	file, err := os.CreateTemp("", "")
	if err != nil {
		t.Fatalf("failed to create temporary journal: %v", err)
	}
	journal := file.Name()
	defer os.Remove(journal)

	// Clean up the temporary file, we only need the path for now
	file.Close()
	os.Remove(journal)

	// Create the original pool to inject transaction into the journal
	statedb, _ := state.New(types.EmptyRootHash, state.NewDatabaseForTesting())
	blockchain := newTestBlockChain(params.TestChainConfig, 1000000, statedb, new(event.Feed))

	config := testTxPoolConfig
	config.NoLocals = nolocals
	config.Journal = journal
	config.Rejournal = time.Second

	pool := New(config, blockchain)
	pool.Init(config.PriceLimit, blockchain.CurrentBlock(), makeAddressReserver())

	// Create two test accounts to ensure remotes expire but locals do not
	local, _ := crypto.GenerateKey()
	remote, _ := crypto.GenerateKey()

	testAddBalance(pool, crypto.PubkeyToAddress(local.PublicKey), big.NewInt(1000000000))
	testAddBalance(pool, crypto.PubkeyToAddress(remote.PublicKey), big.NewInt(1000000000))

	// Add three local and a remote transactions and ensure they are queued up
	if err := pool.addLocal(pricedTransaction(0, 100000, big.NewInt(1), local)); err != nil {
		t.Fatalf("failed to add local transaction: %v", err)
	}
	if err := pool.addLocal(pricedTransaction(1, 100000, big.NewInt(1), local)); err != nil {
		t.Fatalf("failed to add local transaction: %v", err)
	}
	if err := pool.addLocal(pricedTransaction(2, 100000, big.NewInt(1), local)); err != nil {
		t.Fatalf("failed to add local transaction: %v", err)
	}
	if err := pool.addRemoteSync(pricedTransaction(0, 100000, big.NewInt(1), remote)); err != nil {
		t.Fatalf("failed to add remote transaction: %v", err)
	}
	pending, queued := pool.Stats()
	if pending != 4 {
		t.Fatalf("pending transactions mismatched: have %d, want %d", pending, 4)
	}
	if queued != 0 {
		t.Fatalf("queued transactions mismatched: have %d, want %d", queued, 0)
	}
	if err := validatePoolInternals(pool); err != nil {
		t.Fatalf("pool internal state corrupted: %v", err)
	}
	// Terminate the old pool, bump the local nonce, create a new pool and ensure relevant transaction survive
	pool.Close()
	statedb.SetNonce(crypto.PubkeyToAddress(local.PublicKey), 1)
	blockchain = newTestBlockChain(params.TestChainConfig, 1000000, statedb, new(event.Feed))

	pool = New(config, blockchain)
	pool.Init(config.PriceLimit, blockchain.CurrentBlock(), makeAddressReserver())

	pending, queued = pool.Stats()
	if queued != 0 {
		t.Fatalf("queued transactions mismatched: have %d, want %d", queued, 0)
	}
	if nolocals {
		if pending != 0 {
			t.Fatalf("pending transactions mismatched: have %d, want %d", pending, 0)
		}
	} else {
		if pending != 2 {
			t.Fatalf("pending transactions mismatched: have %d, want %d", pending, 2)
		}
	}
	if err := validatePoolInternals(pool); err != nil {
		t.Fatalf("pool internal state corrupted: %v", err)
	}
	// Bump the nonce temporarily and ensure the newly invalidated transaction is removed
	statedb.SetNonce(crypto.PubkeyToAddress(local.PublicKey), 2)
	<-pool.requestReset(nil, nil)
	time.Sleep(2 * config.Rejournal)
	pool.Close()

	statedb.SetNonce(crypto.PubkeyToAddress(local.PublicKey), 1)
	blockchain = newTestBlockChain(params.TestChainConfig, 1000000, statedb, new(event.Feed))
	pool = New(config, blockchain)
	pool.Init(config.PriceLimit, blockchain.CurrentBlock(), makeAddressReserver())

	pending, queued = pool.Stats()
	if pending != 0 {
		t.Fatalf("pending transactions mismatched: have %d, want %d", pending, 0)
	}
	if nolocals {
		if queued != 0 {
			t.Fatalf("queued transactions mismatched: have %d, want %d", queued, 0)
		}
	} else {
		if queued != 1 {
			t.Fatalf("queued transactions mismatched: have %d, want %d", queued, 1)
		}
	}
	if err := validatePoolInternals(pool); err != nil {
		t.Fatalf("pool internal state corrupted: %v", err)
	}
	pool.Close()
}

=======
>>>>>>> b027a90a
// TestStatusCheck tests that the pool can correctly retrieve the
// pending status of individual transactions.
func TestStatusCheck(t *testing.T) {
	t.Parallel()

	// Create the pool to test the status retrievals with
	statedb, _ := state.New(types.EmptyRootHash, state.NewDatabaseForTesting())
	blockchain := newTestBlockChain(params.TestChainConfig, 1000000, statedb, new(event.Feed))

	pool := New(testTxPoolConfig, blockchain)
	pool.Init(testTxPoolConfig.PriceLimit, blockchain.CurrentBlock(), makeAddressReserver())
	defer pool.Close()

	// Create the test accounts to check various transaction statuses with
	keys := make([]*ecdsa.PrivateKey, 3)
	for i := 0; i < len(keys); i++ {
		keys[i], _ = crypto.GenerateKey()
		testAddBalance(pool, crypto.PubkeyToAddress(keys[i].PublicKey), big.NewInt(1000000))
	}
	// Generate and queue a batch of transactions, both pending and queued
	txs := types.Transactions{}

	txs = append(txs, pricedTransaction(0, 100000, big.NewInt(1), keys[0])) // Pending only
	txs = append(txs, pricedTransaction(0, 100000, big.NewInt(1), keys[1])) // Pending and queued
	txs = append(txs, pricedTransaction(2, 100000, big.NewInt(1), keys[1]))
	txs = append(txs, pricedTransaction(2, 100000, big.NewInt(1), keys[2])) // Queued only

	// Import the transaction and ensure they are correctly added
	pool.addRemotesSync(txs)

	pending, queued := pool.Stats()
	if pending != 2 {
		t.Fatalf("pending transactions mismatched: have %d, want %d", pending, 2)
	}
	if queued != 2 {
		t.Fatalf("queued transactions mismatched: have %d, want %d", queued, 2)
	}
	if err := validatePoolInternals(pool); err != nil {
		t.Fatalf("pool internal state corrupted: %v", err)
	}
	// Retrieve the status of each transaction and validate them
	hashes := make([]common.Hash, len(txs))
	for i, tx := range txs {
		hashes[i] = tx.Hash()
	}
	hashes = append(hashes, common.Hash{})
	expect := []txpool.TxStatus{txpool.TxStatusPending, txpool.TxStatusPending, txpool.TxStatusQueued, txpool.TxStatusQueued, txpool.TxStatusUnknown}

	for i := 0; i < len(hashes); i++ {
		if status := pool.Status(hashes[i]); status != expect[i] {
			t.Errorf("transaction %d: status mismatch: have %v, want %v", i, status, expect[i])
		}
	}
}

// Test the transaction slots consumption is computed correctly
func TestSlotCount(t *testing.T) {
	t.Parallel()

	key, _ := crypto.GenerateKey()

	// Check that an empty transaction consumes a single slot
	smallTx := pricedDataTransaction(0, 0, big.NewInt(0), key, 0)
	if slots := numSlots(smallTx); slots != 1 {
		t.Fatalf("small transactions slot count mismatch: have %d want %d", slots, 1)
	}
	// Check that a large transaction consumes the correct number of slots
	bigTx := pricedDataTransaction(0, 0, big.NewInt(0), key, uint64(10*txSlotSize))
	if slots := numSlots(bigTx); slots != 11 {
		t.Fatalf("big transactions slot count mismatch: have %d want %d", slots, 11)
	}
}

// TestSetCodeTransactions tests a few scenarios regarding the EIP-7702
// SetCodeTx.
func TestSetCodeTransactions(t *testing.T) {
	t.Parallel()

	// Create the pool to test the status retrievals with
	statedb, _ := state.New(types.EmptyRootHash, state.NewDatabaseForTesting())
	blockchain := newTestBlockChain(params.MergedTestChainConfig, 1000000, statedb, new(event.Feed))

	pool := New(testTxPoolConfig, blockchain)
	pool.Init(testTxPoolConfig.PriceLimit, blockchain.CurrentBlock(), makeAddressReserver())
	defer pool.Close()

	// Create the test accounts
	var (
		keyA, _ = crypto.GenerateKey()
		keyB, _ = crypto.GenerateKey()
		keyC, _ = crypto.GenerateKey()
		addrA   = crypto.PubkeyToAddress(keyA.PublicKey)
		addrB   = crypto.PubkeyToAddress(keyB.PublicKey)
		addrC   = crypto.PubkeyToAddress(keyC.PublicKey)
	)
	testAddBalance(pool, addrA, big.NewInt(params.Ether))
	testAddBalance(pool, addrB, big.NewInt(params.Ether))
	testAddBalance(pool, addrC, big.NewInt(params.Ether))

	for _, tt := range []struct {
		name    string
		pending int
		queued  int
		run     func(string)
	}{
		{
			// Check that only one in-flight transaction is allowed for accounts
			// with delegation set. Also verify the accepted transaction can be
			// replaced by fee.
			name:    "only-one-in-flight",
			pending: 1,
			run: func(name string) {
				aa := common.Address{0xaa, 0xaa}
				statedb.SetCode(addrA, append(types.DelegationPrefix, aa.Bytes()...))
				statedb.SetCode(aa, []byte{byte(vm.ADDRESS), byte(vm.PUSH0), byte(vm.SSTORE)})
				// Send transactions. First is accepted, second is rejected.
				if err := pool.addRemoteSync(pricedTransaction(0, 100000, big.NewInt(1), keyA)); err != nil {
					t.Fatalf("%s: failed to add remote transaction: %v", name, err)
				}
				if err := pool.addRemoteSync(pricedTransaction(1, 100000, big.NewInt(1), keyA)); !errors.Is(err, txpool.ErrAccountLimitExceeded) {
					t.Fatalf("%s: error mismatch: want %v, have %v", name, txpool.ErrAccountLimitExceeded, err)
				}
				// Also check gapped transaction.
				if err := pool.addRemoteSync(pricedTransaction(2, 100000, big.NewInt(1), keyA)); !errors.Is(err, txpool.ErrAccountLimitExceeded) {
					t.Fatalf("%s: error mismatch: want %v, have %v", name, txpool.ErrAccountLimitExceeded, err)
				}
				// Replace by fee.
				if err := pool.addRemoteSync(pricedTransaction(0, 100000, big.NewInt(10), keyA)); err != nil {
					t.Fatalf("%s: failed to replace with remote transaction: %v", name, err)
				}
			},
		},
		{
			name:    "allow-setcode-tx-with-pending-authority-tx",
			pending: 2,
			run: func(name string) {
				// Send two transactions where the first has no conflicting delegations and
				// the second should be allowed despite conflicting with the authorities in 1).
				if err := pool.addRemoteSync(setCodeTx(0, keyA, []unsignedAuth{{1, keyC}})); err != nil {
					t.Fatalf("%s: failed to add with remote setcode transaction: %v", name, err)
				}
				if err := pool.addRemoteSync(setCodeTx(0, keyB, []unsignedAuth{{1, keyC}})); err != nil {
					t.Fatalf("%s: failed to add conflicting delegation: %v", name, err)
				}
			},
		},
		{
			name:    "allow-one-tx-from-pooled-delegation",
			pending: 2,
			run: func(name string) {
				// Verify C cannot originate another transaction when it has a pooled delegation.
				if err := pool.addRemoteSync(setCodeTx(0, keyA, []unsignedAuth{{0, keyC}})); err != nil {
					t.Fatalf("%s: failed to add with remote setcode transaction: %v", name, err)
				}
				if err := pool.addRemoteSync(pricedTransaction(0, 100000, big.NewInt(1), keyC)); err != nil {
					t.Fatalf("%s: failed to add with pending delegatio: %v", name, err)
				}
				// Also check gapped transaction is rejected.
				if err := pool.addRemoteSync(pricedTransaction(1, 100000, big.NewInt(1), keyC)); !errors.Is(err, txpool.ErrAccountLimitExceeded) {
					t.Fatalf("%s: error mismatch: want %v, have %v", name, txpool.ErrAccountLimitExceeded, err)
				}
			},
		},
		{
			name:    "replace-by-fee-setcode-tx",
			pending: 1,
			run: func(name string) {
				// 4. Fee bump the setcode tx send.
				if err := pool.addRemoteSync(setCodeTx(0, keyB, []unsignedAuth{{1, keyC}})); err != nil {
					t.Fatalf("%s: failed to add with remote setcode transaction: %v", name, err)
				}
				if err := pool.addRemoteSync(pricedSetCodeTx(0, 250000, uint256.NewInt(2000), uint256.NewInt(2), keyB, []unsignedAuth{{0, keyC}})); err != nil {
					t.Fatalf("%s: failed to add with remote setcode transaction: %v", name, err)
				}
			},
		},
		{
			name:    "allow-tx-from-replaced-authority",
			pending: 2,
			run: func(name string) {
				// Fee bump with a different auth list. Make sure that unlocks the authorities.
				if err := pool.addRemoteSync(pricedSetCodeTx(0, 250000, uint256.NewInt(10), uint256.NewInt(3), keyA, []unsignedAuth{{0, keyB}})); err != nil {
					t.Fatalf("%s: failed to add with remote setcode transaction: %v", name, err)
				}
				if err := pool.addRemoteSync(pricedSetCodeTx(0, 250000, uint256.NewInt(3000), uint256.NewInt(300), keyA, []unsignedAuth{{0, keyC}})); err != nil {
					t.Fatalf("%s: failed to add with remote setcode transaction: %v", name, err)
				}
				// Now send a regular tx from B.
				if err := pool.addRemoteSync(pricedTransaction(0, 100000, big.NewInt(10), keyB)); err != nil {
					t.Fatalf("%s: failed to replace with remote transaction: %v", name, err)
				}
			},
		},
		{
			name:    "allow-tx-from-replaced-self-sponsor-authority",
			pending: 2,
			run: func(name string) {
				//
				if err := pool.addRemoteSync(pricedSetCodeTx(0, 250000, uint256.NewInt(10), uint256.NewInt(3), keyA, []unsignedAuth{{0, keyA}})); err != nil {
					t.Fatalf("%s: failed to add with remote setcode transaction: %v", name, err)
				}
				if err := pool.addRemoteSync(pricedSetCodeTx(0, 250000, uint256.NewInt(30), uint256.NewInt(30), keyA, []unsignedAuth{{0, keyB}})); err != nil {
					t.Fatalf("%s: failed to add with remote setcode transaction: %v", name, err)
				}
				// Now send a regular tx from keyA.
				if err := pool.addRemoteSync(pricedTransaction(0, 100000, big.NewInt(1000), keyA)); err != nil {
					t.Fatalf("%s: failed to replace with remote transaction: %v", name, err)
				}
				// Make sure we can still send from keyB.
				if err := pool.addRemoteSync(pricedTransaction(0, 100000, big.NewInt(1000), keyB)); err != nil {
					t.Fatalf("%s: failed to replace with remote transaction: %v", name, err)
				}
			},
		},
		{
			name:    "track-multiple-conflicting-delegations",
			pending: 3,
			run: func(name string) {
				// Send two setcode txs both with C as an authority.
				if err := pool.addRemoteSync(pricedSetCodeTx(0, 250000, uint256.NewInt(10), uint256.NewInt(3), keyA, []unsignedAuth{{0, keyC}})); err != nil {
					t.Fatalf("%s: failed to add with remote setcode transaction: %v", name, err)
				}
				if err := pool.addRemoteSync(pricedSetCodeTx(0, 250000, uint256.NewInt(30), uint256.NewInt(30), keyB, []unsignedAuth{{0, keyC}})); err != nil {
					t.Fatalf("%s: failed to add with remote setcode transaction: %v", name, err)
				}
				// Replace the tx from A with a non-setcode tx.
				if err := pool.addRemoteSync(pricedTransaction(0, 100000, big.NewInt(1000), keyA)); err != nil {
					t.Fatalf("%s: failed to replace with remote transaction: %v", name, err)
				}
				// Make sure we can only pool one tx from keyC since it is still a
				// pending authority.
				if err := pool.addRemoteSync(pricedTransaction(0, 100000, big.NewInt(1000), keyC)); err != nil {
					t.Fatalf("%s: failed to added single pooled for account with pending delegation: %v", name, err)
				}
				if err, want := pool.addRemoteSync(pricedTransaction(1, 100000, big.NewInt(1000), keyC)), txpool.ErrAccountLimitExceeded; !errors.Is(err, want) {
					t.Fatalf("%s: error mismatch: want %v, have %v", name, want, err)
				}
			},
		},
		{
			name:    "reject-delegation-from-pending-account",
			pending: 1,
			run: func(name string) {
				// Attempt to submit a delegation from an account with a pending tx.
				if err := pool.addRemoteSync(pricedTransaction(0, 100000, big.NewInt(1000), keyC)); err != nil {
					t.Fatalf("%s: failed to add with remote setcode transaction: %v", name, err)
				}
				if err, want := pool.addRemoteSync(setCodeTx(0, keyA, []unsignedAuth{{1, keyC}})), txpool.ErrAuthorityReserved; !errors.Is(err, want) {
					t.Fatalf("%s: error mismatch: want %v, have %v", name, want, err)
				}
			},
		},
	} {
		tt.run(tt.name)
		pending, queued := pool.Stats()
		if pending != tt.pending {
			t.Fatalf("%s: pending transactions mismatched: have %d, want %d", tt.name, pending, tt.pending)
		}
		if queued != tt.queued {
			t.Fatalf("%s: queued transactions mismatched: have %d, want %d", tt.name, queued, tt.queued)
		}
		if err := validatePoolInternals(pool); err != nil {
			t.Fatalf("%s: pool internal state corrupted: %v", tt.name, err)
		}
		pool.Clear()
	}
}

// Benchmarks the speed of validating the contents of the pending queue of the
// transaction pool.
func BenchmarkPendingDemotion100(b *testing.B)   { benchmarkPendingDemotion(b, 100) }
func BenchmarkPendingDemotion1000(b *testing.B)  { benchmarkPendingDemotion(b, 1000) }
func BenchmarkPendingDemotion10000(b *testing.B) { benchmarkPendingDemotion(b, 10000) }

func benchmarkPendingDemotion(b *testing.B, size int) {
	// Add a batch of transactions to a pool one by one
	pool, key := setupPool()
	defer pool.Close()

	account := crypto.PubkeyToAddress(key.PublicKey)
	testAddBalance(pool, account, big.NewInt(1000000))

	for i := 0; i < size; i++ {
		tx := transaction(uint64(i), 100000, key)
		pool.promoteTx(account, tx.Hash(), tx)
	}
	// Benchmark the speed of pool validation
	b.ResetTimer()
	for i := 0; i < b.N; i++ {
		pool.demoteUnexecutables()
	}
}

// Benchmarks the speed of scheduling the contents of the future queue of the
// transaction pool.
func BenchmarkFuturePromotion100(b *testing.B)   { benchmarkFuturePromotion(b, 100) }
func BenchmarkFuturePromotion1000(b *testing.B)  { benchmarkFuturePromotion(b, 1000) }
func BenchmarkFuturePromotion10000(b *testing.B) { benchmarkFuturePromotion(b, 10000) }

func benchmarkFuturePromotion(b *testing.B, size int) {
	// Add a batch of transactions to a pool one by one
	pool, key := setupPool()
	defer pool.Close()

	account := crypto.PubkeyToAddress(key.PublicKey)
	testAddBalance(pool, account, big.NewInt(1000000))

	for i := 0; i < size; i++ {
		tx := transaction(uint64(1+i), 100000, key)
		pool.enqueueTx(tx.Hash(), tx, true)
	}
	// Benchmark the speed of pool validation
	b.ResetTimer()
	for i := 0; i < b.N; i++ {
		pool.promoteExecutables(nil)
	}
}

// Benchmarks the speed of batched transaction insertion.
func BenchmarkBatchInsert100(b *testing.B)   { benchmarkBatchInsert(b, 100) }
func BenchmarkBatchInsert1000(b *testing.B)  { benchmarkBatchInsert(b, 1000) }
func BenchmarkBatchInsert10000(b *testing.B) { benchmarkBatchInsert(b, 10000) }

func benchmarkBatchInsert(b *testing.B, size int) {
	// Generate a batch of transactions to enqueue into the pool
	pool, key := setupPool()
	defer pool.Close()

	account := crypto.PubkeyToAddress(key.PublicKey)
	testAddBalance(pool, account, big.NewInt(1000000000000000000))

	batches := make([]types.Transactions, b.N)
	for i := 0; i < b.N; i++ {
		batches[i] = make(types.Transactions, size)
		for j := 0; j < size; j++ {
			batches[i][j] = transaction(uint64(size*i+j), 100000, key)
		}
	}
	// Benchmark importing the transactions into the queue
	b.ResetTimer()
	for _, batch := range batches {
		pool.addRemotes(batch)
	}
}

// Benchmarks the speed of batch transaction insertion in case of multiple accounts.
func BenchmarkMultiAccountBatchInsert(b *testing.B) {
	// Generate a batch of transactions to enqueue into the pool
	pool, _ := setupPool()
	defer pool.Close()
	b.ReportAllocs()
	batches := make(types.Transactions, b.N)
	for i := 0; i < b.N; i++ {
		key, _ := crypto.GenerateKey()
		account := crypto.PubkeyToAddress(key.PublicKey)
		pool.currentState.AddBalance(account, uint256.NewInt(1000000), tracing.BalanceChangeUnspecified)
		tx := transaction(uint64(0), 100000, key)
		batches[i] = tx
	}
	// Benchmark importing the transactions into the queue
	b.ResetTimer()
	for _, tx := range batches {
		pool.addRemotesSync([]*types.Transaction{tx})
	}
}<|MERGE_RESOLUTION|>--- conflicted
+++ resolved
@@ -1567,80 +1567,6 @@
 	}
 }
 
-<<<<<<< HEAD
-// Tests that setting the transaction pool gas price to a higher value does not
-// remove local transactions (legacy & dynamic fee).
-func TestRepricingKeepsLocals(t *testing.T) {
-	t.Parallel()
-
-	// Create the pool to test the pricing enforcement with
-	statedb, _ := state.New(types.EmptyRootHash, state.NewDatabaseForTesting())
-	blockchain := newTestBlockChain(eip1559Config, 1000000, statedb, new(event.Feed))
-
-	pool := New(testTxPoolConfig, blockchain)
-	pool.Init(testTxPoolConfig.PriceLimit, blockchain.CurrentBlock(), makeAddressReserver())
-	defer pool.Close()
-
-	// Create a number of test accounts and fund them
-	keys := make([]*ecdsa.PrivateKey, 3)
-	for i := 0; i < len(keys); i++ {
-		keys[i], _ = crypto.GenerateKey()
-		testAddBalance(pool, crypto.PubkeyToAddress(keys[i].PublicKey), big.NewInt(100000*1000000))
-	}
-	// Create transaction (both pending and queued) with a linearly growing gasprice
-	for i := uint64(0); i < 500; i++ {
-		// Add pending transaction.
-		pendingTx := pricedTransaction(i, 100000, big.NewInt(int64(i)), keys[2])
-		if err := pool.addLocal(pendingTx); err != nil {
-			t.Fatal(err)
-		}
-		// Add queued transaction.
-		queuedTx := pricedTransaction(i+501, 100000, big.NewInt(int64(i)), keys[2])
-		if err := pool.addLocal(queuedTx); err != nil {
-			t.Fatal(err)
-		}
-
-		// Add pending dynamic fee transaction.
-		pendingTx = dynamicFeeTx(i, 100000, big.NewInt(int64(i)+1), big.NewInt(int64(i)), keys[1])
-		if err := pool.addLocal(pendingTx); err != nil {
-			t.Fatal(err)
-		}
-		// Add queued dynamic fee transaction.
-		queuedTx = dynamicFeeTx(i+501, 100000, big.NewInt(int64(i)+1), big.NewInt(int64(i)), keys[1])
-		if err := pool.addLocal(queuedTx); err != nil {
-			t.Fatal(err)
-		}
-	}
-	pending, queued := pool.Stats()
-	expPending, expQueued := 1000, 1000
-	validate := func() {
-		pending, queued = pool.Stats()
-		if pending != expPending {
-			t.Fatalf("pending transactions mismatched: have %d, want %d", pending, expPending)
-		}
-		if queued != expQueued {
-			t.Fatalf("queued transactions mismatched: have %d, want %d", queued, expQueued)
-		}
-
-		if err := validatePoolInternals(pool); err != nil {
-			t.Fatalf("pool internal state corrupted: %v", err)
-		}
-	}
-	validate()
-
-	// Reprice the pool and check that nothing is dropped
-	pool.SetGasTip(big.NewInt(2))
-	validate()
-
-	pool.SetGasTip(big.NewInt(2))
-	pool.SetGasTip(big.NewInt(4))
-	pool.SetGasTip(big.NewInt(8))
-	pool.SetGasTip(big.NewInt(100))
-	validate()
-}
-
-=======
->>>>>>> b027a90a
 // Tests that when the pool reaches its global transaction limit, underpriced
 // transactions are gradually shifted out for more expensive ones and any gapped
 // pending transactions are moved into the queue.
@@ -2199,125 +2125,6 @@
 	}
 }
 
-<<<<<<< HEAD
-// Tests that local transactions are journaled to disk, but remote transactions
-// get discarded between restarts.
-func TestJournaling(t *testing.T)         { testJournaling(t, false) }
-func TestJournalingNoLocals(t *testing.T) { testJournaling(t, true) }
-
-func testJournaling(t *testing.T, nolocals bool) {
-	t.Parallel()
-
-	// Create a temporary file for the journal
-	file, err := os.CreateTemp("", "")
-	if err != nil {
-		t.Fatalf("failed to create temporary journal: %v", err)
-	}
-	journal := file.Name()
-	defer os.Remove(journal)
-
-	// Clean up the temporary file, we only need the path for now
-	file.Close()
-	os.Remove(journal)
-
-	// Create the original pool to inject transaction into the journal
-	statedb, _ := state.New(types.EmptyRootHash, state.NewDatabaseForTesting())
-	blockchain := newTestBlockChain(params.TestChainConfig, 1000000, statedb, new(event.Feed))
-
-	config := testTxPoolConfig
-	config.NoLocals = nolocals
-	config.Journal = journal
-	config.Rejournal = time.Second
-
-	pool := New(config, blockchain)
-	pool.Init(config.PriceLimit, blockchain.CurrentBlock(), makeAddressReserver())
-
-	// Create two test accounts to ensure remotes expire but locals do not
-	local, _ := crypto.GenerateKey()
-	remote, _ := crypto.GenerateKey()
-
-	testAddBalance(pool, crypto.PubkeyToAddress(local.PublicKey), big.NewInt(1000000000))
-	testAddBalance(pool, crypto.PubkeyToAddress(remote.PublicKey), big.NewInt(1000000000))
-
-	// Add three local and a remote transactions and ensure they are queued up
-	if err := pool.addLocal(pricedTransaction(0, 100000, big.NewInt(1), local)); err != nil {
-		t.Fatalf("failed to add local transaction: %v", err)
-	}
-	if err := pool.addLocal(pricedTransaction(1, 100000, big.NewInt(1), local)); err != nil {
-		t.Fatalf("failed to add local transaction: %v", err)
-	}
-	if err := pool.addLocal(pricedTransaction(2, 100000, big.NewInt(1), local)); err != nil {
-		t.Fatalf("failed to add local transaction: %v", err)
-	}
-	if err := pool.addRemoteSync(pricedTransaction(0, 100000, big.NewInt(1), remote)); err != nil {
-		t.Fatalf("failed to add remote transaction: %v", err)
-	}
-	pending, queued := pool.Stats()
-	if pending != 4 {
-		t.Fatalf("pending transactions mismatched: have %d, want %d", pending, 4)
-	}
-	if queued != 0 {
-		t.Fatalf("queued transactions mismatched: have %d, want %d", queued, 0)
-	}
-	if err := validatePoolInternals(pool); err != nil {
-		t.Fatalf("pool internal state corrupted: %v", err)
-	}
-	// Terminate the old pool, bump the local nonce, create a new pool and ensure relevant transaction survive
-	pool.Close()
-	statedb.SetNonce(crypto.PubkeyToAddress(local.PublicKey), 1)
-	blockchain = newTestBlockChain(params.TestChainConfig, 1000000, statedb, new(event.Feed))
-
-	pool = New(config, blockchain)
-	pool.Init(config.PriceLimit, blockchain.CurrentBlock(), makeAddressReserver())
-
-	pending, queued = pool.Stats()
-	if queued != 0 {
-		t.Fatalf("queued transactions mismatched: have %d, want %d", queued, 0)
-	}
-	if nolocals {
-		if pending != 0 {
-			t.Fatalf("pending transactions mismatched: have %d, want %d", pending, 0)
-		}
-	} else {
-		if pending != 2 {
-			t.Fatalf("pending transactions mismatched: have %d, want %d", pending, 2)
-		}
-	}
-	if err := validatePoolInternals(pool); err != nil {
-		t.Fatalf("pool internal state corrupted: %v", err)
-	}
-	// Bump the nonce temporarily and ensure the newly invalidated transaction is removed
-	statedb.SetNonce(crypto.PubkeyToAddress(local.PublicKey), 2)
-	<-pool.requestReset(nil, nil)
-	time.Sleep(2 * config.Rejournal)
-	pool.Close()
-
-	statedb.SetNonce(crypto.PubkeyToAddress(local.PublicKey), 1)
-	blockchain = newTestBlockChain(params.TestChainConfig, 1000000, statedb, new(event.Feed))
-	pool = New(config, blockchain)
-	pool.Init(config.PriceLimit, blockchain.CurrentBlock(), makeAddressReserver())
-
-	pending, queued = pool.Stats()
-	if pending != 0 {
-		t.Fatalf("pending transactions mismatched: have %d, want %d", pending, 0)
-	}
-	if nolocals {
-		if queued != 0 {
-			t.Fatalf("queued transactions mismatched: have %d, want %d", queued, 0)
-		}
-	} else {
-		if queued != 1 {
-			t.Fatalf("queued transactions mismatched: have %d, want %d", queued, 1)
-		}
-	}
-	if err := validatePoolInternals(pool); err != nil {
-		t.Fatalf("pool internal state corrupted: %v", err)
-	}
-	pool.Close()
-}
-
-=======
->>>>>>> b027a90a
 // TestStatusCheck tests that the pool can correctly retrieve the
 // pending status of individual transactions.
 func TestStatusCheck(t *testing.T) {
