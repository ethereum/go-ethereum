// Copyright 2014 The go-ethereum Authors
// This file is part of the go-ethereum library.
//
// The go-ethereum library is free software: you can redistribute it and/or modify
// it under the terms of the GNU Lesser General Public License as published by
// the Free Software Foundation, either version 3 of the License, or
// (at your option) any later version.
//
// The go-ethereum library is distributed in the hope that it will be useful,
// but WITHOUT ANY WARRANTY; without even the implied warranty of
// MERCHANTABILITY or FITNESS FOR A PARTICULAR PURPOSE. See the
// GNU Lesser General Public License for more details.
//
// You should have received a copy of the GNU Lesser General Public License
// along with the go-ethereum library. If not, see <http://www.gnu.org/licenses/>.

package core

import (
	"fmt"
	"math"
	"math/big"

	"github.com/ethereum/go-ethereum/common"
	cmath "github.com/ethereum/go-ethereum/common/math"
	"github.com/ethereum/go-ethereum/core/state"
	"github.com/ethereum/go-ethereum/core/types"
	"github.com/ethereum/go-ethereum/core/vm"
	"github.com/ethereum/go-ethereum/crypto/kzg4844"
	"github.com/ethereum/go-ethereum/params"
	"github.com/holiman/uint256"
)

// ExecutionResult includes all output after executing given evm
// message no matter the execution itself is successful or not.
type ExecutionResult struct {
	UsedGas     uint64 // Total used gas, not including the refunded gas
	RefundedGas uint64 // Total gas refunded after execution
	Err         error  // Any error encountered during the execution(listed in core/vm/errors.go)
	ReturnData  []byte // Returned data from evm(function result or data supplied with revert opcode)
}

// Unwrap returns the internal evm error which allows us for further
// analysis outside.
func (result *ExecutionResult) Unwrap() error {
	return result.Err
}

// Failed returns the indicator whether the execution is successful or not
func (result *ExecutionResult) Failed() bool { return result.Err != nil }

// Return is a helper function to help caller distinguish between revert reason
// and function return. Return returns the data after execution if no error occurs.
func (result *ExecutionResult) Return() []byte {
	if result.Err != nil {
		return nil
	}
	return common.CopyBytes(result.ReturnData)
}

// Revert returns the concrete revert reason if the execution is aborted by `REVERT`
// opcode. Note the reason can be nil if no data supplied with revert opcode.
func (result *ExecutionResult) Revert() []byte {
	if result.Err != vm.ErrExecutionReverted {
		return nil
	}
	return common.CopyBytes(result.ReturnData)
}

// IntrinsicGas computes the 'intrinsic gas' for a message with the given data.
func IntrinsicGas(data []byte, accessList types.AccessList, isContractCreation bool, isHomestead, isEIP2028 bool, isEIP3860 bool) (uint64, error) {
	// Set the starting gas for the raw transaction
	var gas uint64
	if isContractCreation && isHomestead {
		gas = params.TxGasContractCreation
	} else {
		gas = params.TxGas
	}
	dataLen := uint64(len(data))
	// Bump the required gas by the amount of transactional data
	if dataLen > 0 {
		// Zero and non-zero bytes are priced differently
		var nz uint64
		for _, byt := range data {
			if byt != 0 {
				nz++
			}
		}
		// Make sure we don't exceed uint64 for all data combinations
		nonZeroGas := params.TxDataNonZeroGasFrontier
		if isEIP2028 {
			nonZeroGas = params.TxDataNonZeroGasEIP2028
		}
		if (math.MaxUint64-gas)/nonZeroGas < nz {
			return 0, ErrGasUintOverflow
		}
		gas += nz * nonZeroGas

		z := dataLen - nz
		if (math.MaxUint64-gas)/params.TxDataZeroGas < z {
			return 0, ErrGasUintOverflow
		}
		gas += z * params.TxDataZeroGas

		if isContractCreation && isEIP3860 {
			lenWords := toWordSize(dataLen)
			if (math.MaxUint64-gas)/params.InitCodeWordGas < lenWords {
				return 0, ErrGasUintOverflow
			}
			gas += lenWords * params.InitCodeWordGas
		}
	}
	if accessList != nil {
		gas += uint64(len(accessList)) * params.TxAccessListAddressGas
		gas += uint64(accessList.StorageKeys()) * params.TxAccessListStorageKeyGas
	}
	return gas, nil
}

// toWordSize returns the ceiled word size required for init code payment calculation.
func toWordSize(size uint64) uint64 {
	if size > math.MaxUint64-31 {
		return math.MaxUint64/32 + 1
	}

	return (size + 31) / 32
}

// A Message contains the data derived from a single transaction that is relevant to state
// processing.
type Message struct {
	To            *common.Address
	From          common.Address
	Nonce         uint64
	Value         *big.Int
	GasLimit      uint64
	GasPrice      *big.Int
	GasFeeCap     *big.Int
	GasTipCap     *big.Int
	Data          []byte
	AccessList    types.AccessList
	BlobGasFeeCap *big.Int
	BlobHashes    []common.Hash
	// Distinguishes type-2 txes
	DynamicFee bool

	// When SkipAccountChecks is true, the message nonce is not checked against the
	// account nonce in state. It also disables checking that the sender is an EOA.
	// This field will be set to true for operations like RPC eth_call.
	SkipAccountChecks bool
}

// TransactionToMessage converts a transaction into a Message.
func TransactionToMessage(tx *types.Transaction, s types.Signer, baseFee *big.Int) (*Message, error) {
	msg := &Message{
		Nonce:             tx.Nonce(),
		GasLimit:          tx.Gas(),
		GasPrice:          new(big.Int).Set(tx.GasPrice()),
		GasFeeCap:         new(big.Int).Set(tx.GasFeeCap()),
		GasTipCap:         new(big.Int).Set(tx.GasTipCap()),
		To:                tx.To(),
		Value:             tx.Value(),
		Data:              tx.Data(),
		AccessList:        tx.AccessList(),
		SkipAccountChecks: false,
		BlobHashes:        tx.BlobHashes(),
		BlobGasFeeCap:     tx.BlobGasFeeCap(),
		DynamicFee:        tx.Type() == 2 || tx.Type() == 3,
	}
	// If baseFee provided, set gasPrice to effectiveGasPrice.
	if baseFee != nil {
		msg.GasPrice = cmath.BigMin(msg.GasPrice.Add(msg.GasTipCap, baseFee), msg.GasFeeCap)
	}
	var err error
	msg.From, err = types.Sender(s, tx)
	return msg, err
}

// ApplyMessage computes the new state by applying the given message
// against the old state within the environment.
//
// ApplyMessage returns the bytes returned by any EVM execution (if it took place),
// the gas used (which includes gas refunds) and an error if it failed. An error always
// indicates a core error meaning that the message would always fail for that particular
// state and would never be accepted within a block.
func ApplyMessage(evm *vm.EVM, msg *Message, gp *GasPool) (*ExecutionResult, error) {
	return NewStateTransition(evm, msg, gp).TransitionDb()
}

// StateTransition represents a state transition.
//
// == The State Transitioning Model
//
// A state transition is a change made when a transaction is applied to the current world
// state. The state transitioning model does all the necessary work to work out a valid new
// state root.
//
//  1. Nonce handling
//  2. Pre pay gas
//  3. Create a new state object if the recipient is nil
//  4. Value transfer
//
// == If contract creation ==
//
//	4a. Attempt to run transaction data
//	4b. If valid, use result as code for the new state object
//
// == end ==
//
//  5. Run Script section
//  6. Derive new state root
type StateTransition struct {
	gp           *GasPool
	msg          *Message
	gasRemaining uint64
	initialGas   uint64
	state        vm.StateDB
	evm          *vm.EVM
}

// NewStateTransition initialises and returns a new state transition object.
func NewStateTransition(evm *vm.EVM, msg *Message, gp *GasPool) *StateTransition {
	return &StateTransition{
		gp:    gp,
		evm:   evm,
		msg:   msg,
		state: evm.StateDB,
	}
}

// to returns the recipient of the message.
func (st *StateTransition) to() common.Address {
	if st.msg == nil || st.msg.To == nil /* contract creation */ {
		return common.Address{}
	}
	return *st.msg.To
}

func (st *StateTransition) buyGas() error {
	mgval := new(big.Int).SetUint64(st.msg.GasLimit)
	mgval = mgval.Mul(mgval, st.msg.GasPrice)
	balanceCheck := new(big.Int).Set(mgval)
	if st.msg.GasFeeCap != nil {
		balanceCheck.SetUint64(st.msg.GasLimit)
		balanceCheck = balanceCheck.Mul(balanceCheck, st.msg.GasFeeCap)
		balanceCheck.Add(balanceCheck, st.msg.Value)
	}
	if st.evm.ChainConfig().IsCancun(st.evm.Context.BlockNumber, st.evm.Context.Time) {
		if blobGas := st.blobGasUsed(); blobGas > 0 {
			// Check that the user has enough funds to cover blobGasUsed * tx.BlobGasFeeCap
			blobBalanceCheck := new(big.Int).SetUint64(blobGas)
			blobBalanceCheck.Mul(blobBalanceCheck, st.msg.BlobGasFeeCap)
			balanceCheck.Add(balanceCheck, blobBalanceCheck)
			// Pay for blobGasUsed * actual blob fee
			blobFee := new(big.Int).SetUint64(blobGas)
			blobFee.Mul(blobFee, st.evm.Context.BlobBaseFee)
			mgval.Add(mgval, blobFee)
		}
	}
	balanceCheckU256, overflow := uint256.FromBig(balanceCheck)
	if overflow {
		return fmt.Errorf("%w: address %v required balance exceeds 256 bits", ErrInsufficientFunds, st.msg.From.Hex())
	}
	if have, want := st.state.GetBalance(st.msg.From), balanceCheckU256; have.Cmp(want) < 0 {
		return fmt.Errorf("%w: address %v have %v want %v", ErrInsufficientFunds, st.msg.From.Hex(), have, want)
	}
	if err := st.gp.SubGas(st.msg.GasLimit); err != nil {
		return err
	}

	if st.evm.Config.Tracer != nil {
		st.evm.Config.Tracer.OnGasChange(0, st.msg.GasLimit, vm.GasChangeTxInitialBalance)
	}

	st.gasRemaining += st.msg.GasLimit

	st.initialGas = st.msg.GasLimit
<<<<<<< HEAD
	st.state.SubBalance(st.msg.From, mgval, state.BalanceDecreaseGasBuy)
=======
	mgvalU256, _ := uint256.FromBig(mgval)
	st.state.SubBalance(st.msg.From, mgvalU256)
>>>>>>> fc380f52
	return nil
}

func (st *StateTransition) preCheck() error {
	// Only check transactions that are not fake
	msg := st.msg
	if !msg.SkipAccountChecks {
		// Make sure this transaction's nonce is correct.
		stNonce := st.state.GetNonce(msg.From)
		if msgNonce := msg.Nonce; stNonce < msgNonce {
			return fmt.Errorf("%w: address %v, tx: %d state: %d", ErrNonceTooHigh,
				msg.From.Hex(), msgNonce, stNonce)
		} else if stNonce > msgNonce {
			return fmt.Errorf("%w: address %v, tx: %d state: %d", ErrNonceTooLow,
				msg.From.Hex(), msgNonce, stNonce)
		} else if stNonce+1 < stNonce {
			return fmt.Errorf("%w: address %v, nonce: %d", ErrNonceMax,
				msg.From.Hex(), stNonce)
		}
		// Make sure the sender is an EOA
		codeHash := st.state.GetCodeHash(msg.From)
		if codeHash != (common.Hash{}) && codeHash != types.EmptyCodeHash {
			return fmt.Errorf("%w: address %v, codehash: %s", ErrSenderNoEOA,
				msg.From.Hex(), codeHash)
		}
	}
	// Make sure that transaction gasFeeCap is greater than the baseFee (post london)
	if st.evm.ChainConfig().IsLondon(st.evm.Context.BlockNumber) {
		// Skip the checks if gas fields are zero and baseFee was explicitly disabled (eth_call)
		skipCheck := st.evm.Config.NoBaseFee && msg.GasFeeCap.BitLen() == 0 && msg.GasTipCap.BitLen() == 0
		if !skipCheck {
			if l := msg.GasFeeCap.BitLen(); l > 256 {
				return fmt.Errorf("%w: address %v, maxFeePerGas bit length: %d", ErrFeeCapVeryHigh,
					msg.From.Hex(), l)
			}
			if l := msg.GasTipCap.BitLen(); l > 256 {
				return fmt.Errorf("%w: address %v, maxPriorityFeePerGas bit length: %d", ErrTipVeryHigh,
					msg.From.Hex(), l)
			}
			if msg.GasFeeCap.Cmp(msg.GasTipCap) < 0 {
				return fmt.Errorf("%w: address %v, maxPriorityFeePerGas: %s, maxFeePerGas: %s", ErrTipAboveFeeCap,
					msg.From.Hex(), msg.GasTipCap, msg.GasFeeCap)
			}
			// This will panic if baseFee is nil, but basefee presence is verified
			// as part of header validation.
			if msg.GasFeeCap.Cmp(st.evm.Context.BaseFee) < 0 {
				return fmt.Errorf("%w: address %v, maxFeePerGas: %s, baseFee: %s", ErrFeeCapTooLow,
					msg.From.Hex(), msg.GasFeeCap, st.evm.Context.BaseFee)
			}
		}
	}
	// Check the blob version validity
	if msg.BlobHashes != nil {
		// The to field of a blob tx type is mandatory, and a `BlobTx` transaction internally
		// has it as a non-nillable value, so any msg derived from blob transaction has it non-nil.
		// However, messages created through RPC (eth_call) don't have this restriction.
		if msg.To == nil {
			return ErrBlobTxCreate
		}
		if len(msg.BlobHashes) == 0 {
			return ErrMissingBlobHashes
		}
		for i, hash := range msg.BlobHashes {
			if !kzg4844.IsValidVersionedHash(hash[:]) {
				return fmt.Errorf("blob %d has invalid hash version", i)
			}
		}
	}
	// Check that the user is paying at least the current blob fee
	if st.evm.ChainConfig().IsCancun(st.evm.Context.BlockNumber, st.evm.Context.Time) {
		if st.blobGasUsed() > 0 {
			// Skip the checks if gas fields are zero and blobBaseFee was explicitly disabled (eth_call)
			skipCheck := st.evm.Config.NoBaseFee && msg.BlobGasFeeCap.BitLen() == 0
			if !skipCheck {
				// This will panic if blobBaseFee is nil, but blobBaseFee presence
				// is verified as part of header validation.
				if msg.BlobGasFeeCap.Cmp(st.evm.Context.BlobBaseFee) < 0 {
					return fmt.Errorf("%w: address %v blobGasFeeCap: %v, blobBaseFee: %v", ErrBlobFeeCapTooLow,
						msg.From.Hex(), msg.BlobGasFeeCap, st.evm.Context.BlobBaseFee)
				}
			}
		}
	}
	return st.buyGas()
}

// TransitionDb will transition the state by applying the current message and
// returning the evm execution result with following fields.
//
//   - used gas: total gas used (including gas being refunded)
//   - returndata: the returned data from evm
//   - concrete execution error: various EVM errors which abort the execution, e.g.
//     ErrOutOfGas, ErrExecutionReverted
//
// However if any consensus issue encountered, return the error directly with
// nil evm execution result.
func (st *StateTransition) TransitionDb() (*ExecutionResult, error) {
	// First check this message satisfies all consensus rules before
	// applying the message. The rules include these clauses
	//
	// 1. the nonce of the message caller is correct
	// 2. caller has enough balance to cover transaction fee(gaslimit * gasprice)
	// 3. the amount of gas required is available in the block
	// 4. the purchased gas is enough to cover intrinsic usage
	// 5. there is no overflow when calculating intrinsic gas
	// 6. caller has enough balance to cover asset transfer for **topmost** call

	// Check clauses 1-3, buy gas if everything is correct
	if err := st.preCheck(); err != nil {
		return nil, err
	}

	var (
		msg              = st.msg
		sender           = vm.AccountRef(msg.From)
		rules            = st.evm.ChainConfig().Rules(st.evm.Context.BlockNumber, st.evm.Context.Random != nil, st.evm.Context.Time)
		contractCreation = msg.To == nil
	)

	// Check clauses 4-5, subtract intrinsic gas if everything is correct
	gas, err := IntrinsicGas(msg.Data, msg.AccessList, contractCreation, rules.IsHomestead, rules.IsIstanbul, rules.IsShanghai)
	if err != nil {
		return nil, err
	}
	if st.gasRemaining < gas {
		return nil, fmt.Errorf("%w: have %d, want %d", ErrIntrinsicGas, st.gasRemaining, gas)
	}
	if t := st.evm.Config.Tracer; t != nil {
		t.OnGasChange(st.gasRemaining, st.gasRemaining-gas, vm.GasChangeTxIntrinsicGas)
	}
	st.gasRemaining -= gas

	// Check clause 6
	value, overflow := uint256.FromBig(msg.Value)
	if overflow {
		return nil, fmt.Errorf("%w: address %v", ErrInsufficientFundsForTransfer, msg.From.Hex())
	}
	if !value.IsZero() && !st.evm.Context.CanTransfer(st.state, msg.From, value) {
		return nil, fmt.Errorf("%w: address %v", ErrInsufficientFundsForTransfer, msg.From.Hex())
	}

	// Check whether the init code size has been exceeded.
	if rules.IsShanghai && contractCreation && len(msg.Data) > params.MaxInitCodeSize {
		return nil, fmt.Errorf("%w: code size %v limit %v", ErrMaxInitCodeSizeExceeded, len(msg.Data), params.MaxInitCodeSize)
	}

	// Execute the preparatory steps for state transition which includes:
	// - prepare accessList(post-berlin)
	// - reset transient storage(eip 1153)
	st.state.Prepare(rules, msg.From, st.evm.Context.Coinbase, msg.To, vm.ActivePrecompiles(rules), msg.AccessList)

	var (
		ret   []byte
		vmerr error // vm errors do not effect consensus and are therefore not assigned to err
	)
	if contractCreation {
		ret, _, st.gasRemaining, vmerr = st.evm.Create(sender, msg.Data, st.gasRemaining, value)
	} else {
		// Increment the nonce for the next transaction
		st.state.SetNonce(msg.From, st.state.GetNonce(sender.Address())+1)
		ret, st.gasRemaining, vmerr = st.evm.Call(sender, st.to(), msg.Data, st.gasRemaining, value)
	}

	var gasRefund uint64
	if !rules.IsLondon {
		// Before EIP-3529: refunds were capped to gasUsed / 2
		gasRefund = st.refundGas(params.RefundQuotient)
	} else {
		// After EIP-3529: refunds are capped to gasUsed / 5
		gasRefund = st.refundGas(params.RefundQuotientEIP3529)
	}
	effectiveTip := msg.GasPrice
	if rules.IsLondon {
		effectiveTip = cmath.BigMin(msg.GasTipCap, new(big.Int).Sub(msg.GasFeeCap, st.evm.Context.BaseFee))
	}
	effectiveTipU256, _ := uint256.FromBig(effectiveTip)

	if st.evm.Config.NoBaseFee && msg.GasFeeCap.Sign() == 0 && msg.GasTipCap.Sign() == 0 {
		// Skip fee payment when NoBaseFee is set and the fee fields
		// are 0. This avoids a negative effectiveTip being applied to
		// the coinbase when simulating calls.
	} else {
<<<<<<< HEAD
		fee := new(big.Int).SetUint64(st.gasUsed())
		fee.Mul(fee, effectiveTip)
		st.state.AddBalance(st.evm.Context.Coinbase, fee, state.BalanceIncreaseRewardTransactionFee)
=======
		fee := new(uint256.Int).SetUint64(st.gasUsed())
		fee.Mul(fee, effectiveTipU256)
		st.state.AddBalance(st.evm.Context.Coinbase, fee)
>>>>>>> fc380f52
	}

	return &ExecutionResult{
		UsedGas:     st.gasUsed(),
		RefundedGas: gasRefund,
		Err:         vmerr,
		ReturnData:  ret,
	}, nil
}

func (st *StateTransition) refundGas(refundQuotient uint64) uint64 {
	// Apply refund counter, capped to a refund quotient
	refund := st.gasUsed() / refundQuotient
	if refund > st.state.GetRefund() {
		refund = st.state.GetRefund()
	}

	if st.evm.Config.Tracer != nil && refund > 0 {
		st.evm.Config.Tracer.OnGasChange(st.gasRemaining, st.gasRemaining+refund, vm.GasChangeTxRefunds)
	}

	st.gasRemaining += refund

	// Return ETH for remaining gas, exchanged at the original rate.
<<<<<<< HEAD
	remaining := new(big.Int).Mul(new(big.Int).SetUint64(st.gasRemaining), st.msg.GasPrice)
	st.state.AddBalance(st.msg.From, remaining, state.BalanceIncreaseGasReturn)

	if st.evm.Config.Tracer != nil && st.gasRemaining > 0 {
		st.evm.Config.Tracer.OnGasChange(st.gasRemaining, 0, vm.GasChangeTxLeftOverReturned)
	}
=======
	remaining := uint256.NewInt(st.gasRemaining)
	remaining = remaining.Mul(remaining, uint256.MustFromBig(st.msg.GasPrice))
	st.state.AddBalance(st.msg.From, remaining)
>>>>>>> fc380f52

	// Also return remaining gas to the block gas counter so it is
	// available for the next transaction.
	st.gp.AddGas(st.gasRemaining)

	return refund
}

// gasUsed returns the amount of gas used up by the state transition.
func (st *StateTransition) gasUsed() uint64 {
	return st.initialGas - st.gasRemaining
}

// blobGasUsed returns the amount of blob gas used by the message.
func (st *StateTransition) blobGasUsed() uint64 {
	return uint64(len(st.msg.BlobHashes) * params.BlobTxBlobGasPerBlob)
}<|MERGE_RESOLUTION|>--- conflicted
+++ resolved
@@ -275,12 +275,8 @@
 	st.gasRemaining += st.msg.GasLimit
 
 	st.initialGas = st.msg.GasLimit
-<<<<<<< HEAD
-	st.state.SubBalance(st.msg.From, mgval, state.BalanceDecreaseGasBuy)
-=======
 	mgvalU256, _ := uint256.FromBig(mgval)
-	st.state.SubBalance(st.msg.From, mgvalU256)
->>>>>>> fc380f52
+	st.state.SubBalance(st.msg.From, mgvalU256, state.BalanceDecreaseGasBuy)
 	return nil
 }
 
@@ -463,15 +459,9 @@
 		// are 0. This avoids a negative effectiveTip being applied to
 		// the coinbase when simulating calls.
 	} else {
-<<<<<<< HEAD
-		fee := new(big.Int).SetUint64(st.gasUsed())
-		fee.Mul(fee, effectiveTip)
-		st.state.AddBalance(st.evm.Context.Coinbase, fee, state.BalanceIncreaseRewardTransactionFee)
-=======
 		fee := new(uint256.Int).SetUint64(st.gasUsed())
 		fee.Mul(fee, effectiveTipU256)
-		st.state.AddBalance(st.evm.Context.Coinbase, fee)
->>>>>>> fc380f52
+		st.state.AddBalance(st.evm.Context.Coinbase, fee, state.BalanceIncreaseRewardTransactionFee)
 	}
 
 	return &ExecutionResult{
@@ -496,18 +486,13 @@
 	st.gasRemaining += refund
 
 	// Return ETH for remaining gas, exchanged at the original rate.
-<<<<<<< HEAD
-	remaining := new(big.Int).Mul(new(big.Int).SetUint64(st.gasRemaining), st.msg.GasPrice)
+	remaining := uint256.NewInt(st.gasRemaining)
+	remaining = remaining.Mul(remaining, uint256.MustFromBig(st.msg.GasPrice))
 	st.state.AddBalance(st.msg.From, remaining, state.BalanceIncreaseGasReturn)
 
 	if st.evm.Config.Tracer != nil && st.gasRemaining > 0 {
 		st.evm.Config.Tracer.OnGasChange(st.gasRemaining, 0, vm.GasChangeTxLeftOverReturned)
 	}
-=======
-	remaining := uint256.NewInt(st.gasRemaining)
-	remaining = remaining.Mul(remaining, uint256.MustFromBig(st.msg.GasPrice))
-	st.state.AddBalance(st.msg.From, remaining)
->>>>>>> fc380f52
 
 	// Also return remaining gas to the block gas counter so it is
 	// available for the next transaction.
