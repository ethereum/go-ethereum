// Copyright 2014 The go-ethereum Authors
// This file is part of the go-ethereum library.
//
// The go-ethereum library is free software: you can redistribute it and/or modify
// it under the terms of the GNU Lesser General Public License as published by
// the Free Software Foundation, either version 3 of the License, or
// (at your option) any later version.
//
// The go-ethereum library is distributed in the hope that it will be useful,
// but WITHOUT ANY WARRANTY; without even the implied warranty of
// MERCHANTABILITY or FITNESS FOR A PARTICULAR PURPOSE. See the
// GNU Lesser General Public License for more details.
//
// You should have received a copy of the GNU Lesser General Public License
// along with the go-ethereum library. If not, see <http://www.gnu.org/licenses/>.

package core

import (
	"bytes"
	"fmt"
	"math"
	"math/big"

	"github.com/ethereum/go-ethereum/common"
	"github.com/ethereum/go-ethereum/core/tracing"
	"github.com/ethereum/go-ethereum/core/types"
	"github.com/ethereum/go-ethereum/core/vm"
	"github.com/ethereum/go-ethereum/crypto/kzg4844"
	"github.com/ethereum/go-ethereum/params"
	"github.com/holiman/uint256"
)

// ExecutionResult includes all output after executing given evm
// message no matter the execution itself is successful or not.
type ExecutionResult struct {
	UsedGas     uint64 // Total used gas, not including the refunded gas
	RefundedGas uint64 // Total gas refunded after execution
	Err         error  // Any error encountered during the execution(listed in core/vm/errors.go)
	ReturnData  []byte // Returned data from evm(function result or data supplied with revert opcode)
}

// Unwrap returns the internal evm error which allows us for further
// analysis outside.
func (result *ExecutionResult) Unwrap() error {
	return result.Err
}

// Failed returns the indicator whether the execution is successful or not
func (result *ExecutionResult) Failed() bool { return result.Err != nil }

// Return is a helper function to help caller distinguish between revert reason
// and function return. Return returns the data after execution if no error occurs.
func (result *ExecutionResult) Return() []byte {
	if result.Err != nil {
		return nil
	}
	return common.CopyBytes(result.ReturnData)
}

// Revert returns the concrete revert reason if the execution is aborted by `REVERT`
// opcode. Note the reason can be nil if no data supplied with revert opcode.
func (result *ExecutionResult) Revert() []byte {
	if result.Err != vm.ErrExecutionReverted {
		return nil
	}
	return common.CopyBytes(result.ReturnData)
}

// IntrinsicGas computes the 'intrinsic gas' for a message with the given data.
<<<<<<< HEAD
func IntrinsicGas(data []byte, accessList types.AccessList, isContractCreation, isHomestead, isEIP2028, isEIP3860 bool) (uint64, error) {
=======
func IntrinsicGas(data []byte, accessList types.AccessList, authList []types.SetCodeAuthorization, isContractCreation, isHomestead, isEIP2028, isEIP3860 bool) (uint64, error) {
>>>>>>> b027a90a
	// Set the starting gas for the raw transaction
	var gas uint64
	if isContractCreation && isHomestead {
		gas = params.TxGasContractCreation
	} else {
		gas = params.TxGas
	}
	dataLen := uint64(len(data))
	// Bump the required gas by the amount of transactional data
	if dataLen > 0 {
		// Zero and non-zero bytes are priced differently
		z := uint64(bytes.Count(data, []byte{0}))
		nz := dataLen - z

		// Make sure we don't exceed uint64 for all data combinations
		nonZeroGas := params.TxDataNonZeroGasFrontier
		if isEIP2028 {
			nonZeroGas = params.TxDataNonZeroGasEIP2028
		}
		if (math.MaxUint64-gas)/nonZeroGas < nz {
			return 0, ErrGasUintOverflow
		}
		gas += nz * nonZeroGas

		if (math.MaxUint64-gas)/params.TxDataZeroGas < z {
			return 0, ErrGasUintOverflow
		}
		gas += z * params.TxDataZeroGas

		if isContractCreation && isEIP3860 {
			lenWords := toWordSize(dataLen)
			if (math.MaxUint64-gas)/params.InitCodeWordGas < lenWords {
				return 0, ErrGasUintOverflow
			}
			gas += lenWords * params.InitCodeWordGas
		}
	}
	if accessList != nil {
		gas += uint64(len(accessList)) * params.TxAccessListAddressGas
		gas += uint64(accessList.StorageKeys()) * params.TxAccessListStorageKeyGas
	}
	if authList != nil {
		gas += uint64(len(authList)) * params.CallNewAccountGas
	}
	return gas, nil
}

// FloorDataGas computes the minimum gas required for a transaction based on its data tokens (EIP-7623).
func FloorDataGas(data []byte) (uint64, error) {
	var (
		z      = uint64(bytes.Count(data, []byte{0}))
		nz     = uint64(len(data)) - z
		tokens = nz*params.TxTokenPerNonZeroByte + z
	)
	// Check for overflow
	if (math.MaxUint64-params.TxGas)/params.TxCostFloorPerToken < tokens {
		return 0, ErrGasUintOverflow
	}
	// Minimum gas required for a transaction based on its data tokens (EIP-7623).
	return params.TxGas + tokens*params.TxCostFloorPerToken, nil
}

// toWordSize returns the ceiled word size required for init code payment calculation.
func toWordSize(size uint64) uint64 {
	if size > math.MaxUint64-31 {
		return math.MaxUint64/32 + 1
	}

	return (size + 31) / 32
}

// A Message contains the data derived from a single transaction that is relevant to state
// processing.
type Message struct {
<<<<<<< HEAD
	To            *common.Address
	From          common.Address
	Nonce         uint64
	Value         *big.Int
	GasLimit      uint64
	GasPrice      *big.Int
	GasFeeCap     *big.Int
	GasTipCap     *big.Int
	Data          []byte
	AccessList    types.AccessList
	BlobGasFeeCap *big.Int
	BlobHashes    []common.Hash
=======
	To                    *common.Address
	From                  common.Address
	Nonce                 uint64
	Value                 *big.Int
	GasLimit              uint64
	GasPrice              *big.Int
	GasFeeCap             *big.Int
	GasTipCap             *big.Int
	Data                  []byte
	AccessList            types.AccessList
	BlobGasFeeCap         *big.Int
	BlobHashes            []common.Hash
	SetCodeAuthorizations []types.SetCodeAuthorization
>>>>>>> b027a90a

	// When SkipNonceChecks is true, the message nonce is not checked against the
	// account nonce in state.
	// This field will be set to true for operations like RPC eth_call.
	SkipNonceChecks bool

	// When SkipFromEOACheck is true, the message sender is not checked to be an EOA.
	SkipFromEOACheck bool
}

// TransactionToMessage converts a transaction into a Message.
func TransactionToMessage(tx *types.Transaction, s types.Signer, baseFee *big.Int) (*Message, error) {
	msg := &Message{
<<<<<<< HEAD
		Nonce:            tx.Nonce(),
		GasLimit:         tx.Gas(),
		GasPrice:         new(big.Int).Set(tx.GasPrice()),
		GasFeeCap:        new(big.Int).Set(tx.GasFeeCap()),
		GasTipCap:        new(big.Int).Set(tx.GasTipCap()),
		To:               tx.To(),
		Value:            tx.Value(),
		Data:             tx.Data(),
		AccessList:       tx.AccessList(),
		SkipNonceChecks:  false,
		SkipFromEOACheck: false,
		BlobHashes:       tx.BlobHashes(),
		BlobGasFeeCap:    tx.BlobGasFeeCap(),
=======
		Nonce:                 tx.Nonce(),
		GasLimit:              tx.Gas(),
		GasPrice:              new(big.Int).Set(tx.GasPrice()),
		GasFeeCap:             new(big.Int).Set(tx.GasFeeCap()),
		GasTipCap:             new(big.Int).Set(tx.GasTipCap()),
		To:                    tx.To(),
		Value:                 tx.Value(),
		Data:                  tx.Data(),
		AccessList:            tx.AccessList(),
		SetCodeAuthorizations: tx.SetCodeAuthorizations(),
		SkipNonceChecks:       false,
		SkipFromEOACheck:      false,
		BlobHashes:            tx.BlobHashes(),
		BlobGasFeeCap:         tx.BlobGasFeeCap(),
>>>>>>> b027a90a
	}
	// If baseFee provided, set gasPrice to effectiveGasPrice.
	if baseFee != nil {
		msg.GasPrice = msg.GasPrice.Add(msg.GasTipCap, baseFee)
		if msg.GasPrice.Cmp(msg.GasFeeCap) > 0 {
			msg.GasPrice = msg.GasFeeCap
		}
	}
	var err error
	msg.From, err = types.Sender(s, tx)
	return msg, err
}

// ApplyMessage computes the new state by applying the given message
// against the old state within the environment.
//
// ApplyMessage returns the bytes returned by any EVM execution (if it took place),
// the gas used (which includes gas refunds) and an error if it failed. An error always
// indicates a core error meaning that the message would always fail for that particular
// state and would never be accepted within a block.
func ApplyMessage(evm *vm.EVM, msg *Message, gp *GasPool) (*ExecutionResult, error) {
	evm.SetTxContext(NewEVMTxContext(msg))
	return newStateTransition(evm, msg, gp).execute()
}

// stateTransition represents a state transition.
//
// == The State Transitioning Model
//
// A state transition is a change made when a transaction is applied to the current world
// state. The state transitioning model does all the necessary work to work out a valid new
// state root.
//
//  1. Nonce handling
//  2. Pre pay gas
//  3. Create a new state object if the recipient is nil
//  4. Value transfer
//
// == If contract creation ==
//
//	4a. Attempt to run transaction data
//	4b. If valid, use result as code for the new state object
//
// == end ==
//
//  5. Run Script section
//  6. Derive new state root
type stateTransition struct {
	gp           *GasPool
	msg          *Message
	gasRemaining uint64
	initialGas   uint64
	state        vm.StateDB
	evm          *vm.EVM
}

// newStateTransition initialises and returns a new state transition object.
func newStateTransition(evm *vm.EVM, msg *Message, gp *GasPool) *stateTransition {
	return &stateTransition{
		gp:    gp,
		evm:   evm,
		msg:   msg,
		state: evm.StateDB,
	}
}

// to returns the recipient of the message.
func (st *stateTransition) to() common.Address {
	if st.msg == nil || st.msg.To == nil /* contract creation */ {
		return common.Address{}
	}
	return *st.msg.To
}

func (st *stateTransition) buyGas() error {
	mgval := new(big.Int).SetUint64(st.msg.GasLimit)
	mgval.Mul(mgval, st.msg.GasPrice)
	balanceCheck := new(big.Int).Set(mgval)
	if st.msg.GasFeeCap != nil {
		balanceCheck.SetUint64(st.msg.GasLimit)
		balanceCheck = balanceCheck.Mul(balanceCheck, st.msg.GasFeeCap)
	}
	balanceCheck.Add(balanceCheck, st.msg.Value)

	if st.evm.ChainConfig().IsCancun(st.evm.Context.BlockNumber, st.evm.Context.Time) {
		if blobGas := st.blobGasUsed(); blobGas > 0 {
			// Check that the user has enough funds to cover blobGasUsed * tx.BlobGasFeeCap
			blobBalanceCheck := new(big.Int).SetUint64(blobGas)
			blobBalanceCheck.Mul(blobBalanceCheck, st.msg.BlobGasFeeCap)
			balanceCheck.Add(balanceCheck, blobBalanceCheck)
			// Pay for blobGasUsed * actual blob fee
			blobFee := new(big.Int).SetUint64(blobGas)
			blobFee.Mul(blobFee, st.evm.Context.BlobBaseFee)
			mgval.Add(mgval, blobFee)
		}
	}
	balanceCheckU256, overflow := uint256.FromBig(balanceCheck)
	if overflow {
		return fmt.Errorf("%w: address %v required balance exceeds 256 bits", ErrInsufficientFunds, st.msg.From.Hex())
	}
	if have, want := st.state.GetBalance(st.msg.From), balanceCheckU256; have.Cmp(want) < 0 {
		return fmt.Errorf("%w: address %v have %v want %v", ErrInsufficientFunds, st.msg.From.Hex(), have, want)
	}
	if err := st.gp.SubGas(st.msg.GasLimit); err != nil {
		return err
	}

	if st.evm.Config.Tracer != nil && st.evm.Config.Tracer.OnGasChange != nil {
		st.evm.Config.Tracer.OnGasChange(0, st.msg.GasLimit, tracing.GasChangeTxInitialBalance)
	}
	st.gasRemaining = st.msg.GasLimit

	st.initialGas = st.msg.GasLimit
	mgvalU256, _ := uint256.FromBig(mgval)
	st.state.SubBalance(st.msg.From, mgvalU256, tracing.BalanceDecreaseGasBuy)
	return nil
}

func (st *stateTransition) preCheck() error {
	// Only check transactions that are not fake
	msg := st.msg
	if !msg.SkipNonceChecks {
		// Make sure this transaction's nonce is correct.
		stNonce := st.state.GetNonce(msg.From)
		if msgNonce := msg.Nonce; stNonce < msgNonce {
			return fmt.Errorf("%w: address %v, tx: %d state: %d", ErrNonceTooHigh,
				msg.From.Hex(), msgNonce, stNonce)
		} else if stNonce > msgNonce {
			return fmt.Errorf("%w: address %v, tx: %d state: %d", ErrNonceTooLow,
				msg.From.Hex(), msgNonce, stNonce)
		} else if stNonce+1 < stNonce {
			return fmt.Errorf("%w: address %v, nonce: %d", ErrNonceMax,
				msg.From.Hex(), stNonce)
		}
	}
	if !msg.SkipFromEOACheck {
		// Make sure the sender is an EOA
		code := st.state.GetCode(msg.From)
		_, delegated := types.ParseDelegation(code)
		if len(code) > 0 && !delegated {
			return fmt.Errorf("%w: address %v, len(code): %d", ErrSenderNoEOA, msg.From.Hex(), len(code))
		}
	}
	// Make sure that transaction gasFeeCap is greater than the baseFee (post london)
	if st.evm.ChainConfig().IsLondon(st.evm.Context.BlockNumber) {
		// Skip the checks if gas fields are zero and baseFee was explicitly disabled (eth_call)
		skipCheck := st.evm.Config.NoBaseFee && msg.GasFeeCap.BitLen() == 0 && msg.GasTipCap.BitLen() == 0
		if !skipCheck {
			if l := msg.GasFeeCap.BitLen(); l > 256 {
				return fmt.Errorf("%w: address %v, maxFeePerGas bit length: %d", ErrFeeCapVeryHigh,
					msg.From.Hex(), l)
			}
			if l := msg.GasTipCap.BitLen(); l > 256 {
				return fmt.Errorf("%w: address %v, maxPriorityFeePerGas bit length: %d", ErrTipVeryHigh,
					msg.From.Hex(), l)
			}
			if msg.GasFeeCap.Cmp(msg.GasTipCap) < 0 {
				return fmt.Errorf("%w: address %v, maxPriorityFeePerGas: %s, maxFeePerGas: %s", ErrTipAboveFeeCap,
					msg.From.Hex(), msg.GasTipCap, msg.GasFeeCap)
			}
			// This will panic if baseFee is nil, but basefee presence is verified
			// as part of header validation.
			if msg.GasFeeCap.Cmp(st.evm.Context.BaseFee) < 0 {
				return fmt.Errorf("%w: address %v, maxFeePerGas: %s, baseFee: %s", ErrFeeCapTooLow,
					msg.From.Hex(), msg.GasFeeCap, st.evm.Context.BaseFee)
			}
		}
	}
	// Check the blob version validity
	if msg.BlobHashes != nil {
		// The to field of a blob tx type is mandatory, and a `BlobTx` transaction internally
		// has it as a non-nillable value, so any msg derived from blob transaction has it non-nil.
		// However, messages created through RPC (eth_call) don't have this restriction.
		if msg.To == nil {
			return ErrBlobTxCreate
		}
		if len(msg.BlobHashes) == 0 {
			return ErrMissingBlobHashes
		}
		for i, hash := range msg.BlobHashes {
			if !kzg4844.IsValidVersionedHash(hash[:]) {
				return fmt.Errorf("blob %d has invalid hash version", i)
			}
		}
	}
	// Check that the user is paying at least the current blob fee
	if st.evm.ChainConfig().IsCancun(st.evm.Context.BlockNumber, st.evm.Context.Time) {
		if st.blobGasUsed() > 0 {
			// Skip the checks if gas fields are zero and blobBaseFee was explicitly disabled (eth_call)
			skipCheck := st.evm.Config.NoBaseFee && msg.BlobGasFeeCap.BitLen() == 0
			if !skipCheck {
				// This will panic if blobBaseFee is nil, but blobBaseFee presence
				// is verified as part of header validation.
				if msg.BlobGasFeeCap.Cmp(st.evm.Context.BlobBaseFee) < 0 {
					return fmt.Errorf("%w: address %v blobGasFeeCap: %v, blobBaseFee: %v", ErrBlobFeeCapTooLow,
						msg.From.Hex(), msg.BlobGasFeeCap, st.evm.Context.BlobBaseFee)
				}
			}
		}
	}
	// Check that EIP-7702 authorization list signatures are well formed.
	if msg.SetCodeAuthorizations != nil {
		if msg.To == nil {
			return fmt.Errorf("%w (sender %v)", ErrSetCodeTxCreate, msg.From)
		}
		if len(msg.SetCodeAuthorizations) == 0 {
			return fmt.Errorf("%w (sender %v)", ErrEmptyAuthList, msg.From)
		}
	}
	return st.buyGas()
}

// execute will transition the state by applying the current message and
// returning the evm execution result with following fields.
//
//   - used gas: total gas used (including gas being refunded)
//   - returndata: the returned data from evm
//   - concrete execution error: various EVM errors which abort the execution, e.g.
//     ErrOutOfGas, ErrExecutionReverted
//
// However if any consensus issue encountered, return the error directly with
// nil evm execution result.
func (st *stateTransition) execute() (*ExecutionResult, error) {
	// First check this message satisfies all consensus rules before
	// applying the message. The rules include these clauses
	//
	// 1. the nonce of the message caller is correct
	// 2. caller has enough balance to cover transaction fee(gaslimit * gasprice)
	// 3. the amount of gas required is available in the block
	// 4. the purchased gas is enough to cover intrinsic usage
	// 5. there is no overflow when calculating intrinsic gas
	// 6. caller has enough balance to cover asset transfer for **topmost** call

	// Check clauses 1-3, buy gas if everything is correct
	if err := st.preCheck(); err != nil {
		return nil, err
	}

	var (
		msg              = st.msg
		sender           = vm.AccountRef(msg.From)
		rules            = st.evm.ChainConfig().Rules(st.evm.Context.BlockNumber, st.evm.Context.Random != nil, st.evm.Context.Time)
		contractCreation = msg.To == nil
		floorDataGas     uint64
	)

	// Check clauses 4-5, subtract intrinsic gas if everything is correct
	gas, err := IntrinsicGas(msg.Data, msg.AccessList, msg.SetCodeAuthorizations, contractCreation, rules.IsHomestead, rules.IsIstanbul, rules.IsShanghai)
	if err != nil {
		return nil, err
	}
	if st.gasRemaining < gas {
		return nil, fmt.Errorf("%w: have %d, want %d", ErrIntrinsicGas, st.gasRemaining, gas)
	}
	// Gas limit suffices for the floor data cost (EIP-7623)
	if rules.IsPrague {
		floorDataGas, err = FloorDataGas(msg.Data)
		if err != nil {
			return nil, err
		}
		if msg.GasLimit < floorDataGas {
			return nil, fmt.Errorf("%w: have %d, want %d", ErrFloorDataGas, msg.GasLimit, floorDataGas)
		}
	}
	if t := st.evm.Config.Tracer; t != nil && t.OnGasChange != nil {
		t.OnGasChange(st.gasRemaining, st.gasRemaining-gas, tracing.GasChangeTxIntrinsicGas)
	}
	st.gasRemaining -= gas

	if rules.IsEIP4762 {
		st.evm.AccessEvents.AddTxOrigin(msg.From)

		if targetAddr := msg.To; targetAddr != nil {
			st.evm.AccessEvents.AddTxDestination(*targetAddr, msg.Value.Sign() != 0)
		}
	}

	// Check clause 6
	value, overflow := uint256.FromBig(msg.Value)
	if overflow {
		return nil, fmt.Errorf("%w: address %v", ErrInsufficientFundsForTransfer, msg.From.Hex())
	}
	if !value.IsZero() && !st.evm.Context.CanTransfer(st.state, msg.From, value) {
		return nil, fmt.Errorf("%w: address %v", ErrInsufficientFundsForTransfer, msg.From.Hex())
	}

	// Check whether the init code size has been exceeded.
	if rules.IsShanghai && contractCreation && len(msg.Data) > params.MaxInitCodeSize {
		return nil, fmt.Errorf("%w: code size %v limit %v", ErrMaxInitCodeSizeExceeded, len(msg.Data), params.MaxInitCodeSize)
	}

	// Execute the preparatory steps for state transition which includes:
	// - prepare accessList(post-berlin)
	// - reset transient storage(eip 1153)
	st.state.Prepare(rules, msg.From, st.evm.Context.Coinbase, msg.To, vm.ActivePrecompiles(rules), msg.AccessList)

	var (
		ret   []byte
		vmerr error // vm errors do not effect consensus and are therefore not assigned to err
	)
	if contractCreation {
		ret, _, st.gasRemaining, vmerr = st.evm.Create(sender, msg.Data, st.gasRemaining, value)
	} else {
		// Increment the nonce for the next transaction.
		st.state.SetNonce(msg.From, st.state.GetNonce(msg.From)+1, tracing.NonceChangeEoACall)

		// Apply EIP-7702 authorizations.
		if msg.SetCodeAuthorizations != nil {
			for _, auth := range msg.SetCodeAuthorizations {
				// Note errors are ignored, we simply skip invalid authorizations here.
				st.applyAuthorization(&auth)
			}
		}

		// Perform convenience warming of sender's delegation target. Although the
		// sender is already warmed in Prepare(..), it's possible a delegation to
		// the account was deployed during this transaction. To handle correctly,
		// simply wait until the final state of delegations is determined before
		// performing the resolution and warming.
		if addr, ok := types.ParseDelegation(st.state.GetCode(*msg.To)); ok {
			st.state.AddAddressToAccessList(addr)
		}

		// Execute the transaction's call.
		ret, st.gasRemaining, vmerr = st.evm.Call(sender, st.to(), msg.Data, st.gasRemaining, value)
	}

	// Compute refund counter, capped to a refund quotient.
	gasRefund := st.calcRefund()
	st.gasRemaining += gasRefund
	if rules.IsPrague {
		// After EIP-7623: Data-heavy transactions pay the floor gas.
		if st.gasUsed() < floorDataGas {
			prev := st.gasRemaining
			st.gasRemaining = st.initialGas - floorDataGas
			if t := st.evm.Config.Tracer; t != nil && t.OnGasChange != nil {
				t.OnGasChange(prev, st.gasRemaining, tracing.GasChangeTxDataFloor)
			}
		}
	}
	st.returnGas()

	effectiveTip := msg.GasPrice
	if rules.IsLondon {
		effectiveTip = new(big.Int).Sub(msg.GasFeeCap, st.evm.Context.BaseFee)
		if effectiveTip.Cmp(msg.GasTipCap) > 0 {
			effectiveTip = msg.GasTipCap
		}
	}
	effectiveTipU256, _ := uint256.FromBig(effectiveTip)

	if st.evm.Config.NoBaseFee && msg.GasFeeCap.Sign() == 0 && msg.GasTipCap.Sign() == 0 {
		// Skip fee payment when NoBaseFee is set and the fee fields
		// are 0. This avoids a negative effectiveTip being applied to
		// the coinbase when simulating calls.
	} else {
		fee := new(uint256.Int).SetUint64(st.gasUsed())
		fee.Mul(fee, effectiveTipU256)
		st.state.AddBalance(st.evm.Context.Coinbase, fee, tracing.BalanceIncreaseRewardTransactionFee)

		// add the coinbase to the witness iff the fee is greater than 0
		if rules.IsEIP4762 && fee.Sign() != 0 {
			st.evm.AccessEvents.AddAccount(st.evm.Context.Coinbase, true)
		}
	}

	return &ExecutionResult{
		UsedGas:     st.gasUsed(),
		RefundedGas: gasRefund,
		Err:         vmerr,
		ReturnData:  ret,
	}, nil
}

// validateAuthorization validates an EIP-7702 authorization against the state.
func (st *stateTransition) validateAuthorization(auth *types.SetCodeAuthorization) (authority common.Address, err error) {
	// Verify chain ID is null or equal to current chain ID.
	if !auth.ChainID.IsZero() && auth.ChainID.CmpBig(st.evm.ChainConfig().ChainID) != 0 {
		return authority, ErrAuthorizationWrongChainID
	}
	// Limit nonce to 2^64-1 per EIP-2681.
	if auth.Nonce+1 < auth.Nonce {
		return authority, ErrAuthorizationNonceOverflow
	}
	// Validate signature values and recover authority.
	authority, err = auth.Authority()
	if err != nil {
		return authority, fmt.Errorf("%w: %v", ErrAuthorizationInvalidSignature, err)
	}
	// Check the authority account
	//  1) doesn't have code or has exisiting delegation
	//  2) matches the auth's nonce
	//
	// Note it is added to the access list even if the authorization is invalid.
	st.state.AddAddressToAccessList(authority)
	code := st.state.GetCode(authority)
	if _, ok := types.ParseDelegation(code); len(code) != 0 && !ok {
		return authority, ErrAuthorizationDestinationHasCode
	}
	if have := st.state.GetNonce(authority); have != auth.Nonce {
		return authority, ErrAuthorizationNonceMismatch
	}
	return authority, nil
}

// applyAuthorization applies an EIP-7702 code delegation to the state.
func (st *stateTransition) applyAuthorization(auth *types.SetCodeAuthorization) error {
	authority, err := st.validateAuthorization(auth)
	if err != nil {
		return err
	}

	// If the account already exists in state, refund the new account cost
	// charged in the intrinsic calculation.
	if st.state.Exist(authority) {
		st.state.AddRefund(params.CallNewAccountGas - params.TxAuthTupleGas)
	}

	// Update nonce and account code.
	st.state.SetNonce(authority, auth.Nonce+1, tracing.NonceChangeAuthorization)
	if auth.Address == (common.Address{}) {
		// Delegation to zero address means clear.
		st.state.SetCode(authority, nil)
		return nil
	}

	// Otherwise install delegation to auth.Address.
	st.state.SetCode(authority, types.AddressToDelegation(auth.Address))

	return nil
}

// calcRefund computes refund counter, capped to a refund quotient.
func (st *stateTransition) calcRefund() uint64 {
	var refund uint64
	if !st.evm.ChainConfig().IsLondon(st.evm.Context.BlockNumber) {
		// Before EIP-3529: refunds were capped to gasUsed / 2
		refund = st.gasUsed() / params.RefundQuotient
	} else {
		// After EIP-3529: refunds are capped to gasUsed / 5
		refund = st.gasUsed() / params.RefundQuotientEIP3529
	}
	if refund > st.state.GetRefund() {
		refund = st.state.GetRefund()
	}
	if st.evm.Config.Tracer != nil && st.evm.Config.Tracer.OnGasChange != nil && refund > 0 {
		st.evm.Config.Tracer.OnGasChange(st.gasRemaining, st.gasRemaining+refund, tracing.GasChangeTxRefunds)
	}
	return refund
}

// returnGas returns ETH for remaining gas,
// exchanged at the original rate.
func (st *stateTransition) returnGas() {
	remaining := uint256.NewInt(st.gasRemaining)
	remaining.Mul(remaining, uint256.MustFromBig(st.msg.GasPrice))
	st.state.AddBalance(st.msg.From, remaining, tracing.BalanceIncreaseGasReturn)

	if st.evm.Config.Tracer != nil && st.evm.Config.Tracer.OnGasChange != nil && st.gasRemaining > 0 {
		st.evm.Config.Tracer.OnGasChange(st.gasRemaining, 0, tracing.GasChangeTxLeftOverReturned)
	}

	// Also return remaining gas to the block gas counter so it is
	// available for the next transaction.
	st.gp.AddGas(st.gasRemaining)
}

// gasUsed returns the amount of gas used up by the state transition.
func (st *stateTransition) gasUsed() uint64 {
	return st.initialGas - st.gasRemaining
}

// blobGasUsed returns the amount of blob gas used by the message.
func (st *stateTransition) blobGasUsed() uint64 {
	return uint64(len(st.msg.BlobHashes) * params.BlobTxBlobGasPerBlob)
}<|MERGE_RESOLUTION|>--- conflicted
+++ resolved
@@ -68,11 +68,7 @@
 }
 
 // IntrinsicGas computes the 'intrinsic gas' for a message with the given data.
-<<<<<<< HEAD
-func IntrinsicGas(data []byte, accessList types.AccessList, isContractCreation, isHomestead, isEIP2028, isEIP3860 bool) (uint64, error) {
-=======
 func IntrinsicGas(data []byte, accessList types.AccessList, authList []types.SetCodeAuthorization, isContractCreation, isHomestead, isEIP2028, isEIP3860 bool) (uint64, error) {
->>>>>>> b027a90a
 	// Set the starting gas for the raw transaction
 	var gas uint64
 	if isContractCreation && isHomestead {
@@ -147,20 +143,6 @@
 // A Message contains the data derived from a single transaction that is relevant to state
 // processing.
 type Message struct {
-<<<<<<< HEAD
-	To            *common.Address
-	From          common.Address
-	Nonce         uint64
-	Value         *big.Int
-	GasLimit      uint64
-	GasPrice      *big.Int
-	GasFeeCap     *big.Int
-	GasTipCap     *big.Int
-	Data          []byte
-	AccessList    types.AccessList
-	BlobGasFeeCap *big.Int
-	BlobHashes    []common.Hash
-=======
 	To                    *common.Address
 	From                  common.Address
 	Nonce                 uint64
@@ -174,7 +156,6 @@
 	BlobGasFeeCap         *big.Int
 	BlobHashes            []common.Hash
 	SetCodeAuthorizations []types.SetCodeAuthorization
->>>>>>> b027a90a
 
 	// When SkipNonceChecks is true, the message nonce is not checked against the
 	// account nonce in state.
@@ -188,21 +169,6 @@
 // TransactionToMessage converts a transaction into a Message.
 func TransactionToMessage(tx *types.Transaction, s types.Signer, baseFee *big.Int) (*Message, error) {
 	msg := &Message{
-<<<<<<< HEAD
-		Nonce:            tx.Nonce(),
-		GasLimit:         tx.Gas(),
-		GasPrice:         new(big.Int).Set(tx.GasPrice()),
-		GasFeeCap:        new(big.Int).Set(tx.GasFeeCap()),
-		GasTipCap:        new(big.Int).Set(tx.GasTipCap()),
-		To:               tx.To(),
-		Value:            tx.Value(),
-		Data:             tx.Data(),
-		AccessList:       tx.AccessList(),
-		SkipNonceChecks:  false,
-		SkipFromEOACheck: false,
-		BlobHashes:       tx.BlobHashes(),
-		BlobGasFeeCap:    tx.BlobGasFeeCap(),
-=======
 		Nonce:                 tx.Nonce(),
 		GasLimit:              tx.Gas(),
 		GasPrice:              new(big.Int).Set(tx.GasPrice()),
@@ -217,7 +183,6 @@
 		SkipFromEOACheck:      false,
 		BlobHashes:            tx.BlobHashes(),
 		BlobGasFeeCap:         tx.BlobGasFeeCap(),
->>>>>>> b027a90a
 	}
 	// If baseFee provided, set gasPrice to effectiveGasPrice.
 	if baseFee != nil {
