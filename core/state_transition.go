// Copyright 2014 The go-ethereum Authors
// This file is part of the go-ethereum library.
//
// The go-ethereum library is free software: you can redistribute it and/or modify
// it under the terms of the GNU Lesser General Public License as published by
// the Free Software Foundation, either version 3 of the License, or
// (at your option) any later version.
//
// The go-ethereum library is distributed in the hope that it will be useful,
// but WITHOUT ANY WARRANTY; without even the implied warranty of
// MERCHANTABILITY or FITNESS FOR A PARTICULAR PURPOSE. See the
// GNU Lesser General Public License for more details.
//
// You should have received a copy of the GNU Lesser General Public License
// along with the go-ethereum library. If not, see <http://www.gnu.org/licenses/>.

package core

import (
	"fmt"
	"math"
	"math/big"

	"github.com/ethereum/go-ethereum/common"
	cmath "github.com/ethereum/go-ethereum/common/math"
	"github.com/ethereum/go-ethereum/core/types"
	"github.com/ethereum/go-ethereum/core/vm"
	"github.com/ethereum/go-ethereum/crypto"
	"github.com/ethereum/go-ethereum/params"
)

var emptyCodeHash = crypto.Keccak256Hash(nil)

<<<<<<< HEAD
// StateTransition represents a state transition.
//
// == The State Transitioning Model
//
// A state transition is a change made when a transaction is applied to the current world
// state. The state transitioning model does all the necessary work to work out a valid new
// state root.
//
//  1. Nonce handling
//  2. Pre pay gas
//  3. Create a new state object if the recipient is nil
//  4. Value transfer
//
// == If contract creation ==
//
//	4a. Attempt to run transaction data
//	4b. If valid, use result as code for the new state object
//
// == end ==
//
//  5. Run Script section
//  6. Derive new state root
=======
// stateRootSetter gives the blocknative tracer access to the state root we're tracing on.
type stateRootSetter interface {
	SetStateRoot(stateRoot common.Hash)
}

/*
The State Transitioning Model

A state transition is a change made when a transaction is applied to the current world state
The state transitioning model does all the necessary work to work out a valid new state root.

1) Nonce handling
2) Pre pay gas
3) Create a new state object if the recipient is \0*32
4) Value transfer
== If contract creation ==
  4a) Attempt to run transaction data
  4b) If valid, use result as code for the new state object
== end ==
5) Run Script section
6) Derive new state root
*/
>>>>>>> cb21b8cb
type StateTransition struct {
	gp         *GasPool
	msg        Message
	gas        uint64
	gasPrice   *big.Int
	gasFeeCap  *big.Int
	gasTipCap  *big.Int
	initialGas uint64
	value      *big.Int
	data       []byte
	state      vm.StateDB
	evm        *vm.EVM
}

// Message represents a message sent to a contract.
type Message interface {
	From() common.Address
	To() *common.Address

	GasPrice() *big.Int
	GasFeeCap() *big.Int
	GasTipCap() *big.Int
	Gas() uint64
	Value() *big.Int

	Nonce() uint64
	IsFake() bool
	Data() []byte
	AccessList() types.AccessList
}

// ExecutionResult includes all output after executing given evm
// message no matter the execution itself is successful or not.
type ExecutionResult struct {
	UsedGas    uint64 // Total used gas but include the refunded gas
	Err        error  // Any error encountered during the execution(listed in core/vm/errors.go)
	ReturnData []byte // Returned data from evm(function result or data supplied with revert opcode)
}

// Unwrap returns the internal evm error which allows us for further
// analysis outside.
func (result *ExecutionResult) Unwrap() error {
	return result.Err
}

// Failed returns the indicator whether the execution is successful or not
func (result *ExecutionResult) Failed() bool { return result.Err != nil }

// Return is a helper function to help caller distinguish between revert reason
// and function return. Return returns the data after execution if no error occurs.
func (result *ExecutionResult) Return() []byte {
	if result.Err != nil {
		return nil
	}
	return common.CopyBytes(result.ReturnData)
}

// Revert returns the concrete revert reason if the execution is aborted by `REVERT`
// opcode. Note the reason can be nil if no data supplied with revert opcode.
func (result *ExecutionResult) Revert() []byte {
	if result.Err != vm.ErrExecutionReverted {
		return nil
	}
	return common.CopyBytes(result.ReturnData)
}

// IntrinsicGas computes the 'intrinsic gas' for a message with the given data.
func IntrinsicGas(data []byte, accessList types.AccessList, isContractCreation bool, isHomestead, isEIP2028 bool, isEIP3860 bool) (uint64, error) {
	// Set the starting gas for the raw transaction
	var gas uint64
	if isContractCreation && isHomestead {
		gas = params.TxGasContractCreation
	} else {
		gas = params.TxGas
	}
	dataLen := uint64(len(data))
	// Bump the required gas by the amount of transactional data
	if dataLen > 0 {
		// Zero and non-zero bytes are priced differently
		var nz uint64
		for _, byt := range data {
			if byt != 0 {
				nz++
			}
		}
		// Make sure we don't exceed uint64 for all data combinations
		nonZeroGas := params.TxDataNonZeroGasFrontier
		if isEIP2028 {
			nonZeroGas = params.TxDataNonZeroGasEIP2028
		}
		if (math.MaxUint64-gas)/nonZeroGas < nz {
			return 0, ErrGasUintOverflow
		}
		gas += nz * nonZeroGas

		z := dataLen - nz
		if (math.MaxUint64-gas)/params.TxDataZeroGas < z {
			return 0, ErrGasUintOverflow
		}
		gas += z * params.TxDataZeroGas

		if isContractCreation && isEIP3860 {
			lenWords := toWordSize(dataLen)
			if (math.MaxUint64-gas)/params.InitCodeWordGas < lenWords {
				return 0, ErrGasUintOverflow
			}
			gas += lenWords * params.InitCodeWordGas
		}
	}
	if accessList != nil {
		gas += uint64(len(accessList)) * params.TxAccessListAddressGas
		gas += uint64(accessList.StorageKeys()) * params.TxAccessListStorageKeyGas
	}
	return gas, nil
}

// toWordSize returns the ceiled word size required for init code payment calculation.
func toWordSize(size uint64) uint64 {
	if size > math.MaxUint64-31 {
		return math.MaxUint64/32 + 1
	}

	return (size + 31) / 32
}

// NewStateTransition initialises and returns a new state transition object.
func NewStateTransition(evm *vm.EVM, msg Message, gp *GasPool) *StateTransition {
	return &StateTransition{
		gp:        gp,
		evm:       evm,
		msg:       msg,
		gasPrice:  msg.GasPrice(),
		gasFeeCap: msg.GasFeeCap(),
		gasTipCap: msg.GasTipCap(),
		value:     msg.Value(),
		data:      msg.Data(),
		state:     evm.StateDB,
	}
}

// ApplyMessage computes the new state by applying the given message
// against the old state within the environment.
//
// ApplyMessage returns the bytes returned by any EVM execution (if it took place),
// the gas used (which includes gas refunds) and an error if it failed. An error always
// indicates a core error meaning that the message would always fail for that particular
// state and would never be accepted within a block.
func ApplyMessage(evm *vm.EVM, msg Message, gp *GasPool) (*ExecutionResult, error) {
	return NewStateTransition(evm, msg, gp).TransitionDb()
}

// to returns the recipient of the message.
func (st *StateTransition) to() common.Address {
	if st.msg == nil || st.msg.To() == nil /* contract creation */ {
		return common.Address{}
	}
	return *st.msg.To()
}

func (st *StateTransition) buyGas() error {
	mgval := new(big.Int).SetUint64(st.msg.Gas())
	mgval = mgval.Mul(mgval, st.gasPrice)
	balanceCheck := mgval
	if st.gasFeeCap != nil {
		balanceCheck = new(big.Int).SetUint64(st.msg.Gas())
		balanceCheck = balanceCheck.Mul(balanceCheck, st.gasFeeCap)
		balanceCheck.Add(balanceCheck, st.value)
	}
	if have, want := st.state.GetBalance(st.msg.From()), balanceCheck; have.Cmp(want) < 0 {
		return fmt.Errorf("%w: address %v have %v want %v", ErrInsufficientFunds, st.msg.From().Hex(), have, want)
	}
	if err := st.gp.SubGas(st.msg.Gas()); err != nil {
		return err
	}
	st.gas += st.msg.Gas()

	st.initialGas = st.msg.Gas()
	st.state.SubBalance(st.msg.From(), mgval)
	return nil
}

func (st *StateTransition) preCheck() error {
	// Only check transactions that are not fake
	if !st.msg.IsFake() {
		// Make sure this transaction's nonce is correct.
		stNonce := st.state.GetNonce(st.msg.From())
		if msgNonce := st.msg.Nonce(); stNonce < msgNonce {
			return fmt.Errorf("%w: address %v, tx: %d state: %d", ErrNonceTooHigh,
				st.msg.From().Hex(), msgNonce, stNonce)
		} else if stNonce > msgNonce {
			return fmt.Errorf("%w: address %v, tx: %d state: %d", ErrNonceTooLow,
				st.msg.From().Hex(), msgNonce, stNonce)
		} else if stNonce+1 < stNonce {
			return fmt.Errorf("%w: address %v, nonce: %d", ErrNonceMax,
				st.msg.From().Hex(), stNonce)
		}
		// Make sure the sender is an EOA
		if codeHash := st.state.GetCodeHash(st.msg.From()); codeHash != emptyCodeHash && codeHash != (common.Hash{}) {
			return fmt.Errorf("%w: address %v, codehash: %s", ErrSenderNoEOA,
				st.msg.From().Hex(), codeHash)
		}
	}
	// Make sure that transaction gasFeeCap is greater than the baseFee (post london)
	if st.evm.ChainConfig().IsLondon(st.evm.Context.BlockNumber) {
		// Skip the checks if gas fields are zero and baseFee was explicitly disabled (eth_call)
		if !st.evm.Config.NoBaseFee || st.gasFeeCap.BitLen() > 0 || st.gasTipCap.BitLen() > 0 {
			if l := st.gasFeeCap.BitLen(); l > 256 {
				return fmt.Errorf("%w: address %v, maxFeePerGas bit length: %d", ErrFeeCapVeryHigh,
					st.msg.From().Hex(), l)
			}
			if l := st.gasTipCap.BitLen(); l > 256 {
				return fmt.Errorf("%w: address %v, maxPriorityFeePerGas bit length: %d", ErrTipVeryHigh,
					st.msg.From().Hex(), l)
			}
			if st.gasFeeCap.Cmp(st.gasTipCap) < 0 {
				return fmt.Errorf("%w: address %v, maxPriorityFeePerGas: %s, maxFeePerGas: %s", ErrTipAboveFeeCap,
					st.msg.From().Hex(), st.gasTipCap, st.gasFeeCap)
			}
			// This will panic if baseFee is nil, but basefee presence is verified
			// as part of header validation.
			if st.gasFeeCap.Cmp(st.evm.Context.BaseFee) < 0 {
				return fmt.Errorf("%w: address %v, maxFeePerGas: %s baseFee: %s", ErrFeeCapTooLow,
					st.msg.From().Hex(), st.gasFeeCap, st.evm.Context.BaseFee)
			}
		}
	}
	return st.buyGas()
}

// TransitionDb will transition the state by applying the current message and
// returning the evm execution result with following fields.
//
//   - used gas: total gas used (including gas being refunded)
//   - returndata: the returned data from evm
//   - concrete execution error: various EVM errors which abort the execution, e.g.
//     ErrOutOfGas, ErrExecutionReverted
//
// However if any consensus issue encountered, return the error directly with
// nil evm execution result.
func (st *StateTransition) TransitionDb() (*ExecutionResult, error) {
	// First check this message satisfies all consensus rules before
	// applying the message. The rules include these clauses
	//
	// 1. the nonce of the message caller is correct
	// 2. caller has enough balance to cover transaction fee(gaslimit * gasprice)
	// 3. the amount of gas required is available in the block
	// 4. the purchased gas is enough to cover intrinsic usage
	// 5. there is no overflow when calculating intrinsic gas
	// 6. caller has enough balance to cover asset transfer for **topmost** call

	// Check clauses 1-3, buy gas if everything is correct
	if err := st.preCheck(); err != nil {
		return nil, err
	}

	if st.evm.Config.Debug {
		st.evm.Config.Tracer.CaptureTxStart(st.initialGas)

		// If this tracer implements stateRootSetter then call it now
		if t, ok := st.evm.Config.Tracer.(stateRootSetter); ok {
			t.SetStateRoot(st.state.IntermediateRoot(false))
		}

		defer func() {
			st.evm.Config.Tracer.CaptureTxEnd(st.gas)
		}()
	}

	var (
		msg              = st.msg
		sender           = vm.AccountRef(msg.From())
		rules            = st.evm.ChainConfig().Rules(st.evm.Context.BlockNumber, st.evm.Context.Random != nil, st.evm.Context.Time)
		contractCreation = msg.To() == nil
	)

	// Check clauses 4-5, subtract intrinsic gas if everything is correct
	gas, err := IntrinsicGas(st.data, st.msg.AccessList(), contractCreation, rules.IsHomestead, rules.IsIstanbul, rules.IsShanghai)
	if err != nil {
		return nil, err
	}
	if st.gas < gas {
		return nil, fmt.Errorf("%w: have %d, want %d", ErrIntrinsicGas, st.gas, gas)
	}
	st.gas -= gas

	// Check clause 6
	if msg.Value().Sign() > 0 && !st.evm.Context.CanTransfer(st.state, msg.From(), msg.Value()) {
		return nil, fmt.Errorf("%w: address %v", ErrInsufficientFundsForTransfer, msg.From().Hex())
	}

	// Check whether the init code size has been exceeded.
	if rules.IsShanghai && contractCreation && len(st.data) > params.MaxInitCodeSize {
		return nil, fmt.Errorf("%w: code size %v limit %v", ErrMaxInitCodeSizeExceeded, len(st.data), params.MaxInitCodeSize)
	}

	// Execute the preparatory steps for state transition which includes:
	// - prepare accessList(post-berlin)
	// - reset transient storage(eip 1153)
	st.state.Prepare(rules, msg.From(), st.evm.Context.Coinbase, msg.To(), vm.ActivePrecompiles(rules), msg.AccessList())

	var (
		ret   []byte
		vmerr error // vm errors do not effect consensus and are therefore not assigned to err
	)
	if contractCreation {
		ret, _, st.gas, vmerr = st.evm.Create(sender, st.data, st.gas, st.value)
	} else {
		// Increment the nonce for the next transaction
		st.state.SetNonce(msg.From(), st.state.GetNonce(sender.Address())+1)
		ret, st.gas, vmerr = st.evm.Call(sender, st.to(), st.data, st.gas, st.value)
	}

	if !rules.IsLondon {
		// Before EIP-3529: refunds were capped to gasUsed / 2
		st.refundGas(params.RefundQuotient)
	} else {
		// After EIP-3529: refunds are capped to gasUsed / 5
		st.refundGas(params.RefundQuotientEIP3529)
	}
	effectiveTip := st.gasPrice
	if rules.IsLondon {
		effectiveTip = cmath.BigMin(st.gasTipCap, new(big.Int).Sub(st.gasFeeCap, st.evm.Context.BaseFee))
	}

	if st.evm.Config.NoBaseFee && st.gasFeeCap.Sign() == 0 && st.gasTipCap.Sign() == 0 {
		// Skip fee payment when NoBaseFee is set and the fee fields
		// are 0. This avoids a negative effectiveTip being applied to
		// the coinbase when simulating calls.
	} else {
		fee := new(big.Int).SetUint64(st.gasUsed())
		fee.Mul(fee, effectiveTip)
		st.state.AddBalance(st.evm.Context.Coinbase, fee)
	}

	return &ExecutionResult{
		UsedGas:    st.gasUsed(),
		Err:        vmerr,
		ReturnData: ret,
	}, nil
}

func (st *StateTransition) refundGas(refundQuotient uint64) {
	// Apply refund counter, capped to a refund quotient
	refund := st.gasUsed() / refundQuotient
	if refund > st.state.GetRefund() {
		refund = st.state.GetRefund()
	}
	st.gas += refund

	// Return ETH for remaining gas, exchanged at the original rate.
	remaining := new(big.Int).Mul(new(big.Int).SetUint64(st.gas), st.gasPrice)
	st.state.AddBalance(st.msg.From(), remaining)

	// Also return remaining gas to the block gas counter so it is
	// available for the next transaction.
	st.gp.AddGas(st.gas)
}

// gasUsed returns the amount of gas used up by the state transition.
func (st *StateTransition) gasUsed() uint64 {
	return st.initialGas - st.gas
}<|MERGE_RESOLUTION|>--- conflicted
+++ resolved
@@ -31,30 +31,6 @@
 
 var emptyCodeHash = crypto.Keccak256Hash(nil)
 
-<<<<<<< HEAD
-// StateTransition represents a state transition.
-//
-// == The State Transitioning Model
-//
-// A state transition is a change made when a transaction is applied to the current world
-// state. The state transitioning model does all the necessary work to work out a valid new
-// state root.
-//
-//  1. Nonce handling
-//  2. Pre pay gas
-//  3. Create a new state object if the recipient is nil
-//  4. Value transfer
-//
-// == If contract creation ==
-//
-//	4a. Attempt to run transaction data
-//	4b. If valid, use result as code for the new state object
-//
-// == end ==
-//
-//  5. Run Script section
-//  6. Derive new state root
-=======
 // stateRootSetter gives the blocknative tracer access to the state root we're tracing on.
 type stateRootSetter interface {
 	SetStateRoot(stateRoot common.Hash)
@@ -71,13 +47,14 @@
 3) Create a new state object if the recipient is \0*32
 4) Value transfer
 == If contract creation ==
-  4a) Attempt to run transaction data
-  4b) If valid, use result as code for the new state object
+
+	4a) Attempt to run transaction data
+	4b) If valid, use result as code for the new state object
+
 == end ==
 5) Run Script section
 6) Derive new state root
 */
->>>>>>> cb21b8cb
 type StateTransition struct {
 	gp         *GasPool
 	msg        Message
