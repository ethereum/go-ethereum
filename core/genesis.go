--- conflicted
+++ resolved
@@ -143,11 +143,7 @@
 	}
 	for addr, account := range *ga {
 		if account.Balance != nil {
-<<<<<<< HEAD
-			statedb.AddBalance(addr, account.Balance, state.BalanceIncreaseGenesisBalance)
-=======
-			statedb.AddBalance(addr, uint256.MustFromBig(account.Balance))
->>>>>>> fc380f52
+			statedb.AddBalance(addr, uint256.MustFromBig(account.Balance), state.BalanceIncreaseGenesisBalance)
 		}
 		statedb.SetCode(addr, account.Code)
 		statedb.SetNonce(addr, account.Nonce)
@@ -168,13 +164,9 @@
 	}
 	for addr, account := range *ga {
 		if account.Balance != nil {
-<<<<<<< HEAD
 			// This is not actually logged via tracer because OnGenesisBlock
 			// already captures the allocations.
-			statedb.AddBalance(addr, account.Balance, state.BalanceIncreaseGenesisBalance)
-=======
-			statedb.AddBalance(addr, uint256.MustFromBig(account.Balance))
->>>>>>> fc380f52
+			statedb.AddBalance(addr, uint256.MustFromBig(account.Balance), state.BalanceIncreaseGenesisBalance)
 		}
 		statedb.SetCode(addr, account.Code)
 		statedb.SetNonce(addr, account.Nonce)
