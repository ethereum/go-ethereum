// Copyright 2014 The go-ethereum Authors
// This file is part of the go-ethereum library.
//
// The go-ethereum library is free software: you can redistribute it and/or modify
// it under the terms of the GNU Lesser General Public License as published by
// the Free Software Foundation, either version 3 of the License, or
// (at your option) any later version.
//
// The go-ethereum library is distributed in the hope that it will be useful,
// but WITHOUT ANY WARRANTY; without even the implied warranty of
// MERCHANTABILITY or FITNESS FOR A PARTICULAR PURPOSE. See the
// GNU Lesser General Public License for more details.
//
// You should have received a copy of the GNU Lesser General Public License
// along with the go-ethereum library. If not, see <http://www.gnu.org/licenses/>.

package core

import (
	"bytes"
	"encoding/json"
	"errors"
	"fmt"
	"math/big"
	"strings"

	"github.com/ethereum/go-ethereum/common"
	"github.com/ethereum/go-ethereum/common/hexutil"
	"github.com/ethereum/go-ethereum/common/math"
	"github.com/ethereum/go-ethereum/core/rawdb"
	"github.com/ethereum/go-ethereum/core/state"
	"github.com/ethereum/go-ethereum/core/tracing"
	"github.com/ethereum/go-ethereum/core/types"
	"github.com/ethereum/go-ethereum/crypto"
	"github.com/ethereum/go-ethereum/ethdb"
	"github.com/ethereum/go-ethereum/log"
	"github.com/ethereum/go-ethereum/params"
	"github.com/ethereum/go-ethereum/rlp"
	"github.com/ethereum/go-ethereum/trie"
	"github.com/ethereum/go-ethereum/triedb"
	"github.com/ethereum/go-ethereum/triedb/pathdb"
	"github.com/holiman/uint256"
)

//go:generate go run github.com/fjl/gencodec -type Genesis -field-override genesisSpecMarshaling -out gen_genesis.go

var errGenesisNoConfig = errors.New("genesis has no chain configuration")

// Deprecated: use types.Account instead.
type GenesisAccount = types.Account

// Deprecated: use types.GenesisAlloc instead.
type GenesisAlloc = types.GenesisAlloc

// Genesis specifies the header fields, state of a genesis block. It also defines hard
// fork switch-over blocks through the chain configuration.
type Genesis struct {
	Config     *params.ChainConfig `json:"config"`
	Nonce      uint64              `json:"nonce"`
	Timestamp  uint64              `json:"timestamp"`
	ExtraData  []byte              `json:"extraData"`
	GasLimit   uint64              `json:"gasLimit"   gencodec:"required"`
	Difficulty *big.Int            `json:"difficulty" gencodec:"required"`
	Mixhash    common.Hash         `json:"mixHash"`
	Coinbase   common.Address      `json:"coinbase"`
	Alloc      types.GenesisAlloc  `json:"alloc"      gencodec:"required"`

	// These fields are used for consensus tests. Please don't use them
	// in actual genesis blocks.
	Number        uint64      `json:"number"`
	GasUsed       uint64      `json:"gasUsed"`
	ParentHash    common.Hash `json:"parentHash"`
	BaseFee       *big.Int    `json:"baseFeePerGas"` // EIP-1559
	ExcessBlobGas *uint64     `json:"excessBlobGas"` // EIP-4844
	BlobGasUsed   *uint64     `json:"blobGasUsed"`   // EIP-4844
}

func ReadGenesis(db ethdb.Database) (*Genesis, error) {
	var genesis Genesis
	stored := rawdb.ReadCanonicalHash(db, 0)
	if (stored == common.Hash{}) {
		return nil, fmt.Errorf("invalid genesis hash in database: %x", stored)
	}
	blob := rawdb.ReadGenesisStateSpec(db, stored)
	if blob == nil {
		return nil, errors.New("genesis state missing from db")
	}
	if len(blob) != 0 {
		if err := genesis.Alloc.UnmarshalJSON(blob); err != nil {
			return nil, fmt.Errorf("could not unmarshal genesis state json: %s", err)
		}
	}
	genesis.Config = rawdb.ReadChainConfig(db, stored)
	if genesis.Config == nil {
		return nil, errors.New("genesis config missing from db")
	}
	genesisBlock := rawdb.ReadBlock(db, stored, 0)
	if genesisBlock == nil {
		return nil, errors.New("genesis block missing from db")
	}
	genesisHeader := genesisBlock.Header()
	genesis.Nonce = genesisHeader.Nonce.Uint64()
	genesis.Timestamp = genesisHeader.Time
	genesis.ExtraData = genesisHeader.Extra
	genesis.GasLimit = genesisHeader.GasLimit
	genesis.Difficulty = genesisHeader.Difficulty
	genesis.Mixhash = genesisHeader.MixDigest
	genesis.Coinbase = genesisHeader.Coinbase
	genesis.BaseFee = genesisHeader.BaseFee
	genesis.ExcessBlobGas = genesisHeader.ExcessBlobGas
	genesis.BlobGasUsed = genesisHeader.BlobGasUsed

	return &genesis, nil
}

// hashAlloc computes the state root according to the genesis specification.
func hashAlloc(ga *types.GenesisAlloc, isVerkle bool) (common.Hash, error) {
	// If a genesis-time verkle trie is requested, create a trie config
	// with the verkle trie enabled so that the tree can be initialized
	// as such.
	var config *triedb.Config
	if isVerkle {
		config = &triedb.Config{
			PathDB:   pathdb.Defaults,
			IsVerkle: true,
		}
	}
	// Create an ephemeral in-memory database for computing hash,
	// all the derived states will be discarded to not pollute disk.
	db := state.NewDatabaseWithConfig(rawdb.NewMemoryDatabase(), config)
	statedb, err := state.New(types.EmptyRootHash, db, nil)
	if err != nil {
		return common.Hash{}, err
	}
	for addr, account := range *ga {
		if account.Balance != nil {
			statedb.AddBalance(addr, uint256.MustFromBig(account.Balance), tracing.BalanceIncreaseGenesisBalance)
		}
		statedb.SetCode(addr, account.Code)
		statedb.SetNonce(addr, account.Nonce)
		for key, value := range account.Storage {
			statedb.SetState(addr, key, value)
		}
	}
	return statedb.Commit(0, false)
}

// flushAlloc is very similar with hash, but the main difference is all the generated
// states will be persisted into the given database. Also, the genesis state
// specification will be flushed as well.
func flushAlloc(ga *types.GenesisAlloc, db ethdb.Database, triedb *triedb.Database, blockhash common.Hash) error {
	statedb, err := state.New(types.EmptyRootHash, state.NewDatabaseWithNodeDB(db, triedb), nil)
	if err != nil {
		return err
	}
	for addr, account := range *ga {
		if account.Balance != nil {
			// This is not actually logged via tracer because OnGenesisBlock
			// already captures the allocations.
			statedb.AddBalance(addr, uint256.MustFromBig(account.Balance), tracing.BalanceIncreaseGenesisBalance)
		}
		statedb.SetCode(addr, account.Code)
		statedb.SetNonce(addr, account.Nonce)
		for key, value := range account.Storage {
			statedb.SetState(addr, key, value)
		}
	}
	root, err := statedb.Commit(0, false)
	if err != nil {
		return err
	}
	// Commit newly generated states into disk if it's not empty.
	if root != types.EmptyRootHash {
		if err := triedb.Commit(root, true); err != nil {
			return err
		}
	}
	// Marshal the genesis state specification and persist.
	blob, err := json.Marshal(ga)
	if err != nil {
		return err
	}
	rawdb.WriteGenesisStateSpec(db, blockhash, blob)
	return nil
}

func getGenesisState(db ethdb.Database, blockhash common.Hash) (alloc types.GenesisAlloc, err error) {
	blob := rawdb.ReadGenesisStateSpec(db, blockhash)
	if len(blob) != 0 {
		if err := alloc.UnmarshalJSON(blob); err != nil {
			return nil, err
		}

		return alloc, nil
	}

	// Genesis allocation is missing and there are several possibilities:
	// the node is legacy which doesn't persist the genesis allocation or
	// the persisted allocation is just lost.
	// - supported networks(mainnet, testnets), recover with defined allocations
	// - private network, can't recover
	var genesis *Genesis
	switch blockhash {
	case params.MainnetGenesisHash:
		genesis = DefaultGenesisBlock()
	case params.GoerliGenesisHash:
		genesis = DefaultGoerliGenesisBlock()
	case params.SepoliaGenesisHash:
		genesis = DefaultSepoliaGenesisBlock()
	case params.HoleskyGenesisHash:
		genesis = DefaultHoleskyGenesisBlock()
	}
	if genesis != nil {
		return genesis.Alloc, nil
	}

	return nil, nil
}

// field type overrides for gencodec
type genesisSpecMarshaling struct {
	Nonce         math.HexOrDecimal64
	Timestamp     math.HexOrDecimal64
	ExtraData     hexutil.Bytes
	GasLimit      math.HexOrDecimal64
	GasUsed       math.HexOrDecimal64
	Number        math.HexOrDecimal64
	Difficulty    *math.HexOrDecimal256
	Alloc         map[common.UnprefixedAddress]types.Account
	BaseFee       *math.HexOrDecimal256
	ExcessBlobGas *math.HexOrDecimal64
	BlobGasUsed   *math.HexOrDecimal64
}

// GenesisMismatchError is raised when trying to overwrite an existing
// genesis block with an incompatible one.
type GenesisMismatchError struct {
	Stored, New common.Hash
}

func (e *GenesisMismatchError) Error() string {
	return fmt.Sprintf("database contains incompatible genesis (have %x, new %x)", e.Stored, e.New)
}

// ChainOverrides contains the changes to chain config.
type ChainOverrides struct {
	OverrideCancun *uint64
	OverrideVerkle *uint64
}

// SetupGenesisBlock writes or updates the genesis block in db.
// The block that will be used is:
//
//	                     genesis == nil       genesis != nil
//	                  +------------------------------------------
//	db has no genesis |  main-net default  |  genesis
//	db has genesis    |  from DB           |  genesis (if compatible)
//
// The stored chain configuration will be updated if it is compatible (i.e. does not
// specify a fork block below the local head block). In case of a conflict, the
// error is a *params.ConfigCompatError and the new, unwritten config is returned.
//
// The returned chain configuration is never nil.
func SetupGenesisBlock(db ethdb.Database, triedb *triedb.Database, genesis *Genesis) (*params.ChainConfig, common.Hash, error) {
	return SetupGenesisBlockWithOverride(db, triedb, genesis, nil)
}

func SetupGenesisBlockWithOverride(db ethdb.Database, triedb *triedb.Database, genesis *Genesis, overrides *ChainOverrides) (*params.ChainConfig, common.Hash, error) {
	if genesis != nil && genesis.Config == nil {
		return params.AllEthashProtocolChanges, common.Hash{}, errGenesisNoConfig
	}
	applyOverrides := func(config *params.ChainConfig) {
		if config != nil {
			if overrides != nil && overrides.OverrideCancun != nil {
				config.CancunTime = overrides.OverrideCancun
			}
			if overrides != nil && overrides.OverrideVerkle != nil {
				config.VerkleTime = overrides.OverrideVerkle
			}
		}
	}
	// Just commit the new block if there is no stored genesis block.
	stored := rawdb.ReadCanonicalHash(db, 0)
	if (stored == common.Hash{}) {
		if genesis == nil {
			log.Info("Writing default main-net genesis block")
			genesis = DefaultGenesisBlock()
		} else {
			log.Info("Writing custom genesis block")
		}

		applyOverrides(genesis.Config)
		block, err := genesis.Commit(db, triedb)
		if err != nil {
			return genesis.Config, common.Hash{}, err
		}
		return genesis.Config, block.Hash(), nil
	}
	// The genesis block is present(perhaps in ancient database) while the
	// state database is not initialized yet. It can happen that the node
	// is initialized with an external ancient store. Commit genesis state
	// in this case.
	header := rawdb.ReadHeader(db, stored, 0)
	if header.Root != types.EmptyRootHash && !triedb.Initialized(header.Root) {
		if genesis == nil {
			genesis = DefaultGenesisBlock()
		}
		applyOverrides(genesis.Config)
		// Ensure the stored genesis matches with the given one.
		hash := genesis.ToBlock().Hash()
		if hash != stored {
			return genesis.Config, hash, &GenesisMismatchError{stored, hash}
		}
		block, err := genesis.Commit(db, triedb)
		if err != nil {
			return genesis.Config, hash, err
		}
		return genesis.Config, block.Hash(), nil
	}
	// Check whether the genesis block is already written.
	if genesis != nil {
		applyOverrides(genesis.Config)
		hash := genesis.ToBlock().Hash()
		if hash != stored {
			return genesis.Config, hash, &GenesisMismatchError{stored, hash}
		}
	}
	// Get the existing chain configuration.
	newcfg := genesis.configOrDefault(stored)
	applyOverrides(newcfg)
	if err := newcfg.CheckConfigForkOrder(); err != nil {
		return newcfg, common.Hash{}, err
	}
	storedcfg := rawdb.ReadChainConfig(db, stored)
	if storedcfg == nil {
		log.Warn("Found genesis block without chain config")
		rawdb.WriteChainConfig(db, stored, newcfg)
		return newcfg, stored, nil
	}
	storedData, _ := json.Marshal(storedcfg)
	// Special case: if a private network is being used (no genesis and also no
	// mainnet hash in the database), we must not apply the `configOrDefault`
	// chain config as that would be AllProtocolChanges (applying any new fork
	// on top of an existing private network genesis block). In that case, only
	// apply the overrides.
	if genesis == nil && stored != params.MainnetGenesisHash {
		newcfg = storedcfg
		applyOverrides(newcfg)
	}
	// Check config compatibility and write the config. Compatibility errors
	// are returned to the caller unless we're already at block zero.
	head := rawdb.ReadHeadHeader(db)
	if head == nil {
		return newcfg, stored, errors.New("missing head header")
	}
	compatErr := storedcfg.CheckCompatible(newcfg, head.Number.Uint64(), head.Time)
	if compatErr != nil && ((head.Number.Uint64() != 0 && compatErr.RewindToBlock != 0) || (head.Time != 0 && compatErr.RewindToTime != 0)) {
		return newcfg, stored, compatErr
	}
	// Don't overwrite if the old is identical to the new
	if newData, _ := json.Marshal(newcfg); !bytes.Equal(storedData, newData) {
		rawdb.WriteChainConfig(db, stored, newcfg)
	}
	return newcfg, stored, nil
}

// LoadChainConfig loads the stored chain config if it is already present in
// database, otherwise, return the config in the provided genesis specification.
func LoadChainConfig(db ethdb.Database, genesis *Genesis) (*params.ChainConfig, error) {
	// Load the stored chain config from the database. It can be nil
	// in case the database is empty. Notably, we only care about the
	// chain config corresponds to the canonical chain.
	stored := rawdb.ReadCanonicalHash(db, 0)
	if stored != (common.Hash{}) {
		storedcfg := rawdb.ReadChainConfig(db, stored)
		if storedcfg != nil {
			return storedcfg, nil
		}
	}
	// Load the config from the provided genesis specification
	if genesis != nil {
		// Reject invalid genesis spec without valid chain config
		if genesis.Config == nil {
			return nil, errGenesisNoConfig
		}
		// If the canonical genesis header is present, but the chain
		// config is missing(initialize the empty leveldb with an
		// external ancient chain segment), ensure the provided genesis
		// is matched.
		if stored != (common.Hash{}) && genesis.ToBlock().Hash() != stored {
			return nil, &GenesisMismatchError{stored, genesis.ToBlock().Hash()}
		}
		return genesis.Config, nil
	}
	// There is no stored chain config and no new config provided,
	// In this case the default chain config(mainnet) will be used
	return params.MainnetChainConfig, nil
}

func (g *Genesis) configOrDefault(ghash common.Hash) *params.ChainConfig {
	switch {
	case g != nil:
		return g.Config
	case ghash == params.MainnetGenesisHash:
		return params.MainnetChainConfig
	case ghash == params.HoleskyGenesisHash:
		return params.HoleskyChainConfig
	case ghash == params.SepoliaGenesisHash:
		return params.SepoliaChainConfig
	case ghash == params.GoerliGenesisHash:
		return params.GoerliChainConfig
	default:
		return params.AllEthashProtocolChanges
	}
}

// IsVerkle indicates whether the state is already stored in a verkle
// tree at genesis time.
func (g *Genesis) IsVerkle() bool {
	return g.Config.IsVerkle(new(big.Int).SetUint64(g.Number), g.Timestamp)
}

// ToBlock returns the genesis block according to genesis specification.
func (g *Genesis) ToBlock() *types.Block {
	root, err := hashAlloc(&g.Alloc, g.IsVerkle())
	if err != nil {
		panic(err)
	}
	head := &types.Header{
		Number:     new(big.Int).SetUint64(g.Number),
		Nonce:      types.EncodeNonce(g.Nonce),
		Time:       g.Timestamp,
		ParentHash: g.ParentHash,
		Extra:      g.ExtraData,
		GasLimit:   g.GasLimit,
		GasUsed:    g.GasUsed,
		BaseFee:    g.BaseFee,
		Difficulty: g.Difficulty,
		MixDigest:  g.Mixhash,
		Coinbase:   g.Coinbase,
		Root:       root,
	}
	if g.GasLimit == 0 {
		head.GasLimit = params.GenesisGasLimit
	}
	if g.Difficulty == nil && g.Mixhash == (common.Hash{}) {
		head.Difficulty = params.GenesisDifficulty
	}
	if g.Config != nil && g.Config.IsLondon(common.Big0) {
		if g.BaseFee != nil {
			head.BaseFee = g.BaseFee
		} else {
			head.BaseFee = new(big.Int).SetUint64(params.InitialBaseFee)
		}
	}
	var withdrawals []*types.Withdrawal
	if conf := g.Config; conf != nil {
		num := big.NewInt(int64(g.Number))
		if conf.IsShanghai(num, g.Timestamp) {
			head.WithdrawalsHash = &types.EmptyWithdrawalsHash
			withdrawals = make([]*types.Withdrawal, 0)
		}
		if conf.IsCancun(num, g.Timestamp) {
			// EIP-4788: The parentBeaconBlockRoot of the genesis block is always
			// the zero hash. This is because the genesis block does not have a parent
			// by definition.
			head.ParentBeaconRoot = new(common.Hash)
			// EIP-4844 fields
			head.ExcessBlobGas = g.ExcessBlobGas
			head.BlobGasUsed = g.BlobGasUsed
			if head.ExcessBlobGas == nil {
				head.ExcessBlobGas = new(uint64)
			}
			if head.BlobGasUsed == nil {
				head.BlobGasUsed = new(uint64)
			}
		}
	}
	return types.NewBlock(head, &types.Body{Withdrawals: withdrawals}, nil, trie.NewStackTrie(nil))
}

// Commit writes the block and state of a genesis specification to the database.
// The block is committed as the canonical head block.
func (g *Genesis) Commit(db ethdb.Database, triedb *triedb.Database) (*types.Block, error) {
	block := g.ToBlock()
	if block.Number().Sign() != 0 {
		return nil, errors.New("can't commit genesis block with number > 0")
	}
	config := g.Config
	if config == nil {
		config = params.AllEthashProtocolChanges
	}
	if err := config.CheckConfigForkOrder(); err != nil {
		return nil, err
	}
	if config.Clique != nil && len(block.Extra()) < 32+crypto.SignatureLength {
		return nil, errors.New("can't start clique chain without signers")
	}
	// All the checks has passed, flushAlloc the states derived from the genesis
	// specification as well as the specification itself into the provided
	// database.
	if err := flushAlloc(&g.Alloc, db, triedb, block.Hash()); err != nil {
		return nil, err
	}
	rawdb.WriteTd(db, block.Hash(), block.NumberU64(), block.Difficulty())
	rawdb.WriteBlock(db, block)
	rawdb.WriteReceipts(db, block.Hash(), block.NumberU64(), nil)
	rawdb.WriteCanonicalHash(db, block.Hash(), block.NumberU64())
	rawdb.WriteHeadBlockHash(db, block.Hash())
	rawdb.WriteHeadFastBlockHash(db, block.Hash())
	rawdb.WriteHeadHeaderHash(db, block.Hash())
	rawdb.WriteChainConfig(db, block.Hash(), config)
	return block, nil
}

// MustCommit writes the genesis block and state to db, panicking on error.
// The block is committed as the canonical head block.
func (g *Genesis) MustCommit(db ethdb.Database, triedb *triedb.Database) *types.Block {
	block, err := g.Commit(db, triedb)
	if err != nil {
		panic(err)
	}
	return block
}

// DefaultGenesisBlock returns the Ethereum main net genesis block.
func DefaultGenesisBlock() *Genesis {
	return &Genesis{
		Config:     params.MainnetChainConfig,
		Nonce:      66,
		ExtraData:  hexutil.MustDecode("0x11bbe8db4e347b4e8c937c1c8370e4b5ed33adb3db69cbdb7a38e1e50b1b82fa"),
		GasLimit:   5000,
		Difficulty: big.NewInt(17179869184),
		Alloc:      decodePrealloc(mainnetAllocData),
	}
}

// DefaultGoerliGenesisBlock returns the Görli network genesis block.
func DefaultGoerliGenesisBlock() *Genesis {
	return &Genesis{
		Config:     params.GoerliChainConfig,
		Timestamp:  1548854791,
		ExtraData:  hexutil.MustDecode("0x22466c6578692069732061207468696e6722202d204166726900000000000000e0a2bd4258d2768837baa26a28fe71dc079f84c70000000000000000000000000000000000000000000000000000000000000000000000000000000000000000000000000000000000000000000000000000000000"),
		GasLimit:   10485760,
		Difficulty: big.NewInt(1),
		Alloc:      decodePrealloc(goerliAllocData),
	}
}

// DefaultSepoliaGenesisBlock returns the Sepolia network genesis block.
func DefaultSepoliaGenesisBlock() *Genesis {
	return &Genesis{
		Config:     params.SepoliaChainConfig,
		Nonce:      0,
		ExtraData:  []byte("Sepolia, Athens, Attica, Greece!"),
		GasLimit:   0x1c9c380,
		Difficulty: big.NewInt(0x20000),
		Timestamp:  1633267481,
		Alloc:      decodePrealloc(sepoliaAllocData),
	}
}

// DefaultHoleskyGenesisBlock returns the Holesky network genesis block.
func DefaultHoleskyGenesisBlock() *Genesis {
	return &Genesis{
		Config:     params.HoleskyChainConfig,
		Nonce:      0x1234,
		GasLimit:   0x17d7840,
		Difficulty: big.NewInt(0x01),
		Timestamp:  1695902100,
		Alloc:      decodePrealloc(holeskyAllocData),
	}
}

// DeveloperGenesisBlock returns the 'geth --dev' genesis block.
func DeveloperGenesisBlock(gasLimit uint64, faucet *common.Address) *Genesis {
	// Override the default period to the user requested one
	config := *params.AllDevChainProtocolChanges

	// Assemble and return the genesis with the precompiles and faucet pre-funded
	genesis := &Genesis{
		Config:     &config,
		GasLimit:   gasLimit,
		BaseFee:    big.NewInt(params.InitialBaseFee),
		Difficulty: big.NewInt(0),
		Alloc: map[common.Address]types.Account{
			common.BytesToAddress([]byte{1}): {Balance: big.NewInt(1)}, // ECRecover
			common.BytesToAddress([]byte{2}): {Balance: big.NewInt(1)}, // SHA256
			common.BytesToAddress([]byte{3}): {Balance: big.NewInt(1)}, // RIPEMD
			common.BytesToAddress([]byte{4}): {Balance: big.NewInt(1)}, // Identity
			common.BytesToAddress([]byte{5}): {Balance: big.NewInt(1)}, // ModExp
			common.BytesToAddress([]byte{6}): {Balance: big.NewInt(1)}, // ECAdd
			common.BytesToAddress([]byte{7}): {Balance: big.NewInt(1)}, // ECScalarMul
			common.BytesToAddress([]byte{8}): {Balance: big.NewInt(1)}, // ECPairing
			common.BytesToAddress([]byte{9}): {Balance: big.NewInt(1)}, // BLAKE2b
<<<<<<< HEAD
			// Pre-deploy EIP-2935 history contract.
			params.HistoryStorageAddress: types.Account{Nonce: 1, Code: params.HistoryStorageCode},
=======
			// Pre-deploy EIP-4788 system contract
			params.BeaconRootsAddress: {Nonce: 1, Code: params.BeaconRootsCode},
>>>>>>> 06263b1b
		},
	}
	if faucet != nil {
		genesis.Alloc[*faucet] = types.Account{Balance: new(big.Int).Sub(new(big.Int).Lsh(big.NewInt(1), 256), big.NewInt(9))}
	}
	return genesis
}

func decodePrealloc(data string) types.GenesisAlloc {
	var p []struct {
		Addr    *big.Int
		Balance *big.Int
		Misc    *struct {
			Nonce uint64
			Code  []byte
			Slots []struct {
				Key common.Hash
				Val common.Hash
			}
		} `rlp:"optional"`
	}
	if err := rlp.NewStream(strings.NewReader(data), 0).Decode(&p); err != nil {
		panic(err)
	}
	ga := make(types.GenesisAlloc, len(p))
	for _, account := range p {
		acc := types.Account{Balance: account.Balance}
		if account.Misc != nil {
			acc.Nonce = account.Misc.Nonce
			acc.Code = account.Misc.Code

			acc.Storage = make(map[common.Hash]common.Hash)
			for _, slot := range account.Misc.Slots {
				acc.Storage[slot.Key] = slot.Val
			}
		}
		ga[common.BigToAddress(account.Addr)] = acc
	}
	return ga
}<|MERGE_RESOLUTION|>--- conflicted
+++ resolved
@@ -593,13 +593,10 @@
 			common.BytesToAddress([]byte{7}): {Balance: big.NewInt(1)}, // ECScalarMul
 			common.BytesToAddress([]byte{8}): {Balance: big.NewInt(1)}, // ECPairing
 			common.BytesToAddress([]byte{9}): {Balance: big.NewInt(1)}, // BLAKE2b
-<<<<<<< HEAD
+			// Pre-deploy EIP-4788 system contract
+			params.BeaconRootsAddress: {Nonce: 1, Code: params.BeaconRootsCode},
 			// Pre-deploy EIP-2935 history contract.
 			params.HistoryStorageAddress: types.Account{Nonce: 1, Code: params.HistoryStorageCode},
-=======
-			// Pre-deploy EIP-4788 system contract
-			params.BeaconRootsAddress: {Nonce: 1, Code: params.BeaconRootsCode},
->>>>>>> 06263b1b
 		},
 	}
 	if faucet != nil {
