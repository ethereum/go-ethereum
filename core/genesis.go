--- conflicted
+++ resolved
@@ -183,8 +183,7 @@
 	return nil
 }
 
-<<<<<<< HEAD
-func getGenesisState(db ethdb.Database, blockhash common.Hash) (alloc GenesisAlloc, err error) {
+func getGenesisState(db ethdb.Database, blockhash common.Hash) (alloc types.GenesisAlloc, err error) {
 	blob := rawdb.ReadGenesisStateSpec(db, blockhash)
 	if len(blob) != 0 {
 		if err := alloc.UnmarshalJSON(blob); err != nil {
@@ -217,17 +216,6 @@
 	return nil, nil
 }
 
-// GenesisAccount is an account in the state of the genesis block.
-type GenesisAccount struct {
-	Code       []byte                      `json:"code,omitempty"`
-	Storage    map[common.Hash]common.Hash `json:"storage,omitempty"`
-	Balance    *big.Int                    `json:"balance" gencodec:"required"`
-	Nonce      uint64                      `json:"nonce,omitempty"`
-	PrivateKey []byte                      `json:"secretKey,omitempty"` // for tests
-}
-
-=======
->>>>>>> 95741b18
 // field type overrides for gencodec
 type genesisSpecMarshaling struct {
 	Nonce         math.HexOrDecimal64
