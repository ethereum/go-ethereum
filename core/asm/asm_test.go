--- conflicted
+++ resolved
@@ -22,58 +22,6 @@
 	"encoding/hex"
 )
 
-<<<<<<< HEAD
-// Tests disassembling the instructions for valid evm code
-func TestInstructionIteratorValid(t *testing.T) {
-	cnt := 0
-	script, _ := hex.DecodeString("61000000")
-
-	it := NewInstructionIterator(script)
-	for it.Next() {
-		cnt++
-	}
-
-	if err := it.Error(); err != nil {
-		t.Errorf("Expected 2, but encountered error %v instead.", err)
-	}
-
-	if cnt != 2 {
-		t.Errorf("Expected 2, but got %v instead.", cnt)
-	}
-}
-
-// Tests disassembling the instructions for invalid evm code
-func TestInstructionIteratorInvalid(t *testing.T) {
-	cnt := 0
-	script, _ := hex.DecodeString("6100")
-
-	it := NewInstructionIterator(script)
-	for it.Next() {
-		cnt++
-	}
-
-	if it.Error() == nil {
-		t.Errorf("Expected an error, but got %v instead.", cnt)
-	}
-}
-
-// Tests disassembling the instructions for empty evm code
-func TestInstructionIteratorEmpty(t *testing.T) {
-	cnt := 0
-	script, _ := hex.DecodeString("")
-
-	it := NewInstructionIterator(script)
-	for it.Next() {
-		cnt++
-	}
-
-	if err := it.Error(); err != nil {
-		t.Errorf("Expected 0, but encountered error %v instead.", err)
-	}
-
-	if cnt != 0 {
-		t.Errorf("Expected 0, but got %v instead.", cnt)
-=======
 // Tests disassembling instructions
 func TestInstructionIterator(t *testing.T) {
 	for i, tc := range []struct {
@@ -106,6 +54,5 @@
 		if have != tc.want {
 			t.Errorf("wrong instruction count, have %d want %d", have, tc.want)
 		}
->>>>>>> da6cdaf6
 	}
 }