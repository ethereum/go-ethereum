// Copyright 2015 The go-ethereum Authors
// This file is part of the go-ethereum library.
//
// The go-ethereum library is free software: you can redistribute it and/or modify
// it under the terms of the GNU Lesser General Public License as published by
// the Free Software Foundation, either version 3 of the License, or
// (at your option) any later version.
//
// The go-ethereum library is distributed in the hope that it will be useful,
// but WITHOUT ANY WARRANTY; without even the implied warranty of
// MERCHANTABILITY or FITNESS FOR A PARTICULAR PURPOSE. See the
// GNU Lesser General Public License for more details.
//
// You should have received a copy of the GNU Lesser General Public License
// along with the go-ethereum library. If not, see <http://www.gnu.org/licenses/>.

package core

import (
	"fmt"
	"math/big"

<<<<<<< HEAD
	"github.com/expanse-org/go-expanse/common"
	"github.com/expanse-org/go-expanse/common/math"
	"github.com/expanse-org/go-expanse/core/state"
	"github.com/expanse-org/go-expanse/core/types"
	"github.com/expanse-org/go-expanse/log"
	"github.com/expanse-org/go-expanse/params"
	"github.com/expanse-org/go-expanse/pow"
	"gopkg.in/fatih/set.v0"
)

var (
	ExpDiffPeriod = big.NewInt(100000)
	big10         = big.NewInt(10)
	big60         = big.NewInt(60)
	bigMinus99    = big.NewInt(-99)
=======
	"github.com/ethereum/go-ethereum/common/math"
	"github.com/ethereum/go-ethereum/consensus"
	"github.com/ethereum/go-ethereum/core/state"
	"github.com/ethereum/go-ethereum/core/types"
	"github.com/ethereum/go-ethereum/params"
>>>>>>> e353f9c0
)

// BlockValidator is responsible for validating block headers, uncles and
// processed state.
//
// BlockValidator implements Validator.
type BlockValidator struct {
	config *params.ChainConfig // Chain configuration options
	bc     *BlockChain         // Canonical block chain
	engine consensus.Engine    // Consensus engine used for validating
}

// NewBlockValidator returns a new block validator which is safe for re-use
func NewBlockValidator(config *params.ChainConfig, blockchain *BlockChain, engine consensus.Engine) *BlockValidator {
	validator := &BlockValidator{
		config: config,
		engine: engine,
		bc:     blockchain,
	}
	return validator
}

// ValidateBody validates the given block's uncles and verifies the the block
// header's transaction and uncle roots. The headers are assumed to be already
// validated at this point.
func (v *BlockValidator) ValidateBody(block *types.Block) error {
	// Check whether the block's known, and if not, that it's linkable
	if v.bc.HasBlock(block.Hash()) {
		if _, err := state.New(block.Root(), v.bc.chainDb); err == nil {
			return ErrKnownBlock
		}
	}
	parent := v.bc.GetBlock(block.ParentHash(), block.NumberU64()-1)
	if parent == nil {
		return consensus.ErrUnknownAncestor
	}
	if _, err := state.New(parent.Root(), v.bc.chainDb); err != nil {
		return consensus.ErrUnknownAncestor
	}
	// Header validity is known at this point, check the uncles and transactions
	header := block.Header()
	if err := v.engine.VerifyUncles(v.bc, block); err != nil {
		return err
	}
	if hash := types.CalcUncleHash(block.Uncles()); hash != header.UncleHash {
		return fmt.Errorf("uncle root hash mismatch: have %x, want %x", hash, header.UncleHash)
	}
	if hash := types.DeriveSha(block.Transactions()); hash != header.TxHash {
		return fmt.Errorf("transaction root hash mismatch: have %x, want %x", hash, header.TxHash)
	}
	return nil
}

// ValidateState validates the various changes that happen after a state
// transition, such as amount of used gas, the receipt roots and the state root
// itself. ValidateState returns a database batch if the validation was a success
// otherwise nil and an error is returned.
func (v *BlockValidator) ValidateState(block, parent *types.Block, statedb *state.StateDB, receipts types.Receipts, usedGas *big.Int) error {
	header := block.Header()
	if block.GasUsed().Cmp(usedGas) != 0 {
		return fmt.Errorf("invalid gas used (remote: %v local: %v)", block.GasUsed(), usedGas)
	}
	// Validate the received block's bloom with the one derived from the generated receipts.
	// For valid blocks this should always validate to true.
	rbloom := types.CreateBloom(receipts)
	if rbloom != header.Bloom {
		return fmt.Errorf("invalid bloom (remote: %x  local: %x)", header.Bloom, rbloom)
	}
	// Tre receipt Trie's root (R = (Tr [[H1, R1], ... [Hn, R1]]))
	receiptSha := types.DeriveSha(receipts)
	if receiptSha != header.ReceiptHash {
		return fmt.Errorf("invalid receipt root hash (remote: %x local: %x)", header.ReceiptHash, receiptSha)
	}
	// Validate the state root against the received state root and throw
	// an error if they don't match.
	if root := statedb.IntermediateRoot(v.config.IsEIP158(header.Number)); header.Root != root {
		return fmt.Errorf("invalid merkle root (remote: %x local: %x)", header.Root, root)
	}
	return nil
}

<<<<<<< HEAD
// VerifyUncles verifies the given block's uncles and applies the Ethereum
// consensus rules to the various block headers included; it will return an
// error if any of the included uncle headers were invalid. It returns an error
// if the validation failed.
func (v *BlockValidator) VerifyUncles(block, parent *types.Block) error {
	// validate that there are at most 2 uncles included in this block
	if len(block.Uncles()) > 2 {
		return ValidationError("Block can only contain maximum 2 uncles (contained %v)", len(block.Uncles()))
	}

	uncles := set.New()
	ancestors := make(map[common.Hash]*types.Block)
	for _, ancestor := range v.bc.GetBlocksFromHash(block.ParentHash(), 7) {
		ancestors[ancestor.Hash()] = ancestor
		// Include ancestors uncles in the uncle set. Uncles must be unique.
		for _, uncle := range ancestor.Uncles() {
			uncles.Add(uncle.Hash())
		}
	}
	ancestors[block.Hash()] = block
	uncles.Add(block.Hash())

	for i, uncle := range block.Uncles() {
		hash := uncle.Hash()
		if uncles.Has(hash) {
			// Error not unique
			return UncleError("uncle[%d](%x) not unique", i, hash[:4])
		}
		uncles.Add(hash)

		if ancestors[hash] != nil {
			branch := fmt.Sprintf("  O - %x\n  |\n", block.Hash())
			for h := range ancestors {
				branch += fmt.Sprintf("  O - %x\n  |\n", h)
			}
			log.Warn(branch)
			return UncleError("uncle[%d](%x) is ancestor", i, hash[:4])
		}

		if ancestors[uncle.ParentHash] == nil || uncle.ParentHash == parent.Hash() {
			return UncleError("uncle[%d](%x)'s parent is not ancestor (%x)", i, hash[:4], uncle.ParentHash[0:4])
		}

		if err := ValidateHeader(v.config, v.Pow, uncle, ancestors[uncle.ParentHash].Header(), true, true); err != nil {
			return ValidationError(fmt.Sprintf("uncle[%d](%x) header invalid: %v", i, hash[:4], err))
		}
	}

	return nil
}

// ValidateHeader validates the given header and, depending on the pow arg,
// checks the proof of work of the given header. Returns an error if the
// validation failed.
func (v *BlockValidator) ValidateHeader(header, parent *types.Header, checkPow bool) error {
	// Short circuit if the parent is missing.
	if parent == nil {
		return ParentError(header.ParentHash)
	}
	// Short circuit if the header's already known or its parent is missing
	if v.bc.HasHeader(header.Hash()) {
		return nil
	}
	return ValidateHeader(v.config, v.Pow, header, parent, checkPow, false)
}

// Validates a header. Returns an error if the header is invalid.
//
// See YP section 4.3.4. "Block Header Validity"
func ValidateHeader(config *params.ChainConfig, pow pow.PoW, header *types.Header, parent *types.Header, checkPow, uncle bool) error {
	if uint64(len(header.Extra)) > params.MaximumExtraDataSize {
		return fmt.Errorf("Header extra data too long (%d)", len(header.Extra))
	}

	if uncle {
		if header.Time.Cmp(math.MaxBig256) == 1 {
			return BlockTSTooBigErr
		}
	} else {
		if header.Time.Cmp(big.NewInt(time.Now().Unix())) == 1 {
			return BlockFutureErr
		}
	}
	if header.Time.Cmp(parent.Time) != 1 {
		return BlockEqualTSErr
	}

	expd := CalcDifficulty(config, header.Time.Uint64(), parent.Time.Uint64(), parent.Number, parent.Difficulty)
	if expd.Cmp(header.Difficulty) != 0 {
		return fmt.Errorf("Difficulty check failed for header (remote: %v local: %v)", header.Difficulty, expd)
	}

	a := new(big.Int).Set(parent.GasLimit)
	a = a.Sub(a, header.GasLimit)
	a.Abs(a)
	b := new(big.Int).Set(parent.GasLimit)
	b = b.Div(b, params.GasLimitBoundDivisor)
	if !(a.Cmp(b) < 0) || (header.GasLimit.Cmp(params.MinGasLimit) == -1) {
		return fmt.Errorf("GasLimit check failed for header (remote: %v local_max: %v)", header.GasLimit, b)
	}

	num := new(big.Int).Set(parent.Number)
	num.Sub(header.Number, num)
	if num.Cmp(big.NewInt(1)) != 0 {
		return BlockNumberErr
	}

	if checkPow {
		// Verify the nonce of the header. Return an error if it's not valid
		if err := pow.Verify(types.NewBlockWithHeader(header)); err != nil {
			return &BlockNonceErr{header.Number, header.Hash(), header.Nonce.Uint64()}
		}
	}
	// If all checks passed, validate the extra-data field for hard forks
	if err := ValidateDAOHeaderExtraData(config, header); err != nil {
		return err
	}
	if !uncle && config.EIP150Block != nil && config.EIP150Block.Cmp(header.Number) == 0 {
		if config.EIP150Hash != (common.Hash{}) && config.EIP150Hash != header.Hash() {
			return ValidationError("Homestead gas reprice fork hash mismatch: have 0x%x, want 0x%x", header.Hash(), config.EIP150Hash)
		}
	}
	return nil
}

// CalcDifficulty is the difficulty adjustment algorithm. It returns
// the difficulty that a new block should have when created at time
// given the parent block's time and difficulty.
func CalcDifficulty(config *params.ChainConfig, time, parentTime uint64, parentNumber, parentDiff *big.Int) *big.Int {
	if config.IsHomestead(new(big.Int).Add(parentNumber, common.Big1)) {
		return calcDifficultyHomestead(time, parentTime, parentNumber, parentDiff)
	} else {
		return calcDifficultyFrontier(time, parentTime, parentNumber, parentDiff)
	}
}

func calcDifficultyHomestead(time, parentTime uint64, parentNumber, parentDiff *big.Int) *big.Int {
	// https://github.com/ethereum/EIPs/blob/master/EIPS/eip-2.mediawiki
	// algorithm:
	// diff = (parent_diff +
	//         (parent_diff / 2048 * max(1 - (block_timestamp - parent_timestamp) // 10, -99))
	//        ) + 2^(periodCount - 2)

	bigTime := new(big.Int).SetUint64(time)
	bigParentTime := new(big.Int).SetUint64(parentTime)

	// holds intermediate values to make the algo easier to read & audit
	x := new(big.Int)
	y := new(big.Int)

	// 1 - (block_timestamp -parent_timestamp) // 10
	x.Sub(bigTime, bigParentTime)
	x.Div(x, big60)
	x.Sub(common.Big1, x)

	// max(1 - (block_timestamp - parent_timestamp) // 10, -99)))
	if x.Cmp(bigMinus99) < 0 {
		x.Set(bigMinus99)
	}

	// (parent_diff + parent_diff // 512 * max(1 - (block_timestamp - parent_timestamp) // 10, -99))
	y.Div(parentDiff, params.DifficultyBoundDivisor2)
	x.Mul(y, x)
	x.Add(parentDiff, x)

	// minimum difficulty can ever be (before exponential factor)
	if x.Cmp(params.MinimumDifficulty) < 0 {
		x.Set(params.MinimumDifficulty)
	}

	return x
}

func calcDifficultyFrontier(time, parentTime uint64, parentNumber, parentDiff *big.Int) *big.Int {
	diff := new(big.Int)
	adjust := new(big.Int)

	if parentNumber.Cmp(params.HardFork1) < 0 {
		adjust = new(big.Int).Div(parentDiff, params.DifficultyBoundDivisor)
	} else {
		adjust = new(big.Int).Div(parentDiff, params.DifficultyBoundDivisor2)
	}

	bigTime := new(big.Int)
	bigParentTime := new(big.Int)

	bigTime.SetUint64(time)
	bigParentTime.SetUint64(parentTime)

	if bigTime.Sub(bigTime, bigParentTime).Cmp(params.DurationLimit) < 0 {
		diff.Add(parentDiff, adjust)
	} else {
		diff.Sub(parentDiff, adjust)
	}
	if diff.Cmp(params.MinimumDifficulty) < 0 {
		diff.Set(params.MinimumDifficulty)
	}

	periodCount := new(big.Int).Add(parentNumber, common.Big1)
	periodCount.Div(periodCount, ExpDiffPeriod)
	if periodCount.Cmp(common.Big1) > 0 {
		// diff = diff + 2^(periodCount - 2)
		expDiff := periodCount.Sub(periodCount, common.Big2)
		expDiff.Exp(common.Big2, expDiff, nil)
		diff.Add(diff, expDiff)
		diff = math.BigMax(diff, params.MinimumDifficulty)
	}

	return diff
}

=======
>>>>>>> e353f9c0
// CalcGasLimit computes the gas limit of the next block after parent.
// The result may be modified by the caller.
// This is miner strategy, not consensus protocol.
func CalcGasLimit(parent *types.Block) *big.Int {
	// contrib = (parentGasUsed * 3 / 2) / 1024
	contrib := new(big.Int).Mul(parent.GasUsed(), big.NewInt(3))
	contrib = contrib.Div(contrib, big.NewInt(2))
	contrib = contrib.Div(contrib, params.GasLimitBoundDivisor)

	// decay = parentGasLimit / 1024 -1
	decay := new(big.Int).Div(parent.GasLimit(), params.GasLimitBoundDivisor)
	decay.Sub(decay, big.NewInt(1))

	/*
		strategy: gasLimit of block-to-mine is set based on parent's
		gasUsed value.  if parentGasUsed > parentGasLimit * (2/3) then we
		increase it, otherwise lower it (or leave it unchanged if it's right
		at that usage) the amount increased/decreased depends on how far away
		from parentGasLimit * (2/3) parentGasUsed is.
	*/
	gl := new(big.Int).Sub(parent.GasLimit(), decay)
	gl = gl.Add(gl, contrib)
	gl.Set(math.BigMax(gl, params.MinGasLimit))

	// however, if we're now below the target (TargetGasLimit) we increase the
	// limit as much as we can (parentGasLimit / 1024 -1)
	if gl.Cmp(params.TargetGasLimit) < 0 {
		gl.Add(parent.GasLimit(), decay)
		gl.Set(math.BigMin(gl, params.TargetGasLimit))
	}
	return gl
}<|MERGE_RESOLUTION|>--- conflicted
+++ resolved
@@ -20,29 +20,11 @@
 	"fmt"
 	"math/big"
 
-<<<<<<< HEAD
-	"github.com/expanse-org/go-expanse/common"
 	"github.com/expanse-org/go-expanse/common/math"
+	"github.com/expanse-org/go-expanse/consensus"
 	"github.com/expanse-org/go-expanse/core/state"
 	"github.com/expanse-org/go-expanse/core/types"
-	"github.com/expanse-org/go-expanse/log"
 	"github.com/expanse-org/go-expanse/params"
-	"github.com/expanse-org/go-expanse/pow"
-	"gopkg.in/fatih/set.v0"
-)
-
-var (
-	ExpDiffPeriod = big.NewInt(100000)
-	big10         = big.NewInt(10)
-	big60         = big.NewInt(60)
-	bigMinus99    = big.NewInt(-99)
-=======
-	"github.com/ethereum/go-ethereum/common/math"
-	"github.com/ethereum/go-ethereum/consensus"
-	"github.com/ethereum/go-ethereum/core/state"
-	"github.com/ethereum/go-ethereum/core/types"
-	"github.com/ethereum/go-ethereum/params"
->>>>>>> e353f9c0
 )
 
 // BlockValidator is responsible for validating block headers, uncles and
@@ -124,220 +106,6 @@
 	return nil
 }
 
-<<<<<<< HEAD
-// VerifyUncles verifies the given block's uncles and applies the Ethereum
-// consensus rules to the various block headers included; it will return an
-// error if any of the included uncle headers were invalid. It returns an error
-// if the validation failed.
-func (v *BlockValidator) VerifyUncles(block, parent *types.Block) error {
-	// validate that there are at most 2 uncles included in this block
-	if len(block.Uncles()) > 2 {
-		return ValidationError("Block can only contain maximum 2 uncles (contained %v)", len(block.Uncles()))
-	}
-
-	uncles := set.New()
-	ancestors := make(map[common.Hash]*types.Block)
-	for _, ancestor := range v.bc.GetBlocksFromHash(block.ParentHash(), 7) {
-		ancestors[ancestor.Hash()] = ancestor
-		// Include ancestors uncles in the uncle set. Uncles must be unique.
-		for _, uncle := range ancestor.Uncles() {
-			uncles.Add(uncle.Hash())
-		}
-	}
-	ancestors[block.Hash()] = block
-	uncles.Add(block.Hash())
-
-	for i, uncle := range block.Uncles() {
-		hash := uncle.Hash()
-		if uncles.Has(hash) {
-			// Error not unique
-			return UncleError("uncle[%d](%x) not unique", i, hash[:4])
-		}
-		uncles.Add(hash)
-
-		if ancestors[hash] != nil {
-			branch := fmt.Sprintf("  O - %x\n  |\n", block.Hash())
-			for h := range ancestors {
-				branch += fmt.Sprintf("  O - %x\n  |\n", h)
-			}
-			log.Warn(branch)
-			return UncleError("uncle[%d](%x) is ancestor", i, hash[:4])
-		}
-
-		if ancestors[uncle.ParentHash] == nil || uncle.ParentHash == parent.Hash() {
-			return UncleError("uncle[%d](%x)'s parent is not ancestor (%x)", i, hash[:4], uncle.ParentHash[0:4])
-		}
-
-		if err := ValidateHeader(v.config, v.Pow, uncle, ancestors[uncle.ParentHash].Header(), true, true); err != nil {
-			return ValidationError(fmt.Sprintf("uncle[%d](%x) header invalid: %v", i, hash[:4], err))
-		}
-	}
-
-	return nil
-}
-
-// ValidateHeader validates the given header and, depending on the pow arg,
-// checks the proof of work of the given header. Returns an error if the
-// validation failed.
-func (v *BlockValidator) ValidateHeader(header, parent *types.Header, checkPow bool) error {
-	// Short circuit if the parent is missing.
-	if parent == nil {
-		return ParentError(header.ParentHash)
-	}
-	// Short circuit if the header's already known or its parent is missing
-	if v.bc.HasHeader(header.Hash()) {
-		return nil
-	}
-	return ValidateHeader(v.config, v.Pow, header, parent, checkPow, false)
-}
-
-// Validates a header. Returns an error if the header is invalid.
-//
-// See YP section 4.3.4. "Block Header Validity"
-func ValidateHeader(config *params.ChainConfig, pow pow.PoW, header *types.Header, parent *types.Header, checkPow, uncle bool) error {
-	if uint64(len(header.Extra)) > params.MaximumExtraDataSize {
-		return fmt.Errorf("Header extra data too long (%d)", len(header.Extra))
-	}
-
-	if uncle {
-		if header.Time.Cmp(math.MaxBig256) == 1 {
-			return BlockTSTooBigErr
-		}
-	} else {
-		if header.Time.Cmp(big.NewInt(time.Now().Unix())) == 1 {
-			return BlockFutureErr
-		}
-	}
-	if header.Time.Cmp(parent.Time) != 1 {
-		return BlockEqualTSErr
-	}
-
-	expd := CalcDifficulty(config, header.Time.Uint64(), parent.Time.Uint64(), parent.Number, parent.Difficulty)
-	if expd.Cmp(header.Difficulty) != 0 {
-		return fmt.Errorf("Difficulty check failed for header (remote: %v local: %v)", header.Difficulty, expd)
-	}
-
-	a := new(big.Int).Set(parent.GasLimit)
-	a = a.Sub(a, header.GasLimit)
-	a.Abs(a)
-	b := new(big.Int).Set(parent.GasLimit)
-	b = b.Div(b, params.GasLimitBoundDivisor)
-	if !(a.Cmp(b) < 0) || (header.GasLimit.Cmp(params.MinGasLimit) == -1) {
-		return fmt.Errorf("GasLimit check failed for header (remote: %v local_max: %v)", header.GasLimit, b)
-	}
-
-	num := new(big.Int).Set(parent.Number)
-	num.Sub(header.Number, num)
-	if num.Cmp(big.NewInt(1)) != 0 {
-		return BlockNumberErr
-	}
-
-	if checkPow {
-		// Verify the nonce of the header. Return an error if it's not valid
-		if err := pow.Verify(types.NewBlockWithHeader(header)); err != nil {
-			return &BlockNonceErr{header.Number, header.Hash(), header.Nonce.Uint64()}
-		}
-	}
-	// If all checks passed, validate the extra-data field for hard forks
-	if err := ValidateDAOHeaderExtraData(config, header); err != nil {
-		return err
-	}
-	if !uncle && config.EIP150Block != nil && config.EIP150Block.Cmp(header.Number) == 0 {
-		if config.EIP150Hash != (common.Hash{}) && config.EIP150Hash != header.Hash() {
-			return ValidationError("Homestead gas reprice fork hash mismatch: have 0x%x, want 0x%x", header.Hash(), config.EIP150Hash)
-		}
-	}
-	return nil
-}
-
-// CalcDifficulty is the difficulty adjustment algorithm. It returns
-// the difficulty that a new block should have when created at time
-// given the parent block's time and difficulty.
-func CalcDifficulty(config *params.ChainConfig, time, parentTime uint64, parentNumber, parentDiff *big.Int) *big.Int {
-	if config.IsHomestead(new(big.Int).Add(parentNumber, common.Big1)) {
-		return calcDifficultyHomestead(time, parentTime, parentNumber, parentDiff)
-	} else {
-		return calcDifficultyFrontier(time, parentTime, parentNumber, parentDiff)
-	}
-}
-
-func calcDifficultyHomestead(time, parentTime uint64, parentNumber, parentDiff *big.Int) *big.Int {
-	// https://github.com/ethereum/EIPs/blob/master/EIPS/eip-2.mediawiki
-	// algorithm:
-	// diff = (parent_diff +
-	//         (parent_diff / 2048 * max(1 - (block_timestamp - parent_timestamp) // 10, -99))
-	//        ) + 2^(periodCount - 2)
-
-	bigTime := new(big.Int).SetUint64(time)
-	bigParentTime := new(big.Int).SetUint64(parentTime)
-
-	// holds intermediate values to make the algo easier to read & audit
-	x := new(big.Int)
-	y := new(big.Int)
-
-	// 1 - (block_timestamp -parent_timestamp) // 10
-	x.Sub(bigTime, bigParentTime)
-	x.Div(x, big60)
-	x.Sub(common.Big1, x)
-
-	// max(1 - (block_timestamp - parent_timestamp) // 10, -99)))
-	if x.Cmp(bigMinus99) < 0 {
-		x.Set(bigMinus99)
-	}
-
-	// (parent_diff + parent_diff // 512 * max(1 - (block_timestamp - parent_timestamp) // 10, -99))
-	y.Div(parentDiff, params.DifficultyBoundDivisor2)
-	x.Mul(y, x)
-	x.Add(parentDiff, x)
-
-	// minimum difficulty can ever be (before exponential factor)
-	if x.Cmp(params.MinimumDifficulty) < 0 {
-		x.Set(params.MinimumDifficulty)
-	}
-
-	return x
-}
-
-func calcDifficultyFrontier(time, parentTime uint64, parentNumber, parentDiff *big.Int) *big.Int {
-	diff := new(big.Int)
-	adjust := new(big.Int)
-
-	if parentNumber.Cmp(params.HardFork1) < 0 {
-		adjust = new(big.Int).Div(parentDiff, params.DifficultyBoundDivisor)
-	} else {
-		adjust = new(big.Int).Div(parentDiff, params.DifficultyBoundDivisor2)
-	}
-
-	bigTime := new(big.Int)
-	bigParentTime := new(big.Int)
-
-	bigTime.SetUint64(time)
-	bigParentTime.SetUint64(parentTime)
-
-	if bigTime.Sub(bigTime, bigParentTime).Cmp(params.DurationLimit) < 0 {
-		diff.Add(parentDiff, adjust)
-	} else {
-		diff.Sub(parentDiff, adjust)
-	}
-	if diff.Cmp(params.MinimumDifficulty) < 0 {
-		diff.Set(params.MinimumDifficulty)
-	}
-
-	periodCount := new(big.Int).Add(parentNumber, common.Big1)
-	periodCount.Div(periodCount, ExpDiffPeriod)
-	if periodCount.Cmp(common.Big1) > 0 {
-		// diff = diff + 2^(periodCount - 2)
-		expDiff := periodCount.Sub(periodCount, common.Big2)
-		expDiff.Exp(common.Big2, expDiff, nil)
-		diff.Add(diff, expDiff)
-		diff = math.BigMax(diff, params.MinimumDifficulty)
-	}
-
-	return diff
-}
-
-=======
->>>>>>> e353f9c0
 // CalcGasLimit computes the gas limit of the next block after parent.
 // The result may be modified by the caller.
 // This is miner strategy, not consensus protocol.
