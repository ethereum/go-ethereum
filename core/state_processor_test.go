// Copyright 2020 The go-ethereum Authors
// This file is part of the go-ethereum library.
//
// The go-ethereum library is free software: you can redistribute it and/or modify
// it under the terms of the GNU Lesser General Public License as published by
// the Free Software Foundation, either version 3 of the License, or
// (at your option) any later version.
//
// The go-ethereum library is distributed in the hope that it will be useful,
// but WITHOUT ANY WARRANTY; without even the implied warranty of
// MERCHANTABILITY or FITNESS FOR A PARTICULAR PURPOSE. See the
// GNU Lesser General Public License for more details.
//
// You should have received a copy of the GNU Lesser General Public License
// along with the go-ethereum library. If not, see <http://www.gnu.org/licenses/>.

package core

import (
	"crypto/ecdsa"
	"math"
	"math/big"
	"testing"

	"golang.org/x/crypto/sha3"

	"github.com/ethereum/go-ethereum/common"
	"github.com/ethereum/go-ethereum/consensus"
	"github.com/ethereum/go-ethereum/consensus/beacon"
	"github.com/ethereum/go-ethereum/consensus/ethash"
	"github.com/ethereum/go-ethereum/consensus/misc/eip1559"
	"github.com/ethereum/go-ethereum/consensus/misc/eip4844"
	"github.com/ethereum/go-ethereum/core/rawdb"
	"github.com/ethereum/go-ethereum/core/types"
	"github.com/ethereum/go-ethereum/core/vm"
	"github.com/ethereum/go-ethereum/crypto"
	"github.com/ethereum/go-ethereum/params"
	"github.com/ethereum/go-ethereum/trie"
	"github.com/holiman/uint256"
)

// TestStateProcessorErrors tests the output from the 'core' errors
// as defined in core/error.go. These errors are generated when the
// blockchain imports bad blocks, meaning blocks which have valid headers but
// contain invalid transactions
func TestStateProcessorErrors(t *testing.T) {
	var (
<<<<<<< HEAD
		config = &params.ChainConfig{
			ChainID:                 big.NewInt(1),
			HomesteadBlock:          big.NewInt(0),
			EIP150Block:             big.NewInt(0),
			EIP155Block:             big.NewInt(0),
			EIP158Block:             big.NewInt(0),
			ByzantiumBlock:          big.NewInt(0),
			ConstantinopleBlock:     big.NewInt(0),
			PetersburgBlock:         big.NewInt(0),
			IstanbulBlock:           big.NewInt(0),
			MuirGlacierBlock:        big.NewInt(0),
			BerlinBlock:             big.NewInt(0),
			LondonBlock:             big.NewInt(0),
			Ethash:                  new(params.EthashConfig),
			TerminalTotalDifficulty: big.NewInt(0),
			ShanghaiBlock:           big.NewInt(0),
			CancunBlock:             big.NewInt(0),
			Bor:                     &params.BorConfig{BurntContract: map[string]string{"0": "0x000000000000000000000000000000000000dead"}},
		}
=======
		config  = params.MergedTestChainConfig
>>>>>>> 827d3fcc
		signer  = types.LatestSigner(config)
		key1, _ = crypto.HexToECDSA("b71c71a67e1177ad4e901695e1b4b9ee17ae16c6668d313eac2f96dbcda3f291")
		key2, _ = crypto.HexToECDSA("0202020202020202020202020202020202020202020202020202002020202020")
	)
	var makeTx = func(key *ecdsa.PrivateKey, nonce uint64, to common.Address, amount *big.Int, gasLimit uint64, gasPrice *big.Int, data []byte) *types.Transaction {
		tx, _ := types.SignTx(types.NewTransaction(nonce, to, amount, gasLimit, gasPrice, data), signer, key)
		return tx
	}
	var mkDynamicTx = func(nonce uint64, to common.Address, gasLimit uint64, gasTipCap, gasFeeCap *big.Int) *types.Transaction {
		tx, _ := types.SignTx(types.NewTx(&types.DynamicFeeTx{
			Nonce:     nonce,
			GasTipCap: gasTipCap,
			GasFeeCap: gasFeeCap,
			Gas:       gasLimit,
			To:        &to,
			Value:     big.NewInt(0),
		}), signer, key1)
		return tx
	}
	var mkDynamicCreationTx = func(nonce uint64, gasLimit uint64, gasTipCap, gasFeeCap *big.Int, data []byte) *types.Transaction {
		tx, _ := types.SignTx(types.NewTx(&types.DynamicFeeTx{
			Nonce:     nonce,
			GasTipCap: gasTipCap,
			GasFeeCap: gasFeeCap,
			Gas:       gasLimit,
			Value:     big.NewInt(0),
			Data:      data,
		}), signer, key1)
		return tx
	}
	var mkBlobTx = func(nonce uint64, to common.Address, gasLimit uint64, gasTipCap, gasFeeCap, blobGasFeeCap *big.Int, hashes []common.Hash) *types.Transaction {
		tx, err := types.SignTx(types.NewTx(&types.BlobTx{
			Nonce:      nonce,
			GasTipCap:  uint256.MustFromBig(gasTipCap),
			GasFeeCap:  uint256.MustFromBig(gasFeeCap),
			Gas:        gasLimit,
			To:         to,
			BlobHashes: hashes,
			BlobFeeCap: uint256.MustFromBig(blobGasFeeCap),
			Value:      new(uint256.Int),
		}), signer, key1)
		if err != nil {
			t.Fatal(err)
		}
		return tx
	}
	var mkSetCodeTx = func(nonce uint64, to common.Address, gasLimit uint64, gasTipCap, gasFeeCap *big.Int, authlist []types.SetCodeAuthorization) *types.Transaction {
		tx, err := types.SignTx(types.NewTx(&types.SetCodeTx{
			Nonce:     nonce,
			GasTipCap: uint256.MustFromBig(gasTipCap),
			GasFeeCap: uint256.MustFromBig(gasFeeCap),
			Gas:       gasLimit,
			To:        to,
			Value:     new(uint256.Int),
			AuthList:  authlist,
		}), signer, key1)
		if err != nil {
			t.Fatal(err)
		}
		return tx
	}

	{ // Tests against a 'recent' chain definition
		var (
			db    = rawdb.NewMemoryDatabase()
			gspec = &Genesis{
				Config: config,
				Alloc: types.GenesisAlloc{
					common.HexToAddress("0x71562b71999873DB5b286dF957af199Ec94617F7"): types.Account{
						Balance: big.NewInt(1000000000000000000), // 1 ether
						Nonce:   0,
					},
					common.HexToAddress("0xfd0810DD14796680f72adf1a371963d0745BCc64"): types.Account{
						Balance: big.NewInt(1000000000000000000), // 1 ether
						Nonce:   math.MaxUint64,
					},
				},
			}
			blockchain, _  = NewBlockChain(db, nil, gspec, nil, beacon.New(ethash.NewFaker()), vm.Config{}, nil, nil, nil)
			tooBigInitCode = [params.MaxInitCodeSize + 1]byte{}
		)

		defer blockchain.Stop()
		bigNumber := new(big.Int).SetBytes(common.MaxHash.Bytes())
		tooBigNumber := new(big.Int).Set(bigNumber)
		tooBigNumber.Add(tooBigNumber, common.Big1)
		for i, tt := range []struct {
			txs  []*types.Transaction
			want string
		}{
			{ // ErrNonceTooLow
				txs: []*types.Transaction{
					makeTx(key1, 0, common.Address{}, big.NewInt(0), params.TxGas, big.NewInt(875000000), nil),
					makeTx(key1, 0, common.Address{}, big.NewInt(0), params.TxGas, big.NewInt(875000000), nil),
				},
				want: "could not apply tx 1 [0x0026256b3939ed97e2c4a6f3fce8ecf83bdcfa6d507c47838c308a1fb0436f62]: nonce too low: address 0x71562b71999873DB5b286dF957af199Ec94617F7, tx: 0 state: 1",
			},
			{ // ErrNonceTooHigh
				txs: []*types.Transaction{
					makeTx(key1, 100, common.Address{}, big.NewInt(0), params.TxGas, big.NewInt(875000000), nil),
				},
				want: "could not apply tx 0 [0xdebad714ca7f363bd0d8121c4518ad48fa469ca81b0a081be3d10c17460f751b]: nonce too high: address 0x71562b71999873DB5b286dF957af199Ec94617F7, tx: 100 state: 0",
			},
			{ // ErrNonceMax
				txs: []*types.Transaction{
					makeTx(key2, math.MaxUint64, common.Address{}, big.NewInt(0), params.TxGas, big.NewInt(875000000), nil),
				},
				want: "could not apply tx 0 [0x84ea18d60eb2bb3b040e3add0eb72f757727122cc257dd858c67cb6591a85986]: nonce has max value: address 0xfd0810DD14796680f72adf1a371963d0745BCc64, nonce: 18446744073709551615",
			},
			{ // ErrGasLimitReached
				txs: []*types.Transaction{
					makeTx(key1, 0, common.Address{}, big.NewInt(0), 21000000, big.NewInt(875000000), nil),
				},
				want: "could not apply tx 0 [0xbd49d8dadfd47fb846986695f7d4da3f7b2c48c8da82dbc211a26eb124883de9]: gas limit reached",
			},
			{ // ErrInsufficientFundsForTransfer
				txs: []*types.Transaction{
					makeTx(key1, 0, common.Address{}, big.NewInt(1000000000000000000), params.TxGas, big.NewInt(875000000), nil),
				},
				want: "could not apply tx 0 [0x98c796b470f7fcab40aaef5c965a602b0238e1034cce6fb73823042dd0638d74]: insufficient funds for gas * price + value: address 0x71562b71999873DB5b286dF957af199Ec94617F7 have 1000000000000000000 want 1000018375000000000",
			},
			{ // ErrInsufficientFunds
				txs: []*types.Transaction{
					makeTx(key1, 0, common.Address{}, big.NewInt(0), params.TxGas, big.NewInt(900000000000000000), nil),
				},
				want: "could not apply tx 0 [0x4a69690c4b0cd85e64d0d9ea06302455b01e10a83db964d60281739752003440]: insufficient funds for gas * price + value: address 0x71562b71999873DB5b286dF957af199Ec94617F7 have 1000000000000000000 want 18900000000000000000000",
			},
			// ErrGasUintOverflow
			// One missing 'core' error is ErrGasUintOverflow: "gas uint64 overflow",
			// In order to trigger that one, we'd have to allocate a _huge_ chunk of data, such that the
			// multiplication len(data) +gas_per_byte overflows uint64. Not testable at the moment
			{ // ErrIntrinsicGas
				txs: []*types.Transaction{
					makeTx(key1, 0, common.Address{}, big.NewInt(0), params.TxGas-1000, big.NewInt(875000000), nil),
				},
				want: "could not apply tx 0 [0xcf3b049a0b516cb4f9274b3e2a264359e2ba53b2fb64b7bda2c634d5c9d01fca]: intrinsic gas too low: have 20000, want 21000",
			},
			{ // ErrGasLimitReached
				txs: []*types.Transaction{
					makeTx(key1, 0, common.Address{}, big.NewInt(0), params.TxGas*1000, big.NewInt(875000000), nil),
				},
				want: "could not apply tx 0 [0xbd49d8dadfd47fb846986695f7d4da3f7b2c48c8da82dbc211a26eb124883de9]: gas limit reached",
			},
			{ // ErrFeeCapTooLow
				txs: []*types.Transaction{
					mkDynamicTx(0, common.Address{}, params.TxGas, big.NewInt(0), big.NewInt(0)),
				},
				want: "could not apply tx 0 [0xc4ab868fef0c82ae0387b742aee87907f2d0fc528fc6ea0a021459fb0fc4a4a8]: max fee per gas less than block base fee: address 0x71562b71999873DB5b286dF957af199Ec94617F7, maxFeePerGas: 0, baseFee: 875000000",
			},
			{ // ErrTipVeryHigh
				txs: []*types.Transaction{
					mkDynamicTx(0, common.Address{}, params.TxGas, tooBigNumber, big.NewInt(1)),
				},
				want: "could not apply tx 0 [0x15b8391b9981f266b32f3ab7da564bbeb3d6c21628364ea9b32a21139f89f712]: max priority fee per gas higher than 2^256-1: address 0x71562b71999873DB5b286dF957af199Ec94617F7, maxPriorityFeePerGas bit length: 257",
			},
			{ // ErrFeeCapVeryHigh
				txs: []*types.Transaction{
					mkDynamicTx(0, common.Address{}, params.TxGas, big.NewInt(1), tooBigNumber),
				},
				want: "could not apply tx 0 [0x48bc299b83fdb345c57478f239e89814bb3063eb4e4b49f3b6057a69255c16bd]: max fee per gas higher than 2^256-1: address 0x71562b71999873DB5b286dF957af199Ec94617F7, maxFeePerGas bit length: 257",
			},
			{ // ErrTipAboveFeeCap
				txs: []*types.Transaction{
					mkDynamicTx(0, common.Address{}, params.TxGas, big.NewInt(2), big.NewInt(1)),
				},
				want: "could not apply tx 0 [0xf987a31ff0c71895780a7612f965a0c8b056deb54e020bb44fa478092f14c9b4]: max priority fee per gas higher than max fee per gas: address 0x71562b71999873DB5b286dF957af199Ec94617F7, maxPriorityFeePerGas: 2, maxFeePerGas: 1",
			},
			{ // ErrInsufficientFunds
				// Available balance:           1000000000000000000
				// Effective cost:                   18375000021000
				// FeeCap * gas:                1050000000000000000
				// This test is designed to have the effective cost be covered by the balance, but
				// the extended requirement on FeeCap*gas < balance to fail
				txs: []*types.Transaction{
					mkDynamicTx(0, common.Address{}, params.TxGas, big.NewInt(1), big.NewInt(50000000000000)),
				},
				want: "could not apply tx 0 [0x413603cd096a87f41b1660d3ed3e27d62e1da78eac138961c0a1314ed43bd129]: insufficient funds for gas * price + value: address 0x71562b71999873DB5b286dF957af199Ec94617F7 have 1000000000000000000 want 1050000000000000000",
			},
			{ // Another ErrInsufficientFunds, this one to ensure that feecap/tip of max u256 is allowed
				txs: []*types.Transaction{
					mkDynamicTx(0, common.Address{}, params.TxGas, bigNumber, bigNumber),
				},
				want: "could not apply tx 0 [0xd82a0c2519acfeac9a948258c47e784acd20651d9d80f9a1c67b4137651c3a24]: insufficient funds for gas * price + value: address 0x71562b71999873DB5b286dF957af199Ec94617F7 required balance exceeds 256 bits",
			},
			{ // ErrMaxInitCodeSizeExceeded
				txs: []*types.Transaction{
					mkDynamicCreationTx(0, 520000, common.Big0, big.NewInt(params.InitialBaseFee), tooBigInitCode[:]),
				},
				want: "could not apply tx 0 [0x3a30404d42d6ccc843d7c391fd0c87b9b9795a0c174261b46d2ac95ca17b81cd]: max initcode size exceeded: code size 49153 limit 49152",
			},
			{ // ErrIntrinsicGas: Not enough gas to cover init code
				txs: []*types.Transaction{
					mkDynamicCreationTx(0, 54299, common.Big0, big.NewInt(params.InitialBaseFee), make([]byte, 320)),
				},
				want: "could not apply tx 0 [0xfd49536a9b323769d8472fcb3ebb3689b707a349379baee3e2ee3fe7baae06a1]: intrinsic gas too low: have 54299, want 54300",
			},
			{ // ErrBlobFeeCapTooLow
				txs: []*types.Transaction{
					mkBlobTx(0, common.Address{}, params.TxGas, big.NewInt(1), big.NewInt(1), big.NewInt(0), []common.Hash{(common.Hash{1})}),
				},
				want: "could not apply tx 0 [0x6c11015985ce82db691d7b2d017acda296db88b811c3c60dc71449c76256c716]: max fee per gas less than block base fee: address 0x71562b71999873DB5b286dF957af199Ec94617F7, maxFeePerGas: 1, baseFee: 875000000",
			},
			{ // ErrEmptyAuthList
				txs: []*types.Transaction{
					mkSetCodeTx(0, common.Address{}, params.TxGas, big.NewInt(params.InitialBaseFee), big.NewInt(params.InitialBaseFee), nil),
				},
				want: "could not apply tx 0 [0xc18d10f4c809dbdfa1a074c3300de9bc4b7f16a20f0ec667f6f67312b71b956a]: EIP-7702 transaction with empty auth list (sender 0x71562b71999873DB5b286dF957af199Ec94617F7)",
			},
			// ErrSetCodeTxCreate cannot be tested: it is impossible to create a SetCode-tx with nil `to`.
		} {
			block := GenerateBadBlock(gspec.ToBlock(), beacon.New(ethash.NewFaker()), tt.txs, gspec.Config, false)
			_, err := blockchain.InsertChain(types.Blocks{block})
			if err == nil {
				t.Fatal("block imported without errors")
			}
			if have, want := err.Error(), tt.want; have != want {
				t.Errorf("test %d:\nhave \"%v\"\nwant \"%v\"\n", i, have, want)
			}
		}
	}

	// ErrTxTypeNotSupported, For this, we need an older chain
	{
		var (
			db    = rawdb.NewMemoryDatabase()
			gspec = &Genesis{
				Config: &params.ChainConfig{
					ChainID:             big.NewInt(1),
					HomesteadBlock:      big.NewInt(0),
					EIP150Block:         big.NewInt(0),
					EIP155Block:         big.NewInt(0),
					EIP158Block:         big.NewInt(0),
					ByzantiumBlock:      big.NewInt(0),
					ConstantinopleBlock: big.NewInt(0),
					PetersburgBlock:     big.NewInt(0),
					IstanbulBlock:       big.NewInt(0),
					MuirGlacierBlock:    big.NewInt(0),
				},
				Alloc: types.GenesisAlloc{
					common.HexToAddress("0x71562b71999873DB5b286dF957af199Ec94617F7"): types.Account{
						Balance: big.NewInt(1000000000000000000), // 1 ether
						Nonce:   0,
					},
				},
			}
			blockchain, _ = NewBlockChain(db, nil, gspec, nil, ethash.NewFaker(), vm.Config{}, nil, nil, nil)
		)
		defer blockchain.Stop()
		for i, tt := range []struct {
			txs  []*types.Transaction
			want string
		}{
			{ // ErrTxTypeNotSupported
				txs: []*types.Transaction{
					mkDynamicTx(0, common.Address{}, params.TxGas-1000, big.NewInt(0), big.NewInt(0)),
				},
				want: "could not apply tx 0 [0x88626ac0d53cb65308f2416103c62bb1f18b805573d4f96a3640bbbfff13c14f]: transaction type not supported",
			},
		} {
			block := GenerateBadBlock(gspec.ToBlock(), ethash.NewFaker(), tt.txs, gspec.Config, true)
			_, err := blockchain.InsertChain(types.Blocks{block})
			if err == nil {
				t.Fatal("block imported without errors")
			}
			if have, want := err.Error(), tt.want; have != want {
				t.Errorf("test %d:\nhave \"%v\"\nwant \"%v\"\n", i, have, want)
			}
		}
	}

	// ErrSenderNoEOA, for this we need the sender to have contract code
	{
		var (
			db    = rawdb.NewMemoryDatabase()
			gspec = &Genesis{
				Config: config,
				Alloc: types.GenesisAlloc{
					common.HexToAddress("0x71562b71999873DB5b286dF957af199Ec94617F7"): types.Account{
						Balance: big.NewInt(1000000000000000000), // 1 ether
						Nonce:   0,
						Code:    common.FromHex("0xB0B0FACE"),
					},
				},
			}
			blockchain, _ = NewBlockChain(db, nil, gspec, nil, beacon.New(ethash.NewFaker()), vm.Config{}, nil, nil, nil)
		)
		defer blockchain.Stop()
		for i, tt := range []struct {
			txs  []*types.Transaction
			want string
		}{
			{ // ErrSenderNoEOA
				txs: []*types.Transaction{
					mkDynamicTx(0, common.Address{}, params.TxGas-1000, big.NewInt(0), big.NewInt(0)),
				},
				want: "could not apply tx 0 [0x88626ac0d53cb65308f2416103c62bb1f18b805573d4f96a3640bbbfff13c14f]: sender not an eoa: address 0x71562b71999873DB5b286dF957af199Ec94617F7, len(code): 4",
			},
		} {
			block := GenerateBadBlock(gspec.ToBlock(), beacon.New(ethash.NewFaker()), tt.txs, gspec.Config, false)
			_, err := blockchain.InsertChain(types.Blocks{block})
			if err == nil {
				t.Fatal("block imported without errors")
			}
			if have, want := err.Error(), tt.want; have != want {
				t.Errorf("test %d:\nhave \"%v\"\nwant \"%v\"\n", i, have, want)
			}
		}
	}
}

// GenerateBadBlock constructs a "block" which contains the transactions. The transactions are not expected to be
// valid, and no proper post-state can be made. But from the perspective of the blockchain, the block is sufficiently
// valid to be considered for import:
// - valid pow (fake), ancestry, difficulty, gaslimit etc
func GenerateBadBlock(parent *types.Block, engine consensus.Engine, txs types.Transactions, config *params.ChainConfig, isPOW bool) *types.Block {
	difficulty := big.NewInt(0)
	if isPOW {
		fakeChainReader := newChainMaker(nil, config, engine)
		difficulty = engine.CalcDifficulty(fakeChainReader, parent.Time()+10, &types.Header{
			Number:     parent.Number(),
			Time:       parent.Time(),
			Difficulty: parent.Difficulty(),
			UncleHash:  parent.UncleHash(),
		})
	}

	header := &types.Header{
		ParentHash: parent.Hash(),
		Coinbase:   parent.Coinbase(),
		Difficulty: difficulty,
		GasLimit:   parent.GasLimit(),
		Number:     new(big.Int).Add(parent.Number(), common.Big1),
		Time:       parent.Time() + 10,
		UncleHash:  types.EmptyUncleHash,
	}

	if config.IsLondon(header.Number) {
		header.BaseFee = eip1559.CalcBaseFee(config, parent.Header())
	}
	if config.IsShanghai(header.Number) {
		header.WithdrawalsHash = &types.EmptyWithdrawalsHash
	}

	var receipts []*types.Receipt
	// The post-state result doesn't need to be correct (this is a bad block), but we do need something there
	// Preferably something unique. So let's use a combo of blocknum + txhash
	hasher := sha3.NewLegacyKeccak256()
	hasher.Write(header.Number.Bytes())

	var cumulativeGas uint64
	var nBlobs int
	for _, tx := range txs {
		txh := tx.Hash()
		hasher.Write(txh[:])

		receipt := types.NewReceipt(nil, false, cumulativeGas+tx.Gas())
		receipt.TxHash = tx.Hash()
		receipt.GasUsed = tx.Gas()
		receipts = append(receipts, receipt)
		cumulativeGas += tx.Gas()
		nBlobs += len(tx.BlobHashes())
	}

	header.Root = common.BytesToHash(hasher.Sum(nil))
<<<<<<< HEAD
	if config.IsCancun(header.Number) {
		var pExcess, pUsed = uint64(0), uint64(0)
		if parent.ExcessBlobGas() != nil {
			pExcess = *parent.ExcessBlobGas()
			pUsed = *parent.BlobGasUsed()
		}
		excess := eip4844.CalcExcessBlobGas(pExcess, pUsed)
=======
	if config.IsCancun(header.Number, header.Time) {
		excess := eip4844.CalcExcessBlobGas(config, parent.Header(), header.Time)
>>>>>>> 827d3fcc
		used := uint64(nBlobs * params.BlobTxBlobGasPerBlob)
		header.ExcessBlobGas = &excess
		header.BlobGasUsed = &used

		beaconRoot := common.HexToHash("0xbeac00")
		header.ParentBeaconRoot = &beaconRoot
	}
	// Assemble and return the final block for sealing
	body := &types.Body{Transactions: txs}
	if config.IsShanghai(header.Number) {
		body.Withdrawals = []*types.Withdrawal{}
	}
	return types.NewBlock(header, body, receipts, trie.NewStackTrie(nil))
}<|MERGE_RESOLUTION|>--- conflicted
+++ resolved
@@ -45,29 +45,7 @@
 // contain invalid transactions
 func TestStateProcessorErrors(t *testing.T) {
 	var (
-<<<<<<< HEAD
-		config = &params.ChainConfig{
-			ChainID:                 big.NewInt(1),
-			HomesteadBlock:          big.NewInt(0),
-			EIP150Block:             big.NewInt(0),
-			EIP155Block:             big.NewInt(0),
-			EIP158Block:             big.NewInt(0),
-			ByzantiumBlock:          big.NewInt(0),
-			ConstantinopleBlock:     big.NewInt(0),
-			PetersburgBlock:         big.NewInt(0),
-			IstanbulBlock:           big.NewInt(0),
-			MuirGlacierBlock:        big.NewInt(0),
-			BerlinBlock:             big.NewInt(0),
-			LondonBlock:             big.NewInt(0),
-			Ethash:                  new(params.EthashConfig),
-			TerminalTotalDifficulty: big.NewInt(0),
-			ShanghaiBlock:           big.NewInt(0),
-			CancunBlock:             big.NewInt(0),
-			Bor:                     &params.BorConfig{BurntContract: map[string]string{"0": "0x000000000000000000000000000000000000dead"}},
-		}
-=======
 		config  = params.MergedTestChainConfig
->>>>>>> 827d3fcc
 		signer  = types.LatestSigner(config)
 		key1, _ = crypto.HexToECDSA("b71c71a67e1177ad4e901695e1b4b9ee17ae16c6668d313eac2f96dbcda3f291")
 		key2, _ = crypto.HexToECDSA("0202020202020202020202020202020202020202020202020202002020202020")
@@ -432,18 +410,8 @@
 	}
 
 	header.Root = common.BytesToHash(hasher.Sum(nil))
-<<<<<<< HEAD
 	if config.IsCancun(header.Number) {
-		var pExcess, pUsed = uint64(0), uint64(0)
-		if parent.ExcessBlobGas() != nil {
-			pExcess = *parent.ExcessBlobGas()
-			pUsed = *parent.BlobGasUsed()
-		}
-		excess := eip4844.CalcExcessBlobGas(pExcess, pUsed)
-=======
-	if config.IsCancun(header.Number, header.Time) {
 		excess := eip4844.CalcExcessBlobGas(config, parent.Header(), header.Time)
->>>>>>> 827d3fcc
 		used := uint64(nBlobs * params.BlobTxBlobGasPerBlob)
 		header.ExcessBlobGas = &excess
 		header.BlobGasUsed = &used
