// Copyright 2020 The go-ethereum Authors
// This file is part of the go-ethereum library.
//
// The go-ethereum library is free software: you can redistribute it and/or modify
// it under the terms of the GNU Lesser General Public License as published by
// the Free Software Foundation, either version 3 of the License, or
// (at your option) any later version.
//
// The go-ethereum library is distributed in the hope that it will be useful,
// but WITHOUT ANY WARRANTY; without even the implied warranty of
// MERCHANTABILITY or FITNESS FOR A PARTICULAR PURPOSE. See the
// GNU Lesser General Public License for more details.
//
// You should have received a copy of the GNU Lesser General Public License
// along with the go-ethereum library. If not, see <http://www.gnu.org/licenses/>.

package core

import (
	"crypto/ecdsa"
	"math/big"
	"testing"

	"golang.org/x/crypto/sha3"

	"github.com/ethereum/go-ethereum/common"
	"github.com/ethereum/go-ethereum/common/math"
	"github.com/ethereum/go-ethereum/consensus"
	"github.com/ethereum/go-ethereum/consensus/beacon"
	"github.com/ethereum/go-ethereum/consensus/ethash"
	"github.com/ethereum/go-ethereum/consensus/misc/eip1559"
	"github.com/ethereum/go-ethereum/consensus/misc/eip4844"
	"github.com/ethereum/go-ethereum/core/rawdb"
	"github.com/ethereum/go-ethereum/core/types"
	"github.com/ethereum/go-ethereum/core/vm"
	"github.com/ethereum/go-ethereum/crypto"
	"github.com/ethereum/go-ethereum/params"
	"github.com/ethereum/go-ethereum/trie"
	"github.com/holiman/uint256"
)

func u64(val uint64) *uint64 { return &val }

// TestStateProcessorErrors tests the output from the 'core' errors
// as defined in core/error.go. These errors are generated when the
// blockchain imports bad blocks, meaning blocks which have valid headers but
// contain invalid transactions
func TestStateProcessorErrors(t *testing.T) {
	var (
		config = &params.ChainConfig{
			ChainID:                       big.NewInt(1),
			HomesteadBlock:                big.NewInt(0),
			EIP150Block:                   big.NewInt(0),
			EIP155Block:                   big.NewInt(0),
			EIP158Block:                   big.NewInt(0),
			ByzantiumBlock:                big.NewInt(0),
			ConstantinopleBlock:           big.NewInt(0),
			PetersburgBlock:               big.NewInt(0),
			IstanbulBlock:                 big.NewInt(0),
			MuirGlacierBlock:              big.NewInt(0),
			BerlinBlock:                   big.NewInt(0),
			LondonBlock:                   big.NewInt(0),
			Ethash:                        new(params.EthashConfig),
			TerminalTotalDifficulty:       big.NewInt(0),
			TerminalTotalDifficultyPassed: true,
			ShanghaiTime:                  new(uint64),
			CancunTime:                    new(uint64),
			Bor:                           &params.BorConfig{BurntContract: map[string]string{"0": "0x000000000000000000000000000000000000dead"}},
		}
		signer  = types.LatestSigner(config)
		key1, _ = crypto.HexToECDSA("b71c71a67e1177ad4e901695e1b4b9ee17ae16c6668d313eac2f96dbcda3f291")
		key2, _ = crypto.HexToECDSA("0202020202020202020202020202020202020202020202020202002020202020")
	)
	var makeTx = func(key *ecdsa.PrivateKey, nonce uint64, to common.Address, amount *big.Int, gasLimit uint64, gasPrice *big.Int, data []byte) *types.Transaction {
		tx, _ := types.SignTx(types.NewTransaction(nonce, to, amount, gasLimit, gasPrice, data), signer, key)
		return tx
	}
	var mkDynamicTx = func(nonce uint64, to common.Address, gasLimit uint64, gasTipCap, gasFeeCap *big.Int) *types.Transaction {
		tx, _ := types.SignTx(types.NewTx(&types.DynamicFeeTx{
			Nonce:     nonce,
			GasTipCap: gasTipCap,
			GasFeeCap: gasFeeCap,
			Gas:       gasLimit,
			To:        &to,
			Value:     big.NewInt(0),
		}), signer, key1)
		return tx
	}
	var mkDynamicCreationTx = func(nonce uint64, gasLimit uint64, gasTipCap, gasFeeCap *big.Int, data []byte) *types.Transaction {
		tx, _ := types.SignTx(types.NewTx(&types.DynamicFeeTx{
			Nonce:     nonce,
			GasTipCap: gasTipCap,
			GasFeeCap: gasFeeCap,
			Gas:       gasLimit,
			Value:     big.NewInt(0),
			Data:      data,
		}), signer, key1)
		return tx
	}
	var mkBlobTx = func(nonce uint64, to common.Address, gasLimit uint64, gasTipCap, gasFeeCap *big.Int, hashes []common.Hash) *types.Transaction {
		tx, err := types.SignTx(types.NewTx(&types.BlobTx{
			Nonce:      nonce,
			GasTipCap:  uint256.MustFromBig(gasTipCap),
			GasFeeCap:  uint256.MustFromBig(gasFeeCap),
			Gas:        gasLimit,
			To:         to,
			BlobHashes: hashes,
			Value:      new(uint256.Int),
		}), signer, key1)
		if err != nil {
			t.Fatal(err)
		}
		return tx
	}

	{ // Tests against a 'recent' chain definition
		var (
			db    = rawdb.NewMemoryDatabase()
			gspec = &Genesis{
				Config: config,
				Alloc: GenesisAlloc{
					common.HexToAddress("0x71562b71999873DB5b286dF957af199Ec94617F7"): GenesisAccount{
						Balance: big.NewInt(1000000000000000000), // 1 ether
						Nonce:   0,
					},
					common.HexToAddress("0xfd0810DD14796680f72adf1a371963d0745BCc64"): GenesisAccount{
						Balance: big.NewInt(1000000000000000000), // 1 ether
						Nonce:   math.MaxUint64,
					},
				},
			}
			blockchain, _  = NewBlockChain(db, nil, gspec, nil, beacon.New(ethash.NewFaker()), vm.Config{}, nil, nil, nil)
			tooBigInitCode = [params.MaxInitCodeSize + 1]byte{}
		)

		defer blockchain.Stop()
		bigNumber := new(big.Int).SetBytes(common.FromHex("0xffffffffffffffffffffffffffffffffffffffffffffffffffffffffffffffff"))
		tooBigNumber := new(big.Int).Set(bigNumber)
		tooBigNumber.Add(tooBigNumber, common.Big1)
		for i, tt := range []struct {
			txs  []*types.Transaction
			want string
		}{
			{ // ErrNonceTooLow
				txs: []*types.Transaction{
					makeTx(key1, 0, common.Address{}, big.NewInt(0), params.TxGas, big.NewInt(875000000), nil),
					makeTx(key1, 0, common.Address{}, big.NewInt(0), params.TxGas, big.NewInt(875000000), nil),
				},
				want: "could not apply tx 1 [0x0026256b3939ed97e2c4a6f3fce8ecf83bdcfa6d507c47838c308a1fb0436f62]: nonce too low: address 0x71562b71999873DB5b286dF957af199Ec94617F7, tx: 0 state: 1",
			},
			{ // ErrNonceTooHigh
				txs: []*types.Transaction{
					makeTx(key1, 100, common.Address{}, big.NewInt(0), params.TxGas, big.NewInt(875000000), nil),
				},
				want: "could not apply tx 0 [0xdebad714ca7f363bd0d8121c4518ad48fa469ca81b0a081be3d10c17460f751b]: nonce too high: address 0x71562b71999873DB5b286dF957af199Ec94617F7, tx: 100 state: 0",
			},
			{ // ErrNonceMax
				txs: []*types.Transaction{
					makeTx(key2, math.MaxUint64, common.Address{}, big.NewInt(0), params.TxGas, big.NewInt(875000000), nil),
				},
				want: "could not apply tx 0 [0x84ea18d60eb2bb3b040e3add0eb72f757727122cc257dd858c67cb6591a85986]: nonce has max value: address 0xfd0810DD14796680f72adf1a371963d0745BCc64, nonce: 18446744073709551615",
			},
			{ // ErrGasLimitReached
				txs: []*types.Transaction{
					makeTx(key1, 0, common.Address{}, big.NewInt(0), 21000000, big.NewInt(875000000), nil),
				},
				want: "could not apply tx 0 [0xbd49d8dadfd47fb846986695f7d4da3f7b2c48c8da82dbc211a26eb124883de9]: gas limit reached",
			},
			{ // ErrInsufficientFundsForTransfer
				txs: []*types.Transaction{
					makeTx(key1, 0, common.Address{}, big.NewInt(1000000000000000000), params.TxGas, big.NewInt(875000000), nil),
				},
				want: "could not apply tx 0 [0x98c796b470f7fcab40aaef5c965a602b0238e1034cce6fb73823042dd0638d74]: insufficient funds for gas * price + value: address 0x71562b71999873DB5b286dF957af199Ec94617F7 have 1000000000000000000 want 1000018375000000000",
			},
			{ // ErrInsufficientFunds
				txs: []*types.Transaction{
					makeTx(key1, 0, common.Address{}, big.NewInt(0), params.TxGas, big.NewInt(900000000000000000), nil),
				},
				want: "could not apply tx 0 [0x4a69690c4b0cd85e64d0d9ea06302455b01e10a83db964d60281739752003440]: insufficient funds for gas * price + value: address 0x71562b71999873DB5b286dF957af199Ec94617F7 have 1000000000000000000 want 18900000000000000000000",
			},
			// ErrGasUintOverflow
			// One missing 'core' error is ErrGasUintOverflow: "gas uint64 overflow",
			// In order to trigger that one, we'd have to allocate a _huge_ chunk of data, such that the
			// multiplication len(data) +gas_per_byte overflows uint64. Not testable at the moment
			{ // ErrIntrinsicGas
				txs: []*types.Transaction{
					makeTx(key1, 0, common.Address{}, big.NewInt(0), params.TxGas-1000, big.NewInt(875000000), nil),
				},
				want: "could not apply tx 0 [0xcf3b049a0b516cb4f9274b3e2a264359e2ba53b2fb64b7bda2c634d5c9d01fca]: intrinsic gas too low: have 20000, want 21000",
			},
			{ // ErrGasLimitReached
				txs: []*types.Transaction{
					makeTx(key1, 0, common.Address{}, big.NewInt(0), params.TxGas*1000, big.NewInt(875000000), nil),
				},
				want: "could not apply tx 0 [0xbd49d8dadfd47fb846986695f7d4da3f7b2c48c8da82dbc211a26eb124883de9]: gas limit reached",
			},
			{ // ErrFeeCapTooLow
				txs: []*types.Transaction{
					mkDynamicTx(0, common.Address{}, params.TxGas, big.NewInt(0), big.NewInt(0)),
				},
				want: "could not apply tx 0 [0xc4ab868fef0c82ae0387b742aee87907f2d0fc528fc6ea0a021459fb0fc4a4a8]: max fee per gas less than block base fee: address 0x71562b71999873DB5b286dF957af199Ec94617F7, maxFeePerGas: 0 baseFee: 875000000",
			},
			{ // ErrTipVeryHigh
				txs: []*types.Transaction{
					mkDynamicTx(0, common.Address{}, params.TxGas, tooBigNumber, big.NewInt(1)),
				},
				want: "could not apply tx 0 [0x15b8391b9981f266b32f3ab7da564bbeb3d6c21628364ea9b32a21139f89f712]: max priority fee per gas higher than 2^256-1: address 0x71562b71999873DB5b286dF957af199Ec94617F7, maxPriorityFeePerGas bit length: 257",
			},
			{ // ErrFeeCapVeryHigh
				txs: []*types.Transaction{
					mkDynamicTx(0, common.Address{}, params.TxGas, big.NewInt(1), tooBigNumber),
				},
				want: "could not apply tx 0 [0x48bc299b83fdb345c57478f239e89814bb3063eb4e4b49f3b6057a69255c16bd]: max fee per gas higher than 2^256-1: address 0x71562b71999873DB5b286dF957af199Ec94617F7, maxFeePerGas bit length: 257",
			},
			{ // ErrTipAboveFeeCap
				txs: []*types.Transaction{
					mkDynamicTx(0, common.Address{}, params.TxGas, big.NewInt(2), big.NewInt(1)),
				},
				want: "could not apply tx 0 [0xf987a31ff0c71895780a7612f965a0c8b056deb54e020bb44fa478092f14c9b4]: max priority fee per gas higher than max fee per gas: address 0x71562b71999873DB5b286dF957af199Ec94617F7, maxPriorityFeePerGas: 2, maxFeePerGas: 1",
			},
			{ // ErrInsufficientFunds
				// Available balance:           1000000000000000000
				// Effective cost:                   18375000021000
				// FeeCap * gas:                1050000000000000000
				// This test is designed to have the effective cost be covered by the balance, but
				// the extended requirement on FeeCap*gas < balance to fail
				txs: []*types.Transaction{
					mkDynamicTx(0, common.Address{}, params.TxGas, big.NewInt(1), big.NewInt(50000000000000)),
				},
				want: "could not apply tx 0 [0x413603cd096a87f41b1660d3ed3e27d62e1da78eac138961c0a1314ed43bd129]: insufficient funds for gas * price + value: address 0x71562b71999873DB5b286dF957af199Ec94617F7 have 1000000000000000000 want 1050000000000000000",
			},
			{ // Another ErrInsufficientFunds, this one to ensure that feecap/tip of max u256 is allowed
				txs: []*types.Transaction{
					mkDynamicTx(0, common.Address{}, params.TxGas, bigNumber, bigNumber),
				},
				want: "could not apply tx 0 [0xd82a0c2519acfeac9a948258c47e784acd20651d9d80f9a1c67b4137651c3a24]: insufficient funds for gas * price + value: address 0x71562b71999873DB5b286dF957af199Ec94617F7 have 1000000000000000000 want 2431633873983640103894990685182446064918669677978451844828609264166175722438635000",
			},
			{ // ErrMaxInitCodeSizeExceeded
				txs: []*types.Transaction{
					mkDynamicCreationTx(0, 500000, common.Big0, big.NewInt(params.InitialBaseFee), tooBigInitCode[:]),
				},
				want: "could not apply tx 0 [0xd491405f06c92d118dd3208376fcee18a57c54bc52063ee4a26b1cf296857c25]: max initcode size exceeded: code size 49153 limit 49152",
			},
			{ // ErrIntrinsicGas: Not enough gas to cover init code
				txs: []*types.Transaction{
					mkDynamicCreationTx(0, 54299, common.Big0, big.NewInt(params.InitialBaseFee), make([]byte, 320)),
				},
				want: "could not apply tx 0 [0xfd49536a9b323769d8472fcb3ebb3689b707a349379baee3e2ee3fe7baae06a1]: intrinsic gas too low: have 54299, want 54300",
			},
			{ // ErrBlobFeeCapTooLow
				txs: []*types.Transaction{
					mkBlobTx(0, common.Address{}, params.TxGas, big.NewInt(1), big.NewInt(1), []common.Hash{(common.Hash{1})}),
				},
				want: "could not apply tx 0 [0x6c11015985ce82db691d7b2d017acda296db88b811c3c60dc71449c76256c716]: max fee per gas less than block base fee: address 0x71562b71999873DB5b286dF957af199Ec94617F7, maxFeePerGas: 1 baseFee: 875000000",
			},
		} {
			block := GenerateBadBlock(gspec.ToBlock(), beacon.New(ethash.NewFaker()), tt.txs, gspec.Config)
			_, err := blockchain.InsertChain(types.Blocks{block})
			if err == nil {
				t.Fatal("block imported without errors")
			}
			if have, want := err.Error(), tt.want; have != want {
				t.Errorf("test %d:\nhave \"%v\"\nwant \"%v\"\n", i, have, want)
			}
		}
	}

	// ErrTxTypeNotSupported, For this, we need an older chain
	{
		var (
			db    = rawdb.NewMemoryDatabase()
			gspec = &Genesis{
				Config: &params.ChainConfig{
					ChainID:             big.NewInt(1),
					HomesteadBlock:      big.NewInt(0),
					EIP150Block:         big.NewInt(0),
					EIP155Block:         big.NewInt(0),
					EIP158Block:         big.NewInt(0),
					ByzantiumBlock:      big.NewInt(0),
					ConstantinopleBlock: big.NewInt(0),
					PetersburgBlock:     big.NewInt(0),
					IstanbulBlock:       big.NewInt(0),
					MuirGlacierBlock:    big.NewInt(0),
				},
				Alloc: GenesisAlloc{
					common.HexToAddress("0x71562b71999873DB5b286dF957af199Ec94617F7"): GenesisAccount{
						Balance: big.NewInt(1000000000000000000), // 1 ether
						Nonce:   0,
					},
				},
			}
			blockchain, _ = NewBlockChain(db, nil, gspec, nil, ethash.NewFaker(), vm.Config{}, nil, nil, nil)
		)
		defer blockchain.Stop()
		for i, tt := range []struct {
			txs  []*types.Transaction
			want string
		}{
			{ // ErrTxTypeNotSupported
				txs: []*types.Transaction{
					mkDynamicTx(0, common.Address{}, params.TxGas-1000, big.NewInt(0), big.NewInt(0)),
				},
				want: "could not apply tx 0 [0x88626ac0d53cb65308f2416103c62bb1f18b805573d4f96a3640bbbfff13c14f]: transaction type not supported",
			},
		} {
			block := GenerateBadBlock(gspec.ToBlock(), ethash.NewFaker(), tt.txs, gspec.Config)
			_, err := blockchain.InsertChain(types.Blocks{block})
			if err == nil {
				t.Fatal("block imported without errors")
			}
			if have, want := err.Error(), tt.want; have != want {
				t.Errorf("test %d:\nhave \"%v\"\nwant \"%v\"\n", i, have, want)
			}
		}
	}

	// ErrSenderNoEOA, for this we need the sender to have contract code
	{
		var (
			db    = rawdb.NewMemoryDatabase()
			gspec = &Genesis{
				Config: config,
				Alloc: GenesisAlloc{
					common.HexToAddress("0x71562b71999873DB5b286dF957af199Ec94617F7"): GenesisAccount{
						Balance: big.NewInt(1000000000000000000), // 1 ether
						Nonce:   0,
						Code:    common.FromHex("0xB0B0FACE"),
					},
				},
			}
			blockchain, _ = NewBlockChain(db, nil, gspec, nil, beacon.New(ethash.NewFaker()), vm.Config{}, nil, nil, nil)
		)
		defer blockchain.Stop()
<<<<<<< HEAD
		for i, tt := range []struct {
			txs  []*types.Transaction
			want string
		}{
			{ // ErrSenderNoEOA
				txs: []*types.Transaction{
					mkDynamicTx(0, common.Address{}, params.TxGas-1000, big.NewInt(0), big.NewInt(0)),
=======
		defer parallelBlockchain.Stop()

		for _, bc := range []*BlockChain{blockchain, parallelBlockchain} {
			for i, tt := range []struct {
				txs  []*types.Transaction
				want string
			}{
				{ // ErrSenderNoEOA
					txs: []*types.Transaction{
						mkDynamicTx(0, common.Address{}, params.TxGas-1000, big.NewInt(0), big.NewInt(0)),
					},
					want: "could not apply tx 0 [0x88626ac0d53cb65308f2416103c62bb1f18b805573d4f96a3640bbbfff13c14f]: sender not an eoa: address 0x71562b71999873DB5b286dF957af199Ec94617F7, codehash: 0x9280914443471259d4570a8661015ae4a5b80186dbc619658fb494bebc3da3d1",
				},
			} {
				block := GenerateBadBlock(gspec.ToBlock(), ethash.NewFaker(), tt.txs, gspec.Config)

				_, err := bc.InsertChain(types.Blocks{block})
				if err == nil {
					t.Fatal("block imported without errors")
				}

				if have, want := err.Error(), tt.want; have != want {
					t.Errorf("test %d:\nhave \"%v\"\nwant \"%v\"\n", i, have, want)
				}
			}
		}
	}

	// ErrMaxInitCodeSizeExceeded, for this we need extra Shanghai (EIP-3860) enabled.
	{
		var (
			db    = rawdb.NewMemoryDatabase()
			gspec = &Genesis{
				Config: &params.ChainConfig{
					ChainID:                       big.NewInt(1),
					HomesteadBlock:                big.NewInt(0),
					EIP150Block:                   big.NewInt(0),
					EIP155Block:                   big.NewInt(0),
					EIP158Block:                   big.NewInt(0),
					ByzantiumBlock:                big.NewInt(0),
					ConstantinopleBlock:           big.NewInt(0),
					PetersburgBlock:               big.NewInt(0),
					IstanbulBlock:                 big.NewInt(0),
					MuirGlacierBlock:              big.NewInt(0),
					BerlinBlock:                   big.NewInt(0),
					LondonBlock:                   big.NewInt(0),
					ArrowGlacierBlock:             big.NewInt(0),
					GrayGlacierBlock:              big.NewInt(0),
					MergeNetsplitBlock:            big.NewInt(0),
					TerminalTotalDifficulty:       big.NewInt(0),
					TerminalTotalDifficultyPassed: true,
					ShanghaiBlock:                 big.NewInt(0),
					Bor:                           &params.BorConfig{BurntContract: map[string]string{"0": "0x000000000000000000000000000000000000dead"}},
				},
				Alloc: GenesisAlloc{
					common.HexToAddress("0x71562b71999873DB5b286dF957af199Ec94617F7"): GenesisAccount{
						Balance: big.NewInt(1000000000000000000), // 1 ether
						Nonce:   0,
					},
>>>>>>> 808c41d7
				},
				want: "could not apply tx 0 [0x88626ac0d53cb65308f2416103c62bb1f18b805573d4f96a3640bbbfff13c14f]: sender not an eoa: address 0x71562b71999873DB5b286dF957af199Ec94617F7, codehash: 0x9280914443471259d4570a8661015ae4a5b80186dbc619658fb494bebc3da3d1",
			},
		} {
			block := GenerateBadBlock(gspec.ToBlock(), beacon.New(ethash.NewFaker()), tt.txs, gspec.Config)
			_, err := blockchain.InsertChain(types.Blocks{block})
			if err == nil {
				t.Fatal("block imported without errors")
			}
			if have, want := err.Error(), tt.want; have != want {
				t.Errorf("test %d:\nhave \"%v\"\nwant \"%v\"\n", i, have, want)
			}
		}
	}
}

// GenerateBadBlock constructs a "block" which contains the transactions. The transactions are not expected to be
// valid, and no proper post-state can be made. But from the perspective of the blockchain, the block is sufficiently
// valid to be considered for import:
// - valid pow (fake), ancestry, difficulty, gaslimit etc
func GenerateBadBlock(parent *types.Block, engine consensus.Engine, txs types.Transactions, config *params.ChainConfig) *types.Block {
	difficulty := big.NewInt(0)
	if !config.TerminalTotalDifficultyPassed {
		difficulty = engine.CalcDifficulty(&fakeChainReader{config: config}, parent.Time()+10, &types.Header{
			Number:     parent.Number(),
			Time:       parent.Time(),
			Difficulty: parent.Difficulty(),
			UncleHash:  parent.UncleHash(),
		})
	}

	header := &types.Header{
		ParentHash: parent.Hash(),
		Coinbase:   parent.Coinbase(),
		Difficulty: difficulty,
		GasLimit:   parent.GasLimit(),
		Number:     new(big.Int).Add(parent.Number(), common.Big1),
		Time:       parent.Time() + 10,
		UncleHash:  types.EmptyUncleHash,
	}

	if config.IsLondon(header.Number) {
		header.BaseFee = eip1559.CalcBaseFee(config, parent.Header())
	}
<<<<<<< HEAD
	if config.IsShanghai(header.Number, header.Time) {
=======

	if config.IsShanghai(header.Number) {
>>>>>>> 808c41d7
		header.WithdrawalsHash = &types.EmptyWithdrawalsHash
	}

	var receipts []*types.Receipt
	// The post-state result doesn't need to be correct (this is a bad block), but we do need something there
	// Preferably something unique. So let's use a combo of blocknum + txhash
	hasher := sha3.NewLegacyKeccak256()
	hasher.Write(header.Number.Bytes())

	var cumulativeGas uint64
	var nBlobs int
	for _, tx := range txs {
		txh := tx.Hash()
		hasher.Write(txh[:])

		receipt := types.NewReceipt(nil, false, cumulativeGas+tx.Gas())
		receipt.TxHash = tx.Hash()
		receipt.GasUsed = tx.Gas()
		receipts = append(receipts, receipt)
		cumulativeGas += tx.Gas()
		nBlobs += len(tx.BlobHashes())
	}

	header.Root = common.BytesToHash(hasher.Sum(nil))
	if config.IsCancun(header.Number, header.Time) {
		var pExcess, pUsed = uint64(0), uint64(0)
		if parent.ExcessBlobGas() != nil {
			pExcess = *parent.ExcessBlobGas()
			pUsed = *parent.BlobGasUsed()
		}
		excess := eip4844.CalcExcessBlobGas(pExcess, pUsed)
		used := uint64(nBlobs * params.BlobTxBlobGasPerBlob)
		header.ExcessBlobGas = &excess
		header.BlobGasUsed = &used
	}
	// Assemble and return the final block for sealing
<<<<<<< HEAD
	if config.IsShanghai(header.Number, header.Time) {
=======
	if config.IsShanghai(header.Number) {
>>>>>>> 808c41d7
		return types.NewBlockWithWithdrawals(header, txs, nil, receipts, []*types.Withdrawal{}, trie.NewStackTrie(nil))
	}

	return types.NewBlock(header, txs, nil, receipts, trie.NewStackTrie(nil))
}<|MERGE_RESOLUTION|>--- conflicted
+++ resolved
@@ -63,8 +63,8 @@
 			Ethash:                        new(params.EthashConfig),
 			TerminalTotalDifficulty:       big.NewInt(0),
 			TerminalTotalDifficultyPassed: true,
-			ShanghaiTime:                  new(uint64),
-			CancunTime:                    new(uint64),
+			ShanghaiBlock:                 big.NewInt(0),
+			CancunBlock:                   big.NewInt(0),
 			Bor:                           &params.BorConfig{BurntContract: map[string]string{"0": "0x000000000000000000000000000000000000dead"}},
 		}
 		signer  = types.LatestSigner(config)
@@ -331,7 +331,6 @@
 			blockchain, _ = NewBlockChain(db, nil, gspec, nil, beacon.New(ethash.NewFaker()), vm.Config{}, nil, nil, nil)
 		)
 		defer blockchain.Stop()
-<<<<<<< HEAD
 		for i, tt := range []struct {
 			txs  []*types.Transaction
 			want string
@@ -339,67 +338,6 @@
 			{ // ErrSenderNoEOA
 				txs: []*types.Transaction{
 					mkDynamicTx(0, common.Address{}, params.TxGas-1000, big.NewInt(0), big.NewInt(0)),
-=======
-		defer parallelBlockchain.Stop()
-
-		for _, bc := range []*BlockChain{blockchain, parallelBlockchain} {
-			for i, tt := range []struct {
-				txs  []*types.Transaction
-				want string
-			}{
-				{ // ErrSenderNoEOA
-					txs: []*types.Transaction{
-						mkDynamicTx(0, common.Address{}, params.TxGas-1000, big.NewInt(0), big.NewInt(0)),
-					},
-					want: "could not apply tx 0 [0x88626ac0d53cb65308f2416103c62bb1f18b805573d4f96a3640bbbfff13c14f]: sender not an eoa: address 0x71562b71999873DB5b286dF957af199Ec94617F7, codehash: 0x9280914443471259d4570a8661015ae4a5b80186dbc619658fb494bebc3da3d1",
-				},
-			} {
-				block := GenerateBadBlock(gspec.ToBlock(), ethash.NewFaker(), tt.txs, gspec.Config)
-
-				_, err := bc.InsertChain(types.Blocks{block})
-				if err == nil {
-					t.Fatal("block imported without errors")
-				}
-
-				if have, want := err.Error(), tt.want; have != want {
-					t.Errorf("test %d:\nhave \"%v\"\nwant \"%v\"\n", i, have, want)
-				}
-			}
-		}
-	}
-
-	// ErrMaxInitCodeSizeExceeded, for this we need extra Shanghai (EIP-3860) enabled.
-	{
-		var (
-			db    = rawdb.NewMemoryDatabase()
-			gspec = &Genesis{
-				Config: &params.ChainConfig{
-					ChainID:                       big.NewInt(1),
-					HomesteadBlock:                big.NewInt(0),
-					EIP150Block:                   big.NewInt(0),
-					EIP155Block:                   big.NewInt(0),
-					EIP158Block:                   big.NewInt(0),
-					ByzantiumBlock:                big.NewInt(0),
-					ConstantinopleBlock:           big.NewInt(0),
-					PetersburgBlock:               big.NewInt(0),
-					IstanbulBlock:                 big.NewInt(0),
-					MuirGlacierBlock:              big.NewInt(0),
-					BerlinBlock:                   big.NewInt(0),
-					LondonBlock:                   big.NewInt(0),
-					ArrowGlacierBlock:             big.NewInt(0),
-					GrayGlacierBlock:              big.NewInt(0),
-					MergeNetsplitBlock:            big.NewInt(0),
-					TerminalTotalDifficulty:       big.NewInt(0),
-					TerminalTotalDifficultyPassed: true,
-					ShanghaiBlock:                 big.NewInt(0),
-					Bor:                           &params.BorConfig{BurntContract: map[string]string{"0": "0x000000000000000000000000000000000000dead"}},
-				},
-				Alloc: GenesisAlloc{
-					common.HexToAddress("0x71562b71999873DB5b286dF957af199Ec94617F7"): GenesisAccount{
-						Balance: big.NewInt(1000000000000000000), // 1 ether
-						Nonce:   0,
-					},
->>>>>>> 808c41d7
 				},
 				want: "could not apply tx 0 [0x88626ac0d53cb65308f2416103c62bb1f18b805573d4f96a3640bbbfff13c14f]: sender not an eoa: address 0x71562b71999873DB5b286dF957af199Ec94617F7, codehash: 0x9280914443471259d4570a8661015ae4a5b80186dbc619658fb494bebc3da3d1",
 			},
@@ -444,12 +382,7 @@
 	if config.IsLondon(header.Number) {
 		header.BaseFee = eip1559.CalcBaseFee(config, parent.Header())
 	}
-<<<<<<< HEAD
-	if config.IsShanghai(header.Number, header.Time) {
-=======
-
 	if config.IsShanghai(header.Number) {
->>>>>>> 808c41d7
 		header.WithdrawalsHash = &types.EmptyWithdrawalsHash
 	}
 
@@ -474,7 +407,7 @@
 	}
 
 	header.Root = common.BytesToHash(hasher.Sum(nil))
-	if config.IsCancun(header.Number, header.Time) {
+	if config.IsCancun(header.Number) {
 		var pExcess, pUsed = uint64(0), uint64(0)
 		if parent.ExcessBlobGas() != nil {
 			pExcess = *parent.ExcessBlobGas()
@@ -486,11 +419,7 @@
 		header.BlobGasUsed = &used
 	}
 	// Assemble and return the final block for sealing
-<<<<<<< HEAD
-	if config.IsShanghai(header.Number, header.Time) {
-=======
 	if config.IsShanghai(header.Number) {
->>>>>>> 808c41d7
 		return types.NewBlockWithWithdrawals(header, txs, nil, receipts, []*types.Withdrawal{}, trie.NewStackTrie(nil))
 	}
 
