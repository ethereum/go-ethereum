--- conflicted
+++ resolved
@@ -1329,34 +1329,13 @@
 }
 
 func TestIndexValidation(t *testing.T) {
-<<<<<<< HEAD
-	const (
-		items    = 30
-		dataSize = 10
-	)
-=======
 	const dataSize = 10
 
->>>>>>> b027a90a
 	garbage := indexEntry{
 		filenum: 100,
 		offset:  200,
 	}
 	var cases = []struct {
-<<<<<<< HEAD
-		offset   int64
-		data     []byte
-		expItems int
-	}{
-		// extend index file with zero bytes at the end
-		{
-			offset:   (items + 1) * indexEntrySize,
-			data:     make([]byte, indexEntrySize),
-			expItems: 30,
-		},
-		// write garbage in the first non-head item
-		{
-=======
 		write         int
 		offset        int64
 		data          []byte
@@ -1380,18 +1359,10 @@
 		// write garbage in the first non-head item
 		{
 			write:    5,
->>>>>>> b027a90a
 			offset:   indexEntrySize,
 			data:     garbage.append(nil),
 			expItems: 0,
 		},
-<<<<<<< HEAD
-		// write garbage in the first non-head item
-		{
-			offset:   (items/2 + 1) * indexEntrySize,
-			data:     garbage.append(nil),
-			expItems: items / 2,
-=======
 		// write garbage in the middle
 		{
 			write:    5,
@@ -1406,24 +1377,15 @@
 			offset:   11 * indexEntrySize,
 			data:     garbage.append(nil),
 			expItems: 10,
->>>>>>> b027a90a
 		},
 	}
 	for _, c := range cases {
 		fn := fmt.Sprintf("t-%d", rand.Uint64())
-<<<<<<< HEAD
-		f, err := newTable(os.TempDir(), fn, metrics.NewMeter(), metrics.NewMeter(), metrics.NewGauge(), 100, true, false)
-		if err != nil {
-			t.Fatal(err)
-		}
-		writeChunks(t, f, items, dataSize)
-=======
 		f, err := newTable(os.TempDir(), fn, metrics.NewMeter(), metrics.NewMeter(), metrics.NewGauge(), 10*dataSize, true, false)
 		if err != nil {
 			t.Fatal(err)
 		}
 		writeChunks(t, f, c.write, dataSize)
->>>>>>> b027a90a
 
 		// write corrupted data
 		f.index.WriteAt(c.data, c.offset)
@@ -1437,17 +1399,10 @@
 		for i := 0; i < c.expItems; i++ {
 			exp := getChunk(10, i)
 			got, err := f.Retrieve(uint64(i))
-<<<<<<< HEAD
-			if err != nil {
-				t.Fatalf("Failed to read from table, %v", err)
-			}
-			if !bytes.Equal(exp, got) {
-=======
 			if err != nil && !c.hasCorruption {
 				t.Fatalf("Failed to read from table, %v", err)
 			}
 			if !bytes.Equal(exp, got) && !c.hasCorruption {
->>>>>>> b027a90a
 				t.Fatalf("Unexpected item data, want: %v, got: %v", exp, got)
 			}
 		}
@@ -1455,8 +1410,6 @@
 			t.Fatalf("Unexpected item number, want: %d, got: %d", c.expItems, f.items.Load())
 		}
 	}
-<<<<<<< HEAD
-=======
 }
 
 // TestFlushOffsetTracking tests the flush offset tracking. The offset moving
@@ -1617,5 +1570,4 @@
 	if f.metadata.flushOffset != 26*indexEntrySize {
 		t.Fatalf("Unexpected index flush offset, want: %d, got: %d", 26*indexEntrySize, f.metadata.flushOffset)
 	}
->>>>>>> b027a90a
 }