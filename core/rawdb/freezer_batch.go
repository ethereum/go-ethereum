// Copyright 2021 The go-ethereum Authors
// This file is part of the go-ethereum library.
//
// The go-ethereum library is free software: you can redistribute it and/or modify
// it under the terms of the GNU Lesser General Public License as published by
// the Free Software Foundation, either version 3 of the License, or
// (at your option) any later version.
//
// The go-ethereum library is distributed in the hope that it will be useful,
// but WITHOUT ANY WARRANTY; without even the implied warranty of
// MERCHANTABILITY or FITNESS FOR A PARTICULAR PURPOSE. See the
// GNU Lesser General Public License for more details.
//
// You should have received a copy of the GNU Lesser General Public License
// along with the go-ethereum library. If not, see <http://www.gnu.org/licenses/>.

package rawdb

import (
	"fmt"
	"math"
<<<<<<< HEAD
=======
	"time"
>>>>>>> b027a90a

	"github.com/ethereum/go-ethereum/rlp"
	"github.com/golang/snappy"
)

// This is the maximum amount of data that will be buffered in memory
// for a single freezer table batch.
const freezerBatchBufferLimit = 2 * 1024 * 1024

// freezerBatch is a write operation of multiple items on a freezer.
type freezerBatch struct {
	tables map[string]*freezerTableBatch
}

func newFreezerBatch(f *Freezer) *freezerBatch {
	batch := &freezerBatch{tables: make(map[string]*freezerTableBatch, len(f.tables))}
	for kind, table := range f.tables {
		batch.tables[kind] = table.newBatch()
	}
	return batch
}

// Append adds an RLP-encoded item of the given kind.
func (batch *freezerBatch) Append(kind string, num uint64, item interface{}) error {
	return batch.tables[kind].Append(num, item)
}

// AppendRaw adds an item of the given kind.
func (batch *freezerBatch) AppendRaw(kind string, num uint64, item []byte) error {
	return batch.tables[kind].AppendRaw(num, item)
}

// reset initializes the batch.
func (batch *freezerBatch) reset() {
	for _, tb := range batch.tables {
		tb.reset()
	}
}

// commit is called at the end of a write operation and
// writes all remaining data to tables.
func (batch *freezerBatch) commit() (item uint64, writeSize int64, err error) {
	// Check that count agrees on all batches.
	item = uint64(math.MaxUint64)
	for name, tb := range batch.tables {
		if item < math.MaxUint64 && tb.curItem != item {
			return 0, 0, fmt.Errorf("table %s is at item %d, want %d", name, tb.curItem, item)
		}
		item = tb.curItem
	}

	// Commit all table batches.
	for _, tb := range batch.tables {
		if err := tb.commit(); err != nil {
			return 0, 0, err
		}
		writeSize += tb.totalBytes
	}
	return item, writeSize, nil
}

// freezerTableBatch is a batch for a freezer table.
type freezerTableBatch struct {
	t *freezerTable

	sb          *snappyBuffer
	encBuffer   writeBuffer
	dataBuffer  []byte
	indexBuffer []byte
	curItem     uint64 // expected index of next append
	totalBytes  int64  // counts written bytes since reset
}

// newBatch creates a new batch for the freezer table.
func (t *freezerTable) newBatch() *freezerTableBatch {
	batch := &freezerTableBatch{t: t}
	if !t.noCompression {
		batch.sb = new(snappyBuffer)
	}
	batch.reset()
	return batch
}

// reset clears the batch for reuse.
func (batch *freezerTableBatch) reset() {
	batch.dataBuffer = batch.dataBuffer[:0]
	batch.indexBuffer = batch.indexBuffer[:0]
	batch.curItem = batch.t.items.Load()
	batch.totalBytes = 0
}

// Append rlp-encodes and adds data at the end of the freezer table. The item number is a
// precautionary parameter to ensure data correctness, but the table will reject already
// existing data.
func (batch *freezerTableBatch) Append(item uint64, data interface{}) error {
	if item != batch.curItem {
		return fmt.Errorf("%w: have %d want %d", errOutOrderInsertion, item, batch.curItem)
	}

	// Encode the item.
	batch.encBuffer.Reset()
	if err := rlp.Encode(&batch.encBuffer, data); err != nil {
		return err
	}
	encItem := batch.encBuffer.data
	if batch.sb != nil {
		encItem = batch.sb.compress(encItem)
	}
	return batch.appendItem(encItem)
}

// AppendRaw injects a binary blob at the end of the freezer table. The item number is a
// precautionary parameter to ensure data correctness, but the table will reject already
// existing data.
func (batch *freezerTableBatch) AppendRaw(item uint64, blob []byte) error {
	if item != batch.curItem {
		return fmt.Errorf("%w: have %d want %d", errOutOrderInsertion, item, batch.curItem)
	}

	encItem := blob
	if batch.sb != nil {
		encItem = batch.sb.compress(blob)
	}
	return batch.appendItem(encItem)
}

func (batch *freezerTableBatch) appendItem(data []byte) error {
	// Check if item fits into current data file.
	itemSize := int64(len(data))
	itemOffset := batch.t.headBytes + int64(len(batch.dataBuffer))
	if itemOffset+itemSize > int64(batch.t.maxFileSize) {
		// It doesn't fit, go to next file first.
		if err := batch.commit(); err != nil {
			return err
		}
		if err := batch.t.advanceHead(); err != nil {
			return err
		}
		itemOffset = 0
	}

	// Put data to buffer.
	batch.dataBuffer = append(batch.dataBuffer, data...)
	batch.totalBytes += itemSize

	// Put index entry to buffer.
	entry := indexEntry{filenum: batch.t.headId, offset: uint32(itemOffset + itemSize)}
	batch.indexBuffer = entry.append(batch.indexBuffer)
	batch.curItem++

	return batch.maybeCommit()
}

// maybeCommit writes the buffered data if the buffer is full enough.
func (batch *freezerTableBatch) maybeCommit() error {
	if len(batch.dataBuffer) > freezerBatchBufferLimit {
		return batch.commit()
	}
	return nil
}

// commit writes the batched items to the backing freezerTable. Note index
// file isn't fsync'd after the file write, the recent write can be lost
// after the power failure.
func (batch *freezerTableBatch) commit() error {
	_, err := batch.t.head.Write(batch.dataBuffer)
	if err != nil {
		return err
	}
	dataSize := int64(len(batch.dataBuffer))
	batch.dataBuffer = batch.dataBuffer[:0]

	_, err = batch.t.index.Write(batch.indexBuffer)
	if err != nil {
		return err
	}
	indexSize := int64(len(batch.indexBuffer))
	batch.indexBuffer = batch.indexBuffer[:0]

	// Update headBytes of table.
	batch.t.headBytes += dataSize
	batch.t.items.Store(batch.curItem)

	// Update metrics.
	batch.t.sizeGauge.Inc(dataSize + indexSize)
	batch.t.writeMeter.Mark(dataSize + indexSize)

	// Periodically sync the table, todo (rjl493456442) make it configurable?
	if time.Since(batch.t.lastSync) > 30*time.Second {
		batch.t.lastSync = time.Now()
		return batch.t.Sync()
	}
	return nil
}

// snappyBuffer writes snappy in block format, and can be reused. It is
// reset when WriteTo is called.
type snappyBuffer struct {
	dst []byte
}

// compress snappy-compresses the data.
func (s *snappyBuffer) compress(data []byte) []byte {
	// The snappy library does not care what the capacity of the buffer is,
	// but only checks the length. If the length is too small, it will
	// allocate a brand new buffer.
	// To avoid that, we check the required size here, and grow the size of the
	// buffer to utilize the full capacity.
	if n := snappy.MaxEncodedLen(len(data)); len(s.dst) < n {
		if cap(s.dst) < n {
			s.dst = make([]byte, n)
		}
		s.dst = s.dst[:n]
	}

	s.dst = snappy.Encode(s.dst, data)
	return s.dst
}

// writeBuffer implements io.Writer for a byte slice.
type writeBuffer struct {
	data []byte
}

func (wb *writeBuffer) Write(data []byte) (int, error) {
	wb.data = append(wb.data, data...)
	return len(data), nil
}

func (wb *writeBuffer) Reset() {
	wb.data = wb.data[:0]
}<|MERGE_RESOLUTION|>--- conflicted
+++ resolved
@@ -19,10 +19,7 @@
 import (
 	"fmt"
 	"math"
-<<<<<<< HEAD
-=======
 	"time"
->>>>>>> b027a90a
 
 	"github.com/ethereum/go-ethereum/rlp"
 	"github.com/golang/snappy"
