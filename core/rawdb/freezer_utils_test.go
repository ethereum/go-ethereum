--- conflicted
+++ resolved
@@ -43,11 +43,7 @@
 		{"foo", "bar", 8, true},
 	}
 	for _, c := range cases {
-<<<<<<< HEAD
-		os.WriteFile(c.src, content, 0644)
-=======
 		os.WriteFile(c.src, content, 0600)
->>>>>>> 23bee162
 
 		if err := copyFrom(c.src, c.dest, c.offset, func(f *os.File) error {
 			if !c.writePrefix {
