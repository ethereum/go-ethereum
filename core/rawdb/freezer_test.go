--- conflicted
+++ resolved
@@ -277,11 +277,7 @@
 
 	// Re-openening as readonly should fail when validating
 	// table lengths.
-<<<<<<< HEAD
-	f, err = NewFreezer(dir, "", true, 2049, tables)
-=======
 	_, err = NewFreezer(dir, "", true, 2049, tables)
->>>>>>> 23bee162
 	if err == nil {
 		t.Fatal("readonly freezer should fail with differing table lengths")
 	}
