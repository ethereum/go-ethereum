--- conflicted
+++ resolved
@@ -230,20 +230,11 @@
 			return err
 		} // New file can't trigger this path
 	}
-<<<<<<< HEAD
-	// Validate the index file as it might contain some garbage data after the
-	// power failures.
-=======
->>>>>>> b027a90a
 	if err := t.repairIndex(); err != nil {
 		return err
 	}
 	// Retrieve the file sizes and prepare for truncation. Note the file size
-<<<<<<< HEAD
-	// might be changed after index validation.
-=======
 	// might be changed after index repair.
->>>>>>> b027a90a
 	if stat, err = t.index.Stat(); err != nil {
 		return err
 	}
@@ -397,9 +388,6 @@
 	return nil
 }
 
-<<<<<<< HEAD
-// repairIndex validates the integrity of the index file. According to the design,
-=======
 func (t *freezerTable) repairIndex() error {
 	stat, err := t.index.Stat()
 	if err != nil {
@@ -466,7 +454,6 @@
 }
 
 // checkIndex validates the integrity of the index file. According to the design,
->>>>>>> b027a90a
 // the initial entry in the file denotes the earliest data file along with the
 // count of deleted items. Following this, all subsequent entries in the file must
 // be in order. This function identifies any corrupted entries and truncates items
@@ -486,26 +473,11 @@
 // leftover garbage or if all items in the table have zero size is impossible.
 // In such instances, the file will remain unchanged to prevent potential data
 // loss or misinterpretation.
-<<<<<<< HEAD
-func (t *freezerTable) repairIndex() error {
-	// Retrieve the file sizes and prepare for validation
-	stat, err := t.index.Stat()
-	if err != nil {
-		return err
-	}
-	size := stat.Size()
-
-	// Move the read cursor to the beginning of the file
-	_, err = t.index.Seek(0, io.SeekStart)
-	if err != nil {
-		return err
-=======
 func (t *freezerTable) checkIndex(size int64) (int64, error) {
 	// Move the read cursor to the beginning of the file
 	_, err := t.index.Seek(0, io.SeekStart)
 	if err != nil {
 		return 0, err
->>>>>>> b027a90a
 	}
 	fr := bufio.NewReader(t.index)
 
@@ -527,17 +499,6 @@
 			entry.unmarshalBinary(buff)
 			return entry, nil
 		}
-<<<<<<< HEAD
-		truncate = func(offset int64) error {
-			if t.readonly {
-				return fmt.Errorf("index file is corrupted at %d, size: %d", offset, size)
-			}
-			if err := truncateFreezerFile(t.index, offset); err != nil {
-				return err
-			}
-			log.Warn("Truncated index file", "offset", offset, "truncated", size-offset)
-			return nil
-=======
 		truncate = func(offset int64) (int64, error) {
 			if t.readonly {
 				return 0, fmt.Errorf("index file is corrupted at %d, size: %d", offset, size)
@@ -547,17 +508,12 @@
 			}
 			log.Warn("Truncated index file", "offset", offset, "truncated", size-offset)
 			return offset, nil
->>>>>>> b027a90a
 		}
 	)
 	for offset := int64(0); offset < size; offset += indexEntrySize {
 		entry, err := read()
 		if err != nil {
-<<<<<<< HEAD
-			return err
-=======
 			return 0, err
->>>>>>> b027a90a
 		}
 		if offset == 0 {
 			head = entry
@@ -586,17 +542,10 @@
 	// the seek operation anyway as a precaution.
 	_, err = t.index.Seek(0, io.SeekEnd)
 	if err != nil {
-<<<<<<< HEAD
-		return err
-	}
-	log.Debug("Verified index file", "items", size/indexEntrySize, "elapsed", common.PrettyDuration(time.Since(start)))
-	return nil
-=======
 		return 0, err
 	}
 	log.Debug("Verified index file", "items", size/indexEntrySize, "elapsed", common.PrettyDuration(time.Since(start)))
 	return size, nil
->>>>>>> b027a90a
 }
 
 // checkIndexItems validates the correctness of two consecutive index items based
