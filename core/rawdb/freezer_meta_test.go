--- conflicted
+++ resolved
@@ -29,12 +29,8 @@
 		t.Fatalf("Failed to create file %v", err)
 	}
 	defer f.Close()
-<<<<<<< HEAD
-	err = writeMetadata(f, newMetadata(100))
-=======
 
 	meta, err := newMetadata(f)
->>>>>>> b027a90a
 	if err != nil {
 		t.Fatalf("Failed to new metadata %v", err)
 	}
@@ -52,19 +48,12 @@
 	}
 }
 
-<<<<<<< HEAD
-func TestInitializeFreezerTableMeta(t *testing.T) {
-=======
 func TestUpgradeMetadata(t *testing.T) {
->>>>>>> b027a90a
 	f, err := os.CreateTemp(t.TempDir(), "*")
 	if err != nil {
 		t.Fatalf("Failed to create file %v", err)
 	}
 	defer f.Close()
-<<<<<<< HEAD
-	meta, err := loadMetadata(f, uint64(100))
-=======
 
 	// Write legacy metadata into file
 	type obj struct {
@@ -81,7 +70,6 @@
 
 	// Reload the metadata, a silent upgrade is expected
 	meta, err := newMetadata(f)
->>>>>>> b027a90a
 	if err != nil {
 		t.Fatalf("Failed to read metadata %v", err)
 	}
