--- conflicted
+++ resolved
@@ -337,14 +337,7 @@
 
 // ContractCodeWithPrefix retrieves a blob of data associated with a contract
 // hash either from ephemeral in-memory cache, or from persistent storage.
-<<<<<<< HEAD
-//
-// If the code doesn't exist in the in-memory cache, check the storage with
-// new code scheme.
-func (bc *BlockChain) ContractCodeWithPrefix(hash common.Hash) ([]byte, error) {
-=======
 func (bc *BlockChain) ContractCodeWithPrefix(hash common.Hash) []byte {
->>>>>>> b027a90a
 	// TODO(rjl493456442) The associated account address is also required
 	// in Verkle scheme. Fix it once snap-sync is supported for Verkle.
 	return bc.statedb.ContractCodeWithPrefix(common.Address{}, hash)
