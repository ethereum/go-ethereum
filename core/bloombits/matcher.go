--- conflicted
+++ resolved
@@ -673,11 +673,6 @@
 				s.errLock.Unlock()
 				s.Close()
 			}
-<<<<<<< HEAD
-
-			s.deliverSections(result.Bit, result.Sections, result.Bitsets)
-=======
->>>>>>> 916d6a44
 		}
 	}
 }