--- conflicted
+++ resolved
@@ -35,296 +35,4 @@
 	CaptureExit(output []byte, gasUsed uint64, err error)
 	CaptureFault(pc uint64, op OpCode, gas, cost uint64, scope *ScopeContext, depth int, err error)
 	CaptureEnd(output []byte, gasUsed uint64, t time.Duration, err error)
-<<<<<<< HEAD
-}
-
-type wrappedLog struct {
-	parent *wrappedLog
-	error error
-	log StructLog
-	children []*wrappedLog
-}
-
-// StructLogger is an EVM state logger and implements Tracer.
-//
-// StructLogger can capture state based on the given Log configuration and also keeps
-// a track record of modified storage which is used in reporting snapshots of the
-// contract their storage.
-type StructLogger struct {
-	current *wrappedLog
-	depth int
-
-	cfg LogConfig
-
-	storage map[common.Address]Storage
-	logs    []StructLog
-	output  []byte
-	err     error
-}
-
-// NewStructLogger returns a new logger
-func NewStructLogger(cfg *LogConfig) *StructLogger {
-	logger := &StructLogger{
-		storage: make(map[common.Address]Storage),
-	}
-	if cfg != nil {
-		logger.cfg = *cfg
-	}
-	return logger
-}
-
-// Reset clears the data held by the logger.
-func (l *StructLogger) Reset() {
-	l.storage = make(map[common.Address]Storage)
-	l.output = make([]byte, 0)
-	l.logs = l.logs[:0]
-	l.err = nil
-}
-
-// CaptureStart implements the Tracer interface to initialize the tracing operation.
-func (l *StructLogger) CaptureStart(env *EVM, from common.Address, to common.Address, create bool, input []byte, gas uint64, value *big.Int) {
-	l.depth = 0
-	l.current = &wrappedLog{}
-}
-
-// CaptureState logs a new structured log message and pushes it out to the environment
-//
-// CaptureState also tracks SLOAD/SSTORE ops to track storage change.
-func (l *StructLogger) CaptureState(env *EVM, pc uint64, op OpCode, gas, cost uint64, scope *ScopeContext, rData []byte, depth int, err error) {
-	for ; l.depth > depth-1; l.depth-- {
-		l.current = l.current.parent
-	}
-	if err != nil {
-		l.current.error = err
-	}
-	switch op {
-	case CALL,DELEGATECALL,STATICCALL,CALLCODE:
-		l.depth = l.depth+1
-		wl := &wrappedLog{
-			parent: l.current,
-			error:  l.current.error,
-		}
-		l.current.children = append(l.current.children, wl)
-		l.current = wl
-	case REVERT:
-		l.current.error = ErrExecutionReverted
-		return
-	default:
-		return
-	}
-	memory := scope.Memory
-	stack := scope.Stack
-	contract := scope.Contract
-	// check if already accumulated the specified number of logs
-	if l.cfg.Limit != 0 && l.cfg.Limit <= len(l.logs) {
-		return
-	}
-	// Copy a snapshot of the current memory state to a new buffer
-	var mem []byte
-	if !l.cfg.DisableMemory {
-		mem = make([]byte, len(memory.Data()))
-		copy(mem, memory.Data())
-	}
-	// Copy a snapshot of the current stack state to a new buffer
-	var stck []uint256.Int
-	if !l.cfg.DisableStack {
-		stck = make([]uint256.Int, len(stack.Data()))
-		for i, item := range stack.Data() {
-			stck[i] = item
-		}
-	}
-	// Copy a snapshot of the current storage to a new container
-	var storage Storage
-	if !l.cfg.DisableStorage && (op == SLOAD || op == SSTORE) {
-		// initialise new changed values storage container for this contract
-		// if not present.
-		if l.storage[contract.Address()] == nil {
-			l.storage[contract.Address()] = make(Storage)
-		}
-		// capture SLOAD opcodes and record the read entry in the local storage
-		if op == SLOAD && stack.len() >= 1 {
-			var (
-				address = common.Hash(stack.data[stack.len()-1].Bytes32())
-				value   = env.StateDB.GetState(contract.Address(), address)
-			)
-			l.storage[contract.Address()][address] = value
-			storage = l.storage[contract.Address()].Copy()
-		} else if op == SSTORE && stack.len() >= 2 {
-			// capture SSTORE opcodes and record the written entry in the local storage.
-			var (
-				value   = common.Hash(stack.data[stack.len()-2].Bytes32())
-				address = common.Hash(stack.data[stack.len()-1].Bytes32())
-			)
-			l.storage[contract.Address()][address] = value
-			storage = l.storage[contract.Address()].Copy()
-		}
-	}
-	var rdata []byte
-	if !l.cfg.DisableReturnData {
-		rdata = make([]byte, len(rData))
-		copy(rdata, rData)
-	}
-	// create a new snapshot of the EVM.
-	log := StructLog{pc, op, gas, cost, mem, memory.Len(), stck, rdata, storage, depth, env.StateDB.GetRefund(), err}
-	l.current.log = log
-}
-
-// CaptureFault implements the Tracer interface to trace an execution fault
-// while running an opcode.
-func (l *StructLogger) CaptureFault(env *EVM, pc uint64, op OpCode, gas, cost uint64, scope *ScopeContext, depth int, err error) {
-}
-
-// CaptureEnd is called after the call finishes to finalize the tracing.
-func (l *StructLogger) CaptureEnd(output []byte, gasUsed uint64, t time.Duration, err error) {
-	for ; l.depth > 1; l.depth-- {
-		l.current = l.current.parent
-	}
-	l.current.log = StructLog{
-		Op:            CALL,
-		GasCost:       gasUsed,
-		ReturnData:    output,
-		Depth:         0,
-		Err:           err,
-	}
-	l.output = output
-	l.err = err
-	if l.cfg.Debug {
-		fmt.Printf("0x%x\n", output)
-		if err != nil {
-			fmt.Printf(" error: %v\n", err)
-		}
-	}
-}
-
-// Depth first append for all children (stack max depth is 1024)
-func (l *wrappedLog) getLogs() []StructLog {
-	var logs []StructLog
-	l.log.Err = l.error
-	logs = append(logs, l.log)
-	for _, child := range l.children {
-		logs = append(logs, child.getLogs()...)
-	}
-	return logs
-}
-
-// StructLogs returns the captured log entries.
-func (l *StructLogger) StructLogs() []StructLog {
-	return l.current.getLogs()
-}
-
-// Error returns the VM error captured by the trace.
-func (l *StructLogger) Error() error { return l.err }
-
-// Output returns the VM return value captured by the trace.
-func (l *StructLogger) Output() []byte { return l.output }
-
-// WriteTrace writes a formatted trace to the given writer
-func WriteTrace(writer io.Writer, logs []StructLog) {
-	for _, log := range logs {
-		fmt.Fprintf(writer, "%-16spc=%08d gas=%v cost=%v", log.Op, log.Pc, log.Gas, log.GasCost)
-		if log.Err != nil {
-			fmt.Fprintf(writer, " ERROR: %v", log.Err)
-		}
-		fmt.Fprintln(writer)
-
-		if len(log.Stack) > 0 {
-			fmt.Fprintln(writer, "Stack:")
-			for i := len(log.Stack) - 1; i >= 0; i-- {
-				fmt.Fprintf(writer, "%08d  %s\n", len(log.Stack)-i-1, log.Stack[i].Hex())
-			}
-		}
-		if len(log.Memory) > 0 {
-			fmt.Fprintln(writer, "Memory:")
-			fmt.Fprint(writer, hex.Dump(log.Memory))
-		}
-		if len(log.Storage) > 0 {
-			fmt.Fprintln(writer, "Storage:")
-			for h, item := range log.Storage {
-				fmt.Fprintf(writer, "%x: %x\n", h, item)
-			}
-		}
-		if len(log.ReturnData) > 0 {
-			fmt.Fprintln(writer, "ReturnData:")
-			fmt.Fprint(writer, hex.Dump(log.ReturnData))
-		}
-		fmt.Fprintln(writer)
-	}
-}
-
-// WriteLogs writes vm logs in a readable format to the given writer
-func WriteLogs(writer io.Writer, logs []*types.Log) {
-	for _, log := range logs {
-		fmt.Fprintf(writer, "LOG%d: %x bn=%d txi=%x\n", len(log.Topics), log.Address, log.BlockNumber, log.TxIndex)
-
-		for i, topic := range log.Topics {
-			fmt.Fprintf(writer, "%08d  %x\n", i, topic)
-		}
-
-		fmt.Fprint(writer, hex.Dump(log.Data))
-		fmt.Fprintln(writer)
-	}
-}
-
-type mdLogger struct {
-	out io.Writer
-	cfg *LogConfig
-}
-
-// NewMarkdownLogger creates a logger which outputs information in a format adapted
-// for human readability, and is also a valid markdown table
-func NewMarkdownLogger(cfg *LogConfig, writer io.Writer) *mdLogger {
-	l := &mdLogger{writer, cfg}
-	if l.cfg == nil {
-		l.cfg = &LogConfig{}
-	}
-	return l
-}
-
-func (t *mdLogger) CaptureStart(env *EVM, from common.Address, to common.Address, create bool, input []byte, gas uint64, value *big.Int) {
-	if !create {
-		fmt.Fprintf(t.out, "From: `%v`\nTo: `%v`\nData: `0x%x`\nGas: `%d`\nValue `%v` wei\n",
-			from.String(), to.String(),
-			input, gas, value)
-	} else {
-		fmt.Fprintf(t.out, "From: `%v`\nCreate at: `%v`\nData: `0x%x`\nGas: `%d`\nValue `%v` wei\n",
-			from.String(), to.String(),
-			input, gas, value)
-	}
-
-	fmt.Fprintf(t.out, `
-|  Pc   |      Op     | Cost |   Stack   |   RStack  |  Refund |
-|-------|-------------|------|-----------|-----------|---------|
-`)
-}
-
-// CaptureState also tracks SLOAD/SSTORE ops to track storage change.
-func (t *mdLogger) CaptureState(env *EVM, pc uint64, op OpCode, gas, cost uint64, scope *ScopeContext, rData []byte, depth int, err error) {
-	stack := scope.Stack
-	fmt.Fprintf(t.out, "| %4d  | %10v  |  %3d |", pc, op, cost)
-
-	if !t.cfg.DisableStack {
-		// format stack
-		var a []string
-		for _, elem := range stack.data {
-			a = append(a, elem.Hex())
-		}
-		b := fmt.Sprintf("[%v]", strings.Join(a, ","))
-		fmt.Fprintf(t.out, "%10v |", b)
-	}
-	fmt.Fprintf(t.out, "%10v |", env.StateDB.GetRefund())
-	fmt.Fprintln(t.out, "")
-	if err != nil {
-		fmt.Fprintf(t.out, "Error: %v\n", err)
-	}
-}
-
-func (t *mdLogger) CaptureFault(env *EVM, pc uint64, op OpCode, gas, cost uint64, scope *ScopeContext, depth int, err error) {
-	fmt.Fprintf(t.out, "\nError: at pc=%d, op=%v: %v\n", pc, op, err)
-}
-
-func (t *mdLogger) CaptureEnd(output []byte, gasUsed uint64, tm time.Duration, err error) {
-	fmt.Fprintf(t.out, "\nOutput: `0x%x`\nConsumed gas: `%d`\nError: `%v`\n",
-		output, gasUsed, err)
-=======
->>>>>>> 6ce4670b
 }