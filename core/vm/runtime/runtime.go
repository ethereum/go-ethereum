--- conflicted
+++ resolved
@@ -57,29 +57,6 @@
 func setDefaults(cfg *Config) {
 	if cfg.ChainConfig == nil {
 		cfg.ChainConfig = &params.ChainConfig{
-<<<<<<< HEAD
-			ChainID:                       big.NewInt(1),
-			HomesteadBlock:                new(big.Int),
-			DAOForkBlock:                  new(big.Int),
-			DAOForkSupport:                false,
-			EIP150Block:                   new(big.Int),
-			EIP155Block:                   new(big.Int),
-			EIP158Block:                   new(big.Int),
-			ByzantiumBlock:                new(big.Int),
-			ConstantinopleBlock:           new(big.Int),
-			PetersburgBlock:               new(big.Int),
-			IstanbulBlock:                 new(big.Int),
-			MuirGlacierBlock:              new(big.Int),
-			BerlinBlock:                   new(big.Int),
-			LondonBlock:                   new(big.Int),
-			ArrowGlacierBlock:             nil,
-			GrayGlacierBlock:              nil,
-			TerminalTotalDifficulty:       big.NewInt(0),
-			TerminalTotalDifficultyPassed: true,
-			MergeNetsplitBlock:            nil,
-			ShanghaiBlock:                 new(big.Int),
-			CancunBlock:                   new(big.Int)}
-=======
 			ChainID:                 big.NewInt(1),
 			HomesteadBlock:          new(big.Int),
 			DAOForkBlock:            new(big.Int),
@@ -100,7 +77,6 @@
 			MergeNetsplitBlock:      nil,
 			ShanghaiTime:            &shanghaiTime,
 			CancunTime:              &cancunTime}
->>>>>>> eb00f169
 	}
 	if cfg.Difficulty == nil {
 		cfg.Difficulty = new(big.Int)
@@ -134,14 +110,7 @@
 	if cfg.BlobBaseFee == nil {
 		cfg.BlobBaseFee = big.NewInt(params.BlobTxMinBlobGasprice)
 	}
-<<<<<<< HEAD
-	// Merge indicators
-	if t := cfg.ChainConfig.ShanghaiBlock; cfg.ChainConfig.TerminalTotalDifficultyPassed || (t != nil && t.Cmp(big.NewInt(0)) == 0) {
-		cfg.Random = &(common.Hash{})
-	}
-=======
 	cfg.Random = &(common.Hash{})
->>>>>>> eb00f169
 }
 
 // Execute executes the code using the input as call data during the execution.
@@ -185,13 +154,9 @@
 		uint256.MustFromBig(cfg.Value),
 		nil,
 	)
-<<<<<<< HEAD
-
-=======
 	if cfg.EVMConfig.Tracer != nil && cfg.EVMConfig.Tracer.OnTxEnd != nil {
 		cfg.EVMConfig.Tracer.OnTxEnd(&types.Receipt{GasUsed: cfg.GasLimit - leftOverGas}, err)
 	}
->>>>>>> eb00f169
 	return ret, cfg.State, err
 }
 
@@ -226,13 +191,9 @@
 		cfg.GasLimit,
 		uint256.MustFromBig(cfg.Value),
 	)
-<<<<<<< HEAD
-
-=======
 	if cfg.EVMConfig.Tracer != nil && cfg.EVMConfig.Tracer.OnTxEnd != nil {
 		cfg.EVMConfig.Tracer.OnTxEnd(&types.Receipt{GasUsed: cfg.GasLimit - leftOverGas}, err)
 	}
->>>>>>> eb00f169
 	return code, address, leftOverGas, err
 }
 
@@ -267,12 +228,8 @@
 		uint256.MustFromBig(cfg.Value),
 		nil,
 	)
-<<<<<<< HEAD
-
-=======
 	if cfg.EVMConfig.Tracer != nil && cfg.EVMConfig.Tracer.OnTxEnd != nil {
 		cfg.EVMConfig.Tracer.OnTxEnd(&types.Receipt{GasUsed: cfg.GasLimit - leftOverGas}, err)
 	}
->>>>>>> eb00f169
 	return ret, leftOverGas, err
 }