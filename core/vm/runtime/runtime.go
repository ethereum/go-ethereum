// Copyright 2015 The go-ethereum Authors
// This file is part of the go-ethereum library.
//
// The go-ethereum library is free software: you can redistribute it and/or modify
// it under the terms of the GNU Lesser General Public License as published by
// the Free Software Foundation, either version 3 of the License, or
// (at your option) any later version.
//
// The go-ethereum library is distributed in the hope that it will be useful,
// but WITHOUT ANY WARRANTY; without even the implied warranty of
// MERCHANTABILITY or FITNESS FOR A PARTICULAR PURPOSE. See the
// GNU Lesser General Public License for more details.
//
// You should have received a copy of the GNU Lesser General Public License
// along with the go-ethereum library. If not, see <http://www.gnu.org/licenses/>.

package runtime

import (
	"math"
	"math/big"

	"github.com/ethereum/go-ethereum/common"
	"github.com/ethereum/go-ethereum/core/rawdb"
	"github.com/ethereum/go-ethereum/core/state"
	"github.com/ethereum/go-ethereum/core/types"
	"github.com/ethereum/go-ethereum/core/vm"
	"github.com/ethereum/go-ethereum/crypto"
	"github.com/ethereum/go-ethereum/params"
	"github.com/holiman/uint256"
)

// Config is a basic type specifying certain configuration flags for running
// the EVM.
type Config struct {
	ChainConfig *params.ChainConfig
	Difficulty  *big.Int
	Origin      common.Address
	Coinbase    common.Address
	BlockNumber *big.Int
	Time        uint64
	GasLimit    uint64
	GasPrice    *big.Int
	Value       *big.Int
	Debug       bool
	EVMConfig   vm.Config
	BaseFee     *big.Int
	BlobBaseFee *big.Int
	BlobHashes  []common.Hash
	BlobFeeCap  *big.Int
	Random      *common.Hash

	State     *state.StateDB
	GetHashFn func(n uint64) common.Hash
}

// sets defaults on the config
func setDefaults(cfg *Config) {
	if cfg.ChainConfig == nil {
		cfg.ChainConfig = &params.ChainConfig{
			ChainID:             big.NewInt(1),
			HomesteadBlock:      new(big.Int),
			DAOForkBlock:        new(big.Int),
			DAOForkSupport:      false,
			EIP150Block:         new(big.Int),
			EIP155Block:         new(big.Int),
			EIP158Block:         new(big.Int),
			ByzantiumBlock:      new(big.Int),
			ConstantinopleBlock: new(big.Int),
			PetersburgBlock:     new(big.Int),
			IstanbulBlock:       new(big.Int),
			MuirGlacierBlock:    new(big.Int),
			BerlinBlock:         new(big.Int),
			LondonBlock:         new(big.Int),
		}
	}

	if cfg.Difficulty == nil {
		cfg.Difficulty = new(big.Int)
	}
	if cfg.GasLimit == 0 {
		cfg.GasLimit = math.MaxUint64
	}
	if cfg.GasPrice == nil {
		cfg.GasPrice = new(big.Int)
	}
	if cfg.Value == nil {
		cfg.Value = new(big.Int)
	}
	if cfg.BlockNumber == nil {
		cfg.BlockNumber = new(big.Int)
	}
	if cfg.GetHashFn == nil {
		cfg.GetHashFn = func(n uint64) common.Hash {
			return common.BytesToHash(crypto.Keccak256([]byte(new(big.Int).SetUint64(n).String())))
		}
	}
	if cfg.BaseFee == nil {
		cfg.BaseFee = big.NewInt(params.InitialBaseFee)
	}
	if cfg.BlobBaseFee == nil {
		cfg.BlobBaseFee = big.NewInt(params.BlobTxMinBlobGasprice)
	}
}

// Execute executes the code using the input as call data during the execution.
// It returns the EVM's return value, the new state and an error if it failed.
//
// Execute sets up an in-memory, temporary, environment for the execution of
// the given code. It makes sure that it's restored to its original state afterwards.
func Execute(code, input []byte, cfg *Config) ([]byte, *state.StateDB, error) {
	if cfg == nil {
		cfg = new(Config)
	}
	setDefaults(cfg)

	if cfg.State == nil {
		cfg.State, _ = state.New(types.EmptyRootHash, state.NewDatabase(rawdb.NewMemoryDatabase()), nil)
	}
	var (
		address = common.BytesToAddress([]byte("contract"))
		vmenv   = NewEnv(cfg)
		sender  = vm.AccountRef(cfg.Origin)
		rules   = cfg.ChainConfig.Rules(vmenv.Context.BlockNumber, vmenv.Context.Random != nil, vmenv.Context.Time)
	)
<<<<<<< HEAD
	if cfg.EVMConfig.Tracer != nil {
=======
	if cfg.EVMConfig.Tracer != nil && cfg.EVMConfig.Tracer.OnTxStart != nil {
>>>>>>> 5cea7a62
		cfg.EVMConfig.Tracer.OnTxStart(vmenv.GetVMContext(), types.NewTx(&types.LegacyTx{To: &address, Data: input, Value: cfg.Value, Gas: cfg.GasLimit}), cfg.Origin)
	}
	// Execute the preparatory steps for state transition which includes:
	// - prepare accessList(post-berlin)
	// - reset transient storage(eip 1153)
	cfg.State.Prepare(rules, cfg.Origin, cfg.Coinbase, &address, vm.ActivePrecompiles(rules), nil)
	cfg.State.CreateAccount(address)
	// set the receiver's (the executing contract) code for execution.
	cfg.State.SetCode(address, code)
	// Call the code with the given configuration.
	ret, _, err := vmenv.Call(
		sender,
		common.BytesToAddress([]byte("contract")),
		input,
		cfg.GasLimit,
		uint256.MustFromBig(cfg.Value),
	)
	return ret, cfg.State, err
}

// Create executes the code using the EVM create method
func Create(input []byte, cfg *Config) ([]byte, common.Address, uint64, error) {
	if cfg == nil {
		cfg = new(Config)
	}
	setDefaults(cfg)

	if cfg.State == nil {
		cfg.State, _ = state.New(types.EmptyRootHash, state.NewDatabase(rawdb.NewMemoryDatabase()), nil)
	}
	var (
		vmenv  = NewEnv(cfg)
		sender = vm.AccountRef(cfg.Origin)
		rules  = cfg.ChainConfig.Rules(vmenv.Context.BlockNumber, vmenv.Context.Random != nil, vmenv.Context.Time)
	)
<<<<<<< HEAD
	if cfg.EVMConfig.Tracer != nil {
=======
	if cfg.EVMConfig.Tracer != nil && cfg.EVMConfig.Tracer.OnTxStart != nil {
>>>>>>> 5cea7a62
		cfg.EVMConfig.Tracer.OnTxStart(vmenv.GetVMContext(), types.NewTx(&types.LegacyTx{Data: input, Value: cfg.Value, Gas: cfg.GasLimit}), cfg.Origin)
	}
	// Execute the preparatory steps for state transition which includes:
	// - prepare accessList(post-berlin)
	// - reset transient storage(eip 1153)
	cfg.State.Prepare(rules, cfg.Origin, cfg.Coinbase, nil, vm.ActivePrecompiles(rules), nil)
	// Call the code with the given configuration.
	code, address, leftOverGas, err := vmenv.Create(
		sender,
		input,
		cfg.GasLimit,
		uint256.MustFromBig(cfg.Value),
	)
	return code, address, leftOverGas, err
}

// Call executes the code given by the contract's address. It will return the
// EVM's return value or an error if it failed.
//
// Call, unlike Execute, requires a config and also requires the State field to
// be set.
func Call(address common.Address, input []byte, cfg *Config) ([]byte, uint64, error) {
	setDefaults(cfg)

	var (
		vmenv   = NewEnv(cfg)
		sender  = vm.AccountRef(cfg.Origin)
		statedb = cfg.State
		rules   = cfg.ChainConfig.Rules(vmenv.Context.BlockNumber, vmenv.Context.Random != nil, vmenv.Context.Time)
	)
<<<<<<< HEAD
	if cfg.EVMConfig.Tracer != nil {
=======
	if cfg.EVMConfig.Tracer != nil && cfg.EVMConfig.Tracer.OnTxStart != nil {
>>>>>>> 5cea7a62
		cfg.EVMConfig.Tracer.OnTxStart(vmenv.GetVMContext(), types.NewTx(&types.LegacyTx{To: &address, Data: input, Value: cfg.Value, Gas: cfg.GasLimit}), cfg.Origin)
	}
	// Execute the preparatory steps for state transition which includes:
	// - prepare accessList(post-berlin)
	// - reset transient storage(eip 1153)
	statedb.Prepare(rules, cfg.Origin, cfg.Coinbase, &address, vm.ActivePrecompiles(rules), nil)

	// Call the code with the given configuration.
	ret, leftOverGas, err := vmenv.Call(
		sender,
		address,
		input,
		cfg.GasLimit,
		uint256.MustFromBig(cfg.Value),
	)
	return ret, leftOverGas, err
}<|MERGE_RESOLUTION|>--- conflicted
+++ resolved
@@ -123,11 +123,7 @@
 		sender  = vm.AccountRef(cfg.Origin)
 		rules   = cfg.ChainConfig.Rules(vmenv.Context.BlockNumber, vmenv.Context.Random != nil, vmenv.Context.Time)
 	)
-<<<<<<< HEAD
-	if cfg.EVMConfig.Tracer != nil {
-=======
 	if cfg.EVMConfig.Tracer != nil && cfg.EVMConfig.Tracer.OnTxStart != nil {
->>>>>>> 5cea7a62
 		cfg.EVMConfig.Tracer.OnTxStart(vmenv.GetVMContext(), types.NewTx(&types.LegacyTx{To: &address, Data: input, Value: cfg.Value, Gas: cfg.GasLimit}), cfg.Origin)
 	}
 	// Execute the preparatory steps for state transition which includes:
@@ -163,11 +159,7 @@
 		sender = vm.AccountRef(cfg.Origin)
 		rules  = cfg.ChainConfig.Rules(vmenv.Context.BlockNumber, vmenv.Context.Random != nil, vmenv.Context.Time)
 	)
-<<<<<<< HEAD
-	if cfg.EVMConfig.Tracer != nil {
-=======
 	if cfg.EVMConfig.Tracer != nil && cfg.EVMConfig.Tracer.OnTxStart != nil {
->>>>>>> 5cea7a62
 		cfg.EVMConfig.Tracer.OnTxStart(vmenv.GetVMContext(), types.NewTx(&types.LegacyTx{Data: input, Value: cfg.Value, Gas: cfg.GasLimit}), cfg.Origin)
 	}
 	// Execute the preparatory steps for state transition which includes:
@@ -198,11 +190,7 @@
 		statedb = cfg.State
 		rules   = cfg.ChainConfig.Rules(vmenv.Context.BlockNumber, vmenv.Context.Random != nil, vmenv.Context.Time)
 	)
-<<<<<<< HEAD
-	if cfg.EVMConfig.Tracer != nil {
-=======
 	if cfg.EVMConfig.Tracer != nil && cfg.EVMConfig.Tracer.OnTxStart != nil {
->>>>>>> 5cea7a62
 		cfg.EVMConfig.Tracer.OnTxStart(vmenv.GetVMContext(), types.NewTx(&types.LegacyTx{To: &address, Data: input, Value: cfg.Value, Gas: cfg.GasLimit}), cfg.Origin)
 	}
 	// Execute the preparatory steps for state transition which includes:
