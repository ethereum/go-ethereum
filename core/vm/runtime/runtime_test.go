--- conflicted
+++ resolved
@@ -442,112 +442,6 @@
 // BenchmarkSimpleLoop test a pretty simple loop which loops until OOG
 // 55 ms
 func BenchmarkSimpleLoop(b *testing.B) {
-<<<<<<< HEAD
-	staticCallIdentity := []byte{
-		byte(vm.JUMPDEST), //  [ count ]
-		// push args for the call
-		byte(vm.PUSH1), 0, // out size
-		byte(vm.DUP1),       // out offset
-		byte(vm.DUP1),       // out insize
-		byte(vm.DUP1),       // in offset
-		byte(vm.PUSH1), 0x4, // address of identity
-		byte(vm.GAS), // gas
-		byte(vm.STATICCALL),
-		byte(vm.POP),      // pop return value
-		byte(vm.PUSH1), 0, // jumpdestination
-		byte(vm.JUMP),
-	}
-
-	callIdentity := []byte{
-		byte(vm.JUMPDEST), //  [ count ]
-		// push args for the call
-		byte(vm.PUSH1), 0, // out size
-		byte(vm.DUP1),       // out offset
-		byte(vm.DUP1),       // out insize
-		byte(vm.DUP1),       // in offset
-		byte(vm.DUP1),       // value
-		byte(vm.PUSH1), 0x4, // address of identity
-		byte(vm.GAS), // gas
-		byte(vm.CALL),
-		byte(vm.POP),      // pop return value
-		byte(vm.PUSH1), 0, // jumpdestination
-		byte(vm.JUMP),
-	}
-
-	callInexistant := []byte{
-		byte(vm.JUMPDEST), //  [ count ]
-		// push args for the call
-		byte(vm.PUSH1), 0, // out size
-		byte(vm.DUP1),        // out offset
-		byte(vm.DUP1),        // out insize
-		byte(vm.DUP1),        // in offset
-		byte(vm.DUP1),        // value
-		byte(vm.PUSH1), 0xff, // address of existing contract
-		byte(vm.GAS), // gas
-		byte(vm.CALL),
-		byte(vm.POP),      // pop return value
-		byte(vm.PUSH1), 0, // jumpdestination
-		byte(vm.JUMP),
-	}
-
-	callEOA := []byte{
-		byte(vm.JUMPDEST), //  [ count ]
-		// push args for the call
-		byte(vm.PUSH1), 0, // out size
-		byte(vm.DUP1),        // out offset
-		byte(vm.DUP1),        // out insize
-		byte(vm.DUP1),        // in offset
-		byte(vm.DUP1),        // value
-		byte(vm.PUSH1), 0xE0, // address of EOA
-		byte(vm.GAS), // gas
-		byte(vm.CALL),
-		byte(vm.POP),      // pop return value
-		byte(vm.PUSH1), 0, // jumpdestination
-		byte(vm.JUMP),
-	}
-
-	loopingCode := []byte{
-		byte(vm.JUMPDEST), //  [ count ]
-		// push args for the call
-		byte(vm.PUSH1), 0, // out size
-		byte(vm.DUP1),       // out offset
-		byte(vm.DUP1),       // out insize
-		byte(vm.DUP1),       // in offset
-		byte(vm.PUSH1), 0x4, // address of identity
-		byte(vm.GAS), // gas
-
-		byte(vm.POP), byte(vm.POP), byte(vm.POP), byte(vm.POP), byte(vm.POP), byte(vm.POP),
-		byte(vm.PUSH1), 0, // jumpdestination
-		byte(vm.JUMP),
-	}
-
-	loopingCode2 := []byte{
-		byte(vm.JUMPDEST), //  [ count ]
-		// push args for the call
-		byte(vm.PUSH4), 1, 2, 3, 4,
-		byte(vm.PUSH5), 1, 2, 3, 4, 5,
-
-		byte(vm.POP), byte(vm.POP),
-		byte(vm.PUSH6), 0, 0, 0, 0, 0, 0, // jumpdestination
-		byte(vm.JUMP),
-	}
-
-	callRevertingContractWithInput := []byte{
-		byte(vm.JUMPDEST), //
-		// push args for the call
-		byte(vm.PUSH1), 0, // out size
-		byte(vm.DUP1),        // out offset
-		byte(vm.PUSH1), 0x20, // in size
-		byte(vm.PUSH1), 0x00, // in offset
-		byte(vm.PUSH1), 0x00, // value
-		byte(vm.PUSH1), 0xEE, // address of reverting contract
-		byte(vm.GAS), // gas
-		byte(vm.CALL),
-		byte(vm.POP),      // pop return value
-		byte(vm.PUSH1), 0, // jumpdestination
-		byte(vm.JUMP),
-	}
-=======
 	p, lbl := program.New().Jumpdest()
 	// Call identity, and pop return value
 	staticCallIdentity := p.
@@ -588,7 +482,6 @@
 	callRevertingContractWithInput := p.
 		Call(nil, 0xee, 0, 0, 0x20, 0x0, 0x0).
 		Op(vm.POP).Jump(lbl).Bytes() // pop return value and jump to label
->>>>>>> b027a90a
 
 	//tracer := logger.NewJSONLogger(nil, os.Stdout)
 	//Execute(loopingCode, nil, &Config{
@@ -839,38 +732,6 @@
 		// One result per tracer
 		results []string
 	}{
-<<<<<<< HEAD
-		{
-			// CREATE
-			code: []byte{
-				// Store initcode in memory at 0x00 (5 bytes left-padded to 32 bytes)
-				byte(vm.PUSH5),
-				// Init code: PUSH1 0, PUSH1 0, RETURN (3 steps)
-				byte(vm.PUSH1), 0, byte(vm.PUSH1), 0, byte(vm.RETURN),
-				byte(vm.PUSH1), 0,
-				byte(vm.MSTORE),
-				// length, offset, value
-				byte(vm.PUSH1), 5, byte(vm.PUSH1), 27, byte(vm.PUSH1), 0,
-				byte(vm.CREATE),
-				byte(vm.POP),
-			},
-			results: []string{`"1,1,952853,6,12"`, `"1,1,952853,6,0"`},
-		},
-		{
-			// CREATE2
-			code: []byte{
-				// Store initcode in memory at 0x00 (5 bytes left-padded to 32 bytes)
-				byte(vm.PUSH5),
-				// Init code: PUSH1 0, PUSH1 0, RETURN (3 steps)
-				byte(vm.PUSH1), 0, byte(vm.PUSH1), 0, byte(vm.RETURN),
-				byte(vm.PUSH1), 0,
-				byte(vm.MSTORE),
-				// salt, length, offset, value
-				byte(vm.PUSH1), 1, byte(vm.PUSH1), 5, byte(vm.PUSH1), 27, byte(vm.PUSH1), 0,
-				byte(vm.CREATE2),
-				byte(vm.POP),
-			},
-=======
 		{ // CREATE
 			code: program.New().MstoreSmall(initcode, 0).
 				Push(len(initcode)).      // length
@@ -888,7 +749,6 @@
 				Push(0).                  // value
 				Op(vm.CREATE2).
 				Op(vm.POP).Bytes(),
->>>>>>> b027a90a
 			results: []string{`"1,1,952844,6,13"`, `"1,1,952844,6,0"`},
 		},
 		{ // CALL
