--- conflicted
+++ resolved
@@ -448,12 +448,9 @@
 		if witness := interpreter.evm.StateDB.Witness(); witness != nil {
 			witness.AddBlockHash(num64)
 		}
-<<<<<<< HEAD
-=======
 		if tracer := interpreter.evm.Config.Tracer; tracer != nil && tracer.OnBlockHashRead != nil {
 			tracer.OnBlockHashRead(num64, res)
 		}
->>>>>>> b027a90a
 		num.SetBytes(res[:])
 	} else {
 		num.Clear()
