// Copyright 2015 The go-ethereum Authors
// This file is part of the go-ethereum library.
//
// The go-ethereum library is free software: you can redistribute it and/or modify
// it under the terms of the GNU Lesser General Public License as published by
// the Free Software Foundation, either version 3 of the License, or
// (at your option) any later version.
//
// The go-ethereum library is distributed in the hope that it will be useful,
// but WITHOUT ANY WARRANTY; without even the implied warranty of
// MERCHANTABILITY or FITNESS FOR A PARTICULAR PURPOSE. See the
// GNU Lesser General Public License for more details.
//
// You should have received a copy of the GNU Lesser General Public License
// along with the go-ethereum library. If not, see <http://www.gnu.org/licenses/>.

package vm

import (
	"math"

	"github.com/ethereum/go-ethereum/common"
	"github.com/ethereum/go-ethereum/core/tracing"
	"github.com/ethereum/go-ethereum/core/types"
	"github.com/ethereum/go-ethereum/crypto"
	"github.com/ethereum/go-ethereum/params"
	"github.com/holiman/uint256"
)

func opAdd(pc *uint64, interpreter *EVMInterpreter, scope *ScopeContext) ([]byte, error) {
	x, y := scope.Stack.pop(), scope.Stack.peek()
	y.Add(&x, y)
	return nil, nil
}

func opSub(pc *uint64, interpreter *EVMInterpreter, scope *ScopeContext) ([]byte, error) {
	x, y := scope.Stack.pop(), scope.Stack.peek()
	y.Sub(&x, y)
	return nil, nil
}

func opMul(pc *uint64, interpreter *EVMInterpreter, scope *ScopeContext) ([]byte, error) {
	x, y := scope.Stack.pop(), scope.Stack.peek()
	y.Mul(&x, y)
	return nil, nil
}

func opDiv(pc *uint64, interpreter *EVMInterpreter, scope *ScopeContext) ([]byte, error) {
	x, y := scope.Stack.pop(), scope.Stack.peek()
	y.Div(&x, y)
	return nil, nil
}

func opSdiv(pc *uint64, interpreter *EVMInterpreter, scope *ScopeContext) ([]byte, error) {
	x, y := scope.Stack.pop(), scope.Stack.peek()
	y.SDiv(&x, y)
	return nil, nil
}

func opMod(pc *uint64, interpreter *EVMInterpreter, scope *ScopeContext) ([]byte, error) {
	x, y := scope.Stack.pop(), scope.Stack.peek()
	y.Mod(&x, y)
	return nil, nil
}

func opSmod(pc *uint64, interpreter *EVMInterpreter, scope *ScopeContext) ([]byte, error) {
	x, y := scope.Stack.pop(), scope.Stack.peek()
	y.SMod(&x, y)
	return nil, nil
}

func opExp(pc *uint64, interpreter *EVMInterpreter, scope *ScopeContext) ([]byte, error) {
	base, exponent := scope.Stack.pop(), scope.Stack.peek()
	exponent.Exp(&base, exponent)
	return nil, nil
}

func opSignExtend(pc *uint64, interpreter *EVMInterpreter, scope *ScopeContext) ([]byte, error) {
	back, num := scope.Stack.pop(), scope.Stack.peek()
	num.ExtendSign(num, &back)
	return nil, nil
}

func opNot(pc *uint64, interpreter *EVMInterpreter, scope *ScopeContext) ([]byte, error) {
	x := scope.Stack.peek()
	x.Not(x)
	return nil, nil
}

func opLt(pc *uint64, interpreter *EVMInterpreter, scope *ScopeContext) ([]byte, error) {
	x, y := scope.Stack.pop(), scope.Stack.peek()
	if x.Lt(y) {
		y.SetOne()
	} else {
		y.Clear()
	}
	return nil, nil
}

func opGt(pc *uint64, interpreter *EVMInterpreter, scope *ScopeContext) ([]byte, error) {
	x, y := scope.Stack.pop(), scope.Stack.peek()
	if x.Gt(y) {
		y.SetOne()
	} else {
		y.Clear()
	}
	return nil, nil
}

func opSlt(pc *uint64, interpreter *EVMInterpreter, scope *ScopeContext) ([]byte, error) {
	x, y := scope.Stack.pop(), scope.Stack.peek()
	if x.Slt(y) {
		y.SetOne()
	} else {
		y.Clear()
	}
	return nil, nil
}

func opSgt(pc *uint64, interpreter *EVMInterpreter, scope *ScopeContext) ([]byte, error) {
	x, y := scope.Stack.pop(), scope.Stack.peek()
	if x.Sgt(y) {
		y.SetOne()
	} else {
		y.Clear()
	}
	return nil, nil
}

func opEq(pc *uint64, interpreter *EVMInterpreter, scope *ScopeContext) ([]byte, error) {
	x, y := scope.Stack.pop(), scope.Stack.peek()
	if x.Eq(y) {
		y.SetOne()
	} else {
		y.Clear()
	}
	return nil, nil
}

func opIszero(pc *uint64, interpreter *EVMInterpreter, scope *ScopeContext) ([]byte, error) {
	x := scope.Stack.peek()
	if x.IsZero() {
		x.SetOne()
	} else {
		x.Clear()
	}
	return nil, nil
}

func opAnd(pc *uint64, interpreter *EVMInterpreter, scope *ScopeContext) ([]byte, error) {
	x, y := scope.Stack.pop(), scope.Stack.peek()
	y.And(&x, y)
	return nil, nil
}

func opOr(pc *uint64, interpreter *EVMInterpreter, scope *ScopeContext) ([]byte, error) {
	x, y := scope.Stack.pop(), scope.Stack.peek()
	y.Or(&x, y)
	return nil, nil
}

func opXor(pc *uint64, interpreter *EVMInterpreter, scope *ScopeContext) ([]byte, error) {
	x, y := scope.Stack.pop(), scope.Stack.peek()
	y.Xor(&x, y)
	return nil, nil
}

func opByte(pc *uint64, interpreter *EVMInterpreter, scope *ScopeContext) ([]byte, error) {
	th, val := scope.Stack.pop(), scope.Stack.peek()
	val.Byte(&th)
	return nil, nil
}

func opAddmod(pc *uint64, interpreter *EVMInterpreter, scope *ScopeContext) ([]byte, error) {
	x, y, z := scope.Stack.pop(), scope.Stack.pop(), scope.Stack.peek()
	z.AddMod(&x, &y, z)
	return nil, nil
}

func opMulmod(pc *uint64, interpreter *EVMInterpreter, scope *ScopeContext) ([]byte, error) {
	x, y, z := scope.Stack.pop(), scope.Stack.pop(), scope.Stack.peek()
	z.MulMod(&x, &y, z)
	return nil, nil
}

// opSHL implements Shift Left
// The SHL instruction (shift left) pops 2 values from the stack, first arg1 and then arg2,
// and pushes on the stack arg2 shifted to the left by arg1 number of bits.
func opSHL(pc *uint64, interpreter *EVMInterpreter, scope *ScopeContext) ([]byte, error) {
	// Note, second operand is left in the stack; accumulate result into it, and no need to push it afterwards
	shift, value := scope.Stack.pop(), scope.Stack.peek()
	if shift.LtUint64(256) {
		value.Lsh(value, uint(shift.Uint64()))
	} else {
		value.Clear()
	}
	return nil, nil
}

// opSHR implements Logical Shift Right
// The SHR instruction (logical shift right) pops 2 values from the stack, first arg1 and then arg2,
// and pushes on the stack arg2 shifted to the right by arg1 number of bits with zero fill.
func opSHR(pc *uint64, interpreter *EVMInterpreter, scope *ScopeContext) ([]byte, error) {
	// Note, second operand is left in the stack; accumulate result into it, and no need to push it afterwards
	shift, value := scope.Stack.pop(), scope.Stack.peek()
	if shift.LtUint64(256) {
		value.Rsh(value, uint(shift.Uint64()))
	} else {
		value.Clear()
	}
	return nil, nil
}

// opSAR implements Arithmetic Shift Right
// The SAR instruction (arithmetic shift right) pops 2 values from the stack, first arg1 and then arg2,
// and pushes on the stack arg2 shifted to the right by arg1 number of bits with sign extension.
func opSAR(pc *uint64, interpreter *EVMInterpreter, scope *ScopeContext) ([]byte, error) {
	shift, value := scope.Stack.pop(), scope.Stack.peek()
	if shift.GtUint64(256) {
		if value.Sign() >= 0 {
			value.Clear()
		} else {
			// Max negative shift: all bits set
			value.SetAllOne()
		}
		return nil, nil
	}
	n := uint(shift.Uint64())
	value.SRsh(value, n)
	return nil, nil
}

func opKeccak256(pc *uint64, interpreter *EVMInterpreter, scope *ScopeContext) ([]byte, error) {
	offset, size := scope.Stack.pop(), scope.Stack.peek()
	data := scope.Memory.GetPtr(offset.Uint64(), size.Uint64())

	if interpreter.hasher == nil {
		interpreter.hasher = crypto.NewKeccakState()
	} else {
		interpreter.hasher.Reset()
	}
	interpreter.hasher.Write(data)
	interpreter.hasher.Read(interpreter.hasherBuf[:])

	evm := interpreter.evm
	if evm.Config.EnablePreimageRecording {
		evm.StateDB.AddPreimage(interpreter.hasherBuf, data)
	}
	size.SetBytes(interpreter.hasherBuf[:])
	return nil, nil
}

func opAddress(pc *uint64, interpreter *EVMInterpreter, scope *ScopeContext) ([]byte, error) {
	scope.Stack.push(new(uint256.Int).SetBytes(scope.Contract.Address().Bytes()))
	return nil, nil
}

func opBalance(pc *uint64, interpreter *EVMInterpreter, scope *ScopeContext) ([]byte, error) {
	slot := scope.Stack.peek()
	address := common.Address(slot.Bytes20())
	slot.Set(interpreter.evm.StateDB.GetBalance(address))
	return nil, nil
}

func opOrigin(pc *uint64, interpreter *EVMInterpreter, scope *ScopeContext) ([]byte, error) {
	scope.Stack.push(new(uint256.Int).SetBytes(interpreter.evm.Origin.Bytes()))
	return nil, nil
}

func opCaller(pc *uint64, interpreter *EVMInterpreter, scope *ScopeContext) ([]byte, error) {
	scope.Stack.push(new(uint256.Int).SetBytes(scope.Contract.Caller().Bytes()))
	return nil, nil
}

func opCallValue(pc *uint64, interpreter *EVMInterpreter, scope *ScopeContext) ([]byte, error) {
	scope.Stack.push(scope.Contract.value)
	return nil, nil
}

func opCallDataLoad(pc *uint64, interpreter *EVMInterpreter, scope *ScopeContext) ([]byte, error) {
	x := scope.Stack.peek()
	if offset, overflow := x.Uint64WithOverflow(); !overflow {
		data := getData(scope.Contract.Input, offset, 32)
		x.SetBytes(data)
	} else {
		x.Clear()
	}
	return nil, nil
}

func opCallDataSize(pc *uint64, interpreter *EVMInterpreter, scope *ScopeContext) ([]byte, error) {
	scope.Stack.push(new(uint256.Int).SetUint64(uint64(len(scope.Contract.Input))))
	return nil, nil
}

func opCallDataCopy(pc *uint64, interpreter *EVMInterpreter, scope *ScopeContext) ([]byte, error) {
	var (
		memOffset  = scope.Stack.pop()
		dataOffset = scope.Stack.pop()
		length     = scope.Stack.pop()
	)
	dataOffset64, overflow := dataOffset.Uint64WithOverflow()
	if overflow {
		dataOffset64 = math.MaxUint64
	}
	// These values are checked for overflow during gas cost calculation
	memOffset64 := memOffset.Uint64()
	length64 := length.Uint64()
	scope.Memory.Set(memOffset64, length64, getData(scope.Contract.Input, dataOffset64, length64))

	return nil, nil
}

func opReturnDataSize(pc *uint64, interpreter *EVMInterpreter, scope *ScopeContext) ([]byte, error) {
	scope.Stack.push(new(uint256.Int).SetUint64(uint64(len(interpreter.returnData))))
	return nil, nil
}

func opReturnDataCopy(pc *uint64, interpreter *EVMInterpreter, scope *ScopeContext) ([]byte, error) {
	var (
		memOffset  = scope.Stack.pop()
		dataOffset = scope.Stack.pop()
		length     = scope.Stack.pop()
	)

	offset64, overflow := dataOffset.Uint64WithOverflow()
	if overflow {
		return nil, ErrReturnDataOutOfBounds
	}
	// we can reuse dataOffset now (aliasing it for clarity)
	var end = dataOffset
	end.Add(&dataOffset, &length)
	end64, overflow := end.Uint64WithOverflow()
	if overflow || uint64(len(interpreter.returnData)) < end64 {
		return nil, ErrReturnDataOutOfBounds
	}
	scope.Memory.Set(memOffset.Uint64(), length.Uint64(), interpreter.returnData[offset64:end64])
	return nil, nil
}

func opExtCodeSize(pc *uint64, interpreter *EVMInterpreter, scope *ScopeContext) ([]byte, error) {
	slot := scope.Stack.peek()
	address := slot.Bytes20()
	if witness := interpreter.evm.StateDB.Witness(); witness != nil {
		witness.AddCode(interpreter.evm.StateDB.GetCode(address))
	}
	slot.SetUint64(uint64(interpreter.evm.StateDB.GetCodeSize(slot.Bytes20())))
	return nil, nil
}

func opCodeSize(pc *uint64, interpreter *EVMInterpreter, scope *ScopeContext) ([]byte, error) {
	scope.Stack.push(new(uint256.Int).SetUint64(uint64(len(scope.Contract.Code))))
	return nil, nil
}

func opCodeCopy(pc *uint64, interpreter *EVMInterpreter, scope *ScopeContext) ([]byte, error) {
	var (
		memOffset  = scope.Stack.pop()
		codeOffset = scope.Stack.pop()
		length     = scope.Stack.pop()
	)
	uint64CodeOffset, overflow := codeOffset.Uint64WithOverflow()
	if overflow {
		uint64CodeOffset = math.MaxUint64
	}

	codeCopy := getData(scope.Contract.Code, uint64CodeOffset, length.Uint64())
	scope.Memory.Set(memOffset.Uint64(), length.Uint64(), codeCopy)
	return nil, nil
}

func opExtCodeCopy(pc *uint64, interpreter *EVMInterpreter, scope *ScopeContext) ([]byte, error) {
	var (
		stack      = scope.Stack
		a          = stack.pop()
		memOffset  = stack.pop()
		codeOffset = stack.pop()
		length     = stack.pop()
	)
	uint64CodeOffset, overflow := codeOffset.Uint64WithOverflow()
	if overflow {
		uint64CodeOffset = math.MaxUint64
	}
	addr := common.Address(a.Bytes20())
	code := interpreter.evm.StateDB.GetCode(addr)
	if witness := interpreter.evm.StateDB.Witness(); witness != nil {
		witness.AddCode(code)
	}
	codeCopy := getData(code, uint64CodeOffset, length.Uint64())
	scope.Memory.Set(memOffset.Uint64(), length.Uint64(), codeCopy)

	return nil, nil
}

// opExtCodeHash returns the code hash of a specified account.
// There are several cases when the function is called, while we can relay everything
// to `state.GetCodeHash` function to ensure the correctness.
//
//  1. Caller tries to get the code hash of a normal contract account, state
//     should return the relative code hash and set it as the result.
//
//  2. Caller tries to get the code hash of a non-existent account, state should
//     return common.Hash{} and zero will be set as the result.
//
//  3. Caller tries to get the code hash for an account without contract code, state
//     should return emptyCodeHash(0xc5d246...) as the result.
//
//  4. Caller tries to get the code hash of a precompiled account, the result should be
//     zero or emptyCodeHash.
//
// It is worth noting that in order to avoid unnecessary create and clean, all precompile
// accounts on mainnet have been transferred 1 wei, so the return here should be
// emptyCodeHash. If the precompile account is not transferred any amount on a private or
// customized chain, the return value will be zero.
//
//  5. Caller tries to get the code hash for an account which is marked as self-destructed
//     in the current transaction, the code hash of this account should be returned.
//
//  6. Caller tries to get the code hash for an account which is marked as deleted, this
//     account should be regarded as a non-existent account and zero should be returned.
func opExtCodeHash(pc *uint64, interpreter *EVMInterpreter, scope *ScopeContext) ([]byte, error) {
	slot := scope.Stack.peek()
	address := common.Address(slot.Bytes20())
	if interpreter.evm.StateDB.Empty(address) {
		slot.Clear()
	} else {
		slot.SetBytes(interpreter.evm.StateDB.GetCodeHash(address).Bytes())
	}
	return nil, nil
}

func opGasprice(pc *uint64, interpreter *EVMInterpreter, scope *ScopeContext) ([]byte, error) {
	v, _ := uint256.FromBig(interpreter.evm.GasPrice)
	scope.Stack.push(v)
	return nil, nil
}

func opBlockhash(pc *uint64, interpreter *EVMInterpreter, scope *ScopeContext) ([]byte, error) {
	num := scope.Stack.peek()
	num64, overflow := num.Uint64WithOverflow()
	if overflow {
		num.Clear()
		return nil, nil
	}

	var upper, lower uint64
	upper = interpreter.evm.Context.BlockNumber.Uint64()
	if upper < 257 {
		lower = 0
	} else {
		lower = upper - 256
	}
	if num64 >= lower && num64 < upper {
		res := interpreter.evm.Context.GetHash(num64)
		if witness := interpreter.evm.StateDB.Witness(); witness != nil {
			witness.AddBlockHash(num64)
		}
		num.SetBytes(res[:])
	} else {
		num.Clear()
	}
	return nil, nil
}

func opCoinbase(pc *uint64, interpreter *EVMInterpreter, scope *ScopeContext) ([]byte, error) {
	scope.Stack.push(new(uint256.Int).SetBytes(interpreter.evm.Context.Coinbase.Bytes()))
	return nil, nil
}

func opTimestamp(pc *uint64, interpreter *EVMInterpreter, scope *ScopeContext) ([]byte, error) {
	scope.Stack.push(new(uint256.Int).SetUint64(interpreter.evm.Context.Time))
	return nil, nil
}

func opNumber(pc *uint64, interpreter *EVMInterpreter, scope *ScopeContext) ([]byte, error) {
	v, _ := uint256.FromBig(interpreter.evm.Context.BlockNumber)
	scope.Stack.push(v)
	return nil, nil
}

func opDifficulty(pc *uint64, interpreter *EVMInterpreter, scope *ScopeContext) ([]byte, error) {
	v, _ := uint256.FromBig(interpreter.evm.Context.Difficulty)
	scope.Stack.push(v)
	return nil, nil
}

func opRandom(pc *uint64, interpreter *EVMInterpreter, scope *ScopeContext) ([]byte, error) {
	v := new(uint256.Int).SetBytes(interpreter.evm.Context.Random.Bytes())
	scope.Stack.push(v)
	return nil, nil
}

func opGasLimit(pc *uint64, interpreter *EVMInterpreter, scope *ScopeContext) ([]byte, error) {
	scope.Stack.push(new(uint256.Int).SetUint64(interpreter.evm.Context.GasLimit))
	return nil, nil
}

func opPop(pc *uint64, interpreter *EVMInterpreter, scope *ScopeContext) ([]byte, error) {
	scope.Stack.pop()
	return nil, nil
}

func opMload(pc *uint64, interpreter *EVMInterpreter, scope *ScopeContext) ([]byte, error) {
	v := scope.Stack.peek()
	offset := v.Uint64()
	v.SetBytes(scope.Memory.GetPtr(offset, 32))
	return nil, nil
}

func opMstore(pc *uint64, interpreter *EVMInterpreter, scope *ScopeContext) ([]byte, error) {
	// pop value of the stack
	mStart, val := scope.Stack.pop(), scope.Stack.pop()
	scope.Memory.Set32(mStart.Uint64(), &val)
	return nil, nil
}

func opMstore8(pc *uint64, interpreter *EVMInterpreter, scope *ScopeContext) ([]byte, error) {
	off, val := scope.Stack.pop(), scope.Stack.pop()
	scope.Memory.store[off.Uint64()] = byte(val.Uint64())
	return nil, nil
}

func opSload(pc *uint64, interpreter *EVMInterpreter, scope *ScopeContext) ([]byte, error) {
	loc := scope.Stack.peek()
	hash := common.Hash(loc.Bytes32())
	val := interpreter.evm.StateDB.GetState(scope.Contract.Address(), hash)
	loc.SetBytes(val.Bytes())
	return nil, nil
}

func opSstore(pc *uint64, interpreter *EVMInterpreter, scope *ScopeContext) ([]byte, error) {
	if interpreter.readOnly {
		return nil, ErrWriteProtection
	}
	loc := scope.Stack.pop()
	val := scope.Stack.pop()
	interpreter.evm.StateDB.SetState(scope.Contract.Address(), loc.Bytes32(), val.Bytes32())
	return nil, nil
}

func opJump(pc *uint64, interpreter *EVMInterpreter, scope *ScopeContext) ([]byte, error) {
	if interpreter.evm.abort.Load() {
		return nil, errStopToken
	}
	pos := scope.Stack.pop()
	if !scope.Contract.validJumpdest(&pos) {
		return nil, ErrInvalidJump
	}
	*pc = pos.Uint64() - 1 // pc will be increased by the interpreter loop
	return nil, nil
}

func opJumpi(pc *uint64, interpreter *EVMInterpreter, scope *ScopeContext) ([]byte, error) {
	if interpreter.evm.abort.Load() {
		return nil, errStopToken
	}
	pos, cond := scope.Stack.pop(), scope.Stack.pop()
	if !cond.IsZero() {
		if !scope.Contract.validJumpdest(&pos) {
			return nil, ErrInvalidJump
		}
		*pc = pos.Uint64() - 1 // pc will be increased by the interpreter loop
	}
	return nil, nil
}

func opJumpdest(pc *uint64, interpreter *EVMInterpreter, scope *ScopeContext) ([]byte, error) {
	return nil, nil
}

func opPc(pc *uint64, interpreter *EVMInterpreter, scope *ScopeContext) ([]byte, error) {
	scope.Stack.push(new(uint256.Int).SetUint64(*pc))
	return nil, nil
}

func opMsize(pc *uint64, interpreter *EVMInterpreter, scope *ScopeContext) ([]byte, error) {
	scope.Stack.push(new(uint256.Int).SetUint64(uint64(scope.Memory.Len())))
	return nil, nil
}

func opGas(pc *uint64, interpreter *EVMInterpreter, scope *ScopeContext) ([]byte, error) {
	scope.Stack.push(new(uint256.Int).SetUint64(scope.Contract.Gas))
	return nil, nil
}

func opSwap1(pc *uint64, interpreter *EVMInterpreter, scope *ScopeContext) ([]byte, error) {
	scope.Stack.swap1()
	return nil, nil
}

func opSwap2(pc *uint64, interpreter *EVMInterpreter, scope *ScopeContext) ([]byte, error) {
	scope.Stack.swap2()
	return nil, nil
}

func opSwap3(pc *uint64, interpreter *EVMInterpreter, scope *ScopeContext) ([]byte, error) {
	scope.Stack.swap3()
	return nil, nil
}

func opSwap4(pc *uint64, interpreter *EVMInterpreter, scope *ScopeContext) ([]byte, error) {
	scope.Stack.swap4()
	return nil, nil
}

func opSwap5(pc *uint64, interpreter *EVMInterpreter, scope *ScopeContext) ([]byte, error) {
	scope.Stack.swap5()
	return nil, nil
}

func opSwap6(pc *uint64, interpreter *EVMInterpreter, scope *ScopeContext) ([]byte, error) {
	scope.Stack.swap6()
	return nil, nil
}

func opSwap7(pc *uint64, interpreter *EVMInterpreter, scope *ScopeContext) ([]byte, error) {
	scope.Stack.swap7()
	return nil, nil
}

func opSwap8(pc *uint64, interpreter *EVMInterpreter, scope *ScopeContext) ([]byte, error) {
	scope.Stack.swap8()
	return nil, nil
}

func opSwap9(pc *uint64, interpreter *EVMInterpreter, scope *ScopeContext) ([]byte, error) {
	scope.Stack.swap9()
	return nil, nil
}

func opSwap10(pc *uint64, interpreter *EVMInterpreter, scope *ScopeContext) ([]byte, error) {
	scope.Stack.swap10()
	return nil, nil
}

func opSwap11(pc *uint64, interpreter *EVMInterpreter, scope *ScopeContext) ([]byte, error) {
	scope.Stack.swap11()
	return nil, nil
}

func opSwap12(pc *uint64, interpreter *EVMInterpreter, scope *ScopeContext) ([]byte, error) {
	scope.Stack.swap12()
	return nil, nil
}

func opSwap13(pc *uint64, interpreter *EVMInterpreter, scope *ScopeContext) ([]byte, error) {
	scope.Stack.swap13()
	return nil, nil
}

func opSwap14(pc *uint64, interpreter *EVMInterpreter, scope *ScopeContext) ([]byte, error) {
	scope.Stack.swap14()
	return nil, nil
}

func opSwap15(pc *uint64, interpreter *EVMInterpreter, scope *ScopeContext) ([]byte, error) {
	scope.Stack.swap15()
	return nil, nil
}

func opSwap16(pc *uint64, interpreter *EVMInterpreter, scope *ScopeContext) ([]byte, error) {
	scope.Stack.swap16()
	return nil, nil
}

func opCreate(pc *uint64, interpreter *EVMInterpreter, scope *ScopeContext) ([]byte, error) {
	if interpreter.readOnly {
		return nil, ErrWriteProtection
	}
	var (
		value        = scope.Stack.pop()
		offset, size = scope.Stack.pop(), scope.Stack.pop()
		input        = scope.Memory.GetCopy(offset.Uint64(), size.Uint64())
		gas          = scope.Contract.Gas
	)
	if interpreter.evm.chainRules.IsEIP150 {
		gas -= gas / 64
	}

	// reuse size int for stackvalue
	stackvalue := size

	scope.Contract.UseGas(gas, interpreter.evm.Config.Tracer, tracing.GasChangeCallContractCreation)

	res, addr, returnGas, suberr := interpreter.evm.Create(scope.Contract, input, gas, &value)
	// Push item on the stack based on the returned error. If the ruleset is
	// homestead we must check for CodeStoreOutOfGasError (homestead only
	// rule) and treat as an error, if the ruleset is frontier we must
	// ignore this error and pretend the operation was successful.
	if interpreter.evm.chainRules.IsHomestead && suberr == ErrCodeStoreOutOfGas {
		stackvalue.Clear()
	} else if suberr != nil && suberr != ErrCodeStoreOutOfGas {
		stackvalue.Clear()
	} else {
		stackvalue.SetBytes(addr.Bytes())
	}
	scope.Stack.push(&stackvalue)

	scope.Contract.RefundGas(returnGas, interpreter.evm.Config.Tracer, tracing.GasChangeCallLeftOverRefunded)

	if suberr == ErrExecutionReverted {
		interpreter.returnData = res // set REVERT data to return data buffer
		return res, nil
	}
	interpreter.returnData = nil // clear dirty return data buffer
	return nil, nil
}

func opCreate2(pc *uint64, interpreter *EVMInterpreter, scope *ScopeContext) ([]byte, error) {
	if interpreter.readOnly {
		return nil, ErrWriteProtection
	}
	var (
		endowment    = scope.Stack.pop()
		offset, size = scope.Stack.pop(), scope.Stack.pop()
		salt         = scope.Stack.pop()
		input        = scope.Memory.GetCopy(offset.Uint64(), size.Uint64())
		gas          = scope.Contract.Gas
	)

	// Apply EIP150
	gas -= gas / 64
	scope.Contract.UseGas(gas, interpreter.evm.Config.Tracer, tracing.GasChangeCallContractCreation2)
	// reuse size int for stackvalue
	stackvalue := size
	res, addr, returnGas, suberr := interpreter.evm.Create2(scope.Contract, input, gas,
		&endowment, &salt)
	// Push item on the stack based on the returned error.
	if suberr != nil {
		stackvalue.Clear()
	} else {
		stackvalue.SetBytes(addr.Bytes())
	}
	scope.Stack.push(&stackvalue)
	scope.Contract.RefundGas(returnGas, interpreter.evm.Config.Tracer, tracing.GasChangeCallLeftOverRefunded)

	if suberr == ErrExecutionReverted {
		interpreter.returnData = res // set REVERT data to return data buffer
		return res, nil
	}
	interpreter.returnData = nil // clear dirty return data buffer
	return nil, nil
}

func opCall(pc *uint64, interpreter *EVMInterpreter, scope *ScopeContext) ([]byte, error) {
	stack := scope.Stack
	// Pop gas. The actual gas in interpreter.evm.callGasTemp.
	// We can use this as a temporary value
	temp := stack.pop()
	gas := interpreter.evm.callGasTemp
	// Pop other call parameters.
	addr, value, inOffset, inSize, retOffset, retSize := stack.pop(), stack.pop(), stack.pop(), stack.pop(), stack.pop(), stack.pop()
	toAddr := common.Address(addr.Bytes20())
	// Get the arguments from the memory.
	args := scope.Memory.GetPtr(inOffset.Uint64(), inSize.Uint64())

	if interpreter.readOnly && !value.IsZero() {
		return nil, ErrWriteProtection
	}
	if !value.IsZero() {
		gas += params.CallStipend
	}
	ret, returnGas, err := interpreter.evm.Call(scope.Contract, toAddr, args, gas, &value)

	if err != nil {
		temp.Clear()
	} else {
		temp.SetOne()
	}
	stack.push(&temp)
	if err == nil || err == ErrExecutionReverted {
		scope.Memory.Set(retOffset.Uint64(), retSize.Uint64(), ret)
	}

	scope.Contract.RefundGas(returnGas, interpreter.evm.Config.Tracer, tracing.GasChangeCallLeftOverRefunded)

	interpreter.returnData = ret
	return ret, nil
}

func opCallCode(pc *uint64, interpreter *EVMInterpreter, scope *ScopeContext) ([]byte, error) {
	// Pop gas. The actual gas is in interpreter.evm.callGasTemp.
	stack := scope.Stack
	// We use it as a temporary value
	temp := stack.pop()
	gas := interpreter.evm.callGasTemp
	// Pop other call parameters.
	addr, value, inOffset, inSize, retOffset, retSize := stack.pop(), stack.pop(), stack.pop(), stack.pop(), stack.pop(), stack.pop()
	toAddr := common.Address(addr.Bytes20())
	// Get arguments from the memory.
	args := scope.Memory.GetPtr(inOffset.Uint64(), inSize.Uint64())

	if !value.IsZero() {
		gas += params.CallStipend
	}

	ret, returnGas, err := interpreter.evm.CallCode(scope.Contract, toAddr, args, gas, &value)
	if err != nil {
		temp.Clear()
	} else {
		temp.SetOne()
	}
	stack.push(&temp)
	if err == nil || err == ErrExecutionReverted {
		scope.Memory.Set(retOffset.Uint64(), retSize.Uint64(), ret)
	}

	scope.Contract.RefundGas(returnGas, interpreter.evm.Config.Tracer, tracing.GasChangeCallLeftOverRefunded)

	interpreter.returnData = ret
	return ret, nil
}

func opDelegateCall(pc *uint64, interpreter *EVMInterpreter, scope *ScopeContext) ([]byte, error) {
	stack := scope.Stack
	// Pop gas. The actual gas is in interpreter.evm.callGasTemp.
	// We use it as a temporary value
	temp := stack.pop()
	gas := interpreter.evm.callGasTemp
	// Pop other call parameters.
	addr, inOffset, inSize, retOffset, retSize := stack.pop(), stack.pop(), stack.pop(), stack.pop(), stack.pop()
	toAddr := common.Address(addr.Bytes20())
	// Get arguments from the memory.
	args := scope.Memory.GetPtr(inOffset.Uint64(), inSize.Uint64())

	ret, returnGas, err := interpreter.evm.DelegateCall(scope.Contract, toAddr, args, gas)
	if err != nil {
		temp.Clear()
	} else {
		temp.SetOne()
	}
	stack.push(&temp)
	if err == nil || err == ErrExecutionReverted {
		scope.Memory.Set(retOffset.Uint64(), retSize.Uint64(), ret)
	}

	scope.Contract.RefundGas(returnGas, interpreter.evm.Config.Tracer, tracing.GasChangeCallLeftOverRefunded)

	interpreter.returnData = ret
	return ret, nil
}

func opStaticCall(pc *uint64, interpreter *EVMInterpreter, scope *ScopeContext) ([]byte, error) {
	// Pop gas. The actual gas is in interpreter.evm.callGasTemp.
	stack := scope.Stack
	// We use it as a temporary value
	temp := stack.pop()
	gas := interpreter.evm.callGasTemp
	// Pop other call parameters.
	addr, inOffset, inSize, retOffset, retSize := stack.pop(), stack.pop(), stack.pop(), stack.pop(), stack.pop()
	toAddr := common.Address(addr.Bytes20())
	// Get arguments from the memory.
	args := scope.Memory.GetPtr(inOffset.Uint64(), inSize.Uint64())

	ret, returnGas, err := interpreter.evm.StaticCall(scope.Contract, toAddr, args, gas)
	if err != nil {
		temp.Clear()
	} else {
		temp.SetOne()
	}
	stack.push(&temp)
	if err == nil || err == ErrExecutionReverted {
		scope.Memory.Set(retOffset.Uint64(), retSize.Uint64(), ret)
	}

	scope.Contract.RefundGas(returnGas, interpreter.evm.Config.Tracer, tracing.GasChangeCallLeftOverRefunded)

	interpreter.returnData = ret
	return ret, nil
}

func opReturn(pc *uint64, interpreter *EVMInterpreter, scope *ScopeContext) ([]byte, error) {
	offset, size := scope.Stack.pop(), scope.Stack.pop()
<<<<<<< HEAD
	ret := scope.Memory.GetCopy(int64(offset.Uint64()), int64(size.Uint64()))
=======
	ret := scope.Memory.GetPtr(offset.Uint64(), size.Uint64())
>>>>>>> 4a3aed38

	return ret, errStopToken
}

func opRevert(pc *uint64, interpreter *EVMInterpreter, scope *ScopeContext) ([]byte, error) {
	offset, size := scope.Stack.pop(), scope.Stack.pop()
<<<<<<< HEAD
	ret := scope.Memory.GetCopy(int64(offset.Uint64()), int64(size.Uint64()))
=======
	ret := scope.Memory.GetPtr(offset.Uint64(), size.Uint64())
>>>>>>> 4a3aed38

	interpreter.returnData = ret
	return ret, ErrExecutionReverted
}

func opUndefined(pc *uint64, interpreter *EVMInterpreter, scope *ScopeContext) ([]byte, error) {
	return nil, &ErrInvalidOpCode{opcode: OpCode(scope.Contract.Code[*pc])}
}

func opStop(pc *uint64, interpreter *EVMInterpreter, scope *ScopeContext) ([]byte, error) {
	return nil, errStopToken
}

func opSelfdestruct(pc *uint64, interpreter *EVMInterpreter, scope *ScopeContext) ([]byte, error) {
	if interpreter.readOnly {
		return nil, ErrWriteProtection
	}
	beneficiary := scope.Stack.pop()
	balance := interpreter.evm.StateDB.GetBalance(scope.Contract.Address())
	interpreter.evm.StateDB.AddBalance(beneficiary.Bytes20(), balance, tracing.BalanceIncreaseSelfdestruct)
	interpreter.evm.StateDB.SelfDestruct(scope.Contract.Address())
	if tracer := interpreter.evm.Config.Tracer; tracer != nil {
		if tracer.OnEnter != nil {
			tracer.OnEnter(interpreter.evm.depth, byte(SELFDESTRUCT), scope.Contract.Address(), beneficiary.Bytes20(), []byte{}, 0, balance.ToBig())
		}
		if tracer.OnExit != nil {
			tracer.OnExit(interpreter.evm.depth, []byte{}, 0, nil, false)
		}
	}
	return nil, errStopToken
}

func opSelfdestruct6780(pc *uint64, interpreter *EVMInterpreter, scope *ScopeContext) ([]byte, error) {
	if interpreter.readOnly {
		return nil, ErrWriteProtection
	}
	beneficiary := scope.Stack.pop()
	balance := interpreter.evm.StateDB.GetBalance(scope.Contract.Address())
	interpreter.evm.StateDB.SubBalance(scope.Contract.Address(), balance, tracing.BalanceDecreaseSelfdestruct)
	interpreter.evm.StateDB.AddBalance(beneficiary.Bytes20(), balance, tracing.BalanceIncreaseSelfdestruct)
	interpreter.evm.StateDB.Selfdestruct6780(scope.Contract.Address())
	if tracer := interpreter.evm.Config.Tracer; tracer != nil {
		if tracer.OnEnter != nil {
			tracer.OnEnter(interpreter.evm.depth, byte(SELFDESTRUCT), scope.Contract.Address(), beneficiary.Bytes20(), []byte{}, 0, balance.ToBig())
		}
		if tracer.OnExit != nil {
			tracer.OnExit(interpreter.evm.depth, []byte{}, 0, nil, false)
		}
	}
	return nil, errStopToken
}

// following functions are used by the instruction jump  table

// make log instruction function
func makeLog(size int) executionFunc {
	return func(pc *uint64, interpreter *EVMInterpreter, scope *ScopeContext) ([]byte, error) {
		if interpreter.readOnly {
			return nil, ErrWriteProtection
		}
		topics := make([]common.Hash, size)
		stack := scope.Stack
		mStart, mSize := stack.pop(), stack.pop()
		for i := 0; i < size; i++ {
			addr := stack.pop()
			topics[i] = addr.Bytes32()
		}

		d := scope.Memory.GetCopy(mStart.Uint64(), mSize.Uint64())
		interpreter.evm.StateDB.AddLog(&types.Log{
			Address: scope.Contract.Address(),
			Topics:  topics,
			Data:    d,
			// This is a non-consensus field, but assigned here because
			// core/state doesn't know the current block number.
			BlockNumber: interpreter.evm.Context.BlockNumber.Uint64(),
		})

		return nil, nil
	}
}

// opPush1 is a specialized version of pushN
func opPush1(pc *uint64, interpreter *EVMInterpreter, scope *ScopeContext) ([]byte, error) {
	var (
		codeLen = uint64(len(scope.Contract.Code))
		integer = new(uint256.Int)
	)
	*pc += 1
	if *pc < codeLen {
		scope.Stack.push(integer.SetUint64(uint64(scope.Contract.Code[*pc])))
	} else {
		scope.Stack.push(integer.Clear())
	}
	return nil, nil
}

// make push instruction function
func makePush(size uint64, pushByteSize int) executionFunc {
	return func(pc *uint64, interpreter *EVMInterpreter, scope *ScopeContext) ([]byte, error) {
		var (
			codeLen = len(scope.Contract.Code)
			start   = min(codeLen, int(*pc+1))
			end     = min(codeLen, start+pushByteSize)
		)
		scope.Stack.push(new(uint256.Int).SetBytes(
			common.RightPadBytes(
				scope.Contract.Code[start:end],
				pushByteSize,
			)),
		)

		*pc += size
		return nil, nil
	}
}

// make dup instruction function
func makeDup(size int64) executionFunc {
	return func(pc *uint64, interpreter *EVMInterpreter, scope *ScopeContext) ([]byte, error) {
		scope.Stack.dup(int(size))
		return nil, nil
	}
}<|MERGE_RESOLUTION|>--- conflicted
+++ resolved
@@ -871,22 +871,14 @@
 
 func opReturn(pc *uint64, interpreter *EVMInterpreter, scope *ScopeContext) ([]byte, error) {
 	offset, size := scope.Stack.pop(), scope.Stack.pop()
-<<<<<<< HEAD
-	ret := scope.Memory.GetCopy(int64(offset.Uint64()), int64(size.Uint64()))
-=======
-	ret := scope.Memory.GetPtr(offset.Uint64(), size.Uint64())
->>>>>>> 4a3aed38
+	ret := scope.Memory.GetCopy(offset.Uint64(), size.Uint64())
 
 	return ret, errStopToken
 }
 
 func opRevert(pc *uint64, interpreter *EVMInterpreter, scope *ScopeContext) ([]byte, error) {
 	offset, size := scope.Stack.pop(), scope.Stack.pop()
-<<<<<<< HEAD
-	ret := scope.Memory.GetCopy(int64(offset.Uint64()), int64(size.Uint64()))
-=======
-	ret := scope.Memory.GetPtr(offset.Uint64(), size.Uint64())
->>>>>>> 4a3aed38
+	ret := scope.Memory.GetCopy(offset.Uint64(), size.Uint64())
 
 	interpreter.returnData = ret
 	return ret, ErrExecutionReverted
