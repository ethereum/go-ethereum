--- conflicted
+++ resolved
@@ -193,16 +193,7 @@
 
 func opAddmod(pc *uint64, interpreter *EVMInterpreter, scope *ScopeContext) ([]byte, error) {
 	x, y, z := scope.Stack.pop(), scope.Stack.pop(), scope.Stack.peek()
-<<<<<<< HEAD
-	if z.IsZero() {
-		z.Clear()
-	} else {
-		z.AddMod(&x, &y, z)
-	}
-
-=======
 	z.AddMod(&x, &y, z)
->>>>>>> aadddf3a
 	return nil, nil
 }
 
@@ -779,11 +770,7 @@
 		scope.Memory.Set(retOffset.Uint64(), retSize.Uint64(), ret)
 	}
 
-<<<<<<< HEAD
-	scope.Contract.Gas += returnGas
-=======
 	scope.Contract.RefundGas(returnGas, interpreter.evm.Config.Tracer, tracing.GasChangeCallLeftOverRefunded)
->>>>>>> aadddf3a
 
 	interpreter.returnData = ret
 
@@ -819,11 +806,7 @@
 		scope.Memory.Set(retOffset.Uint64(), retSize.Uint64(), ret)
 	}
 
-<<<<<<< HEAD
-	scope.Contract.Gas += returnGas
-=======
 	scope.Contract.RefundGas(returnGas, interpreter.evm.Config.Tracer, tracing.GasChangeCallLeftOverRefunded)
->>>>>>> aadddf3a
 
 	interpreter.returnData = ret
 
@@ -855,11 +838,7 @@
 		scope.Memory.Set(retOffset.Uint64(), retSize.Uint64(), ret)
 	}
 
-<<<<<<< HEAD
-	scope.Contract.Gas += returnGas
-=======
 	scope.Contract.RefundGas(returnGas, interpreter.evm.Config.Tracer, tracing.GasChangeCallLeftOverRefunded)
->>>>>>> aadddf3a
 
 	interpreter.returnData = ret
 
@@ -891,11 +870,7 @@
 		scope.Memory.Set(retOffset.Uint64(), retSize.Uint64(), ret)
 	}
 
-<<<<<<< HEAD
-	scope.Contract.Gas += returnGas
-=======
 	scope.Contract.RefundGas(returnGas, interpreter.evm.Config.Tracer, tracing.GasChangeCallLeftOverRefunded)
->>>>>>> aadddf3a
 
 	interpreter.returnData = ret
 
