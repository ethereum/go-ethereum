// Copyright 2021 The go-ethereum Authors
// This file is part of the go-ethereum library.
//
// The go-ethereum library is free software: you can redistribute it and/or modify
// it under the terms of the GNU Lesser General Public License as published by
// the Free Software Foundation, either version 3 of the License, or
// (at your option) any later version.
//
// The go-ethereum library is distributed in the hope that it will be useful,
// but WITHOUT ANY WARRANTY; without even the implied warranty of
// MERCHANTABILITY or FITNESS FOR A PARTICULAR PURPOSE. See the
// GNU Lesser General Public License for more details.
//
// You should have received a copy of the GNU Lesser General Public License
// along with the go-ethereum library. If not, see <http://www.gnu.org/licenses/>.

package vm

import (
	"testing"
	"time"

	"github.com/ethereum/go-ethereum/common"
	"github.com/ethereum/go-ethereum/common/math"
	"github.com/ethereum/go-ethereum/core/rawdb"
	"github.com/ethereum/go-ethereum/core/state"
	"github.com/ethereum/go-ethereum/core/types"
	"github.com/ethereum/go-ethereum/params"
	"github.com/holiman/uint256"
)

var loopInterruptTests = []string{
	// infinite loop using JUMP: push(2) jumpdest dup1 jump
	"60025b8056",
	// infinite loop using JUMPI: push(1) push(4) jumpdest dup2 dup2 jumpi
	"600160045b818157",
}

func TestLoopInterrupt(t *testing.T) {
	address := common.BytesToAddress([]byte("contract"))
	vmctx := BlockContext{
		Transfer: func(StateDB, common.Address, common.Address, *uint256.Int) {},
	}

	for i, tt := range loopInterruptTests {
		statedb, _ := state.New(types.EmptyRootHash, state.NewDatabase(rawdb.NewMemoryDatabase()), nil)
		statedb.CreateAccount(address)
		statedb.SetCode(address, common.Hex2Bytes(tt))
		statedb.Finalise(true)

		evm := NewEVM(vmctx, TxContext{}, statedb, params.AllEthashProtocolChanges, Config{})

		errChannel := make(chan error)
		timeout := make(chan bool)

		go func(evm *EVM) {
<<<<<<< HEAD
			_, _, err := evm.Call(AccountRef(common.Address{}), address, nil, math.MaxUint64, new(big.Int), nil)
=======
			_, _, err := evm.Call(AccountRef(common.Address{}), address, nil, math.MaxUint64, new(uint256.Int))
>>>>>>> c5ba367e
			errChannel <- err
		}(evm)

		go func() {
			<-time.After(time.Second)
			timeout <- true
		}()

		evm.Cancel()

		select {
		case <-timeout:
			t.Errorf("test %d timed out", i)
		case err := <-errChannel:
			if err != nil {
				t.Errorf("test %d failure: %v", i, err)
			}
		}
	}
}<|MERGE_RESOLUTION|>--- conflicted
+++ resolved
@@ -54,11 +54,7 @@
 		timeout := make(chan bool)
 
 		go func(evm *EVM) {
-<<<<<<< HEAD
-			_, _, err := evm.Call(AccountRef(common.Address{}), address, nil, math.MaxUint64, new(big.Int), nil)
-=======
-			_, _, err := evm.Call(AccountRef(common.Address{}), address, nil, math.MaxUint64, new(uint256.Int))
->>>>>>> c5ba367e
+			_, _, err := evm.Call(AccountRef(common.Address{}), address, nil, math.MaxUint64, new(uint256.Int), nil)
 			errChannel <- err
 		}(evm)
 
