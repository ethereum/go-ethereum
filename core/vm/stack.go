--- conflicted
+++ resolved
@@ -22,11 +22,7 @@
 )
 
 // Stack is an object for basic stack operations. Items popped to the stack are
-<<<<<<< HEAD
 // expected to be changed and modified. Stack does not take care of adding newly
-=======
-// expected to be changed and modified. stack does not take care of adding newly
->>>>>>> e916f978
 // initialised objects.
 type Stack struct {
 	data []*big.Int
