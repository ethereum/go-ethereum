// Copyright 2014 The go-ethereum Authors
// This file is part of the go-ethereum library.
//
// The go-ethereum library is free software: you can redistribute it and/or modify
// it under the terms of the GNU Lesser General Public License as published by
// the Free Software Foundation, either version 3 of the License, or
// (at your option) any later version.
//
// The go-ethereum library is distributed in the hope that it will be useful,
// but WITHOUT ANY WARRANTY; without even the implied warranty of
// MERCHANTABILITY or FITNESS FOR A PARTICULAR PURPOSE. See the
// GNU Lesser General Public License for more details.
//
// You should have received a copy of the GNU Lesser General Public License
// along with the go-ethereum library. If not, see <http://www.gnu.org/licenses/>.

package vm

import (
	"fmt"

	"github.com/ethereum/go-ethereum/common"
	"github.com/ethereum/go-ethereum/common/math"
	"github.com/ethereum/go-ethereum/core/tracing"
	"github.com/ethereum/go-ethereum/crypto"
	"github.com/ethereum/go-ethereum/log"
	"github.com/holiman/uint256"
)

// Config are the configuration options for the Interpreter
type Config struct {
	Tracer                  *tracing.Hooks
	NoBaseFee               bool  // Forces the EIP-1559 baseFee to 0 (needed for 0 price calls)
	EnablePreimageRecording bool  // Enables recording of SHA3/keccak preimages
	ExtraEips               []int // Additional EIPS that are to be enabled

	StatelessSelfValidation bool // Generate execution witnesses and self-check against them (testing purpose)
}

// ScopeContext contains the things that are per-call, such as stack and memory,
// but not transients like pc and gas
type ScopeContext struct {
	Memory   *Memory
	Stack    *Stack
	Contract *Contract
}

// MemoryData returns the underlying memory slice. Callers must not modify the contents
// of the returned data.
func (ctx *ScopeContext) MemoryData() []byte {
	if ctx.Memory == nil {
		return nil
	}
	return ctx.Memory.Data()
}

// StackData returns the stack data. Callers must not modify the contents
// of the returned data.
func (ctx *ScopeContext) StackData() []uint256.Int {
	if ctx.Stack == nil {
		return nil
	}
	return ctx.Stack.Data()
}

// Caller returns the current caller.
func (ctx *ScopeContext) Caller() common.Address {
	return ctx.Contract.Caller()
}

// Address returns the address where this scope of execution is taking place.
func (ctx *ScopeContext) Address() common.Address {
	return ctx.Contract.Address()
}

// CallValue returns the value supplied with this call.
func (ctx *ScopeContext) CallValue() *uint256.Int {
	return ctx.Contract.Value()
}

// CallInput returns the input/calldata with this call. Callers must not modify
// the contents of the returned data.
func (ctx *ScopeContext) CallInput() []byte {
	return ctx.Contract.Input
}

// ContractCode returns the code of the contract being executed.
func (ctx *ScopeContext) ContractCode() []byte {
	return ctx.Contract.Code
}

// EVMInterpreter represents an EVM interpreter
type EVMInterpreter struct {
	evm   *EVM
	table *JumpTable

	hasher    crypto.KeccakState // Keccak256 hasher instance shared across opcodes
	hasherBuf common.Hash        // Keccak256 hasher result array shared across opcodes

	readOnly   bool   // Whether to throw on stateful modifications
	returnData []byte // Last CALL's return data for subsequent reuse
}

// NewEVMInterpreter returns a new instance of the Interpreter.
func NewEVMInterpreter(evm *EVM) *EVMInterpreter {
	// If jump table was not initialised we set the default one.
	var table *JumpTable
	switch {
	case evm.chainRules.IsVerkle:
		// TODO replace with proper instruction set when fork is specified
		table = &verkleInstructionSet
<<<<<<< HEAD
=======
	case evm.chainRules.IsPrague:
		table = &pragueInstructionSet
>>>>>>> b027a90a
	case evm.chainRules.IsCancun:
		table = &cancunInstructionSet
	case evm.chainRules.IsShanghai:
		table = &shanghaiInstructionSet
	case evm.chainRules.IsMerge:
		table = &mergeInstructionSet
	case evm.chainRules.IsLondon:
		table = &londonInstructionSet
	case evm.chainRules.IsBerlin:
		table = &berlinInstructionSet
	case evm.chainRules.IsIstanbul:
		table = &istanbulInstructionSet
	case evm.chainRules.IsConstantinople:
		table = &constantinopleInstructionSet
	case evm.chainRules.IsByzantium:
		table = &byzantiumInstructionSet
	case evm.chainRules.IsEIP158:
		table = &spuriousDragonInstructionSet
	case evm.chainRules.IsEIP150:
		table = &tangerineWhistleInstructionSet
	case evm.chainRules.IsHomestead:
		table = &homesteadInstructionSet
	default:
		table = &frontierInstructionSet
	}
	var extraEips []int
	if len(evm.Config.ExtraEips) > 0 {
		// Deep-copy jumptable to prevent modification of opcodes in other tables
		table = copyJumpTable(table)
	}
	for _, eip := range evm.Config.ExtraEips {
		if err := EnableEIP(eip, table); err != nil {
			// Disable it, so caller can check if it's activated or not
			log.Error("EIP activation failed", "eip", eip, "error", err)
		} else {
			extraEips = append(extraEips, eip)
		}
	}
	evm.Config.ExtraEips = extraEips
	return &EVMInterpreter{evm: evm, table: table}
}

// Run loops and evaluates the contract's code with the given input data and returns
// the return byte-slice and an error if one occurred.
//
// It's important to note that any errors returned by the interpreter should be
// considered a revert-and-consume-all-gas operation except for
// ErrExecutionReverted which means revert-and-keep-gas-left.
func (in *EVMInterpreter) Run(contract *Contract, input []byte, readOnly bool) (ret []byte, err error) {
	// Increment the call depth which is restricted to 1024
	in.evm.depth++
	defer func() { in.evm.depth-- }()

	// Make sure the readOnly is only set if we aren't in readOnly yet.
	// This also makes sure that the readOnly flag isn't removed for child calls.
	if readOnly && !in.readOnly {
		in.readOnly = true
		defer func() { in.readOnly = false }()
	}

	// Reset the previous call's return data. It's unimportant to preserve the old buffer
	// as every returning call will return new data anyway.
	in.returnData = nil

	// Don't bother with the execution if there's no code.
	if len(contract.Code) == 0 {
		return nil, nil
	}

	var (
		op          OpCode        // current opcode
		mem         = NewMemory() // bound memory
		stack       = newstack()  // local stack
		callContext = &ScopeContext{
			Memory:   mem,
			Stack:    stack,
			Contract: contract,
		}
		// For optimisation reason we're using uint64 as the program counter.
		// It's theoretically possible to go above 2^64. The YP defines the PC
		// to be uint256. Practically much less so feasible.
		pc   = uint64(0) // program counter
		cost uint64
		// copies used by tracer
		pcCopy  uint64 // needed for the deferred EVMLogger
		gasCopy uint64 // for EVMLogger to log gas remaining before execution
		logged  bool   // deferred EVMLogger should ignore already logged steps
		res     []byte // result of the opcode execution function
		debug   = in.evm.Config.Tracer != nil
	)
	// Don't move this deferred function, it's placed before the OnOpcode-deferred method,
	// so that it gets executed _after_: the OnOpcode needs the stacks before
	// they are returned to the pools
	defer func() {
		returnStack(stack)
		mem.Free()
	}()
	contract.Input = input

	if debug {
		defer func() { // this deferred method handles exit-with-error
			if err == nil {
				return
			}
			if !logged && in.evm.Config.Tracer.OnOpcode != nil {
				in.evm.Config.Tracer.OnOpcode(pcCopy, byte(op), gasCopy, cost, callContext, in.returnData, in.evm.depth, VMErrorFromErr(err))
			}
			if logged && in.evm.Config.Tracer.OnFault != nil {
				in.evm.Config.Tracer.OnFault(pcCopy, byte(op), gasCopy, cost, callContext, in.evm.depth, VMErrorFromErr(err))
			}
		}()
	}
	// The Interpreter main run loop (contextual). This loop runs until either an
	// explicit STOP, RETURN or SELFDESTRUCT is executed, an error occurred during
	// the execution of one of the operations or until the done flag is set by the
	// parent context.
	for {
		if debug {
			// Capture pre-execution values for tracing.
			logged, pcCopy, gasCopy = false, pc, contract.Gas
		}

<<<<<<< HEAD
		if in.evm.chainRules.IsEIP4762 && !contract.IsDeployment {
=======
		if in.evm.chainRules.IsEIP4762 && !contract.IsDeployment && !contract.IsSystemCall {
>>>>>>> b027a90a
			// if the PC ends up in a new "chunk" of verkleized code, charge the
			// associated costs.
			contractAddr := contract.Address()
			contract.Gas -= in.evm.TxContext.AccessEvents.CodeChunksRangeGas(contractAddr, pc, 1, uint64(len(contract.Code)), false)
		}

		// Get the operation from the jump table and validate the stack to ensure there are
		// enough stack items available to perform the operation.
		op = contract.GetOp(pc)
		operation := in.table[op]
		cost = operation.constantGas // For tracing
		// Validate stack
		if sLen := stack.len(); sLen < operation.minStack {
			return nil, &ErrStackUnderflow{stackLen: sLen, required: operation.minStack}
		} else if sLen > operation.maxStack {
			return nil, &ErrStackOverflow{stackLen: sLen, limit: operation.maxStack}
		}
		// for tracing: this gas consumption event is emitted below in the debug section.
		if contract.Gas < cost {
			return nil, ErrOutOfGas
		} else {
			contract.Gas -= cost
		}

		// All ops with a dynamic memory usage also has a dynamic gas cost.
		var memorySize uint64
		if operation.dynamicGas != nil {
			// calculate the new memory size and expand the memory to fit
			// the operation
			// Memory check needs to be done prior to evaluating the dynamic gas portion,
			// to detect calculation overflows
			if operation.memorySize != nil {
				memSize, overflow := operation.memorySize(stack)
				if overflow {
					return nil, ErrGasUintOverflow
				}
				// memory is expanded in words of 32 bytes. Gas
				// is also calculated in words.
				if memorySize, overflow = math.SafeMul(toWordSize(memSize), 32); overflow {
					return nil, ErrGasUintOverflow
				}
			}
			// Consume the gas and return an error if not enough gas is available.
			// cost is explicitly set so that the capture state defer method can get the proper cost
			var dynamicCost uint64
			dynamicCost, err = operation.dynamicGas(in.evm, contract, stack, mem, memorySize)
			cost += dynamicCost // for tracing
			if err != nil {
				return nil, fmt.Errorf("%w: %v", ErrOutOfGas, err)
			}
			// for tracing: this gas consumption event is emitted below in the debug section.
			if contract.Gas < dynamicCost {
				return nil, ErrOutOfGas
			} else {
				contract.Gas -= dynamicCost
			}
		}

		// Do tracing before potential memory expansion
		if debug {
			if in.evm.Config.Tracer.OnGasChange != nil {
				in.evm.Config.Tracer.OnGasChange(gasCopy, gasCopy-cost, tracing.GasChangeCallOpCode)
			}
			if in.evm.Config.Tracer.OnOpcode != nil {
				in.evm.Config.Tracer.OnOpcode(pc, byte(op), gasCopy, cost, callContext, in.returnData, in.evm.depth, VMErrorFromErr(err))
				logged = true
			}
		}
		if memorySize > 0 {
			mem.Resize(memorySize)
		}

		// execute the operation
		res, err = operation.execute(&pc, in, callContext)
		if err != nil {
			break
		}
		pc++
	}

	if err == errStopToken {
		err = nil // clear stop token error
	}

	return res, err
}<|MERGE_RESOLUTION|>--- conflicted
+++ resolved
@@ -109,11 +109,8 @@
 	case evm.chainRules.IsVerkle:
 		// TODO replace with proper instruction set when fork is specified
 		table = &verkleInstructionSet
-<<<<<<< HEAD
-=======
 	case evm.chainRules.IsPrague:
 		table = &pragueInstructionSet
->>>>>>> b027a90a
 	case evm.chainRules.IsCancun:
 		table = &cancunInstructionSet
 	case evm.chainRules.IsShanghai:
@@ -236,11 +233,7 @@
 			logged, pcCopy, gasCopy = false, pc, contract.Gas
 		}
 
-<<<<<<< HEAD
-		if in.evm.chainRules.IsEIP4762 && !contract.IsDeployment {
-=======
 		if in.evm.chainRules.IsEIP4762 && !contract.IsDeployment && !contract.IsSystemCall {
->>>>>>> b027a90a
 			// if the PC ends up in a new "chunk" of verkleized code, charge the
 			// associated costs.
 			contractAddr := contract.Address()
