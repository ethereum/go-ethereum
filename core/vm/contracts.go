// Copyright 2014 The go-ethereum Authors
// This file is part of the go-ethereum library.
//
// The go-ethereum library is free software: you can redistribute it and/or modify
// it under the terms of the GNU Lesser General Public License as published by
// the Free Software Foundation, either version 3 of the License, or
// (at your option) any later version.
//
// The go-ethereum library is distributed in the hope that it will be useful,
// but WITHOUT ANY WARRANTY; without even the implied warranty of
// MERCHANTABILITY or FITNESS FOR A PARTICULAR PURPOSE. See the
// GNU Lesser General Public License for more details.
//
// You should have received a copy of the GNU Lesser General Public License
// along with the go-ethereum library. If not, see <http://www.gnu.org/licenses/>.

package vm

import (
	"crypto/sha256"
	"encoding/binary"
	"errors"
	"fmt"
	"math/big"

	"github.com/ethereum/go-ethereum/common"
	"github.com/ethereum/go-ethereum/common/math"
	"github.com/ethereum/go-ethereum/crypto"
	"github.com/ethereum/go-ethereum/crypto/blake2b"
	"github.com/ethereum/go-ethereum/crypto/bls12381"
	"github.com/ethereum/go-ethereum/crypto/bn256"
<<<<<<< HEAD
	"github.com/ethereum/go-ethereum/crypto/secp256r1"
=======
	"github.com/ethereum/go-ethereum/crypto/kzg4844"
>>>>>>> 604da5c8
	"github.com/ethereum/go-ethereum/params"
	"golang.org/x/crypto/ripemd160"
)

// PrecompiledContract is the basic interface for native Go contracts. The implementation
// requires a deterministic gas count based on the input size of the Run method of the
// contract.
type PrecompiledContract interface {
	RequiredGas(input []byte) uint64  // RequiredPrice calculates the contract gas use
	Run(input []byte) ([]byte, error) // Run runs the precompiled contract
}

// PrecompiledContractsHomestead contains the default set of pre-compiled Ethereum
// contracts used in the Frontier and Homestead releases.
var PrecompiledContractsHomestead = map[common.Address]PrecompiledContract{
	common.BytesToAddress([]byte{1}): &ecrecover{},
	common.BytesToAddress([]byte{2}): &sha256hash{},
	common.BytesToAddress([]byte{3}): &ripemd160hash{},
	common.BytesToAddress([]byte{4}): &dataCopy{},
}

// PrecompiledContractsByzantium contains the default set of pre-compiled Ethereum
// contracts used in the Byzantium release.
var PrecompiledContractsByzantium = map[common.Address]PrecompiledContract{
	common.BytesToAddress([]byte{1}): &ecrecover{},
	common.BytesToAddress([]byte{2}): &sha256hash{},
	common.BytesToAddress([]byte{3}): &ripemd160hash{},
	common.BytesToAddress([]byte{4}): &dataCopy{},
	common.BytesToAddress([]byte{5}): &bigModExp{eip2565: false},
	common.BytesToAddress([]byte{6}): &bn256AddByzantium{},
	common.BytesToAddress([]byte{7}): &bn256ScalarMulByzantium{},
	common.BytesToAddress([]byte{8}): &bn256PairingByzantium{},
}

// PrecompiledContractsIstanbul contains the default set of pre-compiled Ethereum
// contracts used in the Istanbul release.
var PrecompiledContractsIstanbul = map[common.Address]PrecompiledContract{
	common.BytesToAddress([]byte{1}): &ecrecover{},
	common.BytesToAddress([]byte{2}): &sha256hash{},
	common.BytesToAddress([]byte{3}): &ripemd160hash{},
	common.BytesToAddress([]byte{4}): &dataCopy{},
	common.BytesToAddress([]byte{5}): &bigModExp{eip2565: false},
	common.BytesToAddress([]byte{6}): &bn256AddIstanbul{},
	common.BytesToAddress([]byte{7}): &bn256ScalarMulIstanbul{},
	common.BytesToAddress([]byte{8}): &bn256PairingIstanbul{},
	common.BytesToAddress([]byte{9}): &blake2F{},
}

// PrecompiledContractsBerlin contains the default set of pre-compiled Ethereum
// contracts used in the Berlin release.
var PrecompiledContractsBerlin = map[common.Address]PrecompiledContract{
	common.BytesToAddress([]byte{1}): &ecrecover{},
	common.BytesToAddress([]byte{2}): &sha256hash{},
	common.BytesToAddress([]byte{3}): &ripemd160hash{},
	common.BytesToAddress([]byte{4}): &dataCopy{},
	common.BytesToAddress([]byte{5}): &bigModExp{eip2565: true},
	common.BytesToAddress([]byte{6}): &bn256AddIstanbul{},
	common.BytesToAddress([]byte{7}): &bn256ScalarMulIstanbul{},
	common.BytesToAddress([]byte{8}): &bn256PairingIstanbul{},
	common.BytesToAddress([]byte{9}): &blake2F{},
}

// PrecompiledContractsCancun contains the default set of pre-compiled Ethereum
// contracts used in the Cancun release.
var PrecompiledContractsCancun = map[common.Address]PrecompiledContract{
	common.BytesToAddress([]byte{1}):  &ecrecover{},
	common.BytesToAddress([]byte{2}):  &sha256hash{},
	common.BytesToAddress([]byte{3}):  &ripemd160hash{},
	common.BytesToAddress([]byte{4}):  &dataCopy{},
	common.BytesToAddress([]byte{5}):  &bigModExp{eip2565: true},
	common.BytesToAddress([]byte{6}):  &bn256AddIstanbul{},
	common.BytesToAddress([]byte{7}):  &bn256ScalarMulIstanbul{},
	common.BytesToAddress([]byte{8}):  &bn256PairingIstanbul{},
	common.BytesToAddress([]byte{9}):  &blake2F{},
	common.BytesToAddress([]byte{20}): &kzgPointEvaluation{},
}

// PrecompiledContractsBLS contains the set of pre-compiled Ethereum
// contracts specified in EIP-2537. These are exported for testing purposes.
var PrecompiledContractsBLS = map[common.Address]PrecompiledContract{
	common.BytesToAddress([]byte{10}): &bls12381G1Add{},
	common.BytesToAddress([]byte{11}): &bls12381G1Mul{},
	common.BytesToAddress([]byte{12}): &bls12381G1MultiExp{},
	common.BytesToAddress([]byte{13}): &bls12381G2Add{},
	common.BytesToAddress([]byte{14}): &bls12381G2Mul{},
	common.BytesToAddress([]byte{15}): &bls12381G2MultiExp{},
	common.BytesToAddress([]byte{16}): &bls12381Pairing{},
	common.BytesToAddress([]byte{17}): &bls12381MapG1{},
	common.BytesToAddress([]byte{18}): &bls12381MapG2{},
}

// PrecompiledContractsP256Verify contains the precompiled Ethereum
// contract specified in EIP-N. This is exported for testing purposes.
var PrecompiledContractsP256Verify = map[common.Address]PrecompiledContract{
	common.BytesToAddress([]byte{19}): &p256Verify{},
}

var (
	PrecompiledAddressesCancun    []common.Address
	PrecompiledAddressesBerlin    []common.Address
	PrecompiledAddressesIstanbul  []common.Address
	PrecompiledAddressesByzantium []common.Address
	PrecompiledAddressesHomestead []common.Address
)

func init() {
	for k := range PrecompiledContractsHomestead {
		PrecompiledAddressesHomestead = append(PrecompiledAddressesHomestead, k)
	}
	for k := range PrecompiledContractsByzantium {
		PrecompiledAddressesByzantium = append(PrecompiledAddressesByzantium, k)
	}
	for k := range PrecompiledContractsIstanbul {
		PrecompiledAddressesIstanbul = append(PrecompiledAddressesIstanbul, k)
	}
	for k := range PrecompiledContractsBerlin {
		PrecompiledAddressesBerlin = append(PrecompiledAddressesBerlin, k)
	}
	for k := range PrecompiledContractsCancun {
		PrecompiledAddressesCancun = append(PrecompiledAddressesCancun, k)
	}
}

// ActivePrecompiles returns the precompiles enabled with the current configuration.
func ActivePrecompiles(rules params.Rules) []common.Address {
	switch {
	case rules.IsCancun:
		return PrecompiledAddressesCancun
	case rules.IsBerlin:
		return PrecompiledAddressesBerlin
	case rules.IsIstanbul:
		return PrecompiledAddressesIstanbul
	case rules.IsByzantium:
		return PrecompiledAddressesByzantium
	default:
		return PrecompiledAddressesHomestead
	}
}

// RunPrecompiledContract runs and evaluates the output of a precompiled contract.
// It returns
// - the returned bytes,
// - the _remaining_ gas,
// - any error that occurred
func RunPrecompiledContract(p PrecompiledContract, input []byte, suppliedGas uint64) (ret []byte, remainingGas uint64, err error) {
	gasCost := p.RequiredGas(input)
	if suppliedGas < gasCost {
		return nil, 0, ErrOutOfGas
	}
	suppliedGas -= gasCost
	output, err := p.Run(input)
	return output, suppliedGas, err
}

// ECRECOVER implemented as a native contract.
type ecrecover struct{}

func (c *ecrecover) RequiredGas(input []byte) uint64 {
	return params.EcrecoverGas
}

func (c *ecrecover) Run(input []byte) ([]byte, error) {
	const ecRecoverInputLength = 128

	input = common.RightPadBytes(input, ecRecoverInputLength)
	// "input" is (hash, v, r, s), each 32 bytes
	// but for ecrecover we want (r, s, v)

	r := new(big.Int).SetBytes(input[64:96])
	s := new(big.Int).SetBytes(input[96:128])
	v := input[63] - 27

	// tighter sig s values input homestead only apply to tx sigs
	if !allZero(input[32:63]) || !crypto.ValidateSignatureValues(v, r, s, false) {
		return nil, nil
	}
	// We must make sure not to modify the 'input', so placing the 'v' along with
	// the signature needs to be done on a new allocation
	sig := make([]byte, 65)
	copy(sig, input[64:128])
	sig[64] = v
	// v needs to be at the end for libsecp256k1
	pubKey, err := crypto.Ecrecover(input[:32], sig)
	// make sure the public key is a valid one
	if err != nil {
		return nil, nil
	}

	// the first byte of pubkey is bitcoin heritage
	return common.LeftPadBytes(crypto.Keccak256(pubKey[1:])[12:], 32), nil
}

// SHA256 implemented as a native contract.
type sha256hash struct{}

// RequiredGas returns the gas required to execute the pre-compiled contract.
//
// This method does not require any overflow checking as the input size gas costs
// required for anything significant is so high it's impossible to pay for.
func (c *sha256hash) RequiredGas(input []byte) uint64 {
	return uint64(len(input)+31)/32*params.Sha256PerWordGas + params.Sha256BaseGas
}
func (c *sha256hash) Run(input []byte) ([]byte, error) {
	h := sha256.Sum256(input)
	return h[:], nil
}

// RIPEMD160 implemented as a native contract.
type ripemd160hash struct{}

// RequiredGas returns the gas required to execute the pre-compiled contract.
//
// This method does not require any overflow checking as the input size gas costs
// required for anything significant is so high it's impossible to pay for.
func (c *ripemd160hash) RequiredGas(input []byte) uint64 {
	return uint64(len(input)+31)/32*params.Ripemd160PerWordGas + params.Ripemd160BaseGas
}
func (c *ripemd160hash) Run(input []byte) ([]byte, error) {
	ripemd := ripemd160.New()
	ripemd.Write(input)
	return common.LeftPadBytes(ripemd.Sum(nil), 32), nil
}

// data copy implemented as a native contract.
type dataCopy struct{}

// RequiredGas returns the gas required to execute the pre-compiled contract.
//
// This method does not require any overflow checking as the input size gas costs
// required for anything significant is so high it's impossible to pay for.
func (c *dataCopy) RequiredGas(input []byte) uint64 {
	return uint64(len(input)+31)/32*params.IdentityPerWordGas + params.IdentityBaseGas
}
func (c *dataCopy) Run(in []byte) ([]byte, error) {
	return common.CopyBytes(in), nil
}

// bigModExp implements a native big integer exponential modular operation.
type bigModExp struct {
	eip2565 bool
}

var (
	big0      = big.NewInt(0)
	big1      = big.NewInt(1)
	big3      = big.NewInt(3)
	big4      = big.NewInt(4)
	big7      = big.NewInt(7)
	big8      = big.NewInt(8)
	big16     = big.NewInt(16)
	big20     = big.NewInt(20)
	big32     = big.NewInt(32)
	big64     = big.NewInt(64)
	big96     = big.NewInt(96)
	big480    = big.NewInt(480)
	big1024   = big.NewInt(1024)
	big3072   = big.NewInt(3072)
	big199680 = big.NewInt(199680)
)

// modexpMultComplexity implements bigModexp multComplexity formula, as defined in EIP-198
//
//	def mult_complexity(x):
//		if x <= 64: return x ** 2
//		elif x <= 1024: return x ** 2 // 4 + 96 * x - 3072
//		else: return x ** 2 // 16 + 480 * x - 199680
//
// where is x is max(length_of_MODULUS, length_of_BASE)
func modexpMultComplexity(x *big.Int) *big.Int {
	switch {
	case x.Cmp(big64) <= 0:
		x.Mul(x, x) // x ** 2
	case x.Cmp(big1024) <= 0:
		// (x ** 2 // 4 ) + ( 96 * x - 3072)
		x = new(big.Int).Add(
			new(big.Int).Div(new(big.Int).Mul(x, x), big4),
			new(big.Int).Sub(new(big.Int).Mul(big96, x), big3072),
		)
	default:
		// (x ** 2 // 16) + (480 * x - 199680)
		x = new(big.Int).Add(
			new(big.Int).Div(new(big.Int).Mul(x, x), big16),
			new(big.Int).Sub(new(big.Int).Mul(big480, x), big199680),
		)
	}
	return x
}

// RequiredGas returns the gas required to execute the pre-compiled contract.
func (c *bigModExp) RequiredGas(input []byte) uint64 {
	var (
		baseLen = new(big.Int).SetBytes(getData(input, 0, 32))
		expLen  = new(big.Int).SetBytes(getData(input, 32, 32))
		modLen  = new(big.Int).SetBytes(getData(input, 64, 32))
	)
	if len(input) > 96 {
		input = input[96:]
	} else {
		input = input[:0]
	}
	// Retrieve the head 32 bytes of exp for the adjusted exponent length
	var expHead *big.Int
	if big.NewInt(int64(len(input))).Cmp(baseLen) <= 0 {
		expHead = new(big.Int)
	} else {
		if expLen.Cmp(big32) > 0 {
			expHead = new(big.Int).SetBytes(getData(input, baseLen.Uint64(), 32))
		} else {
			expHead = new(big.Int).SetBytes(getData(input, baseLen.Uint64(), expLen.Uint64()))
		}
	}
	// Calculate the adjusted exponent length
	var msb int
	if bitlen := expHead.BitLen(); bitlen > 0 {
		msb = bitlen - 1
	}
	adjExpLen := new(big.Int)
	if expLen.Cmp(big32) > 0 {
		adjExpLen.Sub(expLen, big32)
		adjExpLen.Mul(big8, adjExpLen)
	}
	adjExpLen.Add(adjExpLen, big.NewInt(int64(msb)))
	// Calculate the gas cost of the operation
	gas := new(big.Int).Set(math.BigMax(modLen, baseLen))
	if c.eip2565 {
		// EIP-2565 has three changes
		// 1. Different multComplexity (inlined here)
		// in EIP-2565 (https://eips.ethereum.org/EIPS/eip-2565):
		//
		// def mult_complexity(x):
		//    ceiling(x/8)^2
		//
		//where is x is max(length_of_MODULUS, length_of_BASE)
		gas = gas.Add(gas, big7)
		gas = gas.Div(gas, big8)
		gas.Mul(gas, gas)

		gas.Mul(gas, math.BigMax(adjExpLen, big1))
		// 2. Different divisor (`GQUADDIVISOR`) (3)
		gas.Div(gas, big3)
		if gas.BitLen() > 64 {
			return math.MaxUint64
		}
		// 3. Minimum price of 200 gas
		if gas.Uint64() < 200 {
			return 200
		}
		return gas.Uint64()
	}
	gas = modexpMultComplexity(gas)
	gas.Mul(gas, math.BigMax(adjExpLen, big1))
	gas.Div(gas, big20)

	if gas.BitLen() > 64 {
		return math.MaxUint64
	}
	return gas.Uint64()
}

func (c *bigModExp) Run(input []byte) ([]byte, error) {
	var (
		baseLen = new(big.Int).SetBytes(getData(input, 0, 32)).Uint64()
		expLen  = new(big.Int).SetBytes(getData(input, 32, 32)).Uint64()
		modLen  = new(big.Int).SetBytes(getData(input, 64, 32)).Uint64()
	)
	if len(input) > 96 {
		input = input[96:]
	} else {
		input = input[:0]
	}
	// Handle a special case when both the base and mod length is zero
	if baseLen == 0 && modLen == 0 {
		return []byte{}, nil
	}
	// Retrieve the operands and execute the exponentiation
	var (
		base = new(big.Int).SetBytes(getData(input, 0, baseLen))
		exp  = new(big.Int).SetBytes(getData(input, baseLen, expLen))
		mod  = new(big.Int).SetBytes(getData(input, baseLen+expLen, modLen))
		v    []byte
	)
	switch {
	case mod.BitLen() == 0:
		// Modulo 0 is undefined, return zero
		return common.LeftPadBytes([]byte{}, int(modLen)), nil
	case base.BitLen() == 1: // a bit length of 1 means it's 1 (or -1).
		//If base == 1, then we can just return base % mod (if mod >= 1, which it is)
		v = base.Mod(base, mod).Bytes()
	default:
		v = base.Exp(base, exp, mod).Bytes()
	}
	return common.LeftPadBytes(v, int(modLen)), nil
}

// newCurvePoint unmarshals a binary blob into a bn256 elliptic curve point,
// returning it, or an error if the point is invalid.
func newCurvePoint(blob []byte) (*bn256.G1, error) {
	p := new(bn256.G1)
	if _, err := p.Unmarshal(blob); err != nil {
		return nil, err
	}
	return p, nil
}

// newTwistPoint unmarshals a binary blob into a bn256 elliptic curve point,
// returning it, or an error if the point is invalid.
func newTwistPoint(blob []byte) (*bn256.G2, error) {
	p := new(bn256.G2)
	if _, err := p.Unmarshal(blob); err != nil {
		return nil, err
	}
	return p, nil
}

// runBn256Add implements the Bn256Add precompile, referenced by both
// Byzantium and Istanbul operations.
func runBn256Add(input []byte) ([]byte, error) {
	x, err := newCurvePoint(getData(input, 0, 64))
	if err != nil {
		return nil, err
	}
	y, err := newCurvePoint(getData(input, 64, 64))
	if err != nil {
		return nil, err
	}
	res := new(bn256.G1)
	res.Add(x, y)
	return res.Marshal(), nil
}

// bn256Add implements a native elliptic curve point addition conforming to
// Istanbul consensus rules.
type bn256AddIstanbul struct{}

// RequiredGas returns the gas required to execute the pre-compiled contract.
func (c *bn256AddIstanbul) RequiredGas(input []byte) uint64 {
	return params.Bn256AddGasIstanbul
}

func (c *bn256AddIstanbul) Run(input []byte) ([]byte, error) {
	return runBn256Add(input)
}

// bn256AddByzantium implements a native elliptic curve point addition
// conforming to Byzantium consensus rules.
type bn256AddByzantium struct{}

// RequiredGas returns the gas required to execute the pre-compiled contract.
func (c *bn256AddByzantium) RequiredGas(input []byte) uint64 {
	return params.Bn256AddGasByzantium
}

func (c *bn256AddByzantium) Run(input []byte) ([]byte, error) {
	return runBn256Add(input)
}

// runBn256ScalarMul implements the Bn256ScalarMul precompile, referenced by
// both Byzantium and Istanbul operations.
func runBn256ScalarMul(input []byte) ([]byte, error) {
	p, err := newCurvePoint(getData(input, 0, 64))
	if err != nil {
		return nil, err
	}
	res := new(bn256.G1)
	res.ScalarMult(p, new(big.Int).SetBytes(getData(input, 64, 32)))
	return res.Marshal(), nil
}

// bn256ScalarMulIstanbul implements a native elliptic curve scalar
// multiplication conforming to Istanbul consensus rules.
type bn256ScalarMulIstanbul struct{}

// RequiredGas returns the gas required to execute the pre-compiled contract.
func (c *bn256ScalarMulIstanbul) RequiredGas(input []byte) uint64 {
	return params.Bn256ScalarMulGasIstanbul
}

func (c *bn256ScalarMulIstanbul) Run(input []byte) ([]byte, error) {
	return runBn256ScalarMul(input)
}

// bn256ScalarMulByzantium implements a native elliptic curve scalar
// multiplication conforming to Byzantium consensus rules.
type bn256ScalarMulByzantium struct{}

// RequiredGas returns the gas required to execute the pre-compiled contract.
func (c *bn256ScalarMulByzantium) RequiredGas(input []byte) uint64 {
	return params.Bn256ScalarMulGasByzantium
}

func (c *bn256ScalarMulByzantium) Run(input []byte) ([]byte, error) {
	return runBn256ScalarMul(input)
}

var (
	// true32Byte is returned if the bn256 pairing check succeeds.
	true32Byte = []byte{0, 0, 0, 0, 0, 0, 0, 0, 0, 0, 0, 0, 0, 0, 0, 0, 0, 0, 0, 0, 0, 0, 0, 0, 0, 0, 0, 0, 0, 0, 0, 1}

	// false32Byte is returned if the bn256 pairing check fails.
	false32Byte = make([]byte, 32)

	// errBadPairingInput is returned if the bn256 pairing input is invalid.
	errBadPairingInput = errors.New("bad elliptic curve pairing size")
)

// runBn256Pairing implements the Bn256Pairing precompile, referenced by both
// Byzantium and Istanbul operations.
func runBn256Pairing(input []byte) ([]byte, error) {
	// Handle some corner cases cheaply
	if len(input)%192 > 0 {
		return nil, errBadPairingInput
	}
	// Convert the input into a set of coordinates
	var (
		cs []*bn256.G1
		ts []*bn256.G2
	)
	for i := 0; i < len(input); i += 192 {
		c, err := newCurvePoint(input[i : i+64])
		if err != nil {
			return nil, err
		}
		t, err := newTwistPoint(input[i+64 : i+192])
		if err != nil {
			return nil, err
		}
		cs = append(cs, c)
		ts = append(ts, t)
	}
	// Execute the pairing checks and return the results
	if bn256.PairingCheck(cs, ts) {
		return true32Byte, nil
	}
	return false32Byte, nil
}

// bn256PairingIstanbul implements a pairing pre-compile for the bn256 curve
// conforming to Istanbul consensus rules.
type bn256PairingIstanbul struct{}

// RequiredGas returns the gas required to execute the pre-compiled contract.
func (c *bn256PairingIstanbul) RequiredGas(input []byte) uint64 {
	return params.Bn256PairingBaseGasIstanbul + uint64(len(input)/192)*params.Bn256PairingPerPointGasIstanbul
}

func (c *bn256PairingIstanbul) Run(input []byte) ([]byte, error) {
	return runBn256Pairing(input)
}

// bn256PairingByzantium implements a pairing pre-compile for the bn256 curve
// conforming to Byzantium consensus rules.
type bn256PairingByzantium struct{}

// RequiredGas returns the gas required to execute the pre-compiled contract.
func (c *bn256PairingByzantium) RequiredGas(input []byte) uint64 {
	return params.Bn256PairingBaseGasByzantium + uint64(len(input)/192)*params.Bn256PairingPerPointGasByzantium
}

func (c *bn256PairingByzantium) Run(input []byte) ([]byte, error) {
	return runBn256Pairing(input)
}

type blake2F struct{}

func (c *blake2F) RequiredGas(input []byte) uint64 {
	// If the input is malformed, we can't calculate the gas, return 0 and let the
	// actual call choke and fault.
	if len(input) != blake2FInputLength {
		return 0
	}
	return uint64(binary.BigEndian.Uint32(input[0:4]))
}

const (
	blake2FInputLength        = 213
	blake2FFinalBlockBytes    = byte(1)
	blake2FNonFinalBlockBytes = byte(0)
)

var (
	errBlake2FInvalidInputLength = errors.New("invalid input length")
	errBlake2FInvalidFinalFlag   = errors.New("invalid final flag")
)

func (c *blake2F) Run(input []byte) ([]byte, error) {
	// Make sure the input is valid (correct length and final flag)
	if len(input) != blake2FInputLength {
		return nil, errBlake2FInvalidInputLength
	}
	if input[212] != blake2FNonFinalBlockBytes && input[212] != blake2FFinalBlockBytes {
		return nil, errBlake2FInvalidFinalFlag
	}
	// Parse the input into the Blake2b call parameters
	var (
		rounds = binary.BigEndian.Uint32(input[0:4])
		final  = input[212] == blake2FFinalBlockBytes

		h [8]uint64
		m [16]uint64
		t [2]uint64
	)
	for i := 0; i < 8; i++ {
		offset := 4 + i*8
		h[i] = binary.LittleEndian.Uint64(input[offset : offset+8])
	}
	for i := 0; i < 16; i++ {
		offset := 68 + i*8
		m[i] = binary.LittleEndian.Uint64(input[offset : offset+8])
	}
	t[0] = binary.LittleEndian.Uint64(input[196:204])
	t[1] = binary.LittleEndian.Uint64(input[204:212])

	// Execute the compression function, extract and return the result
	blake2b.F(&h, m, t, final, rounds)

	output := make([]byte, 64)
	for i := 0; i < 8; i++ {
		offset := i * 8
		binary.LittleEndian.PutUint64(output[offset:offset+8], h[i])
	}
	return output, nil
}

var (
	errBLS12381InvalidInputLength          = errors.New("invalid input length")
	errBLS12381InvalidFieldElementTopBytes = errors.New("invalid field element top bytes")
	errBLS12381G1PointSubgroup             = errors.New("g1 point is not on correct subgroup")
	errBLS12381G2PointSubgroup             = errors.New("g2 point is not on correct subgroup")
)

// bls12381G1Add implements EIP-2537 G1Add precompile.
type bls12381G1Add struct{}

// RequiredGas returns the gas required to execute the pre-compiled contract.
func (c *bls12381G1Add) RequiredGas(input []byte) uint64 {
	return params.Bls12381G1AddGas
}

func (c *bls12381G1Add) Run(input []byte) ([]byte, error) {
	// Implements EIP-2537 G1Add precompile.
	// > G1 addition call expects `256` bytes as an input that is interpreted as byte concatenation of two G1 points (`128` bytes each).
	// > Output is an encoding of addition operation result - single G1 point (`128` bytes).
	if len(input) != 256 {
		return nil, errBLS12381InvalidInputLength
	}
	var err error
	var p0, p1 *bls12381.PointG1

	// Initialize G1
	g := bls12381.NewG1()

	// Decode G1 point p_0
	if p0, err = g.DecodePoint(input[:128]); err != nil {
		return nil, err
	}
	// Decode G1 point p_1
	if p1, err = g.DecodePoint(input[128:]); err != nil {
		return nil, err
	}

	// Compute r = p_0 + p_1
	r := g.New()
	g.Add(r, p0, p1)

	// Encode the G1 point result into 128 bytes
	return g.EncodePoint(r), nil
}

// bls12381G1Mul implements EIP-2537 G1Mul precompile.
type bls12381G1Mul struct{}

// RequiredGas returns the gas required to execute the pre-compiled contract.
func (c *bls12381G1Mul) RequiredGas(input []byte) uint64 {
	return params.Bls12381G1MulGas
}

func (c *bls12381G1Mul) Run(input []byte) ([]byte, error) {
	// Implements EIP-2537 G1Mul precompile.
	// > G1 multiplication call expects `160` bytes as an input that is interpreted as byte concatenation of encoding of G1 point (`128` bytes) and encoding of a scalar value (`32` bytes).
	// > Output is an encoding of multiplication operation result - single G1 point (`128` bytes).
	if len(input) != 160 {
		return nil, errBLS12381InvalidInputLength
	}
	var err error
	var p0 *bls12381.PointG1

	// Initialize G1
	g := bls12381.NewG1()

	// Decode G1 point
	if p0, err = g.DecodePoint(input[:128]); err != nil {
		return nil, err
	}
	// Decode scalar value
	e := new(big.Int).SetBytes(input[128:])

	// Compute r = e * p_0
	r := g.New()
	g.MulScalar(r, p0, e)

	// Encode the G1 point into 128 bytes
	return g.EncodePoint(r), nil
}

// bls12381G1MultiExp implements EIP-2537 G1MultiExp precompile.
type bls12381G1MultiExp struct{}

// RequiredGas returns the gas required to execute the pre-compiled contract.
func (c *bls12381G1MultiExp) RequiredGas(input []byte) uint64 {
	// Calculate G1 point, scalar value pair length
	k := len(input) / 160
	if k == 0 {
		// Return 0 gas for small input length
		return 0
	}
	// Lookup discount value for G1 point, scalar value pair length
	var discount uint64
	if dLen := len(params.Bls12381MultiExpDiscountTable); k < dLen {
		discount = params.Bls12381MultiExpDiscountTable[k-1]
	} else {
		discount = params.Bls12381MultiExpDiscountTable[dLen-1]
	}
	// Calculate gas and return the result
	return (uint64(k) * params.Bls12381G1MulGas * discount) / 1000
}

func (c *bls12381G1MultiExp) Run(input []byte) ([]byte, error) {
	// Implements EIP-2537 G1MultiExp precompile.
	// G1 multiplication call expects `160*k` bytes as an input that is interpreted as byte concatenation of `k` slices each of them being a byte concatenation of encoding of G1 point (`128` bytes) and encoding of a scalar value (`32` bytes).
	// Output is an encoding of multiexponentiation operation result - single G1 point (`128` bytes).
	k := len(input) / 160
	if len(input) == 0 || len(input)%160 != 0 {
		return nil, errBLS12381InvalidInputLength
	}
	var err error
	points := make([]*bls12381.PointG1, k)
	scalars := make([]*big.Int, k)

	// Initialize G1
	g := bls12381.NewG1()

	// Decode point scalar pairs
	for i := 0; i < k; i++ {
		off := 160 * i
		t0, t1, t2 := off, off+128, off+160
		// Decode G1 point
		if points[i], err = g.DecodePoint(input[t0:t1]); err != nil {
			return nil, err
		}
		// Decode scalar value
		scalars[i] = new(big.Int).SetBytes(input[t1:t2])
	}

	// Compute r = e_0 * p_0 + e_1 * p_1 + ... + e_(k-1) * p_(k-1)
	r := g.New()
	g.MultiExp(r, points, scalars)

	// Encode the G1 point to 128 bytes
	return g.EncodePoint(r), nil
}

// bls12381G2Add implements EIP-2537 G2Add precompile.
type bls12381G2Add struct{}

// RequiredGas returns the gas required to execute the pre-compiled contract.
func (c *bls12381G2Add) RequiredGas(input []byte) uint64 {
	return params.Bls12381G2AddGas
}

func (c *bls12381G2Add) Run(input []byte) ([]byte, error) {
	// Implements EIP-2537 G2Add precompile.
	// > G2 addition call expects `512` bytes as an input that is interpreted as byte concatenation of two G2 points (`256` bytes each).
	// > Output is an encoding of addition operation result - single G2 point (`256` bytes).
	if len(input) != 512 {
		return nil, errBLS12381InvalidInputLength
	}
	var err error
	var p0, p1 *bls12381.PointG2

	// Initialize G2
	g := bls12381.NewG2()
	r := g.New()

	// Decode G2 point p_0
	if p0, err = g.DecodePoint(input[:256]); err != nil {
		return nil, err
	}
	// Decode G2 point p_1
	if p1, err = g.DecodePoint(input[256:]); err != nil {
		return nil, err
	}

	// Compute r = p_0 + p_1
	g.Add(r, p0, p1)

	// Encode the G2 point into 256 bytes
	return g.EncodePoint(r), nil
}

// bls12381G2Mul implements EIP-2537 G2Mul precompile.
type bls12381G2Mul struct{}

// RequiredGas returns the gas required to execute the pre-compiled contract.
func (c *bls12381G2Mul) RequiredGas(input []byte) uint64 {
	return params.Bls12381G2MulGas
}

func (c *bls12381G2Mul) Run(input []byte) ([]byte, error) {
	// Implements EIP-2537 G2MUL precompile logic.
	// > G2 multiplication call expects `288` bytes as an input that is interpreted as byte concatenation of encoding of G2 point (`256` bytes) and encoding of a scalar value (`32` bytes).
	// > Output is an encoding of multiplication operation result - single G2 point (`256` bytes).
	if len(input) != 288 {
		return nil, errBLS12381InvalidInputLength
	}
	var err error
	var p0 *bls12381.PointG2

	// Initialize G2
	g := bls12381.NewG2()

	// Decode G2 point
	if p0, err = g.DecodePoint(input[:256]); err != nil {
		return nil, err
	}
	// Decode scalar value
	e := new(big.Int).SetBytes(input[256:])

	// Compute r = e * p_0
	r := g.New()
	g.MulScalar(r, p0, e)

	// Encode the G2 point into 256 bytes
	return g.EncodePoint(r), nil
}

// bls12381G2MultiExp implements EIP-2537 G2MultiExp precompile.
type bls12381G2MultiExp struct{}

// RequiredGas returns the gas required to execute the pre-compiled contract.
func (c *bls12381G2MultiExp) RequiredGas(input []byte) uint64 {
	// Calculate G2 point, scalar value pair length
	k := len(input) / 288
	if k == 0 {
		// Return 0 gas for small input length
		return 0
	}
	// Lookup discount value for G2 point, scalar value pair length
	var discount uint64
	if dLen := len(params.Bls12381MultiExpDiscountTable); k < dLen {
		discount = params.Bls12381MultiExpDiscountTable[k-1]
	} else {
		discount = params.Bls12381MultiExpDiscountTable[dLen-1]
	}
	// Calculate gas and return the result
	return (uint64(k) * params.Bls12381G2MulGas * discount) / 1000
}

func (c *bls12381G2MultiExp) Run(input []byte) ([]byte, error) {
	// Implements EIP-2537 G2MultiExp precompile logic
	// > G2 multiplication call expects `288*k` bytes as an input that is interpreted as byte concatenation of `k` slices each of them being a byte concatenation of encoding of G2 point (`256` bytes) and encoding of a scalar value (`32` bytes).
	// > Output is an encoding of multiexponentiation operation result - single G2 point (`256` bytes).
	k := len(input) / 288
	if len(input) == 0 || len(input)%288 != 0 {
		return nil, errBLS12381InvalidInputLength
	}
	var err error
	points := make([]*bls12381.PointG2, k)
	scalars := make([]*big.Int, k)

	// Initialize G2
	g := bls12381.NewG2()

	// Decode point scalar pairs
	for i := 0; i < k; i++ {
		off := 288 * i
		t0, t1, t2 := off, off+256, off+288
		// Decode G1 point
		if points[i], err = g.DecodePoint(input[t0:t1]); err != nil {
			return nil, err
		}
		// Decode scalar value
		scalars[i] = new(big.Int).SetBytes(input[t1:t2])
	}

	// Compute r = e_0 * p_0 + e_1 * p_1 + ... + e_(k-1) * p_(k-1)
	r := g.New()
	g.MultiExp(r, points, scalars)

	// Encode the G2 point to 256 bytes.
	return g.EncodePoint(r), nil
}

// bls12381Pairing implements EIP-2537 Pairing precompile.
type bls12381Pairing struct{}

// RequiredGas returns the gas required to execute the pre-compiled contract.
func (c *bls12381Pairing) RequiredGas(input []byte) uint64 {
	return params.Bls12381PairingBaseGas + uint64(len(input)/384)*params.Bls12381PairingPerPairGas
}

func (c *bls12381Pairing) Run(input []byte) ([]byte, error) {
	// Implements EIP-2537 Pairing precompile logic.
	// > Pairing call expects `384*k` bytes as an inputs that is interpreted as byte concatenation of `k` slices. Each slice has the following structure:
	// > - `128` bytes of G1 point encoding
	// > - `256` bytes of G2 point encoding
	// > Output is a `32` bytes where last single byte is `0x01` if pairing result is equal to multiplicative identity in a pairing target field and `0x00` otherwise
	// > (which is equivalent of Big Endian encoding of Solidity values `uint256(1)` and `uin256(0)` respectively).
	k := len(input) / 384
	if len(input) == 0 || len(input)%384 != 0 {
		return nil, errBLS12381InvalidInputLength
	}

	// Initialize BLS12-381 pairing engine
	e := bls12381.NewPairingEngine()
	g1, g2 := e.G1, e.G2

	// Decode pairs
	for i := 0; i < k; i++ {
		off := 384 * i
		t0, t1, t2 := off, off+128, off+384

		// Decode G1 point
		p1, err := g1.DecodePoint(input[t0:t1])
		if err != nil {
			return nil, err
		}
		// Decode G2 point
		p2, err := g2.DecodePoint(input[t1:t2])
		if err != nil {
			return nil, err
		}

		// 'point is on curve' check already done,
		// Here we need to apply subgroup checks.
		if !g1.InCorrectSubgroup(p1) {
			return nil, errBLS12381G1PointSubgroup
		}
		if !g2.InCorrectSubgroup(p2) {
			return nil, errBLS12381G2PointSubgroup
		}

		// Update pairing engine with G1 and G2 points
		e.AddPair(p1, p2)
	}
	// Prepare 32 byte output
	out := make([]byte, 32)

	// Compute pairing and set the result
	if e.Check() {
		out[31] = 1
	}
	return out, nil
}

// decodeBLS12381FieldElement decodes BLS12-381 elliptic curve field element.
// Removes top 16 bytes of 64 byte input.
func decodeBLS12381FieldElement(in []byte) ([]byte, error) {
	if len(in) != 64 {
		return nil, errors.New("invalid field element length")
	}
	// check top bytes
	for i := 0; i < 16; i++ {
		if in[i] != byte(0x00) {
			return nil, errBLS12381InvalidFieldElementTopBytes
		}
	}
	out := make([]byte, 48)
	copy(out[:], in[16:])
	return out, nil
}

// bls12381MapG1 implements EIP-2537 MapG1 precompile.
type bls12381MapG1 struct{}

// RequiredGas returns the gas required to execute the pre-compiled contract.
func (c *bls12381MapG1) RequiredGas(input []byte) uint64 {
	return params.Bls12381MapG1Gas
}

func (c *bls12381MapG1) Run(input []byte) ([]byte, error) {
	// Implements EIP-2537 Map_To_G1 precompile.
	// > Field-to-curve call expects `64` bytes an an input that is interpreted as a an element of the base field.
	// > Output of this call is `128` bytes and is G1 point following respective encoding rules.
	if len(input) != 64 {
		return nil, errBLS12381InvalidInputLength
	}

	// Decode input field element
	fe, err := decodeBLS12381FieldElement(input)
	if err != nil {
		return nil, err
	}

	// Initialize G1
	g := bls12381.NewG1()

	// Compute mapping
	r, err := g.MapToCurve(fe)
	if err != nil {
		return nil, err
	}

	// Encode the G1 point to 128 bytes
	return g.EncodePoint(r), nil
}

// bls12381MapG2 implements EIP-2537 MapG2 precompile.
type bls12381MapG2 struct{}

// RequiredGas returns the gas required to execute the pre-compiled contract.
func (c *bls12381MapG2) RequiredGas(input []byte) uint64 {
	return params.Bls12381MapG2Gas
}

func (c *bls12381MapG2) Run(input []byte) ([]byte, error) {
	// Implements EIP-2537 Map_FP2_TO_G2 precompile logic.
	// > Field-to-curve call expects `128` bytes an an input that is interpreted as a an element of the quadratic extension field.
	// > Output of this call is `256` bytes and is G2 point following respective encoding rules.
	if len(input) != 128 {
		return nil, errBLS12381InvalidInputLength
	}

	// Decode input field element
	fe := make([]byte, 96)
	c0, err := decodeBLS12381FieldElement(input[:64])
	if err != nil {
		return nil, err
	}
	copy(fe[48:], c0)
	c1, err := decodeBLS12381FieldElement(input[64:])
	if err != nil {
		return nil, err
	}
	copy(fe[:48], c1)

	// Initialize G2
	g := bls12381.NewG2()

	// Compute mapping
	r, err := g.MapToCurve(fe)
	if err != nil {
		return nil, err
	}

	// Encode the G2 point to 256 bytes
	return g.EncodePoint(r), nil
}

<<<<<<< HEAD
// P256VERIFY (secp256r1 signature verification)
// implemented as a native contract
type p256Verify struct{}

// RequiredGas returns the gas required to execute the precompiled contract
func (c *p256Verify) RequiredGas(input []byte) uint64 {
	return params.P256VerifyGas
}

// Run executes the precompiled contract, returning the output and the used gas
func (c *p256Verify) Run(input []byte) ([]byte, error) {
	// Required input length is 160 bytes
	const p256VerifyInputLength = 160

	// "input" is (hash, r, s, x, y), each 32 bytes
	input = common.RightPadBytes(input, p256VerifyInputLength)

	// Extract the hash, r, s, x, y from the input
	hash := input[0:32]
	r, s := new(big.Int).SetBytes(input[32:64]), new(big.Int).SetBytes(input[64:96])
	x, y := new(big.Int).SetBytes(input[96:128]), new(big.Int).SetBytes(input[128:160])

	// Verify the secp256r1 signature
	return secp256r1.Verify(hash, r, s, x, y)
=======
// kzgPointEvaluation implements the EIP-4844 point evaluation precompile.
type kzgPointEvaluation struct{}

// RequiredGas estimates the gas required for running the point evaluation precompile.
func (b *kzgPointEvaluation) RequiredGas(input []byte) uint64 {
	return params.BlobTxPointEvaluationPrecompileGas
}

const (
	blobVerifyInputLength           = 192  // Max input length for the point evaluation precompile.
	blobCommitmentVersionKZG  uint8 = 0x01 // Version byte for the point evaluation precompile.
	blobPrecompileReturnValue       = "000000000000000000000000000000000000000000000000000000000000100073eda753299d7d483339d80809a1d80553bda402fffe5bfeffffffff00000001"
)

var (
	errBlobVerifyInvalidInputLength = errors.New("invalid input length")
	errBlobVerifyMismatchedVersion  = errors.New("mismatched versioned hash")
	errBlobVerifyKZGProof           = errors.New("error verifying kzg proof")
)

// Run executes the point evaluation precompile.
func (b *kzgPointEvaluation) Run(input []byte) ([]byte, error) {
	if len(input) != blobVerifyInputLength {
		return nil, errBlobVerifyInvalidInputLength
	}
	// versioned hash: first 32 bytes
	var versionedHash common.Hash
	copy(versionedHash[:], input[:])

	var (
		point kzg4844.Point
		claim kzg4844.Claim
	)
	// Evaluation point: next 32 bytes
	copy(point[:], input[32:])
	// Expected output: next 32 bytes
	copy(claim[:], input[64:])

	// input kzg point: next 48 bytes
	var commitment kzg4844.Commitment
	copy(commitment[:], input[96:])
	if kZGToVersionedHash(commitment) != versionedHash {
		return nil, errBlobVerifyMismatchedVersion
	}

	// Proof: next 48 bytes
	var proof kzg4844.Proof
	copy(proof[:], input[144:])

	if err := kzg4844.VerifyProof(commitment, point, claim, proof); err != nil {
		return nil, fmt.Errorf("%w: %v", errBlobVerifyKZGProof, err)
	}

	return common.Hex2Bytes(blobPrecompileReturnValue), nil
}

// kZGToVersionedHash implements kzg_to_versioned_hash from EIP-4844
func kZGToVersionedHash(kzg kzg4844.Commitment) common.Hash {
	h := sha256.Sum256(kzg[:])
	h[0] = blobCommitmentVersionKZG

	return h
>>>>>>> 604da5c8
}<|MERGE_RESOLUTION|>--- conflicted
+++ resolved
@@ -29,11 +29,8 @@
 	"github.com/ethereum/go-ethereum/crypto/blake2b"
 	"github.com/ethereum/go-ethereum/crypto/bls12381"
 	"github.com/ethereum/go-ethereum/crypto/bn256"
-<<<<<<< HEAD
+	"github.com/ethereum/go-ethereum/crypto/kzg4844"
 	"github.com/ethereum/go-ethereum/crypto/secp256r1"
-=======
-	"github.com/ethereum/go-ethereum/crypto/kzg4844"
->>>>>>> 604da5c8
 	"github.com/ethereum/go-ethereum/params"
 	"golang.org/x/crypto/ripemd160"
 )
@@ -1082,32 +1079,6 @@
 	return g.EncodePoint(r), nil
 }
 
-<<<<<<< HEAD
-// P256VERIFY (secp256r1 signature verification)
-// implemented as a native contract
-type p256Verify struct{}
-
-// RequiredGas returns the gas required to execute the precompiled contract
-func (c *p256Verify) RequiredGas(input []byte) uint64 {
-	return params.P256VerifyGas
-}
-
-// Run executes the precompiled contract, returning the output and the used gas
-func (c *p256Verify) Run(input []byte) ([]byte, error) {
-	// Required input length is 160 bytes
-	const p256VerifyInputLength = 160
-
-	// "input" is (hash, r, s, x, y), each 32 bytes
-	input = common.RightPadBytes(input, p256VerifyInputLength)
-
-	// Extract the hash, r, s, x, y from the input
-	hash := input[0:32]
-	r, s := new(big.Int).SetBytes(input[32:64]), new(big.Int).SetBytes(input[64:96])
-	x, y := new(big.Int).SetBytes(input[96:128]), new(big.Int).SetBytes(input[128:160])
-
-	// Verify the secp256r1 signature
-	return secp256r1.Verify(hash, r, s, x, y)
-=======
 // kzgPointEvaluation implements the EIP-4844 point evaluation precompile.
 type kzgPointEvaluation struct{}
 
@@ -1170,5 +1141,30 @@
 	h[0] = blobCommitmentVersionKZG
 
 	return h
->>>>>>> 604da5c8
+}
+
+// P256VERIFY (secp256r1 signature verification)
+// implemented as a native contract
+type p256Verify struct{}
+
+// RequiredGas returns the gas required to execute the precompiled contract
+func (c *p256Verify) RequiredGas(input []byte) uint64 {
+	return params.P256VerifyGas
+}
+
+// Run executes the precompiled contract, returning the output and the used gas
+func (c *p256Verify) Run(input []byte) ([]byte, error) {
+	// Required input length is 160 bytes
+	const p256VerifyInputLength = 160
+
+	// "input" is (hash, r, s, x, y), each 32 bytes
+	input = common.RightPadBytes(input, p256VerifyInputLength)
+
+	// Extract the hash, r, s, x, y from the input
+	hash := input[0:32]
+	r, s := new(big.Int).SetBytes(input[32:64]), new(big.Int).SetBytes(input[64:96])
+	x, y := new(big.Int).SetBytes(input[96:128]), new(big.Int).SetBytes(input[128:160])
+
+	// Verify the secp256r1 signature
+	return secp256r1.Verify(hash, r, s, x, y)
 }