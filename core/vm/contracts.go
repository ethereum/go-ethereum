--- conflicted
+++ resolved
@@ -748,47 +748,6 @@
 	return encodePointG1(p0), nil
 }
 
-<<<<<<< HEAD
-// bls12381G1Mul implements EIP-2537 G1Mul precompile.
-type bls12381G1Mul struct{}
-
-// RequiredGas returns the gas required to execute the pre-compiled contract.
-func (c *bls12381G1Mul) RequiredGas(input []byte) uint64 {
-	return params.Bls12381G1MulGas
-}
-
-func (c *bls12381G1Mul) Run(input []byte) ([]byte, error) {
-	// Implements EIP-2537 G1Mul precompile.
-	// > G1 multiplication call expects `160` bytes as an input that is interpreted as byte concatenation of encoding of G1 point (`128` bytes) and encoding of a scalar value (`32` bytes).
-	// > Output is an encoding of multiplication operation result - single G1 point (`128` bytes).
-	if len(input) != 160 {
-		return nil, errBLS12381InvalidInputLength
-	}
-	var err error
-	var p0 *bls12381.G1Affine
-
-	// Decode G1 point
-	if p0, err = decodePointG1(input[:128]); err != nil {
-		return nil, err
-	}
-	// 'point is on curve' check already done,
-	// Here we need to apply subgroup checks.
-	if !p0.IsInSubGroup() {
-		return nil, errBLS12381G1PointSubgroup
-	}
-	// Decode scalar value
-	e := new(big.Int).SetBytes(input[128:])
-
-	// Compute r = e * p_0
-	r := new(bls12381.G1Affine)
-	r.ScalarMultiplication(p0, e)
-
-	// Encode the G1 point into 128 bytes
-	return encodePointG1(r), nil
-}
-
-=======
->>>>>>> b027a90a
 // bls12381G1MultiExp implements EIP-2537 G1MultiExp precompile.
 type bls12381G1MultiExp struct{}
 
@@ -886,47 +845,6 @@
 	return encodePointG2(r), nil
 }
 
-<<<<<<< HEAD
-// bls12381G2Mul implements EIP-2537 G2Mul precompile.
-type bls12381G2Mul struct{}
-
-// RequiredGas returns the gas required to execute the pre-compiled contract.
-func (c *bls12381G2Mul) RequiredGas(input []byte) uint64 {
-	return params.Bls12381G2MulGas
-}
-
-func (c *bls12381G2Mul) Run(input []byte) ([]byte, error) {
-	// Implements EIP-2537 G2MUL precompile logic.
-	// > G2 multiplication call expects `288` bytes as an input that is interpreted as byte concatenation of encoding of G2 point (`256` bytes) and encoding of a scalar value (`32` bytes).
-	// > Output is an encoding of multiplication operation result - single G2 point (`256` bytes).
-	if len(input) != 288 {
-		return nil, errBLS12381InvalidInputLength
-	}
-	var err error
-	var p0 *bls12381.G2Affine
-
-	// Decode G2 point
-	if p0, err = decodePointG2(input[:256]); err != nil {
-		return nil, err
-	}
-	// 'point is on curve' check already done,
-	// Here we need to apply subgroup checks.
-	if !p0.IsInSubGroup() {
-		return nil, errBLS12381G2PointSubgroup
-	}
-	// Decode scalar value
-	e := new(big.Int).SetBytes(input[256:])
-
-	// Compute r = e * p_0
-	r := new(bls12381.G2Affine)
-	r.ScalarMultiplication(p0, e)
-
-	// Encode the G2 point into 256 bytes
-	return encodePointG2(r), nil
-}
-
-=======
->>>>>>> b027a90a
 // bls12381G2MultiExp implements EIP-2537 G2MultiExp precompile.
 type bls12381G2MultiExp struct{}
 
