--- conflicted
+++ resolved
@@ -76,15 +76,6 @@
 
 	AddLog(*types.Log)
 	AddPreimage(common.Hash, []byte)
-<<<<<<< HEAD
-
-	ForEachStorage(common.Address, func(common.Hash, common.Hash) bool) error
-
-	Logs() []*types.Log
-
-	IntermediateRoot(bool) common.Hash
-=======
->>>>>>> a38f4108
 }
 
 // CallContext provides a basic interface for the EVM calling conventions. The EVM
