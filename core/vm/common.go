--- conflicted
+++ resolved
@@ -20,32 +20,7 @@
 	"math/big"
 
 	"github.com/expanse-org/go-expanse/common"
-<<<<<<< HEAD
-	"github.com/expanse-org/go-expanse/params"
-)
-
-// Type is the VM type accepted by **NewVm**
-type Type byte
-
-const (
-	StdVmTy Type = iota // Default standard VM
-	JitVmTy             // LLVM JIT VM
-	MaxVmTy
-)
-
-var (
-	Pow256 = common.BigPow(2, 256) // Pow256 is 2**256
-
-	U256 = common.U256 // Shortcut to common.U256
-	S256 = common.S256 // Shortcut to common.S256
-
-	Zero = common.Big0 // Shortcut to common.Big0
-	One  = common.Big1 // Shortcut to common.Big1
-
-	max = big.NewInt(math.MaxInt64) // Maximum 64 bit integer
-=======
 	"github.com/expanse-org/go-expanse/common/math"
->>>>>>> 37d12a74
 )
 
 // calculates the memory size required for a step
