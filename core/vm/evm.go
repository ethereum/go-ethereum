--- conflicted
+++ resolved
@@ -189,15 +189,9 @@
 		} else {
 			// Handle tracer events for entering and exiting a call frame
 			evm.Config.Tracer.CaptureEnter(CALL, caller.Address(), addr, input, gas, value)
-<<<<<<< HEAD
-			evm.Config.Tracer.OnGasChange(0, gas, GasInitialBalance)
-			defer func(startGas uint64) {
-				evm.Config.Tracer.OnGasChange(leftOverGas, 0, GasBuyBack)
-=======
 			evm.Config.Tracer.OnGasChange(0, gas, GasChangeCallInitialBalance)
 			defer func(startGas uint64) {
 				evm.Config.Tracer.OnGasChange(leftOverGas, 0, GasChangeCallLeftOverRefunded)
->>>>>>> 8f17c19c
 				evm.Config.Tracer.CaptureExit(ret, startGas-gas, err)
 			}(gas)
 		}
@@ -247,11 +241,7 @@
 		evm.StateDB.RevertToSnapshot(snapshot)
 		if err != ErrExecutionReverted {
 			if evm.Config.Tracer != nil {
-<<<<<<< HEAD
-				evm.Config.Tracer.OnGasChange(gas, 0, GasChangeFailedExecution)
-=======
 				evm.Config.Tracer.OnGasChange(gas, 0, GasChangeCallFailedExecution)
->>>>>>> 8f17c19c
 			}
 
 			gas = 0
@@ -274,15 +264,9 @@
 	// Invoke tracer hooks that signal entering/exiting a call frame
 	if evm.Config.Tracer != nil {
 		evm.Config.Tracer.CaptureEnter(CALLCODE, caller.Address(), addr, input, gas, value)
-<<<<<<< HEAD
-		evm.Config.Tracer.OnGasChange(0, gas, GasInitialBalance)
-		defer func(startGas uint64) {
-			evm.Config.Tracer.OnGasChange(leftOverGas, 0, GasBuyBack)
-=======
 		evm.Config.Tracer.OnGasChange(0, gas, GasChangeCallInitialBalance)
 		defer func(startGas uint64) {
 			evm.Config.Tracer.OnGasChange(leftOverGas, 0, GasChangeCallLeftOverRefunded)
->>>>>>> 8f17c19c
 			evm.Config.Tracer.CaptureExit(ret, startGas-gas, err)
 		}(gas)
 	}
@@ -315,11 +299,7 @@
 		evm.StateDB.RevertToSnapshot(snapshot)
 		if err != ErrExecutionReverted {
 			if evm.Config.Tracer != nil {
-<<<<<<< HEAD
-				evm.Config.Tracer.OnGasChange(gas, 0, GasChangeFailedExecution)
-=======
 				evm.Config.Tracer.OnGasChange(gas, 0, GasChangeCallFailedExecution)
->>>>>>> 8f17c19c
 			}
 
 			gas = 0
@@ -341,15 +321,9 @@
 		parent := caller.(*Contract)
 		// DELEGATECALL inherits value from parent call
 		evm.Config.Tracer.CaptureEnter(DELEGATECALL, caller.Address(), addr, input, gas, parent.value)
-<<<<<<< HEAD
-		evm.Config.Tracer.OnGasChange(0, gas, GasInitialBalance)
-		defer func(startGas uint64) {
-			evm.Config.Tracer.OnGasChange(leftOverGas, 0, GasBuyBack)
-=======
 		evm.Config.Tracer.OnGasChange(0, gas, GasChangeCallInitialBalance)
 		defer func(startGas uint64) {
 			evm.Config.Tracer.OnGasChange(leftOverGas, 0, GasChangeCallLeftOverRefunded)
->>>>>>> 8f17c19c
 			evm.Config.Tracer.CaptureExit(ret, startGas-gas, err)
 		}(gas)
 	}
@@ -374,11 +348,7 @@
 		evm.StateDB.RevertToSnapshot(snapshot)
 		if err != ErrExecutionReverted {
 			if evm.Config.Tracer != nil {
-<<<<<<< HEAD
-				evm.Config.Tracer.OnGasChange(gas, 0, GasChangeFailedExecution)
-=======
 				evm.Config.Tracer.OnGasChange(gas, 0, GasChangeCallFailedExecution)
->>>>>>> 8f17c19c
 			}
 
 			gas = 0
@@ -395,15 +365,9 @@
 	// Invoke tracer hooks that signal entering/exiting a call frame
 	if evm.Config.Tracer != nil {
 		evm.Config.Tracer.CaptureEnter(STATICCALL, caller.Address(), addr, input, gas, nil)
-<<<<<<< HEAD
-		evm.Config.Tracer.OnGasChange(0, gas, GasInitialBalance)
-		defer func(startGas uint64) {
-			evm.Config.Tracer.OnGasChange(leftOverGas, 0, GasBuyBack)
-=======
 		evm.Config.Tracer.OnGasChange(0, gas, GasChangeCallInitialBalance)
 		defer func(startGas uint64) {
 			evm.Config.Tracer.OnGasChange(leftOverGas, 0, GasChangeCallLeftOverRefunded)
->>>>>>> 8f17c19c
 			evm.Config.Tracer.CaptureExit(ret, startGas-gas, err)
 		}(gas)
 	}
@@ -445,11 +409,7 @@
 		evm.StateDB.RevertToSnapshot(snapshot)
 		if err != ErrExecutionReverted {
 			if evm.Config.Tracer != nil {
-<<<<<<< HEAD
-				evm.Config.Tracer.OnGasChange(gas, 0, GasChangeFailedExecution)
-=======
 				evm.Config.Tracer.OnGasChange(gas, 0, GasChangeCallFailedExecution)
->>>>>>> 8f17c19c
 			}
 
 			gas = 0
@@ -480,15 +440,9 @@
 			}()
 		} else {
 			evm.Config.Tracer.CaptureEnter(typ, caller.Address(), address, codeAndHash.code, gas, value)
-<<<<<<< HEAD
-			evm.Config.Tracer.OnGasChange(0, gas, GasInitialBalance)
-			defer func() {
-				evm.Config.Tracer.OnGasChange(leftoverGas, 0, GasBuyBack)
-=======
 			evm.Config.Tracer.OnGasChange(0, gas, GasChangeCallInitialBalance)
 			defer func() {
 				evm.Config.Tracer.OnGasChange(leftoverGas, 0, GasChangeCallLeftOverRefunded)
->>>>>>> 8f17c19c
 				evm.Config.Tracer.CaptureExit(ret, gas-leftoverGas, err)
 			}()
 		}
@@ -515,11 +469,7 @@
 	contractHash := evm.StateDB.GetCodeHash(address)
 	if evm.StateDB.GetNonce(address) != 0 || (contractHash != (common.Hash{}) && contractHash != types.EmptyCodeHash) {
 		if evm.Config.Tracer != nil {
-<<<<<<< HEAD
-			evm.Config.Tracer.OnGasChange(gas, 0, GasChangeFailedExecution)
-=======
 			evm.Config.Tracer.OnGasChange(gas, 0, GasChangeCallFailedExecution)
->>>>>>> 8f17c19c
 		}
 
 		return nil, common.Address{}, 0, ErrContractAddressCollision
@@ -555,11 +505,7 @@
 	// by the error checking condition below.
 	if err == nil {
 		createDataGas := uint64(len(ret)) * params.CreateDataGas
-<<<<<<< HEAD
-		if contract.UseGas(createDataGas, evm.Config.Tracer, GasChangeCodeStorage) {
-=======
 		if contract.UseGas(createDataGas, evm.Config.Tracer, GasChangeCallCodeStorage) {
->>>>>>> 8f17c19c
 			evm.StateDB.SetCode(address, ret)
 		} else {
 			err = ErrCodeStoreOutOfGas
@@ -572,11 +518,7 @@
 	if err != nil && (evm.chainRules.IsHomestead || err != ErrCodeStoreOutOfGas) {
 		evm.StateDB.RevertToSnapshot(snapshot)
 		if err != ErrExecutionReverted {
-<<<<<<< HEAD
-			contract.UseGas(contract.Gas, evm.Config.Tracer, GasChangeFailedExecution)
-=======
 			contract.UseGas(contract.Gas, evm.Config.Tracer, GasChangeCallFailedExecution)
->>>>>>> 8f17c19c
 		}
 	}
 
