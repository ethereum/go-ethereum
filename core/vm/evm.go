--- conflicted
+++ resolved
@@ -116,17 +116,11 @@
 	precompiles map[common.Address]PrecompiledContract
 }
 
-<<<<<<< HEAD
-// NewEVM returns a new EVM. The returned EVM is not thread safe and should
-// only ever be used *once*.
-func NewEVM(blockCtx BlockContext, txCtx TxContext, statedb StateDB, chainConfig *params.ChainConfig, config Config) *EVM {
-=======
 // NewEVM constructs an EVM instance with the supplied block context, state
 // database and several configs. It meant to be used throughout the entire
 // state transition of a block, with the transaction context switched as
 // needed by calling evm.SetTxContext.
 func NewEVM(blockCtx BlockContext, statedb StateDB, chainConfig *params.ChainConfig, config Config) *EVM {
->>>>>>> b027a90a
 	evm := &EVM{
 		Context:     blockCtx,
 		StateDB:     statedb,
@@ -146,19 +140,11 @@
 	evm.precompiles = precompiles
 }
 
-<<<<<<< HEAD
-// Reset resets the EVM with a new transaction context.Reset
-// This is not threadsafe and should only be done very cautiously.
-func (evm *EVM) Reset(txCtx TxContext, statedb StateDB) {
-	if evm.chainRules.IsEIP4762 {
-		txCtx.AccessEvents = state.NewAccessEvents(statedb.PointCache())
-=======
 // SetTxContext resets the EVM with a new transaction context.
 // This is not threadsafe and should only be done very cautiously.
 func (evm *EVM) SetTxContext(txCtx TxContext) {
 	if evm.chainRules.IsEIP4762 {
 		txCtx.AccessEvents = state.NewAccessEvents(evm.StateDB.PointCache())
->>>>>>> b027a90a
 	}
 	evm.TxContext = txCtx
 }
@@ -207,11 +193,7 @@
 	p, isPrecompile := evm.precompile(addr)
 
 	if !evm.StateDB.Exist(addr) {
-<<<<<<< HEAD
-		if !isPrecompile && evm.chainRules.IsEIP4762 {
-=======
 		if !isPrecompile && evm.chainRules.IsEIP4762 && !isSystemCall(caller) {
->>>>>>> b027a90a
 			// add proof of absence to witness
 			wgas := evm.AccessEvents.AddAccount(addr, false)
 			if gas < wgas {
@@ -457,11 +439,7 @@
 	if nonce+1 < nonce {
 		return nil, common.Address{}, gas, ErrNonceUintOverflow
 	}
-<<<<<<< HEAD
-	evm.StateDB.SetNonce(caller.Address(), nonce+1)
-=======
 	evm.StateDB.SetNonce(caller.Address(), nonce+1, tracing.NonceChangeContractCreator)
->>>>>>> b027a90a
 
 	// Charge the contract creation init gas in verkle mode
 	if evm.chainRules.IsEIP4762 {
@@ -501,7 +479,6 @@
 	snapshot := evm.StateDB.Snapshot()
 	if !evm.StateDB.Exist(address) {
 		evm.StateDB.CreateAccount(address)
-<<<<<<< HEAD
 	} else {
 		// Firehose: In previous versions of the EVM, there was no `evm.StateDB.Exist`
 		// above and the `CreateAccount` was always called. This was leading to
@@ -518,9 +495,6 @@
 		}
 	}
 
-=======
-	}
->>>>>>> b027a90a
 	// CreateContract means that regardless of whether the account previously existed
 	// in the state trie or not, it _now_ becomes created as a _contract_ account.
 	// This is performed _prior_ to executing the initcode,  since the initcode
@@ -541,17 +515,6 @@
 		}
 		gas = gas - statelessGas
 	}
-	// Charge the contract creation init gas in verkle mode
-	if evm.chainRules.IsEIP4762 {
-		statelessGas := evm.AccessEvents.ContractCreateInitGas(address)
-		if statelessGas > gas {
-			return nil, common.Address{}, 0, ErrOutOfGas
-		}
-		if evm.Config.Tracer != nil && evm.Config.Tracer.OnGasChange != nil {
-			evm.Config.Tracer.OnGasChange(gas, gas-statelessGas, tracing.GasChangeWitnessContractInit)
-		}
-		gas = gas - statelessGas
-	}
 	evm.Context.Transfer(evm.StateDB, caller.Address(), address, value)
 
 	// Initialise a new contract and set the code that is to be used by the EVM.
@@ -559,7 +522,6 @@
 	contract := NewContract(caller, AccountRef(address), value, gas)
 	contract.SetCodeOptionalHash(&address, codeAndHash)
 	contract.IsDeployment = true
-<<<<<<< HEAD
 
 	ret, err = evm.initNewContract(contract, address, value)
 	if err != nil && (evm.chainRules.IsHomestead || err != ErrCodeStoreOutOfGas) {
@@ -571,19 +533,6 @@
 	return ret, address, contract.Gas, err
 }
 
-=======
-
-	ret, err = evm.initNewContract(contract, address, value)
-	if err != nil && (evm.chainRules.IsHomestead || err != ErrCodeStoreOutOfGas) {
-		evm.StateDB.RevertToSnapshot(snapshot)
-		if err != ErrExecutionReverted {
-			contract.UseGas(contract.Gas, evm.Config.Tracer, tracing.GasChangeCallFailedExecution)
-		}
-	}
-	return ret, address, contract.Gas, err
-}
-
->>>>>>> b027a90a
 // initNewContract runs a new contract's creation code, performs checks on the
 // resulting code that is to be deployed, and consumes necessary gas.
 func (evm *EVM) initNewContract(contract *Contract, address common.Address, value *uint256.Int) ([]byte, error) {
@@ -700,11 +649,7 @@
 		BlockNumber: evm.Context.BlockNumber,
 		Time:        evm.Context.Time,
 		Random:      evm.Context.Random,
-<<<<<<< HEAD
-		GasPrice:    evm.TxContext.GasPrice,
-=======
 		BaseFee:     evm.Context.BaseFee,
->>>>>>> b027a90a
 		StateDB:     evm.StateDB,
 	}
 }