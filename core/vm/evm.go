// Copyright 2014 The go-ethereum Authors
// This file is part of the go-ethereum library.
//
// The go-ethereum library is free software: you can redistribute it and/or modify
// it under the terms of the GNU Lesser General Public License as published by
// the Free Software Foundation, either version 3 of the License, or
// (at your option) any later version.
//
// The go-ethereum library is distributed in the hope that it will be useful,
// but WITHOUT ANY WARRANTY; without even the implied warranty of
// MERCHANTABILITY or FITNESS FOR A PARTICULAR PURPOSE. See the
// GNU Lesser General Public License for more details.
//
// You should have received a copy of the GNU Lesser General Public License
// along with the go-ethereum library. If not, see <http://www.gnu.org/licenses/>.

package vm

import (
	"math/big"
	"sync/atomic"

	"github.com/ethereum/go-ethereum/common"
	"github.com/ethereum/go-ethereum/core/state"
<<<<<<< HEAD
=======
	"github.com/ethereum/go-ethereum/core/types"
>>>>>>> 09ee1977
	"github.com/ethereum/go-ethereum/crypto"
	"github.com/ethereum/go-ethereum/params"
	"github.com/holiman/uint256"
)

type (
	// CanTransferFunc is the signature of a transfer guard function
	CanTransferFunc func(StateDB, common.Address, *big.Int) bool
	// TransferFunc is the signature of a transfer function
	TransferFunc func(StateDB, common.Address, common.Address, *big.Int)
	// GetHashFunc returns the n'th block hash in the blockchain
	// and is used by the BLOCKHASH EVM op code.
	GetHashFunc func(uint64) common.Hash
)

func (evm *EVM) precompile(addr common.Address) (PrecompiledContract, bool) {
	var precompiles map[common.Address]PrecompiledContract
	switch {
	case evm.chainRules.IsCancun:
		precompiles = PrecompiledContractsCancun
	case evm.chainRules.IsBerlin:
		precompiles = PrecompiledContractsBerlin
	case evm.chainRules.IsIstanbul:
		precompiles = PrecompiledContractsIstanbul
	case evm.chainRules.IsByzantium:
		precompiles = PrecompiledContractsByzantium
	default:
		precompiles = PrecompiledContractsHomestead
	}
	p, ok := precompiles[addr]
	return p, ok
}

// BlockContext provides the EVM with auxiliary information. Once provided
// it shouldn't be modified.
type BlockContext struct {
	// CanTransfer returns whether the account contains
	// sufficient ether to transfer the value
	CanTransfer CanTransferFunc
	// Transfer transfers ether from one account to the other
	Transfer TransferFunc
	// GetHash returns the hash corresponding to n
	GetHash GetHashFunc

	// Block information
	Coinbase      common.Address // Provides information for COINBASE
	GasLimit      uint64         // Provides information for GASLIMIT
	BlockNumber   *big.Int       // Provides information for NUMBER
	Time          uint64         // Provides information for TIME
	Difficulty    *big.Int       // Provides information for DIFFICULTY
	BaseFee       *big.Int       // Provides information for BASEFEE
	Random        *common.Hash   // Provides information for PREVRANDAO
	ExcessDataGas *uint64        // ExcessDataGas field in the header, needed to compute the data
}

// TxContext provides the EVM with information about a transaction.
// All fields can change between transactions.
type TxContext struct {
	// Message information
	Origin     common.Address // Provides information for ORIGIN
	GasPrice   *big.Int       // Provides information for GASPRICE
	BlobHashes []common.Hash  // Provides information for BLOBHASH
}

// EVM is the Ethereum Virtual Machine base object and provides
// the necessary tools to run a contract on the given state with
// the provided context. It should be noted that any error
// generated through any of the calls should be considered a
// revert-state-and-consume-all-gas operation, no checks on
// specific errors should ever be performed. The interpreter makes
// sure that any errors generated are to be considered faulty code.
//
// The EVM should never be reused and is not thread safe.
type EVM struct {
	// Context provides auxiliary blockchain related information
	Context BlockContext
	TxContext
	// StateDB gives access to the underlying state
	StateDB StateDB
	// Depth is the current call stack
	depth int

	// chainConfig contains information about the current chain
	chainConfig *params.ChainConfig
	// chain rules contains the chain rules for the current epoch
	chainRules params.Rules
	// virtual machine configuration options used to initialise the
	// evm.
	Config Config
	// global (to this context) ethereum virtual machine
	// used throughout the execution of the tx.
	interpreter *EVMInterpreter
	// abort is used to abort the EVM calling operations
	abort atomic.Bool
	// callGasTemp holds the gas available for the current call. This is needed because the
	// available gas is calculated in gasCall* according to the 63/64 rule and later
	// applied in opCall*.
	callGasTemp uint64
}

// NewEVM returns a new EVM. The returned EVM is not thread safe and should
// only ever be used *once*.
func NewEVM(blockCtx BlockContext, txCtx TxContext, statedb StateDB, chainConfig *params.ChainConfig, config Config) *EVM {
	evm := &EVM{
		Context:     blockCtx,
		TxContext:   txCtx,
		StateDB:     statedb,
		Config:      config,
		chainConfig: chainConfig,
		chainRules:  chainConfig.Rules(blockCtx.BlockNumber, blockCtx.Random != nil, blockCtx.Time),
	}
	evm.interpreter = NewEVMInterpreter(evm)
	return evm
}

// Reset resets the EVM with a new transaction context.Reset
// This is not threadsafe and should only be done very cautiously.
func (evm *EVM) Reset(txCtx TxContext, statedb StateDB) {
	evm.TxContext = txCtx
	evm.StateDB = statedb
}

// Cancel cancels any running EVM operation. This may be called concurrently and
// it's safe to be called multiple times.
func (evm *EVM) Cancel() {
	evm.abort.Store(true)
}

// Cancelled returns true if Cancel has been called
func (evm *EVM) Cancelled() bool {
	return evm.abort.Load()
}

// Interpreter returns the current interpreter
func (evm *EVM) Interpreter() *EVMInterpreter {
	return evm.interpreter
}

// SetBlockContext updates the block context of the EVM.
func (evm *EVM) SetBlockContext(blockCtx BlockContext) {
	evm.Context = blockCtx
	num := blockCtx.BlockNumber
	timestamp := blockCtx.Time
	evm.chainRules = evm.chainConfig.Rules(num, blockCtx.Random != nil, timestamp)
}

// Call executes the contract associated with the addr with the given input as
// parameters. It also handles any necessary value transfer required and takes
// the necessary steps to create accounts and reverses the state in case of an
// execution error or failed value transfer.
func (evm *EVM) Call(caller ContractRef, addr common.Address, input []byte, gas uint64, value *big.Int) (ret []byte, leftOverGas uint64, err error) {
	if tracer := evm.Config.Tracer; tracer != nil {
		if evm.depth == 0 {
			tracer.CaptureStart(caller.Address(), addr, false, input, gas, value)
			defer func(startGas uint64) { // Lazy evaluation of the parameters
				tracer.CaptureEnd(ret, startGas-gas, err)
			}(gas)
		} else {
			// Handle tracer events for entering and exiting a call frame
			tracer.CaptureEnter(CALL, caller.Address(), addr, input, gas, value)
			defer func(startGas uint64) {
				tracer.CaptureExit(ret, startGas-gas, err)
			}(gas)
		}
	}

	// Fail if we're trying to execute above the call depth limit
	if evm.depth > int(params.CallCreateDepth) {
		return nil, gas, ErrDepth
	}
	// Fail if we're trying to transfer more than the available balance
	if value.Sign() != 0 && !evm.Context.CanTransfer(evm.StateDB, caller.Address(), value) {
		return nil, gas, ErrInsufficientBalance
	}
	snapshot := evm.StateDB.Snapshot()
	p, isPrecompile := evm.precompile(addr)

	if !evm.StateDB.Exist(addr) {
		if !isPrecompile && evm.chainRules.IsEIP158 && value.Sign() == 0 {
			return nil, gas, nil
		}
		evm.StateDB.CreateAccount(addr)
	}
	evm.Context.Transfer(evm.StateDB, caller.Address(), addr, value)

	if isPrecompile {
		ret, gas, err = RunPrecompiledContract(p, input, gas, evm.Config.Tracer)
	} else {
		// Initialise a new contract and set the code that is to be used by the EVM.
		// The contract is a scoped environment for this execution context only.
		code := evm.StateDB.GetCode(addr)
		if len(code) == 0 {
			ret, err = nil, nil // gas is unchanged
		} else {
			addrCopy := addr
			// If the account has no code, we can abort here
			// The depth-check is already done, and precompiles handled above
			contract := NewContract(caller, AccountRef(addrCopy), value, gas)
			contract.SetCallCode(&addrCopy, evm.StateDB.GetCodeHash(addrCopy), code)
			ret, err = evm.interpreter.Run(contract, input, false)
			gas = contract.Gas
		}
	}
	// When an error was returned by the EVM or when setting the creation code
	// above we revert to the snapshot and consume any gas remaining. Additionally
	// when we're in homestead this also counts for code storage gas errors.
	if err != nil {
		evm.StateDB.RevertToSnapshot(snapshot)
		if err != ErrExecutionReverted {
			gas = 0
		}
		// TODO: consider clearing up unused snapshots:
		//} else {
		//	evm.StateDB.DiscardSnapshot(snapshot)
	}
	return ret, gas, err
}

// CallCode executes the contract associated with the addr with the given input
// as parameters. It also handles any necessary value transfer required and takes
// the necessary steps to create accounts and reverses the state in case of an
// execution error or failed value transfer.
//
// CallCode differs from Call in the sense that it executes the given address'
// code with the caller as context.
func (evm *EVM) CallCode(caller ContractRef, addr common.Address, input []byte, gas uint64, value *big.Int) (ret []byte, leftOverGas uint64, err error) {
	// Invoke tracer hooks that signal entering/exiting a call frame
	if tracer := evm.Config.Tracer; tracer != nil {
		tracer.CaptureEnter(CALLCODE, caller.Address(), addr, input, gas, value)
		defer func(startGas uint64) {
			tracer.CaptureExit(ret, startGas-gas, err)
		}(gas)
	}

	// Fail if we're trying to execute above the call depth limit
	if evm.depth > int(params.CallCreateDepth) {
		return nil, gas, ErrDepth
	}
	// Fail if we're trying to transfer more than the available balance
	// Note although it's noop to transfer X ether to caller itself. But
	// if caller doesn't have enough balance, it would be an error to allow
	// over-charging itself. So the check here is necessary.
	if !evm.Context.CanTransfer(evm.StateDB, caller.Address(), value) {
		return nil, gas, ErrInsufficientBalance
	}
	var snapshot = evm.StateDB.Snapshot()

	// It is allowed to call precompiles, even via delegatecall
	if p, isPrecompile := evm.precompile(addr); isPrecompile {
		ret, gas, err = RunPrecompiledContract(p, input, gas, evm.Config.Tracer)
	} else {
		addrCopy := addr
		// Initialise a new contract and set the code that is to be used by the EVM.
		// The contract is a scoped environment for this execution context only.
		contract := NewContract(caller, AccountRef(caller.Address()), value, gas)
		contract.SetCallCode(&addrCopy, evm.StateDB.GetCodeHash(addrCopy), evm.StateDB.GetCode(addrCopy))
		ret, err = evm.interpreter.Run(contract, input, false)
		gas = contract.Gas
	}
	if err != nil {
		evm.StateDB.RevertToSnapshot(snapshot)
		if err != ErrExecutionReverted {
			gas = 0
		}
	}
	return ret, gas, err
}

// DelegateCall executes the contract associated with the addr with the given input
// as parameters. It reverses the state in case of an execution error.
//
// DelegateCall differs from CallCode in the sense that it executes the given address'
// code with the caller as context and the caller is set to the caller of the caller.
func (evm *EVM) DelegateCall(caller ContractRef, addr common.Address, input []byte, gas uint64) (ret []byte, leftOverGas uint64, err error) {
	// Invoke tracer hooks that signal entering/exiting a call frame
	if tracer := evm.Config.Tracer; tracer != nil {
		// NOTE: caller must, at all times be a contract. It should never happen
		// that caller is something other than a Contract.
		parent := caller.(*Contract)
		// DELEGATECALL inherits value from parent call
		tracer.CaptureEnter(DELEGATECALL, caller.Address(), addr, input, gas, parent.value)
		defer func(startGas uint64) {
			tracer.CaptureExit(ret, startGas-gas, err)
		}(gas)
	}

	// Fail if we're trying to execute above the call depth limit
	if evm.depth > int(params.CallCreateDepth) {
		return nil, gas, ErrDepth
	}
	var snapshot = evm.StateDB.Snapshot()

	// It is allowed to call precompiles, even via delegatecall
	if p, isPrecompile := evm.precompile(addr); isPrecompile {
		ret, gas, err = RunPrecompiledContract(p, input, gas, evm.Config.Tracer)
	} else {
		addrCopy := addr
		// Initialise a new contract and make initialise the delegate values
		contract := NewContract(caller, AccountRef(caller.Address()), nil, gas).AsDelegate()
		contract.SetCallCode(&addrCopy, evm.StateDB.GetCodeHash(addrCopy), evm.StateDB.GetCode(addrCopy))
		ret, err = evm.interpreter.Run(contract, input, false)
		gas = contract.Gas
	}
	if err != nil {
		evm.StateDB.RevertToSnapshot(snapshot)
		if err != ErrExecutionReverted {
			gas = 0
		}
	}
	return ret, gas, err
}

// StaticCall executes the contract associated with the addr with the given input
// as parameters while disallowing any modifications to the state during the call.
// Opcodes that attempt to perform such modifications will result in exceptions
// instead of performing the modifications.
func (evm *EVM) StaticCall(caller ContractRef, addr common.Address, input []byte, gas uint64) (ret []byte, leftOverGas uint64, err error) {
	// Invoke tracer hooks that signal entering/exiting a call frame
	if tracer := evm.Config.Tracer; tracer != nil {
		tracer.CaptureEnter(STATICCALL, caller.Address(), addr, input, gas, nil)
		defer func(startGas uint64) {
			tracer.CaptureExit(ret, startGas-gas, err)
		}(gas)
	}

	// Fail if we're trying to execute above the call depth limit
	if evm.depth > int(params.CallCreateDepth) {
		return nil, gas, ErrDepth
	}
	// We take a snapshot here. This is a bit counter-intuitive, and could probably be skipped.
	// However, even a staticcall is considered a 'touch'. On mainnet, static calls were introduced
	// after all empty accounts were deleted, so this is not required. However, if we omit this,
	// then certain tests start failing; stRevertTest/RevertPrecompiledTouchExactOOG.json.
	// We could change this, but for now it's left for legacy reasons
	var snapshot = evm.StateDB.Snapshot()

	// We do an AddBalance of zero here, just in order to trigger a touch.
	// This doesn't matter on Mainnet, where all empties are gone at the time of Byzantium,
	// but is the correct thing to do and matters on other networks, in tests, and potential
	// future scenarios
	evm.StateDB.AddBalance(addr, big0, state.BalanceChangeTouchAccount)
<<<<<<< HEAD
=======

	// Invoke tracer hooks that signal entering/exiting a call frame
	if evm.Config.Tracer != nil {
		evm.Config.Tracer.CaptureEnter(STATICCALL, caller.Address(), addr, input, gas, nil)
		defer func(startGas uint64) {
			evm.Config.Tracer.CaptureExit(ret, startGas-gas, err)
		}(gas)
	}
>>>>>>> 09ee1977

	if p, isPrecompile := evm.precompile(addr); isPrecompile {
		ret, gas, err = RunPrecompiledContract(p, input, gas, evm.Config.Tracer)
	} else {
		// At this point, we use a copy of address. If we don't, the go compiler will
		// leak the 'contract' to the outer scope, and make allocation for 'contract'
		// even if the actual execution ends on RunPrecompiled above.
		addrCopy := addr
		// Initialise a new contract and set the code that is to be used by the EVM.
		// The contract is a scoped environment for this execution context only.
		contract := NewContract(caller, AccountRef(addrCopy), new(big.Int), gas)
		contract.SetCallCode(&addrCopy, evm.StateDB.GetCodeHash(addrCopy), evm.StateDB.GetCode(addrCopy))
		// When an error was returned by the EVM or when setting the creation code
		// above we revert to the snapshot and consume any gas remaining. Additionally
		// when we're in Homestead this also counts for code storage gas errors.
		ret, err = evm.interpreter.Run(contract, input, true)
		gas = contract.Gas
	}
	if err != nil {
		evm.StateDB.RevertToSnapshot(snapshot)
		if err != ErrExecutionReverted {
			gas = 0
		}
	}
	return ret, gas, err
}

type codeAndHash struct {
	code []byte
	hash common.Hash
}

func (c *codeAndHash) Hash() common.Hash {
	if c.hash == (common.Hash{}) {
		c.hash = crypto.Keccak256Hash(c.code)
	}
	return c.hash
}

// create creates a new contract using code as deployment code.
func (evm *EVM) create(caller ContractRef, codeAndHash *codeAndHash, gas uint64, value *big.Int, address common.Address, typ OpCode) (ret []byte, created common.Address, leftOverGas uint64, err error) {
	if tracer := evm.Config.Tracer; tracer != nil {
		if evm.depth == 0 {
			tracer.CaptureStart(caller.Address(), address, true, codeAndHash.code, gas, value)
			defer tracer.CaptureEnd(ret, gas-leftOverGas, err)
		} else {
			tracer.CaptureEnter(typ, caller.Address(), address, codeAndHash.code, gas, value)
			defer tracer.CaptureExit(ret, gas-leftOverGas, err)
		}
	}

	// Depth check execution. Fail if we're trying to execute above the
	// limit.
	if evm.depth > int(params.CallCreateDepth) {
		return nil, common.Address{}, gas, ErrDepth
	}
	if !evm.Context.CanTransfer(evm.StateDB, caller.Address(), value) {
		return nil, common.Address{}, gas, ErrInsufficientBalance
	}
	nonce := evm.StateDB.GetNonce(caller.Address())
	if nonce+1 < nonce {
		return nil, common.Address{}, gas, ErrNonceUintOverflow
	}
	evm.StateDB.SetNonce(caller.Address(), nonce+1)
	// We add this to the access list _before_ taking a snapshot. Even if the creation fails,
	// the access-list change should not be rolled back
	if evm.chainRules.IsBerlin {
		evm.StateDB.AddAddressToAccessList(address)
	}
	// Ensure there's no existing contract already at the designated address
	contractHash := evm.StateDB.GetCodeHash(address)
	if evm.StateDB.GetNonce(address) != 0 || (contractHash != (common.Hash{}) && contractHash != types.EmptyCodeHash) {
		return nil, common.Address{}, 0, ErrContractAddressCollision
	}
	// Create a new account on the state
	snapshot := evm.StateDB.Snapshot()
	evm.StateDB.CreateAccount(address)
	if evm.chainRules.IsEIP158 {
		evm.StateDB.SetNonce(address, 1)
	}
	evm.Context.Transfer(evm.StateDB, caller.Address(), address, value)

	// Initialise a new contract and set the code that is to be used by the EVM.
	// The contract is a scoped environment for this execution context only.
	contract := NewContract(caller, AccountRef(address), value, gas)
	contract.SetCodeOptionalHash(&address, codeAndHash)

	ret, err = evm.interpreter.Run(contract, nil, false)

	// Check whether the max code size has been exceeded, assign err if the case.
	if err == nil && evm.chainRules.IsEIP158 && len(ret) > params.MaxCodeSize {
		err = ErrMaxCodeSizeExceeded
	}

	// Reject code starting with 0xEF if EIP-3541 is enabled.
	if err == nil && len(ret) >= 1 && ret[0] == 0xEF && evm.chainRules.IsLondon {
		err = ErrInvalidCode
	}

	// if the contract creation ran successfully and no errors were returned
	// calculate the gas required to store the code. If the code could not
	// be stored due to not enough gas set an error and let it be handled
	// by the error checking condition below.
	if err == nil {
		createDataGas := uint64(len(ret)) * params.CreateDataGas
		if contract.UseGas(createDataGas, evm.Config.Tracer) {
			evm.StateDB.SetCode(address, ret)
		} else {
			err = ErrCodeStoreOutOfGas
		}
	}

	// When an error was returned by the EVM or when setting the creation code
	// above we revert to the snapshot and consume any gas remaining. Additionally
	// when we're in homestead this also counts for code storage gas errors.
	if err != nil && (evm.chainRules.IsHomestead || err != ErrCodeStoreOutOfGas) {
		evm.StateDB.RevertToSnapshot(snapshot)
		if err != ErrExecutionReverted {
			contract.UseGas(contract.Gas, evm.Config.Tracer)
		}
	}

	leftOverGas = contract.Gas
	return ret, address, contract.Gas, err
}

// Create creates a new contract using code as deployment code.
func (evm *EVM) Create(caller ContractRef, code []byte, gas uint64, value *big.Int) (ret []byte, contractAddr common.Address, leftOverGas uint64, err error) {
	contractAddr = crypto.CreateAddress(caller.Address(), evm.StateDB.GetNonce(caller.Address()))
	return evm.create(caller, &codeAndHash{code: code}, gas, value, contractAddr, CREATE)
}

// Create2 creates a new contract using code as deployment code.
//
// The different between Create2 with Create is Create2 uses keccak256(0xff ++ msg.sender ++ salt ++ keccak256(init_code))[12:]
// instead of the usual sender-and-nonce-hash as the address where the contract is initialized at.
func (evm *EVM) Create2(caller ContractRef, code []byte, gas uint64, endowment *big.Int, salt *uint256.Int) (ret []byte, contractAddr common.Address, leftOverGas uint64, err error) {
	codeAndHash := &codeAndHash{code: code}
	contractAddr = crypto.CreateAddress2(caller.Address(), salt.Bytes32(), codeAndHash.Hash().Bytes())
	return evm.create(caller, codeAndHash, gas, endowment, contractAddr, CREATE2)
}

// ChainConfig returns the environment's chain configuration
func (evm *EVM) ChainConfig() *params.ChainConfig { return evm.chainConfig }<|MERGE_RESOLUTION|>--- conflicted
+++ resolved
@@ -22,10 +22,7 @@
 
 	"github.com/ethereum/go-ethereum/common"
 	"github.com/ethereum/go-ethereum/core/state"
-<<<<<<< HEAD
-=======
 	"github.com/ethereum/go-ethereum/core/types"
->>>>>>> 09ee1977
 	"github.com/ethereum/go-ethereum/crypto"
 	"github.com/ethereum/go-ethereum/params"
 	"github.com/holiman/uint256"
@@ -367,17 +364,6 @@
 	// but is the correct thing to do and matters on other networks, in tests, and potential
 	// future scenarios
 	evm.StateDB.AddBalance(addr, big0, state.BalanceChangeTouchAccount)
-<<<<<<< HEAD
-=======
-
-	// Invoke tracer hooks that signal entering/exiting a call frame
-	if evm.Config.Tracer != nil {
-		evm.Config.Tracer.CaptureEnter(STATICCALL, caller.Address(), addr, input, gas, nil)
-		defer func(startGas uint64) {
-			evm.Config.Tracer.CaptureExit(ret, startGas-gas, err)
-		}(gas)
-	}
->>>>>>> 09ee1977
 
 	if p, isPrecompile := evm.precompile(addr); isPrecompile {
 		ret, gas, err = RunPrecompiledContract(p, input, gas, evm.Config.Tracer)
