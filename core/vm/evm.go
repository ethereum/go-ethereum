// Copyright 2014 The go-ethereum Authors
// This file is part of the go-ethereum library.
//
// The go-ethereum library is free software: you can redistribute it and/or modify
// it under the terms of the GNU Lesser General Public License as published by
// the Free Software Foundation, either version 3 of the License, or
// (at your option) any later version.
//
// The go-ethereum library is distributed in the hope that it will be useful,
// but WITHOUT ANY WARRANTY; without even the implied warranty of
// MERCHANTABILITY or FITNESS FOR A PARTICULAR PURPOSE. See the
// GNU Lesser General Public License for more details.
//
// You should have received a copy of the GNU Lesser General Public License
// along with the go-ethereum library. If not, see <http://www.gnu.org/licenses/>.

package vm

import (
	"errors"
	"math/big"
	"sync/atomic"

	"github.com/ethereum/go-ethereum/common"
	"github.com/ethereum/go-ethereum/core/state"
	"github.com/ethereum/go-ethereum/core/types"
	"github.com/ethereum/go-ethereum/crypto"
	"github.com/ethereum/go-ethereum/params"
	"github.com/holiman/uint256"
)

type (
	// CanTransferFunc is the signature of a transfer guard function
	CanTransferFunc func(StateDB, common.Address, *big.Int) bool
	// TransferFunc is the signature of a transfer function
	TransferFunc func(StateDB, common.Address, common.Address, *big.Int)
	// GetHashFunc returns the n'th block hash in the blockchain
	// and is used by the BLOCKHASH EVM op code.
	GetHashFunc func(uint64) common.Hash
)

func (evm *EVM) precompile(addr common.Address) (PrecompiledContract, bool) {
	var precompiles map[common.Address]PrecompiledContract
	switch {
	case evm.chainRules.IsCancun:
		precompiles = PrecompiledContractsCancun
	case evm.chainRules.IsBerlin:
		precompiles = PrecompiledContractsBerlin
	case evm.chainRules.IsIstanbul:
		precompiles = PrecompiledContractsIstanbul
	case evm.chainRules.IsByzantium:
		precompiles = PrecompiledContractsByzantium
	default:
		precompiles = PrecompiledContractsHomestead
	}
	p, ok := precompiles[addr]
	return p, ok
}

// BlockContext provides the EVM with auxiliary information. Once provided
// it shouldn't be modified.
type BlockContext struct {
	// CanTransfer returns whether the account contains
	// sufficient ether to transfer the value
	CanTransfer CanTransferFunc
	// Transfer transfers ether from one account to the other
	Transfer TransferFunc
	// GetHash returns the hash corresponding to n
	GetHash GetHashFunc

	// Block information
	Coinbase    common.Address // Provides information for COINBASE
	GasLimit    uint64         // Provides information for GASLIMIT
	BlockNumber *big.Int       // Provides information for NUMBER
	Time        uint64         // Provides information for TIME
	Difficulty  *big.Int       // Provides information for DIFFICULTY
	BaseFee     *big.Int       // Provides information for BASEFEE (0 if vm runs with NoBaseFee flag and 0 gas price)
	BlobBaseFee *big.Int       // Provides information for BLOBBASEFEE (0 if vm runs with NoBaseFee flag and 0 blob gas price)
	Random      *common.Hash   // Provides information for PREVRANDAO
}

// TxContext provides the EVM with information about a transaction.
// All fields can change between transactions.
type TxContext struct {
	// Message information
	Origin     common.Address // Provides information for ORIGIN
	GasPrice   *big.Int       // Provides information for GASPRICE (and is used to zero the basefee if NoBaseFee is set)
	BlobHashes []common.Hash  // Provides information for BLOBHASH
	BlobFeeCap *big.Int       // Is used to zero the blobbasefee if NoBaseFee is set
}

// EVM is the Ethereum Virtual Machine base object and provides
// the necessary tools to run a contract on the given state with
// the provided context. It should be noted that any error
// generated through any of the calls should be considered a
// revert-state-and-consume-all-gas operation, no checks on
// specific errors should ever be performed. The interpreter makes
// sure that any errors generated are to be considered faulty code.
//
// The EVM should never be reused and is not thread safe.
type EVM struct {
	// Context provides auxiliary blockchain related information
	Context BlockContext
	TxContext
	// StateDB gives access to the underlying state
	StateDB StateDB
	// Depth is the current call stack
	depth int

	// chainConfig contains information about the current chain
	chainConfig *params.ChainConfig
	// chain rules contains the chain rules for the current epoch
	chainRules params.Rules
	// virtual machine configuration options used to initialise the
	// evm.
	Config Config
	// global (to this context) ethereum virtual machine
	// used throughout the execution of the tx.
	interpreter *EVMInterpreter
	// abort is used to abort the EVM calling operations
	abort atomic.Bool
	// callGasTemp holds the gas available for the current call. This is needed because the
	// available gas is calculated in gasCall* according to the 63/64 rule and later
	// applied in opCall*.
	callGasTemp uint64
}

// NewEVM returns a new EVM. The returned EVM is not thread safe and should
// only ever be used *once*.
func NewEVM(blockCtx BlockContext, txCtx TxContext, statedb StateDB, chainConfig *params.ChainConfig, config Config) *EVM {
	// If basefee tracking is disabled (eth_call, eth_estimateGas, etc), and no
	// gas prices were specified, lower the basefee to 0 to avoid breaking EVM
	// invariants (basefee < feecap)
	if config.NoBaseFee {
		if txCtx.GasPrice.BitLen() == 0 {
			blockCtx.BaseFee = new(big.Int)
		}
		if txCtx.BlobFeeCap != nil && txCtx.BlobFeeCap.BitLen() == 0 {
			blockCtx.BlobBaseFee = new(big.Int)
		}
	}
	evm := &EVM{
		Context:     blockCtx,
		TxContext:   txCtx,
		StateDB:     statedb,
		Config:      config,
		chainConfig: chainConfig,
		chainRules:  chainConfig.Rules(blockCtx.BlockNumber, blockCtx.Random != nil, blockCtx.Time),
	}
	evm.interpreter = NewEVMInterpreter(evm)
	return evm
}

func (evm *EVM) GetInterpreter() *EVMInterpreter {
	return evm.interpreter
}

func (evm *EVM) SetInterpreter(i *EVMInterpreter) {
	evm.interpreter = i
}

// Reset resets the EVM with a new transaction context.Reset
// This is not threadsafe and should only be done very cautiously.
func (evm *EVM) Reset(txCtx TxContext, statedb StateDB) {
	evm.TxContext = txCtx
	evm.StateDB = statedb
}

// Cancel cancels any running EVM operation. This may be called concurrently and
// it's safe to be called multiple times.
func (evm *EVM) Cancel() {
	evm.abort.Store(true)
}

// Cancelled returns true if Cancel has been called
func (evm *EVM) Cancelled() bool {
	return evm.abort.Load()
}

// Interpreter returns the current interpreter
func (evm *EVM) Interpreter() *EVMInterpreter {
	return evm.interpreter
}

// Call executes the contract associated with the addr with the given input as
// parameters. It also handles any necessary value transfer required and takes
// the necessary steps to create accounts and reverses the state in case of an
// execution error or failed value transfer.
func (evm *EVM) Call(caller ContractRef, addr common.Address, input []byte, gas uint64, value *big.Int) (ret []byte, leftOverGas uint64, err error) {
	// Capture the tracer start/end events in debug mode
	if evm.Config.Tracer != nil {
		evm.captureBegin(evm.depth == 0, CALL, caller.Address(), addr, input, gas, value)
		defer func(startGas uint64) {
			evm.captureEnd(evm.depth == 0, CALL, startGas, leftOverGas, ret, err)
		}(gas)
	}
	// Fail if we're trying to execute above the call depth limit
	if evm.depth > int(params.CallCreateDepth) {
		return nil, gas, ErrDepth
	}
	// Fail if we're trying to transfer more than the available balance
	if value.Sign() != 0 && !evm.Context.CanTransfer(evm.StateDB, caller.Address(), value) {
		return nil, gas, ErrInsufficientBalance
	}
	snapshot := evm.StateDB.Snapshot()
	p, isPrecompile := evm.precompile(addr)

	if !evm.StateDB.Exist(addr) {
		if !isPrecompile && evm.chainRules.IsEIP158 && value.Sign() == 0 {
			// Calling a non-existing account, don't do anything.
			return nil, gas, nil
		}
		evm.StateDB.CreateAccount(addr)
	}
	evm.Context.Transfer(evm.StateDB, caller.Address(), addr, value)

	if isPrecompile {
<<<<<<< HEAD
		ret, gas, err = RunPrecompiledContract(p, evm, caller.Address(), caller.Address(), input, gas, evm.Config.Tracer)
=======
		ret, gas, err = RunPrecompiledContract(p, evm, caller.Address(), caller.Address(), input, gas, value)
>>>>>>> a4f97f7b
	} else {
		// Initialise a new contract and set the code that is to be used by the EVM.
		// The contract is a scoped environment for this execution context only.
		code := evm.StateDB.GetCode(addr)
		if len(code) == 0 {
			ret, err = nil, nil // gas is unchanged
		} else {
			addrCopy := addr
			// If the account has no code, we can abort here
			// The depth-check is already done, and precompiles handled above
			contract := NewContract(caller, AccountRef(addrCopy), value, gas)
			contract.SetCallCode(&addrCopy, evm.StateDB.GetCodeHash(addrCopy), code)
			ret, err = evm.interpreter.Run(contract, input, false)
			gas = contract.Gas
		}
	}
	// When an error was returned by the EVM or when setting the creation code
	// above we revert to the snapshot and consume any gas remaining. Additionally,
	// when we're in homestead this also counts for code storage gas errors.
	if err != nil {
		evm.StateDB.RevertToSnapshot(snapshot)
		if err != ErrExecutionReverted {
			if evm.Config.Tracer != nil {
				evm.Config.Tracer.OnGasChange(gas, 0, GasChangeCallFailedExecution)
			}

			gas = 0
		}
		// TODO: consider clearing up unused snapshots:
		//} else {
		//	evm.StateDB.DiscardSnapshot(snapshot)
	}
	return ret, gas, err
}

// CallCode executes the contract associated with the addr with the given input
// as parameters. It also handles any necessary value transfer required and takes
// the necessary steps to create accounts and reverses the state in case of an
// execution error or failed value transfer.
//
// CallCode differs from Call in the sense that it executes the given address'
// code with the caller as context.
func (evm *EVM) CallCode(caller ContractRef, addr common.Address, input []byte, gas uint64, value *big.Int) (ret []byte, leftOverGas uint64, err error) {
	// Invoke tracer hooks that signal entering/exiting a call frame
	if evm.Config.Tracer != nil {
		evm.captureBegin(false, CALLCODE, caller.Address(), addr, input, gas, value)
		defer func(startGas uint64) {
			evm.captureEnd(false, CALLCODE, startGas, leftOverGas, ret, err)
		}(gas)
	}
	// Fail if we're trying to execute above the call depth limit
	if evm.depth > int(params.CallCreateDepth) {
		return nil, gas, ErrDepth
	}
	// Fail if we're trying to transfer more than the available balance
	// Note although it's noop to transfer X ether to caller itself. But
	// if caller doesn't have enough balance, it would be an error to allow
	// over-charging itself. So the check here is necessary.
	if !evm.Context.CanTransfer(evm.StateDB, caller.Address(), value) {
		return nil, gas, ErrInsufficientBalance
	}
	var snapshot = evm.StateDB.Snapshot()

	// It is allowed to call precompiles, even via delegatecall
	if p, isPrecompile := evm.precompile(addr); isPrecompile {
<<<<<<< HEAD
		ret, gas, err = RunPrecompiledContract(p, evm, caller.Address(), caller.Address(), input, gas, evm.Config.Tracer)
=======
		ret, gas, err = RunPrecompiledContract(p, evm, caller.Address(), caller.Address(), input, gas, value)
>>>>>>> a4f97f7b
	} else {
		addrCopy := addr
		// Initialise a new contract and set the code that is to be used by the EVM.
		// The contract is a scoped environment for this execution context only.
		contract := NewContract(caller, AccountRef(caller.Address()), value, gas)
		contract.SetCallCode(&addrCopy, evm.StateDB.GetCodeHash(addrCopy), evm.StateDB.GetCode(addrCopy))
		ret, err = evm.interpreter.Run(contract, input, false)
		gas = contract.Gas
	}
	if err != nil {
		evm.StateDB.RevertToSnapshot(snapshot)
		if err != ErrExecutionReverted {
			if evm.Config.Tracer != nil {
				evm.Config.Tracer.OnGasChange(gas, 0, GasChangeCallFailedExecution)
			}

			gas = 0
		}
	}
	return ret, gas, err
}

// DelegateCall executes the contract associated with the addr with the given input
// as parameters. It reverses the state in case of an execution error.
//
// DelegateCall differs from CallCode in the sense that it executes the given address'
// code with the caller as context and the caller is set to the caller of the caller.
func (evm *EVM) DelegateCall(caller ContractRef, addr common.Address, input []byte, gas uint64) (ret []byte, leftOverGas uint64, err error) {
	// Invoke tracer hooks that signal entering/exiting a call frame
	if evm.Config.Tracer != nil {
		// NOTE: caller must, at all times be a contract. It should never happen
		// that caller is something other than a Contract.
		parent := caller.(*Contract)
		// DELEGATECALL inherits value from parent call
		evm.captureBegin(false, DELEGATECALL, caller.Address(), addr, input, gas, parent.value)
		defer func(startGas uint64) {
			evm.captureEnd(false, DELEGATECALL, startGas, leftOverGas, ret, err)
		}(gas)
	}
	// Fail if we're trying to execute above the call depth limit
	if evm.depth > int(params.CallCreateDepth) {
		return nil, gas, ErrDepth
	}
	var snapshot = evm.StateDB.Snapshot()

	// It is allowed to call precompiles, even via delegatecall
	if p, isPrecompile := evm.precompile(addr); isPrecompile {
		// NOTE: caller must, at all times be a contract. It should never happen
		// that caller is something other than a Contract.
		parent := caller.(*Contract)
<<<<<<< HEAD
		ret, gas, err = RunPrecompiledContract(p, evm, parent.CallerAddress, caller.Address(), input, gas, evm.Config.Tracer)
=======
		ret, gas, err = RunPrecompiledContract(p, evm, parent.CallerAddress, caller.Address(), input, gas, nil)
>>>>>>> a4f97f7b
	} else {
		addrCopy := addr
		// Initialise a new contract and make initialise the delegate values
		contract := NewContract(caller, AccountRef(caller.Address()), nil, gas).AsDelegate()
		contract.SetCallCode(&addrCopy, evm.StateDB.GetCodeHash(addrCopy), evm.StateDB.GetCode(addrCopy))
		ret, err = evm.interpreter.Run(contract, input, false)
		gas = contract.Gas
	}
	if err != nil {
		evm.StateDB.RevertToSnapshot(snapshot)
		if err != ErrExecutionReverted {
			if evm.Config.Tracer != nil {
				evm.Config.Tracer.OnGasChange(gas, 0, GasChangeCallFailedExecution)
			}
			gas = 0
		}
	}
	return ret, gas, err
}

// StaticCall executes the contract associated with the addr with the given input
// as parameters while disallowing any modifications to the state during the call.
// Opcodes that attempt to perform such modifications will result in exceptions
// instead of performing the modifications.
func (evm *EVM) StaticCall(caller ContractRef, addr common.Address, input []byte, gas uint64) (ret []byte, leftOverGas uint64, err error) {
	// Invoke tracer hooks that signal entering/exiting a call frame
	if evm.Config.Tracer != nil {
		evm.captureBegin(false, STATICCALL, caller.Address(), addr, input, gas, nil)
		defer func(startGas uint64) {
			evm.captureEnd(false, STATICCALL, startGas, leftOverGas, ret, err)
		}(gas)
	}
	// Fail if we're trying to execute above the call depth limit
	if evm.depth > int(params.CallCreateDepth) {
		return nil, gas, ErrDepth
	}
	// We take a snapshot here. This is a bit counter-intuitive, and could probably be skipped.
	// However, even a staticcall is considered a 'touch'. On mainnet, static calls were introduced
	// after all empty accounts were deleted, so this is not required. However, if we omit this,
	// then certain tests start failing; stRevertTest/RevertPrecompiledTouchExactOOG.json.
	// We could change this, but for now it's left for legacy reasons
	var snapshot = evm.StateDB.Snapshot()

	// We do an AddBalance of zero here, just in order to trigger a touch.
	// This doesn't matter on Mainnet, where all empties are gone at the time of Byzantium,
	// but is the correct thing to do and matters on other networks, in tests, and potential
	// future scenarios
	evm.StateDB.AddBalance(addr, new(big.Int), state.BalanceChangeTouchAccount)

	if p, isPrecompile := evm.precompile(addr); isPrecompile {
<<<<<<< HEAD
		ret, gas, err = RunPrecompiledContract(p, evm, caller.Address(), caller.Address(), input, gas, evm.Config.Tracer)
=======
		ret, gas, err = RunPrecompiledContract(p, evm, caller.Address(), caller.Address(), input, gas, nil)
>>>>>>> a4f97f7b
	} else {
		// At this point, we use a copy of address. If we don't, the go compiler will
		// leak the 'contract' to the outer scope, and make allocation for 'contract'
		// even if the actual execution ends on RunPrecompiled above.
		addrCopy := addr
		// Initialise a new contract and set the code that is to be used by the EVM.
		// The contract is a scoped environment for this execution context only.
		contract := NewContract(caller, AccountRef(addrCopy), new(big.Int), gas)
		contract.SetCallCode(&addrCopy, evm.StateDB.GetCodeHash(addrCopy), evm.StateDB.GetCode(addrCopy))
		// When an error was returned by the EVM or when setting the creation code
		// above we revert to the snapshot and consume any gas remaining. Additionally
		// when we're in Homestead this also counts for code storage gas errors.
		ret, err = evm.interpreter.Run(contract, input, true)
		gas = contract.Gas
	}
	if err != nil {
		evm.StateDB.RevertToSnapshot(snapshot)
		if err != ErrExecutionReverted {
			if evm.Config.Tracer != nil {
				evm.Config.Tracer.OnGasChange(gas, 0, GasChangeCallFailedExecution)
			}

			gas = 0
		}
	}
	return ret, gas, err
}

type codeAndHash struct {
	code []byte
	hash common.Hash
}

func (c *codeAndHash) Hash() common.Hash {
	if c.hash == (common.Hash{}) {
		c.hash = crypto.Keccak256Hash(c.code)
	}
	return c.hash
}

// create creates a new contract using code as deployment code.
func (evm *EVM) create(caller ContractRef, codeAndHash *codeAndHash, gas uint64, value *big.Int, address common.Address, typ OpCode) (ret []byte, createAddress common.Address, leftOverGas uint64, err error) {
	if evm.Config.Tracer != nil {
		evm.captureBegin(evm.depth == 0, typ, caller.Address(), address, codeAndHash.code, gas, value)
		defer func(startGas uint64) {
			evm.captureEnd(evm.depth == 0, typ, startGas, leftOverGas, ret, err)
		}(gas)
	}
	// Depth check execution. Fail if we're trying to execute above the
	// limit.
	if evm.depth > int(params.CallCreateDepth) {
		return nil, common.Address{}, gas, ErrDepth
	}
	if !evm.Context.CanTransfer(evm.StateDB, caller.Address(), value) {
		return nil, common.Address{}, gas, ErrInsufficientBalance
	}
	nonce := evm.StateDB.GetNonce(caller.Address())
	if nonce+1 < nonce {
		return nil, common.Address{}, gas, ErrNonceUintOverflow
	}
	evm.StateDB.SetNonce(caller.Address(), nonce+1)
	// We add this to the access list _before_ taking a snapshot. Even if the creation fails,
	// the access-list change should not be rolled back
	if evm.chainRules.IsBerlin {
		evm.StateDB.AddAddressToAccessList(address)
	}
	// Ensure there's no existing contract already at the designated address
	contractHash := evm.StateDB.GetCodeHash(address)
	if evm.StateDB.GetNonce(address) != 0 || (contractHash != (common.Hash{}) && contractHash != types.EmptyCodeHash) {
		if evm.Config.Tracer != nil {
			evm.Config.Tracer.OnGasChange(gas, 0, GasChangeCallFailedExecution)
		}

		return nil, common.Address{}, 0, ErrContractAddressCollision
	}
	// Create a new account on the state
	snapshot := evm.StateDB.Snapshot()
	evm.StateDB.CreateAccount(address)
	if evm.chainRules.IsEIP158 {
		evm.StateDB.SetNonce(address, 1)
	}
	evm.Context.Transfer(evm.StateDB, caller.Address(), address, value)

	// Initialise a new contract and set the code that is to be used by the EVM.
	// The contract is a scoped environment for this execution context only.
	contract := NewContract(caller, AccountRef(address), value, gas)
	contract.SetCodeOptionalHash(&address, codeAndHash)

	ret, err = evm.interpreter.Run(contract, nil, false)

	// Check whether the max code size has been exceeded, assign err if the case.
	if err == nil && evm.chainRules.IsEIP158 && len(ret) > params.MaxCodeSize {
		err = ErrMaxCodeSizeExceeded
	}

	// Reject code starting with 0xEF if EIP-3541 is enabled.
	if err == nil && len(ret) >= 1 && ret[0] == 0xEF && evm.chainRules.IsLondon {
		err = ErrInvalidCode
	}

	// if the contract creation ran successfully and no errors were returned
	// calculate the gas required to store the code. If the code could not
	// be stored due to not enough gas set an error and let it be handled
	// by the error checking condition below.
	if err == nil {
		createDataGas := uint64(len(ret)) * params.CreateDataGas
		if contract.UseGas(createDataGas, evm.Config.Tracer, GasChangeCallCodeStorage) {
			evm.StateDB.SetCode(address, ret)
		} else {
			err = ErrCodeStoreOutOfGas
		}
	}

	// When an error was returned by the EVM or when setting the creation code
	// above we revert to the snapshot and consume any gas remaining. Additionally,
	// when we're in homestead this also counts for code storage gas errors.
	if err != nil && (evm.chainRules.IsHomestead || err != ErrCodeStoreOutOfGas) {
		evm.StateDB.RevertToSnapshot(snapshot)
		if err != ErrExecutionReverted {
			contract.UseGas(contract.Gas, evm.Config.Tracer, GasChangeCallFailedExecution)
		}
	}

	return ret, address, contract.Gas, err
}

// Create creates a new contract using code as deployment code.
func (evm *EVM) Create(caller ContractRef, code []byte, gas uint64, value *big.Int) (ret []byte, contractAddr common.Address, leftOverGas uint64, err error) {
	contractAddr = crypto.CreateAddress(caller.Address(), evm.StateDB.GetNonce(caller.Address()))
	return evm.create(caller, &codeAndHash{code: code}, gas, value, contractAddr, CREATE)
}

// Create2 creates a new contract using code as deployment code.
//
// The different between Create2 with Create is Create2 uses keccak256(0xff ++ msg.sender ++ salt ++ keccak256(init_code))[12:]
// instead of the usual sender-and-nonce-hash as the address where the contract is initialized at.
func (evm *EVM) Create2(caller ContractRef, code []byte, gas uint64, endowment *big.Int, salt *uint256.Int) (ret []byte, contractAddr common.Address, leftOverGas uint64, err error) {
	codeAndHash := &codeAndHash{code: code}
	contractAddr = crypto.CreateAddress2(caller.Address(), salt.Bytes32(), codeAndHash.Hash().Bytes())
	return evm.create(caller, codeAndHash, gas, endowment, contractAddr, CREATE2)
}

// ChainConfig returns the environment's chain configuration
func (evm *EVM) ChainConfig() *params.ChainConfig { return evm.chainConfig }

func (evm *EVM) captureBegin(isRoot bool, typ OpCode, from common.Address, to common.Address, input []byte, startGas uint64, value *big.Int) {
	tracer := evm.Config.Tracer

	if isRoot {
		tracer.CaptureStart(from, to, typ == CREATE || typ == CREATE2, input, startGas, value)
	} else {
		tracer.CaptureEnter(typ, from, to, input, startGas, value)
	}

	tracer.OnGasChange(0, startGas, GasChangeCallInitialBalance)
}

func (evm *EVM) captureEnd(isRoot bool, typ OpCode, startGas uint64, leftOverGas uint64, ret []byte, err error) {
	tracer := evm.Config.Tracer

	if leftOverGas != 0 {
		tracer.OnGasChange(leftOverGas, 0, GasChangeCallLeftOverReturned)
	}
	var reverted bool
	if err != nil {
		reverted = true
	}
	if !evm.chainRules.IsHomestead && errors.Is(err, ErrCodeStoreOutOfGas) {
		reverted = false
	}
	if isRoot {
		tracer.CaptureEnd(ret, startGas-leftOverGas, VMErrorFromErr(err), reverted)
	} else {
		tracer.CaptureExit(ret, startGas-leftOverGas, VMErrorFromErr(err), reverted)
	}
}<|MERGE_RESOLUTION|>--- conflicted
+++ resolved
@@ -215,11 +215,7 @@
 	evm.Context.Transfer(evm.StateDB, caller.Address(), addr, value)
 
 	if isPrecompile {
-<<<<<<< HEAD
-		ret, gas, err = RunPrecompiledContract(p, evm, caller.Address(), caller.Address(), input, gas, evm.Config.Tracer)
-=======
-		ret, gas, err = RunPrecompiledContract(p, evm, caller.Address(), caller.Address(), input, gas, value)
->>>>>>> a4f97f7b
+		ret, gas, err = RunPrecompiledContract(p, evm, caller.Address(), caller.Address(), input, gas, value, evm.Config.Tracer)
 	} else {
 		// Initialise a new contract and set the code that is to be used by the EVM.
 		// The contract is a scoped environment for this execution context only.
@@ -285,11 +281,7 @@
 
 	// It is allowed to call precompiles, even via delegatecall
 	if p, isPrecompile := evm.precompile(addr); isPrecompile {
-<<<<<<< HEAD
-		ret, gas, err = RunPrecompiledContract(p, evm, caller.Address(), caller.Address(), input, gas, evm.Config.Tracer)
-=======
-		ret, gas, err = RunPrecompiledContract(p, evm, caller.Address(), caller.Address(), input, gas, value)
->>>>>>> a4f97f7b
+		ret, gas, err = RunPrecompiledContract(p, evm, caller.Address(), caller.Address(), input, gas, value, evm.Config.Tracer)
 	} else {
 		addrCopy := addr
 		// Initialise a new contract and set the code that is to be used by the EVM.
@@ -340,11 +332,7 @@
 		// NOTE: caller must, at all times be a contract. It should never happen
 		// that caller is something other than a Contract.
 		parent := caller.(*Contract)
-<<<<<<< HEAD
-		ret, gas, err = RunPrecompiledContract(p, evm, parent.CallerAddress, caller.Address(), input, gas, evm.Config.Tracer)
-=======
-		ret, gas, err = RunPrecompiledContract(p, evm, parent.CallerAddress, caller.Address(), input, gas, nil)
->>>>>>> a4f97f7b
+		ret, gas, err = RunPrecompiledContract(p, evm, parent.CallerAddress, caller.Address(), input, gas, nil, evm.Config.Tracer)
 	} else {
 		addrCopy := addr
 		// Initialise a new contract and make initialise the delegate values
@@ -395,11 +383,7 @@
 	evm.StateDB.AddBalance(addr, new(big.Int), state.BalanceChangeTouchAccount)
 
 	if p, isPrecompile := evm.precompile(addr); isPrecompile {
-<<<<<<< HEAD
-		ret, gas, err = RunPrecompiledContract(p, evm, caller.Address(), caller.Address(), input, gas, evm.Config.Tracer)
-=======
-		ret, gas, err = RunPrecompiledContract(p, evm, caller.Address(), caller.Address(), input, gas, nil)
->>>>>>> a4f97f7b
+		ret, gas, err = RunPrecompiledContract(p, evm, caller.Address(), caller.Address(), input, gas, nil, evm.Config.Tracer)
 	} else {
 		// At this point, we use a copy of address. If we don't, the go compiler will
 		// leak the 'contract' to the outer scope, and make allocation for 'contract'
