--- conflicted
+++ resolved
@@ -98,11 +98,7 @@
 		}
 		vmenv := NewEVM(vmctx, TxContext{}, statedb, params.AllEthashProtocolChanges, Config{ExtraEips: []int{2200}})
 
-<<<<<<< HEAD
-		_, gas, err := vmenv.Call(AccountRef(common.Address{}), address, nil, tt.gaspool, new(big.Int), nil)
-=======
-		_, gas, err := vmenv.Call(AccountRef(common.Address{}), address, nil, tt.gaspool, new(uint256.Int))
->>>>>>> c5ba367e
+		_, gas, err := vmenv.Call(AccountRef(common.Address{}), address, nil, tt.gaspool, new(uint256.Int), nil)
 		if err != tt.failure {
 			t.Errorf("test %d: failure mismatch: have %v, want %v", i, err, tt.failure)
 		}
@@ -166,12 +162,8 @@
 			vmenv := NewEVM(vmctx, TxContext{}, statedb, params.AllEthashProtocolChanges, config)
 
 			var startGas = uint64(testGas)
-<<<<<<< HEAD
-			ret, gas, err := vmenv.Call(AccountRef(common.Address{}), address, nil, startGas, new(big.Int), nil)
+			ret, gas, err := vmenv.Call(AccountRef(common.Address{}), address, nil, startGas, new(uint256.Int), nil)
 
-=======
-			ret, gas, err := vmenv.Call(AccountRef(common.Address{}), address, nil, startGas, new(uint256.Int))
->>>>>>> c5ba367e
 			if err != nil {
 				return false
 			}
