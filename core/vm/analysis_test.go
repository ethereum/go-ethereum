// Copyright 2017 The go-ethereum Authors
// This file is part of the go-ethereum library.
//
// The go-ethereum library is free software: you can redistribute it and/or modify
// it under the terms of the GNU Lesser General Public License as published by
// the Free Software Foundation, either version 3 of the License, or
// (at your option) any later version.
//
// The go-ethereum library is distributed in the hope that it will be useful,
// but WITHOUT ANY WARRANTY; without even the implied warranty of
// MERCHANTABILITY or FITNESS FOR A PARTICULAR PURPOSE. See the
// GNU Lesser General Public License for more details.
//
// You should have received a copy of the GNU Lesser General Public License
// along with the go-ethereum library. If not, see <http://www.gnu.org/licenses/>.

package vm

import (
	"math/bits"
	"testing"

	"github.com/ethereum/go-ethereum/crypto"
)

func TestJumpDestAnalysis(t *testing.T) {
	tests := []struct {
		code  []byte
		exp   byte
		which int
	}{
		{[]byte{byte(PUSH1), 0x01, 0x01, 0x01}, 0b0000_0010, 0},
		{[]byte{byte(PUSH1), byte(PUSH1), byte(PUSH1), byte(PUSH1)}, 0b0000_1010, 0},
		{[]byte{0x00, byte(PUSH1), 0x00, byte(PUSH1), 0x00, byte(PUSH1), 0x00, byte(PUSH1)}, 0b0101_0100, 0},
		{[]byte{byte(PUSH8), byte(PUSH8), byte(PUSH8), byte(PUSH8), byte(PUSH8), byte(PUSH8), byte(PUSH8), byte(PUSH8), 0x01, 0x01, 0x01}, bits.Reverse8(0x7F), 0},
		{[]byte{byte(PUSH8), 0x01, 0x01, 0x01, 0x01, 0x01, 0x01, 0x01, 0x01, 0x01, 0x01}, 0b0000_0001, 1},
		{[]byte{0x01, 0x01, 0x01, 0x01, 0x01, byte(PUSH2), byte(PUSH2), byte(PUSH2), 0x01, 0x01, 0x01}, 0b1100_0000, 0},
		{[]byte{0x01, 0x01, 0x01, 0x01, 0x01, byte(PUSH2), 0x01, 0x01, 0x01, 0x01, 0x01}, 0b0000_0000, 1},
		{[]byte{byte(PUSH3), 0x01, 0x01, 0x01, byte(PUSH1), 0x01, 0x01, 0x01, 0x01, 0x01, 0x01}, 0b0010_1110, 0},
		{[]byte{byte(PUSH3), 0x01, 0x01, 0x01, byte(PUSH1), 0x01, 0x01, 0x01, 0x01, 0x01, 0x01}, 0b0000_0000, 1},
		{[]byte{0x01, byte(PUSH8), 0x01, 0x01, 0x01, 0x01, 0x01, 0x01, 0x01, 0x01, 0x01, 0x01}, 0b1111_1100, 0},
		{[]byte{0x01, byte(PUSH8), 0x01, 0x01, 0x01, 0x01, 0x01, 0x01, 0x01, 0x01, 0x01, 0x01}, 0b0000_0011, 1},
		{[]byte{byte(PUSH16), 0x01, 0x01, 0x01, 0x01, 0x01, 0x01, 0x01, 0x01, 0x01, 0x01}, 0b1111_1110, 0},
		{[]byte{byte(PUSH16), 0x01, 0x01, 0x01, 0x01, 0x01, 0x01, 0x01, 0x01, 0x01, 0x01}, 0b1111_1111, 1},
		{[]byte{byte(PUSH16), 0x01, 0x01, 0x01, 0x01, 0x01, 0x01, 0x01, 0x01, 0x01, 0x01}, 0b0000_0001, 2},
		{[]byte{byte(PUSH8), 0x01, 0x02, 0x03, 0x04, 0x05, 0x06, 0x07, 0x08, byte(PUSH1), 0x01}, 0b1111_1110, 0},
		{[]byte{byte(PUSH8), 0x01, 0x02, 0x03, 0x04, 0x05, 0x06, 0x07, 0x08, byte(PUSH1), 0x01}, 0b0000_0101, 1},
		{[]byte{byte(PUSH32)}, 0b1111_1110, 0},
		{[]byte{byte(PUSH32)}, 0b1111_1111, 1},
		{[]byte{byte(PUSH32)}, 0b1111_1111, 2},
		{[]byte{byte(PUSH32)}, 0b1111_1111, 3},
		{[]byte{byte(PUSH32)}, 0b0000_0001, 4},
	}
	for i, test := range tests {
		ret := codeBitmap(test.code)
		if ret[test.which] != test.exp {
			t.Fatalf("test %d: expected %x, got %02x", i, test.exp, ret[test.which])
		}
	}
}

const analysisCodeSize = 1200 * 1024

func BenchmarkJumpdestAnalysis_1200k(bench *testing.B) {
	// 1.4 ms
	code := make([]byte, analysisCodeSize)
	bench.SetBytes(analysisCodeSize)
	bench.ResetTimer()

	for i := 0; i < bench.N; i++ {
		codeBitmap(code)
	}
	bench.StopTimer()
}
func BenchmarkJumpdestHashing_1200k(bench *testing.B) {
	// 4 ms
	code := make([]byte, analysisCodeSize)
	bench.SetBytes(analysisCodeSize)
	bench.ResetTimer()

	for i := 0; i < bench.N; i++ {
		crypto.Keccak256Hash(code)
	}
	bench.StopTimer()
}

func BenchmarkJumpdestOpAnalysis(bench *testing.B) {
	var op OpCode

	bencher := func(b *testing.B) {
		code := make([]byte, analysisCodeSize)
		b.SetBytes(analysisCodeSize)

		for i := range code {
			code[i] = byte(op)
		}

		bits := make(bitvec, len(code)/8+1+4)

		b.ResetTimer()

		for i := 0; i < b.N; i++ {
<<<<<<< HEAD
			for j := range bits {
				bits[j] = 0
			}

=======
			clear(bits)
>>>>>>> aadddf3a
			codeBitmapInternal(code, bits)
		}
	}
	for op = PUSH1; op <= PUSH32; op++ {
		bench.Run(op.String(), bencher)
	}

	op = JUMPDEST
	bench.Run(op.String(), bencher)
	op = STOP
	bench.Run(op.String(), bencher)
}<|MERGE_RESOLUTION|>--- conflicted
+++ resolved
@@ -100,14 +100,7 @@
 		b.ResetTimer()
 
 		for i := 0; i < b.N; i++ {
-<<<<<<< HEAD
-			for j := range bits {
-				bits[j] = 0
-			}
-
-=======
 			clear(bits)
->>>>>>> aadddf3a
 			codeBitmapInternal(code, bits)
 		}
 	}
