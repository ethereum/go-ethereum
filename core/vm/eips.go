// Copyright 2019 The go-ethereum Authors
// This file is part of the go-ethereum library.
//
// The go-ethereum library is free software: you can redistribute it and/or modify
// it under the terms of the GNU Lesser General Public License as published by
// the Free Software Foundation, either version 3 of the License, or
// (at your option) any later version.
//
// The go-ethereum library is distributed in the hope that it will be useful,
// but WITHOUT ANY WARRANTY; without even the implied warranty of
// MERCHANTABILITY or FITNESS FOR A PARTICULAR PURPOSE. See the
// GNU Lesser General Public License for more details.
//
// You should have received a copy of the GNU Lesser General Public License
// along with the go-ethereum library. If not, see <http://www.gnu.org/licenses/>.

package vm

import (
	"fmt"
	"math"
	"sort"

	"github.com/ethereum/go-ethereum/common"
	"github.com/ethereum/go-ethereum/core/tracing"
	"github.com/ethereum/go-ethereum/params"
	"github.com/holiman/uint256"
)

var activators = map[int]func(*JumpTable){
	5656: enable5656,
	6780: enable6780,
	3855: enable3855,
	3860: enable3860,
	3529: enable3529,
	3198: enable3198,
	2929: enable2929,
	2200: enable2200,
	1884: enable1884,
	1344: enable1344,
	1153: enable1153,
	4762: enable4762,
<<<<<<< HEAD
=======
	7702: enable7702,
>>>>>>> b027a90a
}

// EnableEIP enables the given EIP on the config.
// This operation writes in-place, and callers need to ensure that the globally
// defined jump tables are not polluted.
func EnableEIP(eipNum int, jt *JumpTable) error {
	enablerFn, ok := activators[eipNum]
	if !ok {
		return fmt.Errorf("undefined eip %d", eipNum)
	}
	enablerFn(jt)
	return nil
}

func ValidEip(eipNum int) bool {
	_, ok := activators[eipNum]
	return ok
}
func ActivateableEips() []string {
	var nums []string
	for k := range activators {
		nums = append(nums, fmt.Sprintf("%d", k))
	}
	sort.Strings(nums)
	return nums
}

// enable1884 applies EIP-1884 to the given jump table:
// - Increase cost of BALANCE to 700
// - Increase cost of EXTCODEHASH to 700
// - Increase cost of SLOAD to 800
// - Define SELFBALANCE, with cost GasFastStep (5)
func enable1884(jt *JumpTable) {
	// Gas cost changes
	jt[SLOAD].constantGas = params.SloadGasEIP1884
	jt[BALANCE].constantGas = params.BalanceGasEIP1884
	jt[EXTCODEHASH].constantGas = params.ExtcodeHashGasEIP1884

	// New opcode
	jt[SELFBALANCE] = &operation{
		execute:     opSelfBalance,
		constantGas: GasFastStep,
		minStack:    minStack(0, 1),
		maxStack:    maxStack(0, 1),
	}
}

func opSelfBalance(pc *uint64, interpreter *EVMInterpreter, scope *ScopeContext) ([]byte, error) {
	balance := interpreter.evm.StateDB.GetBalance(scope.Contract.Address())
	scope.Stack.push(balance)
	return nil, nil
}

// enable1344 applies EIP-1344 (ChainID Opcode)
// - Adds an opcode that returns the current chain’s EIP-155 unique identifier
func enable1344(jt *JumpTable) {
	// New opcode
	jt[CHAINID] = &operation{
		execute:     opChainID,
		constantGas: GasQuickStep,
		minStack:    minStack(0, 1),
		maxStack:    maxStack(0, 1),
	}
}

// opChainID implements CHAINID opcode
func opChainID(pc *uint64, interpreter *EVMInterpreter, scope *ScopeContext) ([]byte, error) {
	chainId, _ := uint256.FromBig(interpreter.evm.chainConfig.ChainID)
	scope.Stack.push(chainId)
	return nil, nil
}

// enable2200 applies EIP-2200 (Rebalance net-metered SSTORE)
func enable2200(jt *JumpTable) {
	jt[SLOAD].constantGas = params.SloadGasEIP2200
	jt[SSTORE].dynamicGas = gasSStoreEIP2200
}

// enable2929 enables "EIP-2929: Gas cost increases for state access opcodes"
// https://eips.ethereum.org/EIPS/eip-2929
func enable2929(jt *JumpTable) {
	jt[SSTORE].dynamicGas = gasSStoreEIP2929

	jt[SLOAD].constantGas = 0
	jt[SLOAD].dynamicGas = gasSLoadEIP2929

	jt[EXTCODECOPY].constantGas = params.WarmStorageReadCostEIP2929
	jt[EXTCODECOPY].dynamicGas = gasExtCodeCopyEIP2929

	jt[EXTCODESIZE].constantGas = params.WarmStorageReadCostEIP2929
	jt[EXTCODESIZE].dynamicGas = gasEip2929AccountCheck

	jt[EXTCODEHASH].constantGas = params.WarmStorageReadCostEIP2929
	jt[EXTCODEHASH].dynamicGas = gasEip2929AccountCheck

	jt[BALANCE].constantGas = params.WarmStorageReadCostEIP2929
	jt[BALANCE].dynamicGas = gasEip2929AccountCheck

	jt[CALL].constantGas = params.WarmStorageReadCostEIP2929
	jt[CALL].dynamicGas = gasCallEIP2929

	jt[CALLCODE].constantGas = params.WarmStorageReadCostEIP2929
	jt[CALLCODE].dynamicGas = gasCallCodeEIP2929

	jt[STATICCALL].constantGas = params.WarmStorageReadCostEIP2929
	jt[STATICCALL].dynamicGas = gasStaticCallEIP2929

	jt[DELEGATECALL].constantGas = params.WarmStorageReadCostEIP2929
	jt[DELEGATECALL].dynamicGas = gasDelegateCallEIP2929

	// This was previously part of the dynamic cost, but we're using it as a constantGas
	// factor here
	jt[SELFDESTRUCT].constantGas = params.SelfdestructGasEIP150
	jt[SELFDESTRUCT].dynamicGas = gasSelfdestructEIP2929
}

// enable3529 enabled "EIP-3529: Reduction in refunds":
// - Removes refunds for selfdestructs
// - Reduces refunds for SSTORE
// - Reduces max refunds to 20% gas
func enable3529(jt *JumpTable) {
	jt[SSTORE].dynamicGas = gasSStoreEIP3529
	jt[SELFDESTRUCT].dynamicGas = gasSelfdestructEIP3529
}

// enable3198 applies EIP-3198 (BASEFEE Opcode)
// - Adds an opcode that returns the current block's base fee.
func enable3198(jt *JumpTable) {
	// New opcode
	jt[BASEFEE] = &operation{
		execute:     opBaseFee,
		constantGas: GasQuickStep,
		minStack:    minStack(0, 1),
		maxStack:    maxStack(0, 1),
	}
}

// enable1153 applies EIP-1153 "Transient Storage"
// - Adds TLOAD that reads from transient storage
// - Adds TSTORE that writes to transient storage
func enable1153(jt *JumpTable) {
	jt[TLOAD] = &operation{
		execute:     opTload,
		constantGas: params.WarmStorageReadCostEIP2929,
		minStack:    minStack(1, 1),
		maxStack:    maxStack(1, 1),
	}

	jt[TSTORE] = &operation{
		execute:     opTstore,
		constantGas: params.WarmStorageReadCostEIP2929,
		minStack:    minStack(2, 0),
		maxStack:    maxStack(2, 0),
	}
}

// opTload implements TLOAD opcode
func opTload(pc *uint64, interpreter *EVMInterpreter, scope *ScopeContext) ([]byte, error) {
	loc := scope.Stack.peek()
	hash := common.Hash(loc.Bytes32())
	val := interpreter.evm.StateDB.GetTransientState(scope.Contract.Address(), hash)
	loc.SetBytes(val.Bytes())
	return nil, nil
}

// opTstore implements TSTORE opcode
func opTstore(pc *uint64, interpreter *EVMInterpreter, scope *ScopeContext) ([]byte, error) {
	if interpreter.readOnly {
		return nil, ErrWriteProtection
	}
	loc := scope.Stack.pop()
	val := scope.Stack.pop()
	interpreter.evm.StateDB.SetTransientState(scope.Contract.Address(), loc.Bytes32(), val.Bytes32())
	return nil, nil
}

// opBaseFee implements BASEFEE opcode
func opBaseFee(pc *uint64, interpreter *EVMInterpreter, scope *ScopeContext) ([]byte, error) {
	baseFee, _ := uint256.FromBig(interpreter.evm.Context.BaseFee)
	scope.Stack.push(baseFee)
	return nil, nil
}

// enable3855 applies EIP-3855 (PUSH0 opcode)
func enable3855(jt *JumpTable) {
	// New opcode
	jt[PUSH0] = &operation{
		execute:     opPush0,
		constantGas: GasQuickStep,
		minStack:    minStack(0, 1),
		maxStack:    maxStack(0, 1),
	}
}

// opPush0 implements the PUSH0 opcode
func opPush0(pc *uint64, interpreter *EVMInterpreter, scope *ScopeContext) ([]byte, error) {
	scope.Stack.push(new(uint256.Int))
	return nil, nil
}

// enable3860 enables "EIP-3860: Limit and meter initcode"
// https://eips.ethereum.org/EIPS/eip-3860
func enable3860(jt *JumpTable) {
	jt[CREATE].dynamicGas = gasCreateEip3860
	jt[CREATE2].dynamicGas = gasCreate2Eip3860
}

// enable5656 enables EIP-5656 (MCOPY opcode)
// https://eips.ethereum.org/EIPS/eip-5656
func enable5656(jt *JumpTable) {
	jt[MCOPY] = &operation{
		execute:     opMcopy,
		constantGas: GasFastestStep,
		dynamicGas:  gasMcopy,
		minStack:    minStack(3, 0),
		maxStack:    maxStack(3, 0),
		memorySize:  memoryMcopy,
	}
}

// opMcopy implements the MCOPY opcode (https://eips.ethereum.org/EIPS/eip-5656)
func opMcopy(pc *uint64, interpreter *EVMInterpreter, scope *ScopeContext) ([]byte, error) {
	var (
		dst    = scope.Stack.pop()
		src    = scope.Stack.pop()
		length = scope.Stack.pop()
	)
	// These values are checked for overflow during memory expansion calculation
	// (the memorySize function on the opcode).
	scope.Memory.Copy(dst.Uint64(), src.Uint64(), length.Uint64())
	return nil, nil
}

// opBlobHash implements the BLOBHASH opcode
func opBlobHash(pc *uint64, interpreter *EVMInterpreter, scope *ScopeContext) ([]byte, error) {
	index := scope.Stack.peek()
	if index.LtUint64(uint64(len(interpreter.evm.TxContext.BlobHashes))) {
		blobHash := interpreter.evm.TxContext.BlobHashes[index.Uint64()]
		index.SetBytes32(blobHash[:])
	} else {
		index.Clear()
	}
	return nil, nil
}

// opBlobBaseFee implements BLOBBASEFEE opcode
func opBlobBaseFee(pc *uint64, interpreter *EVMInterpreter, scope *ScopeContext) ([]byte, error) {
	blobBaseFee, _ := uint256.FromBig(interpreter.evm.Context.BlobBaseFee)
	scope.Stack.push(blobBaseFee)
	return nil, nil
}

// enable4844 applies EIP-4844 (BLOBHASH opcode)
func enable4844(jt *JumpTable) {
	jt[BLOBHASH] = &operation{
		execute:     opBlobHash,
		constantGas: GasFastestStep,
		minStack:    minStack(1, 1),
		maxStack:    maxStack(1, 1),
	}
}

// enable7516 applies EIP-7516 (BLOBBASEFEE opcode)
func enable7516(jt *JumpTable) {
	jt[BLOBBASEFEE] = &operation{
		execute:     opBlobBaseFee,
		constantGas: GasQuickStep,
		minStack:    minStack(0, 1),
		maxStack:    maxStack(0, 1),
	}
}

// enable6780 applies EIP-6780 (deactivate SELFDESTRUCT)
func enable6780(jt *JumpTable) {
	jt[SELFDESTRUCT] = &operation{
		execute:     opSelfdestruct6780,
		dynamicGas:  gasSelfdestructEIP3529,
		constantGas: params.SelfdestructGasEIP150,
		minStack:    minStack(1, 0),
		maxStack:    maxStack(1, 0),
	}
}

func opExtCodeCopyEIP4762(pc *uint64, interpreter *EVMInterpreter, scope *ScopeContext) ([]byte, error) {
	var (
		stack      = scope.Stack
		a          = stack.pop()
		memOffset  = stack.pop()
		codeOffset = stack.pop()
		length     = stack.pop()
	)
	uint64CodeOffset, overflow := codeOffset.Uint64WithOverflow()
	if overflow {
		uint64CodeOffset = math.MaxUint64
	}
	addr := common.Address(a.Bytes20())
	code := interpreter.evm.StateDB.GetCode(addr)
	contract := &Contract{
		Code: code,
		self: AccountRef(addr),
	}
	paddedCodeCopy, copyOffset, nonPaddedCopyLength := getDataAndAdjustedBounds(code, uint64CodeOffset, length.Uint64())
<<<<<<< HEAD
	statelessGas := interpreter.evm.AccessEvents.CodeChunksRangeGas(addr, copyOffset, nonPaddedCopyLength, uint64(len(contract.Code)), false)
	if !scope.Contract.UseGas(statelessGas, interpreter.evm.Config.Tracer, tracing.GasChangeUnspecified) {
		scope.Contract.Gas = 0
		return nil, ErrOutOfGas
=======
	if !contract.IsSystemCall {
		statelessGas := interpreter.evm.AccessEvents.CodeChunksRangeGas(addr, copyOffset, nonPaddedCopyLength, uint64(len(contract.Code)), false)
		if !scope.Contract.UseGas(statelessGas, interpreter.evm.Config.Tracer, tracing.GasChangeUnspecified) {
			scope.Contract.Gas = 0
			return nil, ErrOutOfGas
		}
>>>>>>> b027a90a
	}
	scope.Memory.Set(memOffset.Uint64(), length.Uint64(), paddedCodeCopy)

	return nil, nil
}

// opPush1EIP4762 handles the special case of PUSH1 opcode for EIP-4762, which
// need not worry about the adjusted bound logic when adding the PUSHDATA to
// the list of access events.
func opPush1EIP4762(pc *uint64, interpreter *EVMInterpreter, scope *ScopeContext) ([]byte, error) {
	var (
		codeLen = uint64(len(scope.Contract.Code))
		integer = new(uint256.Int)
	)
	*pc += 1
	if *pc < codeLen {
		scope.Stack.push(integer.SetUint64(uint64(scope.Contract.Code[*pc])))

<<<<<<< HEAD
		if !scope.Contract.IsDeployment && *pc%31 == 0 {
=======
		if !scope.Contract.IsDeployment && !scope.Contract.IsSystemCall && *pc%31 == 0 {
>>>>>>> b027a90a
			// touch next chunk if PUSH1 is at the boundary. if so, *pc has
			// advanced past this boundary.
			contractAddr := scope.Contract.Address()
			statelessGas := interpreter.evm.AccessEvents.CodeChunksRangeGas(contractAddr, *pc+1, uint64(1), uint64(len(scope.Contract.Code)), false)
			if !scope.Contract.UseGas(statelessGas, interpreter.evm.Config.Tracer, tracing.GasChangeUnspecified) {
				scope.Contract.Gas = 0
				return nil, ErrOutOfGas
			}
		}
	} else {
		scope.Stack.push(integer.Clear())
	}
	return nil, nil
}

func makePushEIP4762(size uint64, pushByteSize int) executionFunc {
	return func(pc *uint64, interpreter *EVMInterpreter, scope *ScopeContext) ([]byte, error) {
		var (
			codeLen = len(scope.Contract.Code)
			start   = min(codeLen, int(*pc+1))
			end     = min(codeLen, start+pushByteSize)
		)
		scope.Stack.push(new(uint256.Int).SetBytes(
			common.RightPadBytes(
				scope.Contract.Code[start:end],
				pushByteSize,
			)),
		)

<<<<<<< HEAD
		if !scope.Contract.IsDeployment {
=======
		if !scope.Contract.IsDeployment && !scope.Contract.IsSystemCall {
>>>>>>> b027a90a
			contractAddr := scope.Contract.Address()
			statelessGas := interpreter.evm.AccessEvents.CodeChunksRangeGas(contractAddr, uint64(start), uint64(pushByteSize), uint64(len(scope.Contract.Code)), false)
			if !scope.Contract.UseGas(statelessGas, interpreter.evm.Config.Tracer, tracing.GasChangeUnspecified) {
				scope.Contract.Gas = 0
				return nil, ErrOutOfGas
			}
		}

		*pc += size
		return nil, nil
	}
}

func enable4762(jt *JumpTable) {
	jt[SSTORE] = &operation{
		dynamicGas: gasSStore4762,
		execute:    opSstore,
		minStack:   minStack(2, 0),
		maxStack:   maxStack(2, 0),
	}
	jt[SLOAD] = &operation{
		dynamicGas: gasSLoad4762,
		execute:    opSload,
		minStack:   minStack(1, 1),
		maxStack:   maxStack(1, 1),
	}

	jt[BALANCE] = &operation{
		execute:    opBalance,
		dynamicGas: gasBalance4762,
		minStack:   minStack(1, 1),
		maxStack:   maxStack(1, 1),
	}

	jt[EXTCODESIZE] = &operation{
		execute:    opExtCodeSize,
		dynamicGas: gasExtCodeSize4762,
		minStack:   minStack(1, 1),
		maxStack:   maxStack(1, 1),
	}

	jt[EXTCODEHASH] = &operation{
		execute:    opExtCodeHash,
		dynamicGas: gasExtCodeHash4762,
		minStack:   minStack(1, 1),
		maxStack:   maxStack(1, 1),
	}

	jt[EXTCODECOPY] = &operation{
		execute:    opExtCodeCopyEIP4762,
		dynamicGas: gasExtCodeCopyEIP4762,
		minStack:   minStack(4, 0),
		maxStack:   maxStack(4, 0),
		memorySize: memoryExtCodeCopy,
	}

	jt[CODECOPY] = &operation{
		execute:     opCodeCopy,
		constantGas: GasFastestStep,
		dynamicGas:  gasCodeCopyEip4762,
		minStack:    minStack(3, 0),
		maxStack:    maxStack(3, 0),
		memorySize:  memoryCodeCopy,
	}

	jt[SELFDESTRUCT] = &operation{
		execute:     opSelfdestruct6780,
		dynamicGas:  gasSelfdestructEIP4762,
		constantGas: params.SelfdestructGasEIP150,
		minStack:    minStack(1, 0),
		maxStack:    maxStack(1, 0),
	}

	jt[CREATE] = &operation{
		execute:     opCreate,
		constantGas: params.CreateNGasEip4762,
		dynamicGas:  gasCreateEip3860,
		minStack:    minStack(3, 1),
		maxStack:    maxStack(3, 1),
		memorySize:  memoryCreate,
	}

	jt[CREATE2] = &operation{
		execute:     opCreate2,
		constantGas: params.CreateNGasEip4762,
		dynamicGas:  gasCreate2Eip3860,
		minStack:    minStack(4, 1),
		maxStack:    maxStack(4, 1),
		memorySize:  memoryCreate2,
	}

	jt[CALL] = &operation{
		execute:    opCall,
		dynamicGas: gasCallEIP4762,
		minStack:   minStack(7, 1),
		maxStack:   maxStack(7, 1),
		memorySize: memoryCall,
	}

	jt[CALLCODE] = &operation{
		execute:    opCallCode,
		dynamicGas: gasCallCodeEIP4762,
		minStack:   minStack(7, 1),
		maxStack:   maxStack(7, 1),
		memorySize: memoryCall,
	}

	jt[STATICCALL] = &operation{
		execute:    opStaticCall,
		dynamicGas: gasStaticCallEIP4762,
		minStack:   minStack(6, 1),
		maxStack:   maxStack(6, 1),
		memorySize: memoryStaticCall,
	}

	jt[DELEGATECALL] = &operation{
		execute:    opDelegateCall,
		dynamicGas: gasDelegateCallEIP4762,
		minStack:   minStack(6, 1),
		maxStack:   maxStack(6, 1),
		memorySize: memoryDelegateCall,
	}

	jt[PUSH1] = &operation{
		execute:     opPush1EIP4762,
		constantGas: GasFastestStep,
		minStack:    minStack(0, 1),
		maxStack:    maxStack(0, 1),
	}
	for i := 1; i < 32; i++ {
		jt[PUSH1+OpCode(i)] = &operation{
			execute:     makePushEIP4762(uint64(i+1), i+1),
			constantGas: GasFastestStep,
			minStack:    minStack(0, 1),
			maxStack:    maxStack(0, 1),
		}
	}
}

// enableEOF applies the EOF changes.
// OBS! For EOF, there are two changes:
//  1. Two separate jumptables are required. One, EOF-jumptable, is used by
//     eof contracts. This one contains things like RJUMP.
//  2. The regular non-eof jumptable also needs to be modified, specifically to
//     modify how EXTCODECOPY works under the hood.
//
// This method _only_ deals with case 1.
func enableEOF(jt *JumpTable) {
	// Deprecate opcodes
	undefined := &operation{
		execute:     opUndefined,
		constantGas: 0,
		minStack:    minStack(0, 0),
		maxStack:    maxStack(0, 0),
		undefined:   true,
	}
	jt[CALL] = undefined
	jt[CALLCODE] = undefined
	jt[DELEGATECALL] = undefined
	jt[STATICCALL] = undefined
	jt[SELFDESTRUCT] = undefined
	jt[JUMP] = undefined
	jt[JUMPI] = undefined
	jt[PC] = undefined
	jt[CREATE] = undefined
	jt[CREATE2] = undefined
	jt[CODESIZE] = undefined
	jt[CODECOPY] = undefined
	jt[EXTCODESIZE] = undefined
	jt[EXTCODECOPY] = undefined
	jt[EXTCODEHASH] = undefined
	jt[GAS] = undefined
	// Allow 0xFE to terminate sections
	jt[INVALID] = &operation{
		execute:     opUndefined,
		constantGas: 0,
		minStack:    minStack(0, 0),
		maxStack:    maxStack(0, 0),
	}

	// New opcodes
	jt[RJUMP] = &operation{
		execute:     opRjump,
		constantGas: GasQuickStep,
		minStack:    minStack(0, 0),
		maxStack:    maxStack(0, 0),
	}
	jt[RJUMPI] = &operation{
		execute:     opRjumpi,
		constantGas: GasFastishStep,
		minStack:    minStack(1, 0),
		maxStack:    maxStack(1, 0),
	}
	jt[RJUMPV] = &operation{
		execute:     opRjumpv,
		constantGas: GasFastishStep,
		minStack:    minStack(1, 0),
		maxStack:    maxStack(1, 0),
	}
	jt[CALLF] = &operation{
		execute:     opCallf,
		constantGas: GasFastStep,
		minStack:    minStack(0, 0),
		maxStack:    maxStack(0, 0),
	}
	jt[RETF] = &operation{
		execute:     opRetf,
		constantGas: GasFastestStep,
		minStack:    minStack(0, 0),
		maxStack:    maxStack(0, 0),
	}
	jt[JUMPF] = &operation{
		execute:     opJumpf,
		constantGas: GasFastStep,
		minStack:    minStack(0, 0),
		maxStack:    maxStack(0, 0),
	}
	jt[EOFCREATE] = &operation{
		execute:     opEOFCreate,
		constantGas: params.Create2Gas,
		dynamicGas:  gasEOFCreate,
		minStack:    minStack(4, 1),
		maxStack:    maxStack(4, 1),
		memorySize:  memoryEOFCreate,
	}
	jt[RETURNCONTRACT] = &operation{
		execute: opReturnContract,
		// returncontract has zero constant gas cost
		dynamicGas: pureMemoryGascost,
		minStack:   minStack(2, 0),
		maxStack:   maxStack(2, 0),
		memorySize: memoryReturnContract,
	}
	jt[DATALOAD] = &operation{
		execute:     opDataLoad,
		constantGas: GasFastishStep,
		minStack:    minStack(1, 1),
		maxStack:    maxStack(1, 1),
	}
	jt[DATALOADN] = &operation{
		execute:     opDataLoadN,
		constantGas: GasFastestStep,
		minStack:    minStack(0, 1),
		maxStack:    maxStack(0, 1),
	}
	jt[DATASIZE] = &operation{
		execute:     opDataSize,
		constantGas: GasQuickStep,
		minStack:    minStack(0, 1),
		maxStack:    maxStack(0, 1),
	}
	jt[DATACOPY] = &operation{
		execute:     opDataCopy,
		constantGas: GasFastestStep,
		dynamicGas:  memoryCopierGas(2),
		minStack:    minStack(3, 0),
		maxStack:    maxStack(3, 0),
		memorySize:  memoryDataCopy,
	}
	jt[DUPN] = &operation{
		execute:     opDupN,
		constantGas: GasFastestStep,
		minStack:    minStack(0, 1),
		maxStack:    maxStack(0, 1),
	}
	jt[SWAPN] = &operation{
		execute:     opSwapN,
		constantGas: GasFastestStep,
		minStack:    minStack(0, 0),
		maxStack:    maxStack(0, 0),
	}
	jt[EXCHANGE] = &operation{
		execute:     opExchange,
		constantGas: GasFastestStep,
		minStack:    minStack(0, 0),
		maxStack:    maxStack(0, 0),
	}
	jt[RETURNDATALOAD] = &operation{
		execute:     opReturnDataLoad,
		constantGas: GasFastestStep,
		minStack:    minStack(1, 1),
		maxStack:    maxStack(1, 1),
	}
	jt[EXTCALL] = &operation{
		execute:     opExtCall,
		constantGas: params.WarmStorageReadCostEIP2929,
		dynamicGas:  makeCallVariantGasCallEIP2929(gasExtCall, 0),
		minStack:    minStack(4, 1),
		maxStack:    maxStack(4, 1),
		memorySize:  memoryExtCall,
	}
	jt[EXTDELEGATECALL] = &operation{
		execute:     opExtDelegateCall,
		dynamicGas:  makeCallVariantGasCallEIP2929(gasExtDelegateCall, 0),
		constantGas: params.WarmStorageReadCostEIP2929,
		minStack:    minStack(3, 1),
		maxStack:    maxStack(3, 1),
		memorySize:  memoryExtCall,
	}
	jt[EXTSTATICCALL] = &operation{
		execute:     opExtStaticCall,
		constantGas: params.WarmStorageReadCostEIP2929,
		dynamicGas:  makeCallVariantGasCallEIP2929(gasExtStaticCall, 0),
		minStack:    minStack(3, 1),
		maxStack:    maxStack(3, 1),
		memorySize:  memoryExtCall,
	}
<<<<<<< HEAD
=======
}

// enable7702 the EIP-7702 changes to support delegation designators.
func enable7702(jt *JumpTable) {
	jt[CALL].dynamicGas = gasCallEIP7702
	jt[CALLCODE].dynamicGas = gasCallCodeEIP7702
	jt[STATICCALL].dynamicGas = gasStaticCallEIP7702
	jt[DELEGATECALL].dynamicGas = gasDelegateCallEIP7702
>>>>>>> b027a90a
}<|MERGE_RESOLUTION|>--- conflicted
+++ resolved
@@ -40,10 +40,7 @@
 	1344: enable1344,
 	1153: enable1153,
 	4762: enable4762,
-<<<<<<< HEAD
-=======
 	7702: enable7702,
->>>>>>> b027a90a
 }
 
 // EnableEIP enables the given EIP on the config.
@@ -346,19 +343,12 @@
 		self: AccountRef(addr),
 	}
 	paddedCodeCopy, copyOffset, nonPaddedCopyLength := getDataAndAdjustedBounds(code, uint64CodeOffset, length.Uint64())
-<<<<<<< HEAD
-	statelessGas := interpreter.evm.AccessEvents.CodeChunksRangeGas(addr, copyOffset, nonPaddedCopyLength, uint64(len(contract.Code)), false)
-	if !scope.Contract.UseGas(statelessGas, interpreter.evm.Config.Tracer, tracing.GasChangeUnspecified) {
-		scope.Contract.Gas = 0
-		return nil, ErrOutOfGas
-=======
 	if !contract.IsSystemCall {
 		statelessGas := interpreter.evm.AccessEvents.CodeChunksRangeGas(addr, copyOffset, nonPaddedCopyLength, uint64(len(contract.Code)), false)
 		if !scope.Contract.UseGas(statelessGas, interpreter.evm.Config.Tracer, tracing.GasChangeUnspecified) {
 			scope.Contract.Gas = 0
 			return nil, ErrOutOfGas
 		}
->>>>>>> b027a90a
 	}
 	scope.Memory.Set(memOffset.Uint64(), length.Uint64(), paddedCodeCopy)
 
@@ -377,11 +367,7 @@
 	if *pc < codeLen {
 		scope.Stack.push(integer.SetUint64(uint64(scope.Contract.Code[*pc])))
 
-<<<<<<< HEAD
-		if !scope.Contract.IsDeployment && *pc%31 == 0 {
-=======
 		if !scope.Contract.IsDeployment && !scope.Contract.IsSystemCall && *pc%31 == 0 {
->>>>>>> b027a90a
 			// touch next chunk if PUSH1 is at the boundary. if so, *pc has
 			// advanced past this boundary.
 			contractAddr := scope.Contract.Address()
@@ -411,11 +397,7 @@
 			)),
 		)
 
-<<<<<<< HEAD
-		if !scope.Contract.IsDeployment {
-=======
 		if !scope.Contract.IsDeployment && !scope.Contract.IsSystemCall {
->>>>>>> b027a90a
 			contractAddr := scope.Contract.Address()
 			statelessGas := interpreter.evm.AccessEvents.CodeChunksRangeGas(contractAddr, uint64(start), uint64(pushByteSize), uint64(len(scope.Contract.Code)), false)
 			if !scope.Contract.UseGas(statelessGas, interpreter.evm.Config.Tracer, tracing.GasChangeUnspecified) {
@@ -723,8 +705,6 @@
 		maxStack:    maxStack(3, 1),
 		memorySize:  memoryExtCall,
 	}
-<<<<<<< HEAD
-=======
 }
 
 // enable7702 the EIP-7702 changes to support delegation designators.
@@ -733,5 +713,4 @@
 	jt[CALLCODE].dynamicGas = gasCallCodeEIP7702
 	jt[STATICCALL].dynamicGas = gasStaticCallEIP7702
 	jt[DELEGATECALL].dynamicGas = gasDelegateCallEIP7702
->>>>>>> b027a90a
 }