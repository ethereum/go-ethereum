--- conflicted
+++ resolved
@@ -59,10 +59,7 @@
 
 	// is the execution frame represented by this object a contract deployment
 	IsDeployment bool
-<<<<<<< HEAD
-=======
 	IsSystemCall bool
->>>>>>> b027a90a
 
 	Gas   uint64
 	value *uint256.Int
