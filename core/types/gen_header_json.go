// Code generated by github.com/fjl/gencodec. DO NOT EDIT.

package types

import (
	"encoding/json"
	"errors"
	"math/big"

	"github.com/ethereum/go-ethereum/common"
	"github.com/ethereum/go-ethereum/common/hexutil"
)

var _ = (*headerMarshaling)(nil)

// MarshalJSON marshals as JSON.
func (h Header) MarshalJSON() ([]byte, error) {
	type Header struct {
		ParentHash       common.Hash     `json:"parentHash"       gencodec:"required"`
		UncleHash        common.Hash     `json:"sha3Uncles"       gencodec:"required"`
		Coinbase         common.Address  `json:"miner"`
		Root             common.Hash     `json:"stateRoot"        gencodec:"required"`
		TxHash           common.Hash     `json:"transactionsRoot" gencodec:"required"`
		ReceiptHash      common.Hash     `json:"receiptsRoot"     gencodec:"required"`
		Bloom            Bloom           `json:"logsBloom"        gencodec:"required"`
		Difficulty       *hexutil.Big    `json:"difficulty"       gencodec:"required"`
		Number           *hexutil.Big    `json:"number"           gencodec:"required"`
		GasLimit         hexutil.Uint64  `json:"gasLimit"         gencodec:"required"`
		GasUsed          hexutil.Uint64  `json:"gasUsed"          gencodec:"required"`
		Time             hexutil.Uint64  `json:"timestamp"        gencodec:"required"`
		Extra            hexutil.Bytes   `json:"extraData"        gencodec:"required"`
		MixDigest        common.Hash     `json:"mixHash"`
		Nonce            BlockNonce      `json:"nonce"`
		BaseFee          *hexutil.Big    `json:"baseFeePerGas" rlp:"optional"`
		WithdrawalsHash  *common.Hash    `json:"withdrawalsRoot" rlp:"optional"`
		BlobGasUsed      *hexutil.Uint64 `json:"blobGasUsed" rlp:"optional"`
		ExcessBlobGas    *hexutil.Uint64 `json:"excessBlobGas" rlp:"optional"`
		ParentBeaconRoot *common.Hash    `json:"parentBeaconBlockRoot" rlp:"optional"`
<<<<<<< HEAD
		RequestsHash     *common.Hash    `json:"requestsRoot" rlp:"optional"`
=======
		RequestsHash     *common.Hash    `json:"requestsHash" rlp:"optional"`
>>>>>>> b027a90a
		Hash             common.Hash     `json:"hash"`
	}
	var enc Header
	enc.ParentHash = h.ParentHash
	enc.UncleHash = h.UncleHash
	enc.Coinbase = h.Coinbase
	enc.Root = h.Root
	enc.TxHash = h.TxHash
	enc.ReceiptHash = h.ReceiptHash
	enc.Bloom = h.Bloom
	enc.Difficulty = (*hexutil.Big)(h.Difficulty)
	enc.Number = (*hexutil.Big)(h.Number)
	enc.GasLimit = hexutil.Uint64(h.GasLimit)
	enc.GasUsed = hexutil.Uint64(h.GasUsed)
	enc.Time = hexutil.Uint64(h.Time)
	enc.Extra = h.Extra
	enc.MixDigest = h.MixDigest
	enc.Nonce = h.Nonce
	enc.BaseFee = (*hexutil.Big)(h.BaseFee)
	enc.WithdrawalsHash = h.WithdrawalsHash
	enc.BlobGasUsed = (*hexutil.Uint64)(h.BlobGasUsed)
	enc.ExcessBlobGas = (*hexutil.Uint64)(h.ExcessBlobGas)
	enc.ParentBeaconRoot = h.ParentBeaconRoot
	enc.RequestsHash = h.RequestsHash
	enc.Hash = h.Hash()
	return json.Marshal(&enc)
}

// UnmarshalJSON unmarshals from JSON.
func (h *Header) UnmarshalJSON(input []byte) error {
	type Header struct {
		ParentHash       *common.Hash    `json:"parentHash"       gencodec:"required"`
		UncleHash        *common.Hash    `json:"sha3Uncles"       gencodec:"required"`
		Coinbase         *common.Address `json:"miner"`
		Root             *common.Hash    `json:"stateRoot"        gencodec:"required"`
		TxHash           *common.Hash    `json:"transactionsRoot" gencodec:"required"`
		ReceiptHash      *common.Hash    `json:"receiptsRoot"     gencodec:"required"`
		Bloom            *Bloom          `json:"logsBloom"        gencodec:"required"`
		Difficulty       *hexutil.Big    `json:"difficulty"       gencodec:"required"`
		Number           *hexutil.Big    `json:"number"           gencodec:"required"`
		GasLimit         *hexutil.Uint64 `json:"gasLimit"         gencodec:"required"`
		GasUsed          *hexutil.Uint64 `json:"gasUsed"          gencodec:"required"`
		Time             *hexutil.Uint64 `json:"timestamp"        gencodec:"required"`
		Extra            *hexutil.Bytes  `json:"extraData"        gencodec:"required"`
		MixDigest        *common.Hash    `json:"mixHash"`
		Nonce            *BlockNonce     `json:"nonce"`
		BaseFee          *hexutil.Big    `json:"baseFeePerGas" rlp:"optional"`
		WithdrawalsHash  *common.Hash    `json:"withdrawalsRoot" rlp:"optional"`
		BlobGasUsed      *hexutil.Uint64 `json:"blobGasUsed" rlp:"optional"`
		ExcessBlobGas    *hexutil.Uint64 `json:"excessBlobGas" rlp:"optional"`
		ParentBeaconRoot *common.Hash    `json:"parentBeaconBlockRoot" rlp:"optional"`
<<<<<<< HEAD
		RequestsHash     *common.Hash    `json:"requestsRoot" rlp:"optional"`
=======
		RequestsHash     *common.Hash    `json:"requestsHash" rlp:"optional"`
>>>>>>> b027a90a
	}
	var dec Header
	if err := json.Unmarshal(input, &dec); err != nil {
		return err
	}
	if dec.ParentHash == nil {
		return errors.New("missing required field 'parentHash' for Header")
	}
	h.ParentHash = *dec.ParentHash
	if dec.UncleHash == nil {
		return errors.New("missing required field 'sha3Uncles' for Header")
	}
	h.UncleHash = *dec.UncleHash
	if dec.Coinbase != nil {
		h.Coinbase = *dec.Coinbase
	}
	if dec.Root == nil {
		return errors.New("missing required field 'stateRoot' for Header")
	}
	h.Root = *dec.Root
	if dec.TxHash == nil {
		return errors.New("missing required field 'transactionsRoot' for Header")
	}
	h.TxHash = *dec.TxHash
	if dec.ReceiptHash == nil {
		return errors.New("missing required field 'receiptsRoot' for Header")
	}
	h.ReceiptHash = *dec.ReceiptHash
	if dec.Bloom == nil {
		return errors.New("missing required field 'logsBloom' for Header")
	}
	h.Bloom = *dec.Bloom
	if dec.Difficulty == nil {
		return errors.New("missing required field 'difficulty' for Header")
	}
	h.Difficulty = (*big.Int)(dec.Difficulty)
	if dec.Number == nil {
		return errors.New("missing required field 'number' for Header")
	}
	h.Number = (*big.Int)(dec.Number)
	if dec.GasLimit == nil {
		return errors.New("missing required field 'gasLimit' for Header")
	}
	h.GasLimit = uint64(*dec.GasLimit)
	if dec.GasUsed == nil {
		return errors.New("missing required field 'gasUsed' for Header")
	}
	h.GasUsed = uint64(*dec.GasUsed)
	if dec.Time == nil {
		return errors.New("missing required field 'timestamp' for Header")
	}
	h.Time = uint64(*dec.Time)
	if dec.Extra == nil {
		return errors.New("missing required field 'extraData' for Header")
	}
	h.Extra = *dec.Extra
	if dec.MixDigest != nil {
		h.MixDigest = *dec.MixDigest
	}
	if dec.Nonce != nil {
		h.Nonce = *dec.Nonce
	}
	if dec.BaseFee != nil {
		h.BaseFee = (*big.Int)(dec.BaseFee)
	}
	if dec.WithdrawalsHash != nil {
		h.WithdrawalsHash = dec.WithdrawalsHash
	}
	if dec.BlobGasUsed != nil {
		h.BlobGasUsed = (*uint64)(dec.BlobGasUsed)
	}
	if dec.ExcessBlobGas != nil {
		h.ExcessBlobGas = (*uint64)(dec.ExcessBlobGas)
	}
	if dec.ParentBeaconRoot != nil {
		h.ParentBeaconRoot = dec.ParentBeaconRoot
	}
	if dec.RequestsHash != nil {
		h.RequestsHash = dec.RequestsHash
	}
	return nil
}<|MERGE_RESOLUTION|>--- conflicted
+++ resolved
@@ -36,11 +36,7 @@
 		BlobGasUsed      *hexutil.Uint64 `json:"blobGasUsed" rlp:"optional"`
 		ExcessBlobGas    *hexutil.Uint64 `json:"excessBlobGas" rlp:"optional"`
 		ParentBeaconRoot *common.Hash    `json:"parentBeaconBlockRoot" rlp:"optional"`
-<<<<<<< HEAD
-		RequestsHash     *common.Hash    `json:"requestsRoot" rlp:"optional"`
-=======
 		RequestsHash     *common.Hash    `json:"requestsHash" rlp:"optional"`
->>>>>>> b027a90a
 		Hash             common.Hash     `json:"hash"`
 	}
 	var enc Header
@@ -92,11 +88,7 @@
 		BlobGasUsed      *hexutil.Uint64 `json:"blobGasUsed" rlp:"optional"`
 		ExcessBlobGas    *hexutil.Uint64 `json:"excessBlobGas" rlp:"optional"`
 		ParentBeaconRoot *common.Hash    `json:"parentBeaconBlockRoot" rlp:"optional"`
-<<<<<<< HEAD
-		RequestsHash     *common.Hash    `json:"requestsRoot" rlp:"optional"`
-=======
 		RequestsHash     *common.Hash    `json:"requestsHash" rlp:"optional"`
->>>>>>> b027a90a
 	}
 	var dec Header
 	if err := json.Unmarshal(input, &dec); err != nil {
