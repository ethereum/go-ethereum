--- conflicted
+++ resolved
@@ -64,11 +64,7 @@
 	hasher := sha256.New()
 	h := make([]common.Hash, len(sc.Commitments))
 	for i := range sc.Blobs {
-<<<<<<< HEAD
-		h[i] = BlobHash(&sc.Commitments[i])
-=======
 		h[i] = kzg4844.CalcBlobHashV1(hasher, &sc.Commitments[i])
->>>>>>> 0e93da31
 	}
 	return h
 }
@@ -245,16 +241,4 @@
 		Proofs:      inner.Proofs,
 	}
 	return nil
-<<<<<<< HEAD
-}
-
-func BlobHash(commit *kzg4844.Commitment) common.Hash {
-	hasher := sha256.New()
-	hasher.Write(commit[:])
-	var vhash common.Hash
-	hasher.Sum(vhash[:0])
-	vhash[0] = params.BlobTxHashVersion
-	return vhash
-=======
->>>>>>> 0e93da31
 }