--- conflicted
+++ resolved
@@ -23,11 +23,11 @@
 	"math/big"
 	"sync/atomic"
 
+	"fmt"
 	"github.com/pavelkrolevets/go-ethereum/common"
 	"github.com/pavelkrolevets/go-ethereum/common/hexutil"
 	"github.com/pavelkrolevets/go-ethereum/crypto"
 	"github.com/pavelkrolevets/go-ethereum/rlp"
-	"fmt"
 )
 
 //go:generate gencodec -type txdata -field-override txdataMarshaling -out gen_tx_json.go
@@ -35,8 +35,6 @@
 // transaction type
 type TxType uint8
 
-<<<<<<< HEAD
-=======
 const (
 	Binary TxType = iota
 	LoginCandidate
@@ -45,7 +43,6 @@
 	UnDelegate
 )
 
->>>>>>> 5f8a201d
 var (
 	ErrInvalidSig     = errors.New("invalid transaction v, r, s values")
 	errNoSigner       = errors.New("missing signing methods")
@@ -62,7 +59,6 @@
 		return HomesteadSigner{}
 	}
 }
-
 
 type Transaction struct {
 	data txdata
@@ -275,7 +271,6 @@
 		data:       tx.data.Payload,
 		txType:     tx.data.Type,
 		checkNonce: true,
-
 	}
 
 	var err error
@@ -509,7 +504,6 @@
 		gasPrice:   gasPrice,
 		data:       data,
 		checkNonce: checkNonce,
-
 	}
 }
 
