--- conflicted
+++ resolved
@@ -627,7 +627,6 @@
 func (m Message) AccessList() AccessList { return m.accessList }
 func (m Message) IsFake() bool           { return m.isFake }
 
-<<<<<<< HEAD
 // copyAddressPtr copies an address.
 func copyAddressPtr(a *common.Address) *common.Address {
 	if a == nil {
@@ -635,12 +634,12 @@
 	}
 	cpy := *a
 	return &cpy
-=======
+}
+
 type MevBundle struct {
 	Txs               Transactions
 	BlockNumber       *big.Int
 	MinTimestamp      uint64
 	MaxTimestamp      uint64
 	RevertingTxHashes []common.Hash
->>>>>>> 4ad91c8c
 }