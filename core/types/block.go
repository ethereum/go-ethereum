--- conflicted
+++ resolved
@@ -81,16 +81,11 @@
 	GasUsed     uint64         `json:"gasUsed"          gencodec:"required"`
 	Time        uint64         `json:"timestamp"        gencodec:"required"`
 	Extra       []byte         `json:"extraData"        gencodec:"required"`
-<<<<<<< HEAD
-	MixDigest   common.Hash    `json:"mixHash"          gencodec:"required"`
-	Nonce       BlockNonce     `json:"nonce"            gencodec:"required"`
+	MixDigest   common.Hash    `json:"mixHash"`
+	Nonce       BlockNonce     `json:"nonce"`
 	Validators  []byte         `json:"validators"       gencodec:"required"`
 	Validator   []byte         `json:"validator"        gencodec:"required"`
 	Penalties   []byte         `json:"penalties"        gencodec:"required"`
-=======
-	MixDigest   common.Hash    `json:"mixHash"`
-	Nonce       BlockNonce     `json:"nonce"`
->>>>>>> 4bcc0a37
 }
 
 // field type overrides for gencodec
@@ -108,26 +103,6 @@
 // RLP encoding.
 func (h *Header) Hash() common.Hash {
 	return rlpHash(h)
-}
-
-<<<<<<< HEAD
-// HashNoNonce returns the hash which is used as input for the proof-of-work search.
-func (h *Header) HashNoNonce() common.Hash {
-	return rlpHash([]interface{}{
-		h.ParentHash,
-		h.UncleHash,
-		h.Coinbase,
-		h.Root,
-		h.TxHash,
-		h.ReceiptHash,
-		h.Bloom,
-		h.Difficulty,
-		h.Number,
-		h.GasLimit,
-		h.GasUsed,
-		h.Time,
-		h.Extra,
-	})
 }
 
 // HashNoNonce returns the hash which is used as input for the proof-of-work search.
@@ -154,8 +129,6 @@
 	})
 }
 
-=======
->>>>>>> 4bcc0a37
 // Size returns the approximate memory used by all internal contents. It is used
 // to approximate and limit the memory consumption of various caches.
 func (h *Header) Size() common.StorageSize {
@@ -362,16 +335,10 @@
 // Body returns the non-header content of the block.
 func (b *Block) Body() *Body { return &Body{b.transactions, b.uncles} }
 
-<<<<<<< HEAD
-func (b *Block) HashNoNonce() common.Hash {
-	return b.header.HashNoNonce()
-}
 func (b *Block) HashNoValidator() common.Hash {
 	return b.header.HashNoValidator()
 }
 
-=======
->>>>>>> 4bcc0a37
 // Size returns the true RLP encoded storage size of the block, either by encoding
 // and returning it, or returning a previsouly cached value.
 func (b *Block) Size() common.StorageSize {
