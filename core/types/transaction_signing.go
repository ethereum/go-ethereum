// Copyright 2016 The go-ethereum Authors
// This file is part of the go-ethereum library.
//
// The go-ethereum library is free software: you can redistribute it and/or modify
// it under the terms of the GNU Lesser General Public License as published by
// the Free Software Foundation, either version 3 of the License, or
// (at your option) any later version.
//
// The go-ethereum library is distributed in the hope that it will be useful,
// but WITHOUT ANY WARRANTY; without even the implied warranty of
// MERCHANTABILITY or FITNESS FOR A PARTICULAR PURPOSE. See the
// GNU Lesser General Public License for more details.
//
// You should have received a copy of the GNU Lesser General Public License
// along with the go-ethereum library. If not, see <http://www.gnu.org/licenses/>.

package types

import (
	"crypto/ecdsa"
	"errors"
	"fmt"
	"math/big"

	"github.com/ethereum/go-ethereum/common"
	"github.com/ethereum/go-ethereum/crypto"
	"github.com/ethereum/go-ethereum/params"
)

var ErrInvalidChainId = errors.New("invalid chain id for signer")

// sigCache is used to cache the derived sender and contains
// the signer used to derive it.
type sigCache struct {
	signer Signer
	from   common.Address
}

// MakeSigner returns a Signer based on the given chain config and block number.
func MakeSigner(config *params.ChainConfig, blockNumber *big.Int, blockTime uint64) Signer {
	var signer Signer
	switch {
	case config.IsPrague(blockNumber, blockTime):
		signer = NewPragueSigner(config.ChainID)
	case config.IsCancun(blockNumber, blockTime):
		signer = NewCancunSigner(config.ChainID)
	case config.IsLondon(blockNumber):
		signer = NewLondonSigner(config.ChainID)
	case config.IsBerlin(blockNumber):
		signer = NewEIP2930Signer(config.ChainID)
	case config.IsEIP155(blockNumber):
		signer = NewEIP155Signer(config.ChainID)
	case config.IsHomestead(blockNumber):
		signer = HomesteadSigner{}
	default:
		signer = FrontierSigner{}
	}
	return signer
}

// LatestSigner returns the 'most permissive' Signer available for the given chain
// configuration. Specifically, this enables support of all types of transactions
// when their respective forks are scheduled to occur at any block number (or time)
// in the chain config.
//
// Use this in transaction-handling code where the current block number is unknown. If you
// have the current block number available, use MakeSigner instead.
func LatestSigner(config *params.ChainConfig) Signer {
	var signer Signer
	if config.ChainID != nil {
		switch {
<<<<<<< HEAD
=======
		case config.PragueTime != nil:
			signer = NewPragueSigner(config.ChainID)
>>>>>>> b027a90a
		case config.CancunTime != nil:
			signer = NewCancunSigner(config.ChainID)
		case config.LondonBlock != nil:
			signer = NewLondonSigner(config.ChainID)
		case config.BerlinBlock != nil:
			signer = NewEIP2930Signer(config.ChainID)
		case config.EIP155Block != nil:
			signer = NewEIP155Signer(config.ChainID)
		default:
			signer = HomesteadSigner{}
		}
	} else {
		signer = HomesteadSigner{}
	}
	return signer
}

// LatestSignerForChainID returns the 'most permissive' Signer available. Specifically,
// this enables support for EIP-155 replay protection and all implemented EIP-2718
// transaction types if chainID is non-nil.
//
// Use this in transaction-handling code where the current block number and fork
// configuration are unknown. If you have a ChainConfig, use LatestSigner instead.
// If you have a ChainConfig and know the current block number, use MakeSigner instead.
func LatestSignerForChainID(chainID *big.Int) Signer {
	var signer Signer
	if chainID != nil {
<<<<<<< HEAD
		signer = NewCancunSigner(chainID)
=======
		signer = NewPragueSigner(chainID)
>>>>>>> b027a90a
	} else {
		signer = HomesteadSigner{}
	}
	return signer
}

// SignTx signs the transaction using the given signer and private key.
func SignTx(tx *Transaction, s Signer, prv *ecdsa.PrivateKey) (*Transaction, error) {
	h := s.Hash(tx)
	sig, err := crypto.Sign(h[:], prv)
	if err != nil {
		return nil, err
	}
	return tx.WithSignature(s, sig)
}

// SignNewTx creates a transaction and signs it.
func SignNewTx(prv *ecdsa.PrivateKey, s Signer, txdata TxData) (*Transaction, error) {
	return SignTx(NewTx(txdata), s, prv)
}

// MustSignNewTx creates a transaction and signs it.
// This panics if the transaction cannot be signed.
func MustSignNewTx(prv *ecdsa.PrivateKey, s Signer, txdata TxData) *Transaction {
	tx, err := SignNewTx(prv, s, txdata)
	if err != nil {
		panic(err)
	}
	return tx
}

// Sender returns the address derived from the signature (V, R, S) using secp256k1
// elliptic curve and an error if it failed deriving or upon an incorrect
// signature.
//
// Sender may cache the address, allowing it to be used regardless of
// signing method. The cache is invalidated if the cached signer does
// not match the signer used in the current call.
func Sender(signer Signer, tx *Transaction) (common.Address, error) {
	if sigCache := tx.from.Load(); sigCache != nil {
		// If the signer used to derive from in a previous
		// call is not the same as used current, invalidate
		// the cache.
		if sigCache.signer.Equal(signer) {
			return sigCache.from, nil
		}
	}

	addr, err := signer.Sender(tx)
	if err != nil {
		return common.Address{}, err
	}
	tx.from.Store(&sigCache{signer: signer, from: addr})
	return addr, nil
}

// Signer encapsulates transaction signature handling. The name of this type is slightly
// misleading because Signers don't actually sign, they're just for validating and
// processing of signatures.
//
// Note that this interface is not a stable API and may change at any time to accommodate
// new protocol rules.
type Signer interface {
	// Sender returns the sender address of the transaction.
	Sender(tx *Transaction) (common.Address, error)

	// SignatureValues returns the raw R, S, V values corresponding to the
	// given signature.
	SignatureValues(tx *Transaction, sig []byte) (r, s, v *big.Int, err error)
	ChainID() *big.Int

	// Hash returns 'signature hash', i.e. the transaction hash that is signed by the
	// private key. This hash does not uniquely identify the transaction.
	Hash(tx *Transaction) common.Hash

	// Equal returns true if the given signer is the same as the receiver.
	Equal(Signer) bool
}

type pragueSigner struct{ cancunSigner }

// NewPragueSigner returns a signer that accepts
// - EIP-7702 set code transactions
// - EIP-4844 blob transactions
// - EIP-1559 dynamic fee transactions
// - EIP-2930 access list transactions,
// - EIP-155 replay protected transactions, and
// - legacy Homestead transactions.
func NewPragueSigner(chainId *big.Int) Signer {
	signer, _ := NewCancunSigner(chainId).(cancunSigner)
	return pragueSigner{signer}
}

func (s pragueSigner) Sender(tx *Transaction) (common.Address, error) {
	if tx.Type() != SetCodeTxType {
		return s.cancunSigner.Sender(tx)
	}
	V, R, S := tx.RawSignatureValues()

	// Set code txs are defined to use 0 and 1 as their recovery
	// id, add 27 to become equivalent to unprotected Homestead signatures.
	V = new(big.Int).Add(V, big.NewInt(27))
	if tx.ChainId().Cmp(s.chainId) != 0 {
		return common.Address{}, fmt.Errorf("%w: have %d want %d", ErrInvalidChainId, tx.ChainId(), s.chainId)
	}
	return recoverPlain(s.Hash(tx), R, S, V, true)
}

func (s pragueSigner) Equal(s2 Signer) bool {
	x, ok := s2.(pragueSigner)
	return ok && x.chainId.Cmp(s.chainId) == 0
}

func (s pragueSigner) SignatureValues(tx *Transaction, sig []byte) (R, S, V *big.Int, err error) {
	txdata, ok := tx.inner.(*SetCodeTx)
	if !ok {
		return s.cancunSigner.SignatureValues(tx, sig)
	}
	// Check that chain ID of tx matches the signer. We also accept ID zero here,
	// because it indicates that the chain ID was not specified in the tx.
	if txdata.ChainID.Sign() != 0 && txdata.ChainID.CmpBig(s.chainId) != 0 {
		return nil, nil, nil, fmt.Errorf("%w: have %d want %d", ErrInvalidChainId, txdata.ChainID, s.chainId)
	}
	R, S, _ = decodeSignature(sig)
	V = big.NewInt(int64(sig[64]))
	return R, S, V, nil
}

// Hash returns the hash to be signed by the sender.
// It does not uniquely identify the transaction.
func (s pragueSigner) Hash(tx *Transaction) common.Hash {
	if tx.Type() != SetCodeTxType {
		return s.cancunSigner.Hash(tx)
	}
	return prefixedRlpHash(
		tx.Type(),
		[]interface{}{
			s.chainId,
			tx.Nonce(),
			tx.GasTipCap(),
			tx.GasFeeCap(),
			tx.Gas(),
			tx.To(),
			tx.Value(),
			tx.Data(),
			tx.AccessList(),
			tx.SetCodeAuthorizations(),
		})
}

type cancunSigner struct{ londonSigner }

// NewCancunSigner returns a signer that accepts
// - EIP-4844 blob transactions
// - EIP-1559 dynamic fee transactions
// - EIP-2930 access list transactions,
// - EIP-155 replay protected transactions, and
// - legacy Homestead transactions.
func NewCancunSigner(chainId *big.Int) Signer {
	return cancunSigner{londonSigner{eip2930Signer{NewEIP155Signer(chainId)}}}
}

func (s cancunSigner) Sender(tx *Transaction) (common.Address, error) {
	if tx.Type() != BlobTxType {
		return s.londonSigner.Sender(tx)
	}
	V, R, S := tx.RawSignatureValues()
	// Blob txs are defined to use 0 and 1 as their recovery
	// id, add 27 to become equivalent to unprotected Homestead signatures.
	V = new(big.Int).Add(V, big.NewInt(27))
	if tx.ChainId().Cmp(s.chainId) != 0 {
		return common.Address{}, fmt.Errorf("%w: have %d want %d", ErrInvalidChainId, tx.ChainId(), s.chainId)
	}
	return recoverPlain(s.Hash(tx), R, S, V, true)
}

func (s cancunSigner) Equal(s2 Signer) bool {
	x, ok := s2.(cancunSigner)
	return ok && x.chainId.Cmp(s.chainId) == 0
}

func (s cancunSigner) SignatureValues(tx *Transaction, sig []byte) (R, S, V *big.Int, err error) {
	txdata, ok := tx.inner.(*BlobTx)
	if !ok {
		return s.londonSigner.SignatureValues(tx, sig)
	}
	// Check that chain ID of tx matches the signer. We also accept ID zero here,
	// because it indicates that the chain ID was not specified in the tx.
	if txdata.ChainID.Sign() != 0 && txdata.ChainID.CmpBig(s.chainId) != 0 {
		return nil, nil, nil, fmt.Errorf("%w: have %d want %d", ErrInvalidChainId, txdata.ChainID, s.chainId)
	}
	R, S, _ = decodeSignature(sig)
	V = big.NewInt(int64(sig[64]))
	return R, S, V, nil
}

// Hash returns the hash to be signed by the sender.
// It does not uniquely identify the transaction.
func (s cancunSigner) Hash(tx *Transaction) common.Hash {
	if tx.Type() != BlobTxType {
		return s.londonSigner.Hash(tx)
	}
	return prefixedRlpHash(
		tx.Type(),
		[]interface{}{
			s.chainId,
			tx.Nonce(),
			tx.GasTipCap(),
			tx.GasFeeCap(),
			tx.Gas(),
			tx.To(),
			tx.Value(),
			tx.Data(),
			tx.AccessList(),
			tx.BlobGasFeeCap(),
			tx.BlobHashes(),
		})
}

type londonSigner struct{ eip2930Signer }

// NewLondonSigner returns a signer that accepts
// - EIP-1559 dynamic fee transactions
// - EIP-2930 access list transactions,
// - EIP-155 replay protected transactions, and
// - legacy Homestead transactions.
func NewLondonSigner(chainId *big.Int) Signer {
	return londonSigner{eip2930Signer{NewEIP155Signer(chainId)}}
}

func (s londonSigner) Sender(tx *Transaction) (common.Address, error) {
	if tx.Type() != DynamicFeeTxType {
		return s.eip2930Signer.Sender(tx)
	}
	V, R, S := tx.RawSignatureValues()
	// DynamicFee txs are defined to use 0 and 1 as their recovery
	// id, add 27 to become equivalent to unprotected Homestead signatures.
	V = new(big.Int).Add(V, big.NewInt(27))
	if tx.ChainId().Cmp(s.chainId) != 0 {
		return common.Address{}, fmt.Errorf("%w: have %d want %d", ErrInvalidChainId, tx.ChainId(), s.chainId)
	}
	return recoverPlain(s.Hash(tx), R, S, V, true)
}

func (s londonSigner) Equal(s2 Signer) bool {
	x, ok := s2.(londonSigner)
	return ok && x.chainId.Cmp(s.chainId) == 0
}

func (s londonSigner) SignatureValues(tx *Transaction, sig []byte) (R, S, V *big.Int, err error) {
	txdata, ok := tx.inner.(*DynamicFeeTx)
	if !ok {
		return s.eip2930Signer.SignatureValues(tx, sig)
	}
	// Check that chain ID of tx matches the signer. We also accept ID zero here,
	// because it indicates that the chain ID was not specified in the tx.
	if txdata.ChainID.Sign() != 0 && txdata.ChainID.Cmp(s.chainId) != 0 {
		return nil, nil, nil, fmt.Errorf("%w: have %d want %d", ErrInvalidChainId, txdata.ChainID, s.chainId)
	}
	R, S, _ = decodeSignature(sig)
	V = big.NewInt(int64(sig[64]))
	return R, S, V, nil
}

// Hash returns the hash to be signed by the sender.
// It does not uniquely identify the transaction.
func (s londonSigner) Hash(tx *Transaction) common.Hash {
	if tx.Type() != DynamicFeeTxType {
		return s.eip2930Signer.Hash(tx)
	}
	return prefixedRlpHash(
		tx.Type(),
		[]interface{}{
			s.chainId,
			tx.Nonce(),
			tx.GasTipCap(),
			tx.GasFeeCap(),
			tx.Gas(),
			tx.To(),
			tx.Value(),
			tx.Data(),
			tx.AccessList(),
		})
}

type eip2930Signer struct{ EIP155Signer }

// NewEIP2930Signer returns a signer that accepts EIP-2930 access list transactions,
// EIP-155 replay protected transactions, and legacy Homestead transactions.
func NewEIP2930Signer(chainId *big.Int) Signer {
	return eip2930Signer{NewEIP155Signer(chainId)}
}

func (s eip2930Signer) ChainID() *big.Int {
	return s.chainId
}

func (s eip2930Signer) Equal(s2 Signer) bool {
	x, ok := s2.(eip2930Signer)
	return ok && x.chainId.Cmp(s.chainId) == 0
}

func (s eip2930Signer) Sender(tx *Transaction) (common.Address, error) {
	V, R, S := tx.RawSignatureValues()
	switch tx.Type() {
	case LegacyTxType:
		return s.EIP155Signer.Sender(tx)
	case AccessListTxType:
		// AL txs are defined to use 0 and 1 as their recovery
		// id, add 27 to become equivalent to unprotected Homestead signatures.
		V = new(big.Int).Add(V, big.NewInt(27))
	default:
		return common.Address{}, ErrTxTypeNotSupported
	}
	if tx.ChainId().Cmp(s.chainId) != 0 {
		return common.Address{}, fmt.Errorf("%w: have %d want %d", ErrInvalidChainId, tx.ChainId(), s.chainId)
	}
	return recoverPlain(s.Hash(tx), R, S, V, true)
}

func (s eip2930Signer) SignatureValues(tx *Transaction, sig []byte) (R, S, V *big.Int, err error) {
	switch txdata := tx.inner.(type) {
	case *LegacyTx:
		return s.EIP155Signer.SignatureValues(tx, sig)
	case *AccessListTx:
		// Check that chain ID of tx matches the signer. We also accept ID zero here,
		// because it indicates that the chain ID was not specified in the tx.
		if txdata.ChainID.Sign() != 0 && txdata.ChainID.Cmp(s.chainId) != 0 {
			return nil, nil, nil, fmt.Errorf("%w: have %d want %d", ErrInvalidChainId, txdata.ChainID, s.chainId)
		}
		R, S, _ = decodeSignature(sig)
		V = big.NewInt(int64(sig[64]))
	default:
		return nil, nil, nil, ErrTxTypeNotSupported
	}
	return R, S, V, nil
}

// Hash returns the hash to be signed by the sender.
// It does not uniquely identify the transaction.
func (s eip2930Signer) Hash(tx *Transaction) common.Hash {
	switch tx.Type() {
	case LegacyTxType:
		return s.EIP155Signer.Hash(tx)
	case AccessListTxType:
		return prefixedRlpHash(
			tx.Type(),
			[]interface{}{
				s.chainId,
				tx.Nonce(),
				tx.GasPrice(),
				tx.Gas(),
				tx.To(),
				tx.Value(),
				tx.Data(),
				tx.AccessList(),
			})
	default:
		// This _should_ not happen, but in case someone sends in a bad
		// json struct via RPC, it's probably more prudent to return an
		// empty hash instead of killing the node with a panic
		//panic("Unsupported transaction type: %d", tx.typ)
		return common.Hash{}
	}
}

// EIP155Signer implements Signer using the EIP-155 rules. This accepts transactions which
// are replay-protected as well as unprotected homestead transactions.
type EIP155Signer struct {
	chainId, chainIdMul *big.Int
}

func NewEIP155Signer(chainId *big.Int) EIP155Signer {
	if chainId == nil {
		chainId = new(big.Int)
	}
	return EIP155Signer{
		chainId:    chainId,
		chainIdMul: new(big.Int).Mul(chainId, big.NewInt(2)),
	}
}

func (s EIP155Signer) ChainID() *big.Int {
	return s.chainId
}

func (s EIP155Signer) Equal(s2 Signer) bool {
	eip155, ok := s2.(EIP155Signer)
	return ok && eip155.chainId.Cmp(s.chainId) == 0
}

var big8 = big.NewInt(8)

func (s EIP155Signer) Sender(tx *Transaction) (common.Address, error) {
	if tx.Type() != LegacyTxType {
		return common.Address{}, ErrTxTypeNotSupported
	}
	if !tx.Protected() {
		return HomesteadSigner{}.Sender(tx)
	}
	if tx.ChainId().Cmp(s.chainId) != 0 {
		return common.Address{}, fmt.Errorf("%w: have %d want %d", ErrInvalidChainId, tx.ChainId(), s.chainId)
	}
	V, R, S := tx.RawSignatureValues()
	V = new(big.Int).Sub(V, s.chainIdMul)
	V.Sub(V, big8)
	return recoverPlain(s.Hash(tx), R, S, V, true)
}

// SignatureValues returns signature values. This signature
// needs to be in the [R || S || V] format where V is 0 or 1.
func (s EIP155Signer) SignatureValues(tx *Transaction, sig []byte) (R, S, V *big.Int, err error) {
	if tx.Type() != LegacyTxType {
		return nil, nil, nil, ErrTxTypeNotSupported
	}
	R, S, V = decodeSignature(sig)
	if s.chainId.Sign() != 0 {
		V = big.NewInt(int64(sig[64] + 35))
		V.Add(V, s.chainIdMul)
	}
	return R, S, V, nil
}

// Hash returns the hash to be signed by the sender.
// It does not uniquely identify the transaction.
func (s EIP155Signer) Hash(tx *Transaction) common.Hash {
	return rlpHash([]interface{}{
		tx.Nonce(),
		tx.GasPrice(),
		tx.Gas(),
		tx.To(),
		tx.Value(),
		tx.Data(),
		s.chainId, uint(0), uint(0),
	})
}

// HomesteadSigner implements Signer interface using the
// homestead rules.
type HomesteadSigner struct{ FrontierSigner }

func (hs HomesteadSigner) ChainID() *big.Int {
	return nil
}

func (hs HomesteadSigner) Equal(s2 Signer) bool {
	_, ok := s2.(HomesteadSigner)
	return ok
}

// SignatureValues returns signature values. This signature
// needs to be in the [R || S || V] format where V is 0 or 1.
func (hs HomesteadSigner) SignatureValues(tx *Transaction, sig []byte) (r, s, v *big.Int, err error) {
	return hs.FrontierSigner.SignatureValues(tx, sig)
}

func (hs HomesteadSigner) Sender(tx *Transaction) (common.Address, error) {
	if tx.Type() != LegacyTxType {
		return common.Address{}, ErrTxTypeNotSupported
	}
	v, r, s := tx.RawSignatureValues()
	return recoverPlain(hs.Hash(tx), r, s, v, true)
}

// FrontierSigner implements Signer interface using the
// frontier rules.
type FrontierSigner struct{}

func (fs FrontierSigner) ChainID() *big.Int {
	return nil
}

func (fs FrontierSigner) Equal(s2 Signer) bool {
	_, ok := s2.(FrontierSigner)
	return ok
}

func (fs FrontierSigner) Sender(tx *Transaction) (common.Address, error) {
	if tx.Type() != LegacyTxType {
		return common.Address{}, ErrTxTypeNotSupported
	}
	v, r, s := tx.RawSignatureValues()
	return recoverPlain(fs.Hash(tx), r, s, v, false)
}

// SignatureValues returns signature values. This signature
// needs to be in the [R || S || V] format where V is 0 or 1.
func (fs FrontierSigner) SignatureValues(tx *Transaction, sig []byte) (r, s, v *big.Int, err error) {
	if tx.Type() != LegacyTxType {
		return nil, nil, nil, ErrTxTypeNotSupported
	}
	r, s, v = decodeSignature(sig)
	return r, s, v, nil
}

// Hash returns the hash to be signed by the sender.
// It does not uniquely identify the transaction.
func (fs FrontierSigner) Hash(tx *Transaction) common.Hash {
	return rlpHash([]interface{}{
		tx.Nonce(),
		tx.GasPrice(),
		tx.Gas(),
		tx.To(),
		tx.Value(),
		tx.Data(),
	})
}

func decodeSignature(sig []byte) (r, s, v *big.Int) {
	if len(sig) != crypto.SignatureLength {
		panic(fmt.Sprintf("wrong size for signature: got %d, want %d", len(sig), crypto.SignatureLength))
	}
	r = new(big.Int).SetBytes(sig[:32])
	s = new(big.Int).SetBytes(sig[32:64])
	v = new(big.Int).SetBytes([]byte{sig[64] + 27})
	return r, s, v
}

func recoverPlain(sighash common.Hash, R, S, Vb *big.Int, homestead bool) (common.Address, error) {
	if Vb.BitLen() > 8 {
		return common.Address{}, ErrInvalidSig
	}
	V := byte(Vb.Uint64() - 27)
	if !crypto.ValidateSignatureValues(V, R, S, homestead) {
		return common.Address{}, ErrInvalidSig
	}
	// encode the signature in uncompressed format
	r, s := R.Bytes(), S.Bytes()
	sig := make([]byte, crypto.SignatureLength)
	copy(sig[32-len(r):32], r)
	copy(sig[64-len(s):64], s)
	sig[64] = V
	// recover the public key from the signature
	pub, err := crypto.Ecrecover(sighash[:], sig)
	if err != nil {
		return common.Address{}, err
	}
	if len(pub) == 0 || pub[0] != 4 {
		return common.Address{}, errors.New("invalid public key")
	}
	var addr common.Address
	copy(addr[:], crypto.Keccak256(pub[1:])[12:])
	return addr, nil
}

// deriveChainId derives the chain id from the given v parameter
func deriveChainId(v *big.Int) *big.Int {
	if v.BitLen() <= 64 {
		v := v.Uint64()
		if v == 27 || v == 28 {
			return new(big.Int)
		}
		return new(big.Int).SetUint64((v - 35) / 2)
	}
	vCopy := new(big.Int).Sub(v, big.NewInt(35))
	return vCopy.Rsh(vCopy, 1)
}<|MERGE_RESOLUTION|>--- conflicted
+++ resolved
@@ -69,11 +69,8 @@
 	var signer Signer
 	if config.ChainID != nil {
 		switch {
-<<<<<<< HEAD
-=======
 		case config.PragueTime != nil:
 			signer = NewPragueSigner(config.ChainID)
->>>>>>> b027a90a
 		case config.CancunTime != nil:
 			signer = NewCancunSigner(config.ChainID)
 		case config.LondonBlock != nil:
@@ -101,11 +98,7 @@
 func LatestSignerForChainID(chainID *big.Int) Signer {
 	var signer Signer
 	if chainID != nil {
-<<<<<<< HEAD
-		signer = NewCancunSigner(chainID)
-=======
 		signer = NewPragueSigner(chainID)
->>>>>>> b027a90a
 	} else {
 		signer = HomesteadSigner{}
 	}
