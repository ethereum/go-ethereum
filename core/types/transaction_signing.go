--- conflicted
+++ resolved
@@ -97,12 +97,7 @@
 	if chainID == nil {
 		return HomesteadSigner{}
 	}
-<<<<<<< HEAD
-
-	return NewLondonSigner(chainID)
-=======
 	return NewCancunSigner(chainID)
->>>>>>> bed84606
 }
 
 // SignTx signs the transaction using the given signer and private key.
