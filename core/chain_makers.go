// Copyright 2015 The go-ethereum Authors
// This file is part of the go-ethereum library.
//
// The go-ethereum library is free software: you can redistribute it and/or modify
// it under the terms of the GNU Lesser General Public License as published by
// the Free Software Foundation, either version 3 of the License, or
// (at your option) any later version.
//
// The go-ethereum library is distributed in the hope that it will be useful,
// but WITHOUT ANY WARRANTY; without even the implied warranty of
// MERCHANTABILITY or FITNESS FOR A PARTICULAR PURPOSE. See the
// GNU Lesser General Public License for more details.
//
// You should have received a copy of the GNU Lesser General Public License
// along with the go-ethereum library. If not, see <http://www.gnu.org/licenses/>.

package core

import (
	"fmt"
	"math/big"

	"github.com/ethereum/go-ethereum/common"
	"github.com/ethereum/go-ethereum/consensus"
	"github.com/ethereum/go-ethereum/consensus/misc"
	"github.com/ethereum/go-ethereum/consensus/misc/eip1559"
	"github.com/ethereum/go-ethereum/consensus/misc/eip4844"
	"github.com/ethereum/go-ethereum/core/rawdb"
	"github.com/ethereum/go-ethereum/core/state"
	"github.com/ethereum/go-ethereum/core/types"
	"github.com/ethereum/go-ethereum/core/vm"
	"github.com/ethereum/go-ethereum/ethdb"
	"github.com/ethereum/go-ethereum/params"
	"github.com/ethereum/go-ethereum/triedb"
	"github.com/ethereum/go-verkle"
	"github.com/holiman/uint256"
)

// BlockGen creates blocks for testing.
// See GenerateChain for a detailed explanation.
type BlockGen struct {
	i       int
	cm      *chainMaker
	parent  *types.Block
	header  *types.Header
	statedb *state.StateDB

	gasPool     *GasPool
	txs         []*types.Transaction
	receipts    []*types.Receipt
	uncles      []*types.Header
	withdrawals []*types.Withdrawal

	engine consensus.Engine
}

// SetCoinbase sets the coinbase of the generated block.
// It can be called at most once.
func (b *BlockGen) SetCoinbase(addr common.Address) {
	if b.gasPool != nil {
		if len(b.txs) > 0 {
			panic("coinbase must be set before adding transactions")
		}

		panic("coinbase can only be set once")
	}

	b.header.Coinbase = addr
	b.gasPool = new(GasPool).AddGas(b.header.GasLimit)
}

// SetExtra sets the extra data field of the generated block.
func (b *BlockGen) SetExtra(data []byte) {
	b.header.Extra = data
}

// SetNonce sets the nonce field of the generated block.
func (b *BlockGen) SetNonce(nonce types.BlockNonce) {
	b.header.Nonce = nonce
}

// SetDifficulty sets the difficulty field of the generated block. This method is
// useful for Clique tests where the difficulty does not depend on time. For the
// ethash tests, please use OffsetTime, which implicitly recalculates the diff.
func (b *BlockGen) SetDifficulty(diff *big.Int) {
	b.header.Difficulty = diff
}

// SetPoS makes the header a PoS-header (0 difficulty)
func (b *BlockGen) SetPoS() {
	b.header.Difficulty = new(big.Int)
}

// Difficulty returns the currently calculated difficulty of the block.
func (b *BlockGen) Difficulty() *big.Int {
	return new(big.Int).Set(b.header.Difficulty)
}

// SetParentBeaconRoot sets the parent beacon root field of the generated
// block.
func (b *BlockGen) SetParentBeaconRoot(root common.Hash) {
	b.header.ParentBeaconRoot = &root
	blockContext := NewEVMBlockContext(b.header, b.cm, &b.header.Coinbase)
	ProcessBeaconBlockRoot(root, vm.NewEVM(blockContext, b.statedb, b.cm.config, vm.Config{}))
}

// addTx adds a transaction to the generated block. If no coinbase has
// been set, the block's coinbase is set to the zero address.
//
// There are a few options can be passed as well in order to run some
// customized rules.
// - bc:       enables the ability to query historical block hashes for BLOCKHASH
// - vmConfig: extends the flexibility for customizing evm rules, e.g. enable extra EIPs
func (b *BlockGen) addTx(bc *BlockChain, vmConfig vm.Config, tx *types.Transaction) {
	if b.gasPool == nil {
		b.SetCoinbase(common.Address{})
	}
	var (
		blockContext = NewEVMBlockContext(b.header, bc, &b.header.Coinbase)
		evm          = vm.NewEVM(blockContext, b.statedb, b.cm.config, vmConfig)
	)
	b.statedb.SetTxContext(tx.Hash(), len(b.txs))
	receipt, err := ApplyTransaction(evm, b.gasPool, b.statedb, b.header, tx, &b.header.GasUsed, nil)
	if err != nil {
		panic(err)
	}
	// Merge the tx-local access event into the "block-local" one, in order to collect
	// all values, so that the witness can be built.
	if b.statedb.GetTrie().IsVerkle() {
		b.statedb.AccessEvents().Merge(evm.AccessEvents)
	}
	b.txs = append(b.txs, tx)
	b.receipts = append(b.receipts, receipt)
	if b.header.BlobGasUsed != nil {
		*b.header.BlobGasUsed += receipt.BlobGasUsed
	}
}

// AddTx adds a transaction to the generated block. If no coinbase has
// been set, the block's coinbase is set to the zero address.
//
// AddTx panics if the transaction cannot be executed. In addition to the protocol-imposed
// limitations (gas limit, etc.), there are some further limitations on the content of
// transactions that can be added. Notably, contract code relying on the BLOCKHASH
// instruction will panic during execution if it attempts to access a block number outside
// of the range created by GenerateChain.
func (b *BlockGen) AddTx(tx *types.Transaction) {
	// Wrap the chain config in an empty BlockChain object to satisfy ChainContext.
	bc := &BlockChain{chainConfig: b.cm.config}
	b.addTx(bc, vm.Config{}, tx)
}

// AddTxWithChain adds a transaction to the generated block. If no coinbase has
// been set, the block's coinbase is set to the zero address.
//
// AddTxWithChain panics if the transaction cannot be executed. In addition to the
// protocol-imposed limitations (gas limit, etc.), there are some further limitations on
// the content of transactions that can be added. If contract code relies on the BLOCKHASH
// instruction, the block in chain will be returned.
func (b *BlockGen) AddTxWithChain(bc *BlockChain, tx *types.Transaction) {
	b.addTx(bc, vm.Config{}, tx)
}

// AddTxWithVMConfig adds a transaction to the generated block. If no coinbase has
// been set, the block's coinbase is set to the zero address.
// The evm interpreter can be customized with the provided vm config.
func (b *BlockGen) AddTxWithVMConfig(tx *types.Transaction, config vm.Config) {
	b.addTx(nil, config, tx)
}

// GetBalance returns the balance of the given address at the generated block.
func (b *BlockGen) GetBalance(addr common.Address) *uint256.Int {
	return b.statedb.GetBalance(addr)
}

// AddUncheckedTx forcefully adds a transaction to the block without any validation.
//
// AddUncheckedTx will cause consensus failures when used during real
// chain processing. This is best used in conjunction with raw block insertion.
func (b *BlockGen) AddUncheckedTx(tx *types.Transaction) {
	b.txs = append(b.txs, tx)
}

// Number returns the block number of the block being generated.
func (b *BlockGen) Number() *big.Int {
	return new(big.Int).Set(b.header.Number)
}

// Timestamp returns the timestamp of the block being generated.
func (b *BlockGen) Timestamp() uint64 {
	return b.header.Time
}

// BaseFee returns the EIP-1559 base fee of the block being generated.
func (b *BlockGen) BaseFee() *big.Int {
	return new(big.Int).Set(b.header.BaseFee)
}

// Gas returns the amount of gas left in the current block.
func (b *BlockGen) Gas() uint64 {
	return b.header.GasLimit - b.header.GasUsed
}

// Signer returns a valid signer instance for the current block.
func (b *BlockGen) Signer() types.Signer {
	return types.MakeSigner(b.cm.config, b.header.Number, b.header.Time)
}

// AddUncheckedReceipt forcefully adds a receipts to the block without a
// backing transaction.
//
// AddUncheckedReceipt will cause consensus failures when used during real
// chain processing. This is best used in conjunction with raw block insertion.
func (b *BlockGen) AddUncheckedReceipt(receipt *types.Receipt) {
	b.receipts = append(b.receipts, receipt)
}

// TxNonce returns the next valid transaction nonce for the
// account at addr. It panics if the account does not exist.
func (b *BlockGen) TxNonce(addr common.Address) uint64 {
	if !b.statedb.Exist(addr) {
		panic("account does not exist")
	}

	return b.statedb.GetNonce(addr)
}

// AddUncle adds an uncle header to the generated block.
func (b *BlockGen) AddUncle(h *types.Header) {
	// The uncle will have the same timestamp and auto-generated difficulty
	h.Time = b.header.Time

	var parent *types.Header

	for i := b.i - 1; i >= 0; i-- {
		if b.cm.chain[i].Hash() == h.ParentHash {
			parent = b.cm.chain[i].Header()
			break
		}
	}
	h.Difficulty = b.engine.CalcDifficulty(b.cm, b.header.Time, parent)

	// The gas limit and price should be derived from the parent
	h.GasLimit = parent.GasLimit
	if b.cm.config.IsLondon(h.Number) {
		h.BaseFee = eip1559.CalcBaseFee(b.cm.config, parent)
		if !b.cm.config.IsLondon(parent.Number) {
			parentGasLimit := parent.GasLimit * b.cm.config.ElasticityMultiplier()
			h.GasLimit = CalcGasLimit(parentGasLimit, parentGasLimit)
		}
	}

	b.uncles = append(b.uncles, h)
}

// AddWithdrawal adds a withdrawal to the generated block.
// It returns the withdrawal index.
func (b *BlockGen) AddWithdrawal(w *types.Withdrawal) uint64 {
	cpy := *w
	cpy.Index = b.nextWithdrawalIndex()
	b.withdrawals = append(b.withdrawals, &cpy)

	return cpy.Index
}

// nextWithdrawalIndex computes the index of the next withdrawal.
func (b *BlockGen) nextWithdrawalIndex() uint64 {
	if len(b.withdrawals) != 0 {
		return b.withdrawals[len(b.withdrawals)-1].Index + 1
	}

	for i := b.i - 1; i >= 0; i-- {
		if wd := b.cm.chain[i].Withdrawals(); len(wd) != 0 {
			return wd[len(wd)-1].Index + 1
		}

		if i == 0 {
			// Correctly set the index if no parent had withdrawals.
			if wd := b.cm.bottom.Withdrawals(); len(wd) != 0 {
				return wd[len(wd)-1].Index + 1
			}
		}
	}

	return 0
}

// PrevBlock returns a previously generated block by number. It panics if
// num is greater or equal to the number of the block being generated.
// For index -1, PrevBlock returns the parent block given to GenerateChain.
func (b *BlockGen) PrevBlock(index int) *types.Block {
	if index >= b.i {
		panic(fmt.Errorf("block index %d out of range (%d,%d)", index, -1, b.i))
	}

	if index == -1 {
		return b.cm.bottom
	}
	return b.cm.chain[index]
}

// OffsetTime modifies the time instance of a block, implicitly changing its
// associated difficulty. It's useful to test scenarios where forking is not
// tied to chain length directly.
func (b *BlockGen) OffsetTime(seconds int64) {
	b.header.Time += uint64(seconds)
	if b.header.Time <= b.cm.bottom.Header().Time {
		panic("block time out of range")
	}
	b.header.Difficulty = b.engine.CalcDifficulty(b.cm, b.header.Time, b.parent.Header())
}

// ConsensusLayerRequests returns the EIP-7685 requests which have accumulated so far.
func (b *BlockGen) ConsensusLayerRequests() [][]byte {
	return b.collectRequests(true)
}

func (b *BlockGen) collectRequests(readonly bool) (requests [][]byte) {
	statedb := b.statedb
	if readonly {
		// The system contracts clear themselves on a system-initiated read.
		// When reading the requests mid-block, we don't want this behavior, so fork
		// off the statedb before executing the system calls.
		statedb = statedb.Copy()
	}

	if b.cm.config.IsPrague(b.header.Number) {
		requests = [][]byte{}
		// EIP-6110 deposits
		var blockLogs []*types.Log
		for _, r := range b.receipts {
			blockLogs = append(blockLogs, r.Logs...)
		}
		if err := ParseDepositLogs(&requests, blockLogs, b.cm.config); err != nil {
			panic(fmt.Sprintf("failed to parse deposit log: %v", err))
		}
		// create EVM for system calls
		blockContext := NewEVMBlockContext(b.header, b.cm, &b.header.Coinbase)
		evm := vm.NewEVM(blockContext, statedb, b.cm.config, vm.Config{})
		// EIP-7002
		ProcessWithdrawalQueue(&requests, evm)
		// EIP-7251
		ProcessConsolidationQueue(&requests, evm)
	}
	return requests
}

// GenerateChain creates a chain of n blocks. The first block's
// parent will be the provided parent. db is used to store
// intermediate states and should contain the parent's state trie.
//
// The generator function is called with a new block generator for
// every block. Any transactions and uncles added to the generator
// become part of the block. If gen is nil, the blocks will be empty
// and their coinbase will be the zero address.
//
// Blocks created by GenerateChain do not contain valid proof of work
// values. Inserting them into BlockChain requires use of FakePow or
// a similar non-validating proof of work implementation.
func GenerateChain(config *params.ChainConfig, parent *types.Block, engine consensus.Engine, db ethdb.Database, n int, gen func(int, *BlockGen)) ([]*types.Block, []types.Receipts) {
	if config == nil {
		config = params.TestChainConfig
	}
	if engine == nil {
		panic("nil consensus engine")
	}
	cm := newChainMaker(parent, config, engine)

	genblock := func(i int, parent *types.Block, triedb *triedb.Database, statedb *state.StateDB) (*types.Block, types.Receipts) {
		b := &BlockGen{i: i, cm: cm, parent: parent, statedb: statedb, engine: engine}
		b.header = cm.makeHeader(parent, statedb, b.engine)

		// Set the difficulty for clique block. The chain maker doesn't have access
		// to a chain, so the difficulty will be left unset (nil). Set it here to the
		// correct value.
		if b.header.Difficulty == nil {
			if config.TerminalTotalDifficulty == nil {
				// Clique chain
				b.header.Difficulty = big.NewInt(2)
			} else {
				// Post-merge chain
				b.header.Difficulty = big.NewInt(0)
			}
		}

		// Mutate the state and block according to any hard-fork specs
		if daoBlock := config.DAOForkBlock; daoBlock != nil {
			limit := new(big.Int).Add(daoBlock, params.DAOForkExtraRange)
			if b.header.Number.Cmp(daoBlock) >= 0 && b.header.Number.Cmp(limit) < 0 {
				if config.DAOForkSupport {
					b.header.Extra = common.CopyBytes(params.DAOForkBlockExtra)
				}
			}
		}

		if config.DAOForkSupport && config.DAOForkBlock != nil && config.DAOForkBlock.Cmp(b.header.Number) == 0 {
			misc.ApplyDAOHardFork(statedb)
		}

		if config.IsPrague(b.header.Number) || config.IsVerkle(b.header.Number) {
			// EIP-2935
			blockContext := NewEVMBlockContext(b.header, cm, &b.header.Coinbase)
			blockContext.Random = &common.Hash{} // enable post-merge instruction set
			evm := vm.NewEVM(blockContext, statedb, cm.config, vm.Config{})
			ProcessParentBlockHash(b.header.ParentHash, evm)
		}

		// Execute any user modifications to the block
		if gen != nil {
			gen(i, b)
		}

		requests := b.collectRequests(false)
		if requests != nil {
			reqHash := types.CalcRequestsHash(requests)
			b.header.RequestsHash = &reqHash
		}

		body := types.Body{Transactions: b.txs, Uncles: b.uncles, Withdrawals: b.withdrawals}
		block, err := b.engine.FinalizeAndAssemble(cm, b.header, statedb, &body, b.receipts)
		if err != nil {
			panic(err)
		}

		// Write state changes to db
		root, err := statedb.Commit(b.header.Number.Uint64(), config.IsEIP158(b.header.Number), config.IsCancun(b.header.Number))
		if err != nil {
			panic(fmt.Sprintf("state write error: %v", err))
		}
		if err = triedb.Commit(root, false); err != nil {
			panic(fmt.Sprintf("trie write error: %v", err))
		}
		return block, b.receipts
	}

	// Forcibly use hash-based state scheme for retaining all nodes in disk.
	triedb := triedb.NewDatabase(db, triedb.HashDefaults)
	defer triedb.Close()

	for i := 0; i < n; i++ {
		statedb, err := state.New(parent.Root(), state.NewDatabase(triedb, nil))
		if err != nil {
			panic(err)
		}
		block, receipts := genblock(i, parent, triedb, statedb)

		// Post-process the receipts.
		// Here we assign the final block hash and other info into the receipt.
		// In order for DeriveFields to work, the transaction and receipt lists need to be
		// of equal length. If AddUncheckedTx or AddUncheckedReceipt are used, there will be
		// extra ones, so we just trim the lists here.
		receiptsCount := len(receipts)
		txs := block.Transactions()
		if len(receipts) > len(txs) {
			receipts = receipts[:len(txs)]
		} else if len(receipts) < len(txs) {
			txs = txs[:len(receipts)]
		}
		var blobGasPrice *big.Int
		if block.ExcessBlobGas() != nil {
			blobGasPrice = eip4844.CalcBlobFee(cm.config, block.Header())
		}
		if err := receipts.DeriveFields(config, block.Hash(), block.NumberU64(), block.Time(), block.BaseFee(), blobGasPrice, txs); err != nil {
			panic(err)
		}

		// Re-expand to ensure all receipts are returned.
		receipts = receipts[:receiptsCount]

		// Advance the chain.
		cm.add(block, receipts)
		parent = block
	}
	return cm.chain, cm.receipts
}

// GenerateChainWithGenesis is a wrapper of GenerateChain which will initialize
// genesis block to database first according to the provided genesis specification
// then generate chain on top.
func GenerateChainWithGenesis(genesis *Genesis, engine consensus.Engine, n int, gen func(int, *BlockGen)) (ethdb.Database, []*types.Block, []types.Receipts) {
	db := rawdb.NewMemoryDatabase()
	triedb := triedb.NewDatabase(db, triedb.HashDefaults)
	defer triedb.Close()
	_, err := genesis.Commit(db, triedb)
	if err != nil {
		panic(err)
	}

	blocks, receipts := GenerateChain(genesis.Config, genesis.ToBlock(), engine, db, n, gen)

	return db, blocks, receipts
}

func GenerateVerkleChain(config *params.ChainConfig, parent *types.Block, engine consensus.Engine, db ethdb.Database, trdb *triedb.Database, n int, gen func(int, *BlockGen)) ([]*types.Block, []types.Receipts, []*verkle.VerkleProof, []verkle.StateDiff) {
	if config == nil {
		config = params.TestChainConfig
	}
	proofs := make([]*verkle.VerkleProof, 0, n)
	keyvals := make([]verkle.StateDiff, 0, n)
	cm := newChainMaker(parent, config, engine)

	genblock := func(i int, parent *types.Block, triedb *triedb.Database, statedb *state.StateDB) (*types.Block, types.Receipts) {
		b := &BlockGen{i: i, cm: cm, parent: parent, statedb: statedb, engine: engine}
		b.header = cm.makeHeader(parent, statedb, b.engine)

		// TODO uncomment when proof generation is merged
		// Save pre state for proof generation
		// preState := statedb.Copy()

<<<<<<< HEAD
		// EIP-2935 / 7709
		blockContext := NewEVMBlockContext(b.header, cm, &b.header.Coinbase)
		blockContext.Random = &common.Hash{} // enable post-merge instruction set
		evm := vm.NewEVM(blockContext, statedb, cm.config, vm.Config{})
		ProcessParentBlockHash(b.header.ParentHash, evm)
=======
		// Pre-execution system calls.
		if config.IsPrague(b.header.Number) && config.Bor == nil {
			// EIP-2935
			blockContext := NewEVMBlockContext(b.header, cm, &b.header.Coinbase)
			vmenv := vm.NewEVM(blockContext, vm.TxContext{}, statedb, cm.config, vm.Config{})
			ProcessParentBlockHash(b.header.ParentHash, vmenv, statedb)
		}
>>>>>>> 7f2319d4

		// Execute any user modifications to the block.
		if gen != nil {
			gen(i, b)
		}

		requests := b.collectRequests(false)
		if requests != nil {
			reqHash := types.CalcRequestsHash(requests)
			b.header.RequestsHash = &reqHash
		}

		body := &types.Body{
			Transactions: b.txs,
			Uncles:       b.uncles,
			Withdrawals:  b.withdrawals,
		}
		block, err := b.engine.FinalizeAndAssemble(cm, b.header, statedb, body, b.receipts)
		if err != nil {
			panic(err)
		}

		// Write state changes to DB.
		root, err := statedb.Commit(b.header.Number.Uint64(), config.IsEIP158(b.header.Number), config.IsCancun(b.header.Number))
		if err != nil {
			panic(fmt.Sprintf("state write error: %v", err))
		}
		if err = triedb.Commit(root, false); err != nil {
			panic(fmt.Sprintf("trie write error: %v", err))
		}

		proofs = append(proofs, block.ExecutionWitness().VerkleProof)
		keyvals = append(keyvals, block.ExecutionWitness().StateDiff)

		return block, b.receipts
	}

	for i := 0; i < n; i++ {
		statedb, err := state.New(parent.Root(), state.NewDatabase(trdb, nil))
		if err != nil {
			panic(err)
		}
		block, receipts := genblock(i, parent, trdb, statedb)

		// Post-process the receipts.
		// Here we assign the final block hash and other info into the receipt.
		// In order for DeriveFields to work, the transaction and receipt lists need to be
		// of equal length. If AddUncheckedTx or AddUncheckedReceipt are used, there will be
		// extra ones, so we just trim the lists here.
		receiptsCount := len(receipts)
		txs := block.Transactions()
		if len(receipts) > len(txs) {
			receipts = receipts[:len(txs)]
		} else if len(receipts) < len(txs) {
			txs = txs[:len(receipts)]
		}
		var blobGasPrice *big.Int
		if block.ExcessBlobGas() != nil {
			blobGasPrice = eip4844.CalcBlobFee(cm.config, block.Header())
		}
		if err := receipts.DeriveFields(config, block.Hash(), block.NumberU64(), block.Time(), block.BaseFee(), blobGasPrice, txs); err != nil {
			panic(err)
		}

		// Re-expand to ensure all receipts are returned.
		receipts = receipts[:receiptsCount]

		// Advance the chain.
		cm.add(block, receipts)
		parent = block
	}
	return cm.chain, cm.receipts, proofs, keyvals
}

func GenerateVerkleChainWithGenesis(genesis *Genesis, engine consensus.Engine, n int, gen func(int, *BlockGen)) (common.Hash, ethdb.Database, []*types.Block, []types.Receipts, []*verkle.VerkleProof, []verkle.StateDiff) {
	db := rawdb.NewMemoryDatabase()
	cacheConfig := DefaultCacheConfigWithScheme(rawdb.PathScheme)
	cacheConfig.SnapshotLimit = 0
	triedb := triedb.NewDatabase(db, cacheConfig.triedbConfig(true))
	defer triedb.Close()
	genesisBlock, err := genesis.Commit(db, triedb)
	if err != nil {
		panic(err)
	}
	blocks, receipts, proofs, keyvals := GenerateVerkleChain(genesis.Config, genesisBlock, engine, db, triedb, n, gen)
	return genesisBlock.Hash(), db, blocks, receipts, proofs, keyvals
}

func (cm *chainMaker) makeHeader(parent *types.Block, state *state.StateDB, engine consensus.Engine) *types.Header {
	time := parent.Time() + 10 // block time is fixed at 10 seconds
	parentHeader := parent.Header()
	header := &types.Header{
		Root:       state.IntermediateRoot(cm.config.IsEIP158(parent.Number())),
		ParentHash: parent.Hash(),
		Coinbase:   parent.Coinbase(),
		Difficulty: engine.CalcDifficulty(cm, time, parentHeader),
		GasLimit:   parent.GasLimit(),
		Number:     new(big.Int).Add(parent.Number(), common.Big1),
		Time:       time,
	}

	if cm.config.IsLondon(header.Number) {
		header.BaseFee = eip1559.CalcBaseFee(cm.config, parentHeader)
		if !cm.config.IsLondon(parent.Number()) {
			parentGasLimit := parent.GasLimit() * cm.config.ElasticityMultiplier()
			header.GasLimit = CalcGasLimit(parentGasLimit, parentGasLimit)
		}
	}
	if cm.config.IsCancun(header.Number) {
		excessBlobGas := eip4844.CalcExcessBlobGas(cm.config, parentHeader, time)
		header.ExcessBlobGas = &excessBlobGas
		header.BlobGasUsed = new(uint64)
		header.ParentBeaconRoot = new(common.Hash)
	}
	return header
}

// makeHeaderChain creates a deterministic chain of headers rooted at parent.
func makeHeaderChain(chainConfig *params.ChainConfig, parent *types.Header, n int, engine consensus.Engine, db ethdb.Database, seed int) []*types.Header {
	blocks := makeBlockChain(chainConfig, types.NewBlockWithHeader(parent), n, engine, db, seed)
	headers := make([]*types.Header, len(blocks))

	for i, block := range blocks {
		headers[i] = block.Header()
	}

	return headers
}

// makeHeaderChainWithGenesis creates a deterministic chain of headers from genesis.
func makeHeaderChainWithGenesis(genesis *Genesis, n int, engine consensus.Engine, seed int) (ethdb.Database, []*types.Header) {
	db, blocks := makeBlockChainWithGenesis(genesis, n, engine, seed)
	headers := make([]*types.Header, len(blocks))

	for i, block := range blocks {
		headers[i] = block.Header()
	}

	return db, headers
}

// makeBlockChain creates a deterministic chain of blocks rooted at parent.
func makeBlockChain(chainConfig *params.ChainConfig, parent *types.Block, n int, engine consensus.Engine, db ethdb.Database, seed int) []*types.Block {
	blocks, _ := GenerateChain(chainConfig, parent, engine, db, n, func(i int, b *BlockGen) {
		b.SetCoinbase(common.Address{0: byte(seed), 19: byte(i)})
	})

	return blocks
}

// makeBlockChainWithGenesis creates a deterministic chain of blocks from genesis
func makeBlockChainWithGenesis(genesis *Genesis, n int, engine consensus.Engine, seed int) (ethdb.Database, []*types.Block) {
	db, blocks, _ := GenerateChainWithGenesis(genesis, engine, n, func(i int, b *BlockGen) {
		b.SetCoinbase(common.Address{0: byte(seed), 19: byte(i)})
	})

	return db, blocks
}

// makeFakeNonEmptyBlockChain creates a deterministic chain of blocks rooted at parent with fake invalid transactions.
func makeFakeNonEmptyBlockChain(parent *types.Block, n int, engine consensus.Engine, db ethdb.Database, seed int, numTx int) []*types.Block {
	blocks, _ := GenerateChain(params.TestChainConfig, parent, engine, db, n, func(i int, b *BlockGen) {
		addr := common.Address{0: byte(seed), 19: byte(i)}
		b.SetCoinbase(addr)

		for j := 0; j < numTx; j++ {
			b.txs = append(b.txs, types.NewTransaction(0, addr, big.NewInt(1000), params.TxGas, nil, nil))
		}
	})

	return blocks
}

// chainMaker contains the state of chain generation.
type chainMaker struct {
	bottom      *types.Block
	engine      consensus.Engine
	config      *params.ChainConfig
	chain       []*types.Block
	chainByHash map[common.Hash]*types.Block
	receipts    []types.Receipts
}

func newChainMaker(bottom *types.Block, config *params.ChainConfig, engine consensus.Engine) *chainMaker {
	return &chainMaker{
		bottom:      bottom,
		config:      config,
		engine:      engine,
		chainByHash: make(map[common.Hash]*types.Block),
	}
}

func (cm *chainMaker) add(b *types.Block, r []*types.Receipt) {
	cm.chain = append(cm.chain, b)
	cm.chainByHash[b.Hash()] = b
	cm.receipts = append(cm.receipts, r)
}

func (cm *chainMaker) blockByNumber(number uint64) *types.Block {
	if number == cm.bottom.NumberU64() {
		return cm.bottom
	}
	cur := cm.CurrentHeader().Number.Uint64()
	lowest := cm.bottom.NumberU64() + 1
	if number < lowest || number > cur {
		return nil
	}
	return cm.chain[number-lowest]
}

// ChainReader/ChainContext implementation

// Config returns the chain configuration (for consensus.ChainReader).
func (cm *chainMaker) Config() *params.ChainConfig {
	return cm.config
}

// Engine returns the consensus engine (for ChainContext).
func (cm *chainMaker) Engine() consensus.Engine {
	return cm.engine
}

func (cm *chainMaker) CurrentHeader() *types.Header {
	if len(cm.chain) == 0 {
		return cm.bottom.Header()
	}
	return cm.chain[len(cm.chain)-1].Header()
}

func (cm *chainMaker) GetHeaderByNumber(number uint64) *types.Header {
	b := cm.blockByNumber(number)
	if b == nil {
		return nil
	}
	return b.Header()
}

func (cm *chainMaker) GetHeaderByHash(hash common.Hash) *types.Header {
	b := cm.chainByHash[hash]
	if b == nil {
		return nil
	}
	return b.Header()
}

func (cm *chainMaker) GetHeader(hash common.Hash, number uint64) *types.Header {
	return cm.GetHeaderByNumber(number)
}

func (cm *chainMaker) GetBlock(hash common.Hash, number uint64) *types.Block {
	return cm.blockByNumber(number)
}

func (cm *chainMaker) GetTd(hash common.Hash, number uint64) *big.Int {
	return nil // not supported
}<|MERGE_RESOLUTION|>--- conflicted
+++ resolved
@@ -507,21 +507,12 @@
 		// Save pre state for proof generation
 		// preState := statedb.Copy()
 
-<<<<<<< HEAD
-		// EIP-2935 / 7709
-		blockContext := NewEVMBlockContext(b.header, cm, &b.header.Coinbase)
-		blockContext.Random = &common.Hash{} // enable post-merge instruction set
-		evm := vm.NewEVM(blockContext, statedb, cm.config, vm.Config{})
-		ProcessParentBlockHash(b.header.ParentHash, evm)
-=======
-		// Pre-execution system calls.
-		if config.IsPrague(b.header.Number) && config.Bor == nil {
-			// EIP-2935
+		if config.Bor == nil { // EIP-2935 / 7709
 			blockContext := NewEVMBlockContext(b.header, cm, &b.header.Coinbase)
-			vmenv := vm.NewEVM(blockContext, vm.TxContext{}, statedb, cm.config, vm.Config{})
-			ProcessParentBlockHash(b.header.ParentHash, vmenv, statedb)
-		}
->>>>>>> 7f2319d4
+			blockContext.Random = &common.Hash{} // enable post-merge instruction set
+			evm := vm.NewEVM(blockContext, statedb, cm.config, vm.Config{})
+			ProcessParentBlockHash(b.header.ParentHash, evm)
+		}
 
 		// Execute any user modifications to the block.
 		if gen != nil {
