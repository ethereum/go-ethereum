// Copyright 2020 The go-ethereum Authors
// This file is part of the go-ethereum library.
//
// The go-ethereum library is free software: you can redistribute it and/or modify
// it under the terms of the GNU Lesser General Public License as published by
// the Free Software Foundation, either version 3 of the License, or
// (at your option) any later version.
//
// The go-ethereum library is distributed in the hope that it will be useful,
// but WITHOUT ANY WARRANTY; without even the implied warranty of
// MERCHANTABILITY or FITNESS FOR A PARTICULAR PURPOSE. See the
// GNU Lesser General Public License for more details.
//
// You should have received a copy of the GNU Lesser General Public License
// along with the go-ethereum library. If not, see <http://www.gnu.org/licenses/>.

// Tests that abnormal program termination (i.e.crash) and restart can recovery
// the snapshot properly if the snapshot is enabled.

package core

import (
	"bytes"
	"fmt"
	"math/big"
	"os"
	"path/filepath"
	"strings"
	"testing"
	"time"

	"github.com/ethereum/go-ethereum/consensus"
	"github.com/ethereum/go-ethereum/consensus/ethash"
	"github.com/ethereum/go-ethereum/core/rawdb"
	"github.com/ethereum/go-ethereum/core/types"
	"github.com/ethereum/go-ethereum/core/vm"
	"github.com/ethereum/go-ethereum/ethdb"
	"github.com/ethereum/go-ethereum/params"
)

// snapshotTestBasic wraps the common testing fields in the snapshot tests.
type snapshotTestBasic struct {
	scheme        string // Disk scheme used for storing trie nodes
	chainBlocks   int    // Number of blocks to generate for the canonical chain
	snapshotBlock uint64 // Block number of the relevant snapshot disk layer
	commitBlock   uint64 // Block number for which to commit the state to disk

	expCanonicalBlocks int    // Number of canonical blocks expected to remain in the database (excl. genesis)
	expHeadHeader      uint64 // Block number of the expected head header
	expHeadFastBlock   uint64 // Block number of the expected head fast sync block
	expHeadBlock       uint64 // Block number of the expected head full block
	expSnapshotBottom  uint64 // The block height corresponding to the snapshot disk layer

	// share fields, set in runtime
	datadir string
	ancient string
	db      ethdb.Database
	genDb   ethdb.Database
	engine  consensus.Engine
	gspec   *Genesis
}

func (basic *snapshotTestBasic) prepare(t *testing.T) (*BlockChain, []*types.Block) {
	t.Helper()
	// Create a temporary persistent database
	datadir := t.TempDir()
	ancient := filepath.Join(datadir, "ancient")

	db, err := rawdb.Open(rawdb.OpenOptions{
		Directory:         datadir,
		AncientsDirectory: ancient,
		Ephemeral:         true,
		IsLastOffset:      false,
		DisableFreeze:     false,
	})
	if err != nil {
		t.Fatalf("Failed to create persistent database: %v", err)
	}
	// Initialize a fresh chain
	var (
		gspec = &Genesis{
			BaseFee: big.NewInt(params.InitialBaseFee),
			Config:  params.AllEthashProtocolChanges,
		}
		engine = ethash.NewFullFaker()
	)
<<<<<<< HEAD
	chain, err := NewBlockChain(db, DefaultCacheConfigWithScheme(basic.scheme), gspec, nil, engine, vm.Config{}, nil, nil, nil)
=======
	chain, err := NewBlockChain(db, DefaultCacheConfigWithScheme(basic.scheme), gspec, nil, engine, vm.Config{}, nil)
>>>>>>> 1015a42d
	if err != nil {
		t.Fatalf("Failed to create chain: %v", err)
	}
	genDb, blocks, _ := GenerateChainWithGenesis(gspec, engine, basic.chainBlocks, func(i int, b *BlockGen) {})

	// Insert the blocks with configured settings.
	var breakpoints []uint64
	if basic.commitBlock > basic.snapshotBlock {
		breakpoints = append(breakpoints, basic.snapshotBlock, basic.commitBlock)
	} else {
		breakpoints = append(breakpoints, basic.commitBlock, basic.snapshotBlock)
	}
	var startPoint uint64
	for _, point := range breakpoints {
		if _, err := chain.InsertChain(blocks[startPoint:point]); err != nil {
			t.Fatalf("Failed to import canonical chain start: %v", err)
		}
		startPoint = point

		if basic.commitBlock > 0 && basic.commitBlock == point {
			chain.TrieDB().Commit(blocks[point-1].Root(), false)
		}
		if basic.snapshotBlock > 0 && basic.snapshotBlock == point {
			// Flushing the entire snap tree into the disk, the
			// relevant (a) snapshot root and (b) snapshot generator
			// will be persisted atomically.
			chain.snaps.Cap(blocks[point-1].Root(), 0)
			diskRoot, blockRoot := chain.snaps.DiskRoot(), blocks[point-1].Root()
			if !bytes.Equal(diskRoot.Bytes(), blockRoot.Bytes()) {
				t.Fatalf("Failed to flush disk layer change, want %x, got %x", blockRoot, diskRoot)
			}
		}
	}
	if _, err := chain.InsertChain(blocks[startPoint:]); err != nil {
		t.Fatalf("Failed to import canonical chain tail: %v", err)
	}

	// Set runtime fields
	basic.datadir = datadir
	basic.ancient = ancient
	basic.db = db
	basic.genDb = genDb
	basic.engine = engine
	basic.gspec = gspec
	return chain, blocks
}

func (basic *snapshotTestBasic) verify(t *testing.T, chain *BlockChain, blocks []*types.Block) {
	t.Helper()
	// Iterate over all the remaining blocks and ensure there are no gaps
	verifyNoGaps(t, chain, true, blocks)
	verifyCutoff(t, chain, true, blocks, basic.expCanonicalBlocks)

	if head := chain.CurrentHeader(); head.Number.Uint64() != basic.expHeadHeader {
		t.Errorf("Head header mismatch: have %d, want %d", head.Number, basic.expHeadHeader)
	}
	if head := chain.CurrentSnapBlock(); head.Number.Uint64() != basic.expHeadFastBlock {
		t.Errorf("Head fast block mismatch: have %d, want %d", head.Number, basic.expHeadFastBlock)
	}
	if head := chain.CurrentBlock(); head.Number.Uint64() != basic.expHeadBlock {
		t.Errorf("Head block mismatch: have %d, want %d", head.Number, basic.expHeadBlock)
	}

	// Check the disk layer, ensure they are matched
	block := chain.GetBlockByNumber(basic.expSnapshotBottom)
	if block == nil {
		t.Errorf("The corresponding block[%d] of snapshot disk layer is missing", basic.expSnapshotBottom)
	} else if !bytes.Equal(chain.snaps.DiskRoot().Bytes(), block.Root().Bytes()) {
		t.Errorf("The snapshot disk layer root is incorrect, want %x, get %x", block.Root(), chain.snaps.DiskRoot())
	}

	// Check the snapshot, ensure it's integrated
	if err := chain.snaps.Verify(block.Root()); err != nil {
		t.Errorf("The disk layer is not integrated %v", err)
	}
}

//nolint:unused
func (basic *snapshotTestBasic) dump() string {
	buffer := new(strings.Builder)

	fmt.Fprint(buffer, "Chain:\n  G")
	for i := 0; i < basic.chainBlocks; i++ {
		fmt.Fprintf(buffer, "->C%d", i+1)
	}
	fmt.Fprint(buffer, " (HEAD)\n\n")

	fmt.Fprintf(buffer, "Commit:   G")
	if basic.commitBlock > 0 {
		fmt.Fprintf(buffer, ", C%d", basic.commitBlock)
	}
	fmt.Fprint(buffer, "\n")

	fmt.Fprintf(buffer, "Snapshot: G")
	if basic.snapshotBlock > 0 {
		fmt.Fprintf(buffer, ", C%d", basic.snapshotBlock)
	}
	fmt.Fprint(buffer, "\n")

	//if crash {
	//	fmt.Fprintf(buffer, "\nCRASH\n\n")
	//} else {
	//	fmt.Fprintf(buffer, "\nSetHead(%d)\n\n", basic.setHead)
	//}
	fmt.Fprintf(buffer, "------------------------------\n\n")

	fmt.Fprint(buffer, "Expected in leveldb:\n  G")
	for i := 0; i < basic.expCanonicalBlocks; i++ {
		fmt.Fprintf(buffer, "->C%d", i+1)
	}
	fmt.Fprintf(buffer, "\n\n")
	fmt.Fprintf(buffer, "Expected head header    : C%d\n", basic.expHeadHeader)
	fmt.Fprintf(buffer, "Expected head fast block: C%d\n", basic.expHeadFastBlock)
	if basic.expHeadBlock == 0 {
		fmt.Fprintf(buffer, "Expected head block     : G\n")
	} else {
		fmt.Fprintf(buffer, "Expected head block     : C%d\n", basic.expHeadBlock)
	}
	if basic.expSnapshotBottom == 0 {
		fmt.Fprintf(buffer, "Expected snapshot disk  : G\n")
	} else {
		fmt.Fprintf(buffer, "Expected snapshot disk  : C%d\n", basic.expSnapshotBottom)
	}
	return buffer.String()
}

func (basic *snapshotTestBasic) teardown() {
	basic.db.Close()
	basic.genDb.Close()
	os.RemoveAll(basic.datadir)
	os.RemoveAll(basic.ancient)
}

// snapshotTest is a test case type for normal snapshot recovery.
// It can be used for testing that restart Geth normally.
type snapshotTest struct {
	snapshotTestBasic
}

func (snaptest *snapshotTest) test(t *testing.T) {
	// It's hard to follow the test case, visualize the input
	// log.SetDefault(log.NewLogger(log.NewTerminalHandlerWithLevel(os.Stderr, log.LevelInfo, true)))
	// fmt.Println(snaptest.dump())
	chain, blocks := snaptest.prepare(t)

	// Restart the chain normally
	chain.Stop()
<<<<<<< HEAD
	newchain, err := NewBlockChain(snaptest.db, DefaultCacheConfigWithScheme(snaptest.scheme), snaptest.gspec, nil, snaptest.engine, vm.Config{}, nil, nil, nil)
=======
	newchain, err := NewBlockChain(snaptest.db, DefaultCacheConfigWithScheme(snaptest.scheme), snaptest.gspec, nil, snaptest.engine, vm.Config{}, nil)
>>>>>>> 1015a42d
	if err != nil {
		t.Fatalf("Failed to recreate chain: %v", err)
	}
	defer newchain.Stop()

	snaptest.verify(t, newchain, blocks)
}

// crashSnapshotTest is a test case type for irregular snapshot recovery.
// It can be used for testing that restart Geth after the crash.
type crashSnapshotTest struct {
	snapshotTestBasic
}

func (snaptest *crashSnapshotTest) test(t *testing.T) {
	// It's hard to follow the test case, visualize the input
	// log.SetDefault(log.NewLogger(log.NewTerminalHandlerWithLevel(os.Stderr, log.LevelInfo, true)))
	// fmt.Println(snaptest.dump())
	chain, blocks := snaptest.prepare(t)

	// Pull the plug on the database, simulating a hard crash
	db := chain.db
	db.Close()
	chain.stopWithoutSaving()
	chain.triedb.Close()

	// Start a new blockchain back up and see where the repair leads us
	newdb, err := rawdb.Open(rawdb.OpenOptions{
		Directory:         snaptest.datadir,
		AncientsDirectory: snaptest.ancient,
		Ephemeral:         true,
		IsLastOffset:      false,
		DisableFreeze:     false,
	})
	if err != nil {
		t.Fatalf("Failed to reopen persistent database: %v", err)
	}
	defer newdb.Close()

	// The interesting thing is: instead of starting the blockchain after
	// the crash, we do restart twice here: one after the crash and one
	// after the normal stop. It's used to ensure the broken snapshot
	// can be detected all the time.
<<<<<<< HEAD
	newchain, err := NewBlockChain(newdb, DefaultCacheConfigWithScheme(snaptest.scheme), snaptest.gspec, nil, snaptest.engine, vm.Config{}, nil, nil, nil)
=======
	newchain, err := NewBlockChain(newdb, DefaultCacheConfigWithScheme(snaptest.scheme), snaptest.gspec, nil, snaptest.engine, vm.Config{}, nil)
>>>>>>> 1015a42d
	if err != nil {
		t.Fatalf("Failed to recreate chain: %v", err)
	}
	newchain.Stop()

<<<<<<< HEAD
	newchain, err = NewBlockChain(newdb, DefaultCacheConfigWithScheme(snaptest.scheme), snaptest.gspec, nil, snaptest.engine, vm.Config{}, nil, nil, nil)
=======
	newchain, err = NewBlockChain(newdb, DefaultCacheConfigWithScheme(snaptest.scheme), snaptest.gspec, nil, snaptest.engine, vm.Config{}, nil)
>>>>>>> 1015a42d
	if err != nil {
		t.Fatalf("Failed to recreate chain: %v", err)
	}
	defer newchain.Stop()

	snaptest.verify(t, newchain, blocks)
}

// gappedSnapshotTest is a test type used to test this scenario:
// - have a complete snapshot
// - restart without enabling the snapshot
// - insert a few blocks
// - restart with enabling the snapshot again
type gappedSnapshotTest struct {
	snapshotTestBasic
	gapped int // Number of blocks to insert without enabling snapshot
}

func (snaptest *gappedSnapshotTest) test(t *testing.T) {
	// It's hard to follow the test case, visualize the input
	// log.SetDefault(log.NewLogger(log.NewTerminalHandlerWithLevel(os.Stderr, log.LevelInfo, true)))
	// fmt.Println(snaptest.dump())
	chain, blocks := snaptest.prepare(t)

	// Insert blocks without enabling snapshot if gapping is required.
	chain.Stop()
	gappedBlocks, _ := GenerateChain(snaptest.gspec.Config, blocks[len(blocks)-1], snaptest.engine, snaptest.genDb, snaptest.gapped, func(i int, b *BlockGen) {})

	// Insert a few more blocks without enabling snapshot
	var cacheConfig = &CacheConfig{
		TrieCleanLimit: 256,
		TrieDirtyLimit: 256,
		TrieTimeLimit:  5 * time.Minute,
		SnapshotLimit:  0,
		StateScheme:    snaptest.scheme,
	}
<<<<<<< HEAD
	newchain, err := NewBlockChain(snaptest.db, cacheConfig, snaptest.gspec, nil, snaptest.engine, vm.Config{}, nil, nil, nil)
=======
	newchain, err := NewBlockChain(snaptest.db, cacheConfig, snaptest.gspec, nil, snaptest.engine, vm.Config{}, nil)
>>>>>>> 1015a42d
	if err != nil {
		t.Fatalf("Failed to recreate chain: %v", err)
	}
	newchain.InsertChain(gappedBlocks)
	newchain.Stop()

	// Restart the chain with enabling the snapshot
<<<<<<< HEAD
	newchain, err = NewBlockChain(snaptest.db, DefaultCacheConfigWithScheme(snaptest.scheme), snaptest.gspec, nil, snaptest.engine, vm.Config{}, nil, nil, nil)
=======
	newchain, err = NewBlockChain(snaptest.db, DefaultCacheConfigWithScheme(snaptest.scheme), snaptest.gspec, nil, snaptest.engine, vm.Config{}, nil)
>>>>>>> 1015a42d
	if err != nil {
		t.Fatalf("Failed to recreate chain: %v", err)
	}
	defer newchain.Stop()

	snaptest.verify(t, newchain, blocks)
}

// setHeadSnapshotTest is the test type used to test this scenario:
// - have a complete snapshot
// - set the head to a lower point
// - restart
type setHeadSnapshotTest struct {
	snapshotTestBasic
	setHead uint64 // Block number to set head back to
}

func (snaptest *setHeadSnapshotTest) test(t *testing.T) {
	// It's hard to follow the test case, visualize the input
	// log.SetDefault(log.NewLogger(log.NewTerminalHandlerWithLevel(os.Stderr, log.LevelInfo, true)))
	// fmt.Println(snaptest.dump())
	chain, blocks := snaptest.prepare(t)

	// Rewind the chain if setHead operation is required.
	chain.SetHead(snaptest.setHead)
	chain.Stop()

<<<<<<< HEAD
	newchain, err := NewBlockChain(snaptest.db, DefaultCacheConfigWithScheme(snaptest.scheme), snaptest.gspec, nil, snaptest.engine, vm.Config{}, nil, nil, nil)
=======
	newchain, err := NewBlockChain(snaptest.db, DefaultCacheConfigWithScheme(snaptest.scheme), snaptest.gspec, nil, snaptest.engine, vm.Config{}, nil)
>>>>>>> 1015a42d
	if err != nil {
		t.Fatalf("Failed to recreate chain: %v", err)
	}
	defer newchain.Stop()

	snaptest.verify(t, newchain, blocks)
}

// wipeCrashSnapshotTest is the test type used to test this scenario:
// - have a complete snapshot
// - restart, insert more blocks without enabling the snapshot
// - restart again with enabling the snapshot
// - crash
type wipeCrashSnapshotTest struct {
	snapshotTestBasic
	newBlocks int
}

func (snaptest *wipeCrashSnapshotTest) test(t *testing.T) {
	// It's hard to follow the test case, visualize the input
	// log.SetDefault(log.NewLogger(log.NewTerminalHandlerWithLevel(os.Stderr, log.LevelInfo, true)))
	// fmt.Println(snaptest.dump())
	chain, blocks := snaptest.prepare(t)

	// Firstly, stop the chain properly, with all snapshot journal
	// and state committed.
	chain.Stop()

	config := &CacheConfig{
		TrieCleanLimit: 256,
		TrieDirtyLimit: 256,
		TrieTimeLimit:  5 * time.Minute,
		SnapshotLimit:  0,
		StateScheme:    snaptest.scheme,
	}
<<<<<<< HEAD
	newchain, err := NewBlockChain(snaptest.db, config, snaptest.gspec, nil, snaptest.engine, vm.Config{}, nil, nil, nil)
=======
	newchain, err := NewBlockChain(snaptest.db, config, snaptest.gspec, nil, snaptest.engine, vm.Config{}, nil)
>>>>>>> 1015a42d
	if err != nil {
		t.Fatalf("Failed to recreate chain: %v", err)
	}
	newBlocks, _ := GenerateChain(snaptest.gspec.Config, blocks[len(blocks)-1], snaptest.engine, snaptest.genDb, snaptest.newBlocks, func(i int, b *BlockGen) {})
	newchain.InsertChain(newBlocks)
	newchain.Stop()

	// Restart the chain, the wiper should start working
	config = &CacheConfig{
		TrieCleanLimit: 256,
		TrieDirtyLimit: 256,
		TrieTimeLimit:  5 * time.Minute,
		SnapshotLimit:  256,
		SnapshotWait:   false, // Don't wait rebuild
		StateScheme:    snaptest.scheme,
	}
<<<<<<< HEAD
	tmp, err := NewBlockChain(snaptest.db, config, snaptest.gspec, nil, snaptest.engine, vm.Config{}, nil, nil, nil)
=======
	tmp, err := NewBlockChain(snaptest.db, config, snaptest.gspec, nil, snaptest.engine, vm.Config{}, nil)
>>>>>>> 1015a42d
	if err != nil {
		t.Fatalf("Failed to recreate chain: %v", err)
	}

	// Simulate the blockchain crash.
	tmp.triedb.Close()
	tmp.stopWithoutSaving()

<<<<<<< HEAD
	newchain, err = NewBlockChain(snaptest.db, DefaultCacheConfigWithScheme(snaptest.scheme), snaptest.gspec, nil, snaptest.engine, vm.Config{}, nil, nil, nil)
=======
	newchain, err = NewBlockChain(snaptest.db, DefaultCacheConfigWithScheme(snaptest.scheme), snaptest.gspec, nil, snaptest.engine, vm.Config{}, nil)
>>>>>>> 1015a42d
	if err != nil {
		t.Fatalf("Failed to recreate chain: %v", err)
	}
	snaptest.verify(t, newchain, blocks)
	newchain.Stop()
}

// Tests a Geth restart with valid snapshot. Before the shutdown, all snapshot
// journal will be persisted correctly. In this case no snapshot recovery is
// required.
func TestRestartWithNewSnapshot(t *testing.T) {
	// Chain:
	//   G->C1->C2->C3->C4->C5->C6->C7->C8 (HEAD)
	//
	// Commit:   G
	// Snapshot: G
	//
	// SetHead(0)
	//
	// ------------------------------
	//
	// Expected in leveldb:
	//   G->C1->C2->C3->C4->C5->C6->C7->C8
	//
	// Expected head header    : C8
	// Expected head fast block: C8
	// Expected head block     : C8
	// Expected snapshot disk  : G
	for _, scheme := range []string{rawdb.HashScheme, rawdb.PathScheme} {
		test := &snapshotTest{
			snapshotTestBasic{
				scheme:             scheme,
				chainBlocks:        8,
				snapshotBlock:      0,
				commitBlock:        0,
				expCanonicalBlocks: 8,
				expHeadHeader:      8,
				expHeadFastBlock:   8,
				expHeadBlock:       8,
				expSnapshotBottom:  0, // Initial disk layer built from genesis
			},
		}
		test.test(t)
		test.teardown()
	}
}

// Tests a Geth was crashed and restarts with a broken snapshot. In this case the
// chain head should be rewound to the point with available state. And also the
// new head should must be lower than disk layer. But there is no committed point
// so the chain should be rewound to genesis and the disk layer should be left
// for recovery.
func TestNoCommitCrashWithNewSnapshot(t *testing.T) {
	// Chain:
	//   G->C1->C2->C3->C4->C5->C6->C7->C8 (HEAD)
	//
	// Commit:   G
	// Snapshot: G, C4
	//
	// CRASH
	//
	// ------------------------------
	//
	// Expected in leveldb:
	//   G->C1->C2->C3->C4->C5->C6->C7->C8
	//
	// Expected head header    : C8
	// Expected head fast block: C8
	// Expected head block     : G
	// Expected snapshot disk  : C4
	for _, scheme := range []string{rawdb.HashScheme, rawdb.PathScheme} {
		test := &crashSnapshotTest{
			snapshotTestBasic{
				scheme:             scheme,
				chainBlocks:        8,
				snapshotBlock:      4,
				commitBlock:        0,
				expCanonicalBlocks: 8,
				expHeadHeader:      8,
				expHeadFastBlock:   8,
				expHeadBlock:       0,
				expSnapshotBottom:  4, // Last committed disk layer, wait recovery
			},
		}
		test.test(t)
		test.teardown()
	}
}

// Tests a Geth was crashed and restarts with a broken snapshot. In this case the
// chain head should be rewound to the point with available state. And also the
// new head should must be lower than disk layer. But there is only a low committed
// point so the chain should be rewound to committed point and the disk layer
// should be left for recovery.
func TestLowCommitCrashWithNewSnapshot(t *testing.T) {
	// Chain:
	//   G->C1->C2->C3->C4->C5->C6->C7->C8 (HEAD)
	//
	// Commit:   G, C2
	// Snapshot: G, C4
	//
	// CRASH
	//
	// ------------------------------
	//
	// Expected in leveldb:
	//   G->C1->C2->C3->C4->C5->C6->C7->C8
	//
	// Expected head header    : C8
	// Expected head fast block: C8
	// Expected head block     : C2
	// Expected snapshot disk  : C4

	for _, scheme := range []string{rawdb.HashScheme, rawdb.PathScheme} {
		test := &crashSnapshotTest{
			snapshotTestBasic{
				scheme:             scheme,
				chainBlocks:        8,
				snapshotBlock:      4,
				commitBlock:        2,
				expCanonicalBlocks: 8,
				expHeadHeader:      8,
				expHeadFastBlock:   8,
				expHeadBlock:       2,
				expSnapshotBottom:  4, // Last committed disk layer, wait recovery
			},
		}
		test.test(t)
		test.teardown()
	}
}

// Tests a Geth was crashed and restarts with a broken snapshot. In this case
// the chain head should be rewound to the point with available state. And also
// the new head should must be lower than disk layer. But there is only a high
// committed point so the chain should be rewound to genesis and the disk layer
// should be left for recovery.
func TestHighCommitCrashWithNewSnapshot(t *testing.T) {
	// Chain:
	//   G->C1->C2->C3->C4->C5->C6->C7->C8 (HEAD)
	//
	// Commit:   G, C6
	// Snapshot: G, C4
	//
	// CRASH
	//
	// ------------------------------
	//
	// Expected in leveldb:
	//   G->C1->C2->C3->C4->C5->C6->C7->C8
	//
	// Expected head header    : C8
	// Expected head fast block: C8
	// Expected head block     : G
	// Expected snapshot disk  : C4

	for _, scheme := range []string{rawdb.HashScheme, rawdb.PathScheme} {
		expHead := uint64(0)
		if scheme == rawdb.PathScheme {
			expHead = uint64(4)
		}
		test := &crashSnapshotTest{
			snapshotTestBasic{
				scheme:             scheme,
				chainBlocks:        8,
				snapshotBlock:      4,
				commitBlock:        6,
				expCanonicalBlocks: 8,
				expHeadHeader:      8,
				expHeadFastBlock:   8,
				expHeadBlock:       expHead,
				expSnapshotBottom:  4, // Last committed disk layer, wait recovery
			},
		}
		test.test(t)
		test.teardown()
	}
}

// Tests a Geth was running with snapshot enabled. Then restarts without
// enabling snapshot and after that re-enable the snapshot again. In this
// case the snapshot should be rebuilt with latest chain head.
func TestGappedNewSnapshot(t *testing.T) {
	// Chain:
	//   G->C1->C2->C3->C4->C5->C6->C7->C8 (HEAD)
	//
	// Commit:   G
	// Snapshot: G
	//
	// SetHead(0)
	//
	// ------------------------------
	//
	// Expected in leveldb:
	//   G->C1->C2->C3->C4->C5->C6->C7->C8->C9->C10
	//
	// Expected head header    : C10
	// Expected head fast block: C10
	// Expected head block     : C10
	// Expected snapshot disk  : C10
	for _, scheme := range []string{rawdb.HashScheme, rawdb.PathScheme} {
		test := &gappedSnapshotTest{
			snapshotTestBasic: snapshotTestBasic{
				scheme:             scheme,
				chainBlocks:        8,
				snapshotBlock:      0,
				commitBlock:        0,
				expCanonicalBlocks: 10,
				expHeadHeader:      10,
				expHeadFastBlock:   10,
				expHeadBlock:       10,
				expSnapshotBottom:  10, // Rebuilt snapshot from the latest HEAD
			},
			gapped: 2,
		}
		test.test(t)
		test.teardown()
	}
}

// Tests the Geth was running with snapshot enabled and resetHead is applied.
// In this case the head is rewound to the target(with state available). After
// that the chain is restarted and the original disk layer is kept.
func TestSetHeadWithNewSnapshot(t *testing.T) {
	// Chain:
	//   G->C1->C2->C3->C4->C5->C6->C7->C8 (HEAD)
	//
	// Commit:   G
	// Snapshot: G
	//
	// SetHead(4)
	//
	// ------------------------------
	//
	// Expected in leveldb:
	//   G->C1->C2->C3->C4
	//
	// Expected head header    : C4
	// Expected head fast block: C4
	// Expected head block     : C4
	// Expected snapshot disk  : G
	for _, scheme := range []string{rawdb.HashScheme, rawdb.PathScheme} {
		test := &setHeadSnapshotTest{
			snapshotTestBasic: snapshotTestBasic{
				scheme:             scheme,
				chainBlocks:        8,
				snapshotBlock:      0,
				commitBlock:        0,
				expCanonicalBlocks: 4,
				expHeadHeader:      4,
				expHeadFastBlock:   4,
				expHeadBlock:       4,
				expSnapshotBottom:  0, // The initial disk layer is built from the genesis
			},
			setHead: 4,
		}
		test.test(t)
		test.teardown()
	}
}

// Tests the Geth was running with a complete snapshot and then imports a few
// more new blocks on top without enabling the snapshot. After the restart,
// crash happens. Check everything is ok after the restart.
func TestRecoverSnapshotFromWipingCrash(t *testing.T) {
	// Chain:
	//   G->C1->C2->C3->C4->C5->C6->C7->C8 (HEAD)
	//
	// Commit:   G
	// Snapshot: G
	//
	// SetHead(0)
	//
	// ------------------------------
	//
	// Expected in leveldb:
	//   G->C1->C2->C3->C4->C5->C6->C7->C8->C9->C10
	//
	// Expected head header    : C10
	// Expected head fast block: C10
	// Expected head block     : C8
	// Expected snapshot disk  : C10
	for _, scheme := range []string{rawdb.HashScheme, rawdb.PathScheme} {
		test := &wipeCrashSnapshotTest{
			snapshotTestBasic: snapshotTestBasic{
				scheme:             scheme,
				chainBlocks:        8,
				snapshotBlock:      4,
				commitBlock:        0,
				expCanonicalBlocks: 10,
				expHeadHeader:      10,
				expHeadFastBlock:   10,
				expHeadBlock:       10,
				expSnapshotBottom:  10,
			},
			newBlocks: 2,
		}
		test.test(t)
		test.teardown()
	}
}<|MERGE_RESOLUTION|>--- conflicted
+++ resolved
@@ -84,11 +84,7 @@
 		}
 		engine = ethash.NewFullFaker()
 	)
-<<<<<<< HEAD
 	chain, err := NewBlockChain(db, DefaultCacheConfigWithScheme(basic.scheme), gspec, nil, engine, vm.Config{}, nil, nil, nil)
-=======
-	chain, err := NewBlockChain(db, DefaultCacheConfigWithScheme(basic.scheme), gspec, nil, engine, vm.Config{}, nil)
->>>>>>> 1015a42d
 	if err != nil {
 		t.Fatalf("Failed to create chain: %v", err)
 	}
@@ -236,11 +232,7 @@
 
 	// Restart the chain normally
 	chain.Stop()
-<<<<<<< HEAD
 	newchain, err := NewBlockChain(snaptest.db, DefaultCacheConfigWithScheme(snaptest.scheme), snaptest.gspec, nil, snaptest.engine, vm.Config{}, nil, nil, nil)
-=======
-	newchain, err := NewBlockChain(snaptest.db, DefaultCacheConfigWithScheme(snaptest.scheme), snaptest.gspec, nil, snaptest.engine, vm.Config{}, nil)
->>>>>>> 1015a42d
 	if err != nil {
 		t.Fatalf("Failed to recreate chain: %v", err)
 	}
@@ -284,21 +276,13 @@
 	// the crash, we do restart twice here: one after the crash and one
 	// after the normal stop. It's used to ensure the broken snapshot
 	// can be detected all the time.
-<<<<<<< HEAD
 	newchain, err := NewBlockChain(newdb, DefaultCacheConfigWithScheme(snaptest.scheme), snaptest.gspec, nil, snaptest.engine, vm.Config{}, nil, nil, nil)
-=======
-	newchain, err := NewBlockChain(newdb, DefaultCacheConfigWithScheme(snaptest.scheme), snaptest.gspec, nil, snaptest.engine, vm.Config{}, nil)
->>>>>>> 1015a42d
 	if err != nil {
 		t.Fatalf("Failed to recreate chain: %v", err)
 	}
 	newchain.Stop()
 
-<<<<<<< HEAD
 	newchain, err = NewBlockChain(newdb, DefaultCacheConfigWithScheme(snaptest.scheme), snaptest.gspec, nil, snaptest.engine, vm.Config{}, nil, nil, nil)
-=======
-	newchain, err = NewBlockChain(newdb, DefaultCacheConfigWithScheme(snaptest.scheme), snaptest.gspec, nil, snaptest.engine, vm.Config{}, nil)
->>>>>>> 1015a42d
 	if err != nil {
 		t.Fatalf("Failed to recreate chain: %v", err)
 	}
@@ -335,11 +319,7 @@
 		SnapshotLimit:  0,
 		StateScheme:    snaptest.scheme,
 	}
-<<<<<<< HEAD
 	newchain, err := NewBlockChain(snaptest.db, cacheConfig, snaptest.gspec, nil, snaptest.engine, vm.Config{}, nil, nil, nil)
-=======
-	newchain, err := NewBlockChain(snaptest.db, cacheConfig, snaptest.gspec, nil, snaptest.engine, vm.Config{}, nil)
->>>>>>> 1015a42d
 	if err != nil {
 		t.Fatalf("Failed to recreate chain: %v", err)
 	}
@@ -347,11 +327,7 @@
 	newchain.Stop()
 
 	// Restart the chain with enabling the snapshot
-<<<<<<< HEAD
 	newchain, err = NewBlockChain(snaptest.db, DefaultCacheConfigWithScheme(snaptest.scheme), snaptest.gspec, nil, snaptest.engine, vm.Config{}, nil, nil, nil)
-=======
-	newchain, err = NewBlockChain(snaptest.db, DefaultCacheConfigWithScheme(snaptest.scheme), snaptest.gspec, nil, snaptest.engine, vm.Config{}, nil)
->>>>>>> 1015a42d
 	if err != nil {
 		t.Fatalf("Failed to recreate chain: %v", err)
 	}
@@ -379,11 +355,7 @@
 	chain.SetHead(snaptest.setHead)
 	chain.Stop()
 
-<<<<<<< HEAD
 	newchain, err := NewBlockChain(snaptest.db, DefaultCacheConfigWithScheme(snaptest.scheme), snaptest.gspec, nil, snaptest.engine, vm.Config{}, nil, nil, nil)
-=======
-	newchain, err := NewBlockChain(snaptest.db, DefaultCacheConfigWithScheme(snaptest.scheme), snaptest.gspec, nil, snaptest.engine, vm.Config{}, nil)
->>>>>>> 1015a42d
 	if err != nil {
 		t.Fatalf("Failed to recreate chain: %v", err)
 	}
@@ -419,11 +391,7 @@
 		SnapshotLimit:  0,
 		StateScheme:    snaptest.scheme,
 	}
-<<<<<<< HEAD
 	newchain, err := NewBlockChain(snaptest.db, config, snaptest.gspec, nil, snaptest.engine, vm.Config{}, nil, nil, nil)
-=======
-	newchain, err := NewBlockChain(snaptest.db, config, snaptest.gspec, nil, snaptest.engine, vm.Config{}, nil)
->>>>>>> 1015a42d
 	if err != nil {
 		t.Fatalf("Failed to recreate chain: %v", err)
 	}
@@ -440,11 +408,7 @@
 		SnapshotWait:   false, // Don't wait rebuild
 		StateScheme:    snaptest.scheme,
 	}
-<<<<<<< HEAD
 	tmp, err := NewBlockChain(snaptest.db, config, snaptest.gspec, nil, snaptest.engine, vm.Config{}, nil, nil, nil)
-=======
-	tmp, err := NewBlockChain(snaptest.db, config, snaptest.gspec, nil, snaptest.engine, vm.Config{}, nil)
->>>>>>> 1015a42d
 	if err != nil {
 		t.Fatalf("Failed to recreate chain: %v", err)
 	}
@@ -453,11 +417,7 @@
 	tmp.triedb.Close()
 	tmp.stopWithoutSaving()
 
-<<<<<<< HEAD
 	newchain, err = NewBlockChain(snaptest.db, DefaultCacheConfigWithScheme(snaptest.scheme), snaptest.gspec, nil, snaptest.engine, vm.Config{}, nil, nil, nil)
-=======
-	newchain, err = NewBlockChain(snaptest.db, DefaultCacheConfigWithScheme(snaptest.scheme), snaptest.gspec, nil, snaptest.engine, vm.Config{}, nil)
->>>>>>> 1015a42d
 	if err != nil {
 		t.Fatalf("Failed to recreate chain: %v", err)
 	}
