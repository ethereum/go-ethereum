--- conflicted
+++ resolved
@@ -90,11 +90,7 @@
 	data := make([]byte, nbytes)
 	return func(i int, gen *BlockGen) {
 		toaddr := common.Address{}
-<<<<<<< HEAD
-		gas, _ := IntrinsicGas(data, nil, false, false, false, false)
-=======
 		gas, _ := IntrinsicGas(data, nil, nil, false, false, false, false)
->>>>>>> 827d3fcc
 		signer := gen.Signer()
 		gasPrice := big.NewInt(0)
 		if gen.header.BaseFee != nil {
@@ -354,11 +350,7 @@
 		}
 		db = rawdb.NewDatabase(pdb)
 
-<<<<<<< HEAD
 		chain, err := NewBlockChain(db, &cacheConfig, genesis, nil, ethash.NewFaker(), vm.Config{}, nil, nil, nil)
-=======
-		chain, err := NewBlockChain(db, &cacheConfig, genesis, nil, ethash.NewFaker(), vm.Config{}, nil)
->>>>>>> 827d3fcc
 		if err != nil {
 			b.Fatalf("error creating chain: %v", err)
 		}
