--- conflicted
+++ resolved
@@ -315,11 +315,9 @@
 		if err != nil {
 			b.Fatalf("error opening database at %v: %v", dir, err)
 		}
-<<<<<<< HEAD
+
 		chain, err := NewBlockChain(db, ethash.NewFaker(), config)
-=======
-		chain, err := NewBlockChain(db, &cacheConfig, genesis, nil, ethash.NewFaker(), vm.Config{}, nil, nil)
->>>>>>> 2e947b7a
+
 		if err != nil {
 			b.Fatalf("error creating chain: %v", err)
 		}
