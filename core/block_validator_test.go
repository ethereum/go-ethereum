// Copyright 2015 The go-ethereum Authors
// This file is part of the go-ethereum library.
//
// The go-ethereum library is free software: you can redistribute it and/or modify
// it under the terms of the GNU Lesser General Public License as published by
// the Free Software Foundation, either version 3 of the License, or
// (at your option) any later version.
//
// The go-ethereum library is distributed in the hope that it will be useful,
// but WITHOUT ANY WARRANTY; without even the implied warranty of
// MERCHANTABILITY or FITNESS FOR A PARTICULAR PURPOSE. See the
// GNU Lesser General Public License for more details.
//
// You should have received a copy of the GNU Lesser General Public License
// along with the go-ethereum library. If not, see <http://www.gnu.org/licenses/>.

package core

import (
	"math/big"
	"testing"
	"time"

	"github.com/ethereum/go-ethereum/common"
	"github.com/ethereum/go-ethereum/consensus"
	"github.com/ethereum/go-ethereum/consensus/beacon"
	"github.com/ethereum/go-ethereum/consensus/clique"
	"github.com/ethereum/go-ethereum/consensus/ethash"
	"github.com/ethereum/go-ethereum/core/rawdb"
	"github.com/ethereum/go-ethereum/core/types"
	"github.com/ethereum/go-ethereum/core/vm"
	"github.com/ethereum/go-ethereum/crypto"
	"github.com/ethereum/go-ethereum/params"
)

// Tests that simple header verification works, for both good and bad blocks.
func TestHeaderVerification(t *testing.T) {
	testHeaderVerification(t, rawdb.HashScheme)
	testHeaderVerification(t, rawdb.PathScheme)
}

func testHeaderVerification(t *testing.T, scheme string) {
	// Create a simple chain to verify
	var (
		gspec        = &Genesis{Config: params.TestChainConfig}
		_, blocks, _ = GenerateChainWithGenesis(gspec, ethash.NewFaker(), 8, nil)
	)

	headers := make([]*types.Header, len(blocks))
	for i, block := range blocks {
		headers[i] = block.Header()
	}
	// Run the header checker for blocks one-by-one, checking for both valid and invalid nonces
<<<<<<< HEAD
	chain, _ := NewBlockChain(rawdb.NewMemoryDatabase(), DefaultCacheConfigWithScheme(scheme), gspec, nil, ethash.NewFaker(), vm.Config{}, nil, nil, nil)
=======
	chain, err := NewBlockChain(rawdb.NewMemoryDatabase(), DefaultCacheConfigWithScheme(scheme), gspec, nil, ethash.NewFaker(), vm.Config{}, nil)
>>>>>>> 36b2371c
	defer chain.Stop()
	if err != nil {
		t.Fatal(err)
	}

	for i := 0; i < len(blocks); i++ {
		for j, valid := range []bool{true, false} {
			var results <-chan error

			if valid {
				engine := ethash.NewFaker()
				_, results = engine.VerifyHeaders(chain, []*types.Header{headers[i]})
			} else {
				engine := ethash.NewFakeFailer(headers[i].Number.Uint64())
				_, results = engine.VerifyHeaders(chain, []*types.Header{headers[i]})
			}
			// Wait for the verification result
			select {
			case result := <-results:
				if (result == nil) != valid {
					t.Errorf("test %d.%d: validity mismatch: have %v, want %v", i, j, result, valid)
				}
			case <-time.After(time.Second):
				t.Fatalf("test %d.%d: verification timeout", i, j)
			}
			// Make sure no more data is returned
			select {
			case result := <-results:
				t.Fatalf("test %d.%d: unexpected result returned: %v", i, j, result)
			case <-time.After(25 * time.Millisecond):
			}
		}

		chain.InsertChain(blocks[i : i+1])
	}
}

func TestHeaderVerificationForMergingClique(t *testing.T) { testHeaderVerificationForMerging(t, true) }
func TestHeaderVerificationForMergingEthash(t *testing.T) { testHeaderVerificationForMerging(t, false) }

// Tests the verification for eth1/2 merging, including pre-merge and post-merge
func testHeaderVerificationForMerging(t *testing.T, isClique bool) {
	var (
		gspec      *Genesis
		preBlocks  []*types.Block
		postBlocks []*types.Block
		engine     consensus.Engine
	)

	if isClique {
		var (
			key, _ = crypto.HexToECDSA("b71c71a67e1177ad4e901695e1b4b9ee17ae16c6668d313eac2f96dbcda3f291")
			addr   = crypto.PubkeyToAddress(key.PublicKey)
			config = *params.AllCliqueProtocolChanges
		)

		engine = beacon.New(clique.New(params.AllCliqueProtocolChanges.Clique, rawdb.NewMemoryDatabase()))
		gspec = &Genesis{
			Config:    &config,
			ExtraData: make([]byte, 32+common.AddressLength+crypto.SignatureLength),
			Alloc: map[common.Address]types.Account{
				addr: {Balance: big.NewInt(1)},
			},
			BaseFee:    big.NewInt(params.InitialBaseFee),
			Difficulty: new(big.Int),
		}
		copy(gspec.ExtraData[32:], addr[:])

		// chain_maker has no blockchain to retrieve the TTD from, setting to nil
		// is a hack to signal it to generate pre-merge blocks
		gspec.Config.TerminalTotalDifficulty = nil
		td := 0
		genDb, blocks, _ := GenerateChainWithGenesis(gspec, engine, 8, nil)

		for i, block := range blocks {
			header := block.Header()
			if i > 0 {
				header.ParentHash = blocks[i-1].Hash()
			}

			header.Extra = make([]byte, 32+crypto.SignatureLength)
			header.Difficulty = big.NewInt(2)

			sig, _ := crypto.Sign(engine.SealHash(header).Bytes(), key)
			copy(header.Extra[len(header.Extra)-crypto.SignatureLength:], sig)
			blocks[i] = block.WithSeal(header)

			// calculate td
			td += int(block.Difficulty().Uint64())
		}

		preBlocks = blocks
		gspec.Config.TerminalTotalDifficulty = big.NewInt(int64(td))
		postBlocks, _ = GenerateChain(gspec.Config, preBlocks[len(preBlocks)-1], engine, genDb, 8, nil)
	} else {
		config := *params.TestChainConfig
		gspec = &Genesis{Config: &config}
		engine = beacon.New(ethash.NewFaker())
		td := int(params.GenesisDifficulty.Uint64())
		genDb, blocks, _ := GenerateChainWithGenesis(gspec, engine, 8, nil)

		for _, block := range blocks {
			// calculate td
			td += int(block.Difficulty().Uint64())
		}

		preBlocks = blocks
		gspec.Config.TerminalTotalDifficulty = big.NewInt(int64(td))
		postBlocks, _ = GenerateChain(gspec.Config, preBlocks[len(preBlocks)-1], engine, genDb, 8, func(i int, gen *BlockGen) {
			gen.SetPoS()
		})
	}
	// Assemble header batch
	preHeaders := make([]*types.Header, len(preBlocks))
	for i, block := range preBlocks {
		preHeaders[i] = block.Header()
	}

	postHeaders := make([]*types.Header, len(postBlocks))
	for i, block := range postBlocks {
		postHeaders[i] = block.Header()
	}
	// Run the header checker for blocks one-by-one, checking for both valid and invalid nonces
<<<<<<< HEAD
	chain, _ := NewBlockChain(rawdb.NewMemoryDatabase(), nil, gspec, nil, engine, vm.Config{}, nil, nil, nil)
=======
	chain, err := NewBlockChain(rawdb.NewMemoryDatabase(), nil, gspec, nil, engine, vm.Config{}, nil)
>>>>>>> 36b2371c
	defer chain.Stop()
	if err != nil {
		t.Fatal(err)
	}

	// Verify the blocks before the merging
	for i := 0; i < len(preBlocks); i++ {
		_, results := engine.VerifyHeaders(chain, []*types.Header{preHeaders[i]})
		// Wait for the verification result
		select {
		case result := <-results:
			if result != nil {
				t.Errorf("pre-block %d: verification failed %v", i, result)
			}
		case <-time.After(time.Second):
			t.Fatalf("pre-block %d: verification timeout", i)
		}
		// Make sure no more data is returned
		select {
		case result := <-results:
			t.Fatalf("pre-block %d: unexpected result returned: %v", i, result)
		case <-time.After(25 * time.Millisecond):
		}
		chain.InsertChain(preBlocks[i : i+1])
	}
	// Verify the blocks after the merging
	for i := 0; i < len(postBlocks); i++ {
		_, results := engine.VerifyHeaders(chain, []*types.Header{postHeaders[i]})
		// Wait for the verification result
		select {
		case result := <-results:
			if result != nil {
				t.Errorf("post-block %d: verification failed %v", i, result)
			}
		case <-time.After(time.Second):
			t.Fatalf("test %d: verification timeout", i)
		}
		// Make sure no more data is returned
		select {
		case result := <-results:
			t.Fatalf("post-block %d: unexpected result returned: %v", i, result)
		case <-time.After(25 * time.Millisecond):
		}
		chain.InsertBlockWithoutSetHead(postBlocks[i], false)
	}

	// Verify the blocks with pre-merge blocks and post-merge blocks
	var headers []*types.Header
	for _, block := range preBlocks {
		headers = append(headers, block.Header())
	}

	for _, block := range postBlocks {
		headers = append(headers, block.Header())
	}
	_, results := engine.VerifyHeaders(chain, headers)
	for i := 0; i < len(headers); i++ {
		select {
		case result := <-results:
			if result != nil {
				t.Errorf("test %d: verification failed %v", i, result)
			}
		case <-time.After(time.Second):
			t.Fatalf("test %d: verification timeout", i)
		}
	}
	// Make sure no more data is returned
	select {
	case result := <-results:
		t.Fatalf("unexpected result returned: %v", result)
	case <-time.After(25 * time.Millisecond):
	}
}

func TestCalcGasLimit(t *testing.T) {
	for i, tc := range []struct {
		pGasLimit uint64
		max       uint64
		min       uint64
	}{
		{20000000, 20019530, 19980470},
		{40000000, 40039061, 39960939},
	} {
		// Increase
		if have, want := CalcGasLimit(tc.pGasLimit, 2*tc.pGasLimit), tc.max; have != want {
			t.Errorf("test %d: have %d want <%d", i, have, want)
		}
		// Decrease
		if have, want := CalcGasLimit(tc.pGasLimit, 0), tc.min; have != want {
			t.Errorf("test %d: have %d want >%d", i, have, want)
		}
		// Small decrease
		if have, want := CalcGasLimit(tc.pGasLimit, tc.pGasLimit-1), tc.pGasLimit-1; have != want {
			t.Errorf("test %d: have %d want %d", i, have, want)
		}
		// Small increase
		if have, want := CalcGasLimit(tc.pGasLimit, tc.pGasLimit+1), tc.pGasLimit+1; have != want {
			t.Errorf("test %d: have %d want %d", i, have, want)
		}
		// No change
		if have, want := CalcGasLimit(tc.pGasLimit, tc.pGasLimit), tc.pGasLimit; have != want {
			t.Errorf("test %d: have %d want %d", i, have, want)
		}
	}
}<|MERGE_RESOLUTION|>--- conflicted
+++ resolved
@@ -51,11 +51,7 @@
 		headers[i] = block.Header()
 	}
 	// Run the header checker for blocks one-by-one, checking for both valid and invalid nonces
-<<<<<<< HEAD
-	chain, _ := NewBlockChain(rawdb.NewMemoryDatabase(), DefaultCacheConfigWithScheme(scheme), gspec, nil, ethash.NewFaker(), vm.Config{}, nil, nil, nil)
-=======
-	chain, err := NewBlockChain(rawdb.NewMemoryDatabase(), DefaultCacheConfigWithScheme(scheme), gspec, nil, ethash.NewFaker(), vm.Config{}, nil)
->>>>>>> 36b2371c
+	chain, err := NewBlockChain(rawdb.NewMemoryDatabase(), DefaultCacheConfigWithScheme(scheme), gspec, nil, ethash.NewFaker(), vm.Config{}, nil, nil, nil)
 	defer chain.Stop()
 	if err != nil {
 		t.Fatal(err)
@@ -179,11 +175,7 @@
 		postHeaders[i] = block.Header()
 	}
 	// Run the header checker for blocks one-by-one, checking for both valid and invalid nonces
-<<<<<<< HEAD
-	chain, _ := NewBlockChain(rawdb.NewMemoryDatabase(), nil, gspec, nil, engine, vm.Config{}, nil, nil, nil)
-=======
-	chain, err := NewBlockChain(rawdb.NewMemoryDatabase(), nil, gspec, nil, engine, vm.Config{}, nil)
->>>>>>> 36b2371c
+	chain, err := NewBlockChain(rawdb.NewMemoryDatabase(), nil, gspec, nil, engine, vm.Config{}, nil, nil, nil)
 	defer chain.Stop()
 	if err != nil {
 		t.Fatal(err)
