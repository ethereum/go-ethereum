--- conflicted
+++ resolved
@@ -51,11 +51,7 @@
 		headers[i] = block.Header()
 	}
 	// Run the header checker for blocks one-by-one, checking for both valid and invalid nonces
-<<<<<<< HEAD
 	chain, _ := NewBlockChain(rawdb.NewMemoryDatabase(), DefaultCacheConfigWithScheme(scheme), gspec, nil, ethash.NewFaker(), vm.Config{}, nil, nil, nil)
-=======
-	chain, _ := NewBlockChain(rawdb.NewMemoryDatabase(), DefaultCacheConfigWithScheme(scheme), gspec, nil, ethash.NewFaker(), vm.Config{}, nil)
->>>>>>> 1015a42d
 	defer chain.Stop()
 
 	for i := 0; i < len(blocks); i++ {
@@ -174,11 +170,7 @@
 		postHeaders[i] = block.Header()
 	}
 	// Run the header checker for blocks one-by-one, checking for both valid and invalid nonces
-<<<<<<< HEAD
 	chain, _ := NewBlockChain(rawdb.NewMemoryDatabase(), nil, gspec, nil, engine, vm.Config{}, nil, nil, nil)
-=======
-	chain, _ := NewBlockChain(rawdb.NewMemoryDatabase(), nil, gspec, nil, engine, vm.Config{}, nil)
->>>>>>> 1015a42d
 	defer chain.Stop()
 
 	// Verify the blocks before the merging
