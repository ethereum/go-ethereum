// Copyright 2017 The go-ethereum Authors
// This file is part of the go-ethereum library.
//
// The go-ethereum library is free software: you can redistribute it and/or modify
// it under the terms of the GNU Lesser General Public License as published by
// the Free Software Foundation, either version 3 of the License, or
// (at your option) any later version.
//
// The go-ethereum library is distributed in the hope that it will be useful,
// but WITHOUT ANY WARRANTY; without even the implied warranty of
// MERCHANTABILITY or FITNESS FOR A PARTICULAR PURPOSE. See the
// GNU Lesser General Public License for more details.
//
// You should have received a copy of the GNU Lesser General Public License
// along with the go-ethereum library. If not, see <http://www.gnu.org/licenses/>.

package core

import (
	"bytes"
	"encoding/json"
	"math/big"
	"reflect"
	"testing"

	"github.com/davecgh/go-spew/spew"
	"github.com/ethereum/go-ethereum/common"
	"github.com/ethereum/go-ethereum/consensus/ethash"
	"github.com/ethereum/go-ethereum/core/rawdb"
	"github.com/ethereum/go-ethereum/core/types"
	"github.com/ethereum/go-ethereum/core/vm"
	"github.com/ethereum/go-ethereum/ethdb"
	"github.com/ethereum/go-ethereum/params"
	"github.com/ethereum/go-ethereum/triedb"
	"github.com/ethereum/go-ethereum/triedb/pathdb"
)

func TestSetupGenesis(t *testing.T) {
	testSetupGenesis(t, rawdb.HashScheme)
	testSetupGenesis(t, rawdb.PathScheme)
}

func testSetupGenesis(t *testing.T, scheme string) {
	var (
		customghash = common.HexToHash("0x89c99d90b79719238d2645c7642f2c9295246e80775b38cfd162b696817fbd50")
		customg     = Genesis{
			Config: &params.ChainConfig{HomesteadBlock: big.NewInt(3), Ethash: &params.EthashConfig{}},
			Alloc: types.GenesisAlloc{
				{1}: {Balance: big.NewInt(1), Storage: map[common.Hash]common.Hash{{1}: {1}}},
			},
		}
		oldcustomg = customg
	)
	oldcustomg.Config = &params.ChainConfig{HomesteadBlock: big.NewInt(2), Ethash: &params.EthashConfig{}}

	tests := []struct {
		name           string
		fn             func(ethdb.Database) (*params.ChainConfig, common.Hash, *params.ConfigCompatError, error)
		wantConfig     *params.ChainConfig
		wantHash       common.Hash
		wantErr        error
		wantCompactErr *params.ConfigCompatError
	}{
		{
			name: "genesis without ChainConfig",
			fn: func(db ethdb.Database) (*params.ChainConfig, common.Hash, *params.ConfigCompatError, error) {
				return SetupGenesisBlock(db, triedb.NewDatabase(db, newDbConfig(scheme)), new(Genesis))
			},
			wantErr: errGenesisNoConfig,
		},
		{
			name: "no block in DB, genesis == nil",
			fn: func(db ethdb.Database) (*params.ChainConfig, common.Hash, *params.ConfigCompatError, error) {
				return SetupGenesisBlock(db, triedb.NewDatabase(db, newDbConfig(scheme)), nil)
			},
			wantHash:   params.MainnetGenesisHash,
			wantConfig: params.MainnetChainConfig,
		},
		{
			name: "mainnet block in DB, genesis == nil",
			fn: func(db ethdb.Database) (*params.ChainConfig, common.Hash, *params.ConfigCompatError, error) {
				DefaultGenesisBlock().MustCommit(db, triedb.NewDatabase(db, newDbConfig(scheme)))
				return SetupGenesisBlock(db, triedb.NewDatabase(db, newDbConfig(scheme)), nil)
			},
			wantHash:   params.MainnetGenesisHash,
			wantConfig: params.MainnetChainConfig,
		},
		{
			name: "custom block in DB, genesis == nil",
			fn: func(db ethdb.Database) (*params.ChainConfig, common.Hash, *params.ConfigCompatError, error) {
				tdb := triedb.NewDatabase(db, newDbConfig(scheme))
				customg.Commit(db, tdb)
				return SetupGenesisBlock(db, tdb, nil)
			},
			wantHash:   customghash,
			wantConfig: customg.Config,
		},
		{
			name: "custom block in DB, genesis == sepolia",
<<<<<<< HEAD
			fn: func(db ethdb.Database) (*params.ChainConfig, common.Hash, error) {
=======
			fn: func(db ethdb.Database) (*params.ChainConfig, common.Hash, *params.ConfigCompatError, error) {
>>>>>>> b027a90a
				tdb := triedb.NewDatabase(db, newDbConfig(scheme))
				customg.Commit(db, tdb)
				return SetupGenesisBlock(db, tdb, DefaultSepoliaGenesisBlock())
			},
<<<<<<< HEAD
			wantErr:    &GenesisMismatchError{Stored: customghash, New: params.SepoliaGenesisHash},
			wantHash:   params.SepoliaGenesisHash,
			wantConfig: params.SepoliaChainConfig,
=======
			wantErr: &GenesisMismatchError{Stored: customghash, New: params.SepoliaGenesisHash},
>>>>>>> b027a90a
		},
		{
			name: "compatible config in DB",
			fn: func(db ethdb.Database) (*params.ChainConfig, common.Hash, *params.ConfigCompatError, error) {
				tdb := triedb.NewDatabase(db, newDbConfig(scheme))
				oldcustomg.Commit(db, tdb)
				return SetupGenesisBlock(db, tdb, &customg)
			},
			wantHash:   customghash,
			wantConfig: customg.Config,
		},
		{
			name: "incompatible config in DB",
			fn: func(db ethdb.Database) (*params.ChainConfig, common.Hash, *params.ConfigCompatError, error) {
				// Commit the 'old' genesis block with Homestead transition at #2.
				// Advance to block #4, past the homestead transition block of customg.
				tdb := triedb.NewDatabase(db, newDbConfig(scheme))
				oldcustomg.Commit(db, tdb)

				bc, _ := NewBlockChain(db, DefaultCacheConfigWithScheme(scheme), &oldcustomg, nil, ethash.NewFullFaker(), vm.Config{}, nil)
				defer bc.Stop()

				_, blocks, _ := GenerateChainWithGenesis(&oldcustomg, ethash.NewFaker(), 4, nil)
				bc.InsertChain(blocks)

				// This should return a compatibility error.
				return SetupGenesisBlock(db, tdb, &customg)
			},
			wantHash:   customghash,
			wantConfig: customg.Config,
			wantCompactErr: &params.ConfigCompatError{
				What:          "Homestead fork block",
				StoredBlock:   big.NewInt(2),
				NewBlock:      big.NewInt(3),
				RewindToBlock: 1,
			},
		},
	}

	for _, test := range tests {
		db := rawdb.NewMemoryDatabase()
		config, hash, compatErr, err := test.fn(db)
		// Check the return values.
		if !reflect.DeepEqual(err, test.wantErr) {
			spew := spew.ConfigState{DisablePointerAddresses: true, DisableCapacities: true}
			t.Errorf("%s: returned error %#v, want %#v", test.name, spew.NewFormatter(err), spew.NewFormatter(test.wantErr))
		}
		if !reflect.DeepEqual(compatErr, test.wantCompactErr) {
			spew := spew.ConfigState{DisablePointerAddresses: true, DisableCapacities: true}
			t.Errorf("%s: returned error %#v, want %#v", test.name, spew.NewFormatter(compatErr), spew.NewFormatter(test.wantCompactErr))
		}
		if !reflect.DeepEqual(config, test.wantConfig) {
			t.Errorf("%s:\nreturned %v\nwant     %v", test.name, config, test.wantConfig)
		}
		if hash != test.wantHash {
			t.Errorf("%s: returned hash %s, want %s", test.name, hash.Hex(), test.wantHash.Hex())
		} else if err == nil {
			// Check database content.
			stored := rawdb.ReadBlock(db, test.wantHash, 0)
			if stored.Hash() != test.wantHash {
				t.Errorf("%s: block in DB has hash %s, want %s", test.name, stored.Hash(), test.wantHash)
			}
		}
	}
}

// TestGenesisHashes checks the congruity of default genesis data to
// corresponding hardcoded genesis hash values.
func TestGenesisHashes(t *testing.T) {
	for i, c := range []struct {
		genesis *Genesis
		want    common.Hash
	}{
		{DefaultGenesisBlock(), params.MainnetGenesisHash},
		{DefaultSepoliaGenesisBlock(), params.SepoliaGenesisHash},
	} {
		// Test via MustCommit
		db := rawdb.NewMemoryDatabase()
		if have := c.genesis.MustCommit(db, triedb.NewDatabase(db, triedb.HashDefaults)).Hash(); have != c.want {
			t.Errorf("case: %d a), want: %s, got: %s", i, c.want.Hex(), have.Hex())
		}
		// Test via ToBlock
		if have := c.genesis.ToBlock().Hash(); have != c.want {
			t.Errorf("case: %d a), want: %s, got: %s", i, c.want.Hex(), have.Hex())
		}
	}
}

func TestGenesisCommit(t *testing.T) {
	genesis := &Genesis{
		BaseFee: big.NewInt(params.InitialBaseFee),
		Config:  params.TestChainConfig,
		// difficulty is nil
	}

	db := rawdb.NewMemoryDatabase()
	genesisBlock := genesis.MustCommit(db, triedb.NewDatabase(db, triedb.HashDefaults))

	if genesis.Difficulty != nil {
		t.Fatalf("assumption wrong")
	}

	// This value should have been set as default in the ToBlock method.
	if genesisBlock.Difficulty().Cmp(params.GenesisDifficulty) != 0 {
		t.Errorf("assumption wrong: want: %d, got: %v", params.GenesisDifficulty, genesisBlock.Difficulty())
	}
}

func TestReadWriteGenesisAlloc(t *testing.T) {
	var (
		db    = rawdb.NewMemoryDatabase()
		alloc = &types.GenesisAlloc{
			{1}: {Balance: big.NewInt(1), Storage: map[common.Hash]common.Hash{{1}: {1}}},
			{2}: {Balance: big.NewInt(2), Storage: map[common.Hash]common.Hash{{2}: {2}}},
		}
		hash, _ = hashAlloc(alloc, false)
	)
	blob, _ := json.Marshal(alloc)
	rawdb.WriteGenesisStateSpec(db, hash, blob)

	var reload types.GenesisAlloc
	err := reload.UnmarshalJSON(rawdb.ReadGenesisStateSpec(db, hash))
	if err != nil {
		t.Fatalf("Failed to load genesis state %v", err)
	}
	if len(reload) != len(*alloc) {
		t.Fatal("Unexpected genesis allocation")
	}
	for addr, account := range reload {
		want, ok := (*alloc)[addr]
		if !ok {
			t.Fatal("Account is not found")
		}
		if !reflect.DeepEqual(want, account) {
			t.Fatal("Unexpected account")
		}
	}
}

func newDbConfig(scheme string) *triedb.Config {
	if scheme == rawdb.HashScheme {
		return triedb.HashDefaults
	}
	return &triedb.Config{PathDB: pathdb.Defaults}
}

func TestVerkleGenesisCommit(t *testing.T) {
	var verkleTime uint64 = 0
	verkleConfig := &params.ChainConfig{
		ChainID:                 big.NewInt(1),
		HomesteadBlock:          big.NewInt(0),
		DAOForkBlock:            nil,
		DAOForkSupport:          false,
		EIP150Block:             big.NewInt(0),
		EIP155Block:             big.NewInt(0),
		EIP158Block:             big.NewInt(0),
		ByzantiumBlock:          big.NewInt(0),
		ConstantinopleBlock:     big.NewInt(0),
		PetersburgBlock:         big.NewInt(0),
		IstanbulBlock:           big.NewInt(0),
		MuirGlacierBlock:        big.NewInt(0),
		BerlinBlock:             big.NewInt(0),
		LondonBlock:             big.NewInt(0),
		ArrowGlacierBlock:       big.NewInt(0),
		GrayGlacierBlock:        big.NewInt(0),
		MergeNetsplitBlock:      nil,
		ShanghaiTime:            &verkleTime,
		CancunTime:              &verkleTime,
		PragueTime:              &verkleTime,
<<<<<<< HEAD
		VerkleTime:              &verkleTime,
		TerminalTotalDifficulty: big.NewInt(0),
		Ethash:                  nil,
		Clique:                  nil,
=======
		OsakaTime:               &verkleTime,
		VerkleTime:              &verkleTime,
		TerminalTotalDifficulty: big.NewInt(0),
		EnableVerkleAtGenesis:   true,
		Ethash:                  nil,
		Clique:                  nil,
		BlobScheduleConfig: &params.BlobScheduleConfig{
			Cancun: params.DefaultCancunBlobConfig,
			Prague: params.DefaultPragueBlobConfig,
			Verkle: params.DefaultPragueBlobConfig,
		},
>>>>>>> b027a90a
	}

	genesis := &Genesis{
		BaseFee:    big.NewInt(params.InitialBaseFee),
		Config:     verkleConfig,
		Timestamp:  verkleTime,
		Difficulty: big.NewInt(0),
		Alloc: types.GenesisAlloc{
			{1}: {Balance: big.NewInt(1), Storage: map[common.Hash]common.Hash{{1}: {1}}},
		},
	}

<<<<<<< HEAD
	expected := common.FromHex("4a83dc39eb688dbcfaf581d60e82de18f875e38786ebce5833342011d6fef37b")
=======
	expected := common.FromHex("018d20eebb130b5e2b796465fe36aafab650650729a92435aec071bf2386f080")
>>>>>>> b027a90a
	got := genesis.ToBlock().Root().Bytes()
	if !bytes.Equal(got, expected) {
		t.Fatalf("invalid genesis state root, expected %x, got %x", expected, got)
	}

	db := rawdb.NewMemoryDatabase()
	triedb := triedb.NewDatabase(db, triedb.VerkleDefaults)
	block := genesis.MustCommit(db, triedb)
	if !bytes.Equal(block.Root().Bytes(), expected) {
		t.Fatalf("invalid genesis state root, expected %x, got %x", expected, block.Root())
	}

	// Test that the trie is verkle
	if !triedb.IsVerkle() {
		t.Fatalf("expected trie to be verkle")
	}
	vdb := rawdb.NewTable(db, string(rawdb.VerklePrefix))
	if !rawdb.HasAccountTrieNode(vdb, nil) {
		t.Fatal("could not find node")
	}
}<|MERGE_RESOLUTION|>--- conflicted
+++ resolved
@@ -97,22 +97,12 @@
 		},
 		{
 			name: "custom block in DB, genesis == sepolia",
-<<<<<<< HEAD
-			fn: func(db ethdb.Database) (*params.ChainConfig, common.Hash, error) {
-=======
-			fn: func(db ethdb.Database) (*params.ChainConfig, common.Hash, *params.ConfigCompatError, error) {
->>>>>>> b027a90a
+			fn: func(db ethdb.Database) (*params.ChainConfig, common.Hash, *params.ConfigCompatError, error) {
 				tdb := triedb.NewDatabase(db, newDbConfig(scheme))
 				customg.Commit(db, tdb)
 				return SetupGenesisBlock(db, tdb, DefaultSepoliaGenesisBlock())
 			},
-<<<<<<< HEAD
-			wantErr:    &GenesisMismatchError{Stored: customghash, New: params.SepoliaGenesisHash},
-			wantHash:   params.SepoliaGenesisHash,
-			wantConfig: params.SepoliaChainConfig,
-=======
 			wantErr: &GenesisMismatchError{Stored: customghash, New: params.SepoliaGenesisHash},
->>>>>>> b027a90a
 		},
 		{
 			name: "compatible config in DB",
@@ -282,12 +272,6 @@
 		ShanghaiTime:            &verkleTime,
 		CancunTime:              &verkleTime,
 		PragueTime:              &verkleTime,
-<<<<<<< HEAD
-		VerkleTime:              &verkleTime,
-		TerminalTotalDifficulty: big.NewInt(0),
-		Ethash:                  nil,
-		Clique:                  nil,
-=======
 		OsakaTime:               &verkleTime,
 		VerkleTime:              &verkleTime,
 		TerminalTotalDifficulty: big.NewInt(0),
@@ -299,7 +283,6 @@
 			Prague: params.DefaultPragueBlobConfig,
 			Verkle: params.DefaultPragueBlobConfig,
 		},
->>>>>>> b027a90a
 	}
 
 	genesis := &Genesis{
@@ -312,11 +295,7 @@
 		},
 	}
 
-<<<<<<< HEAD
-	expected := common.FromHex("4a83dc39eb688dbcfaf581d60e82de18f875e38786ebce5833342011d6fef37b")
-=======
 	expected := common.FromHex("018d20eebb130b5e2b796465fe36aafab650650729a92435aec071bf2386f080")
->>>>>>> b027a90a
 	got := genesis.ToBlock().Root().Bytes()
 	if !bytes.Equal(got, expected) {
 		t.Fatalf("invalid genesis state root, expected %x, got %x", expected, got)
