// Copyright 2014 The go-ethereum Authors
// This file is part of the go-ethereum library.
//
// The go-ethereum library is free software: you can redistribute it and/or modify
// it under the terms of the GNU Lesser General Public License as published by
// the Free Software Foundation, either version 3 of the License, or
// (at your option) any later version.
//
// The go-ethereum library is distributed in the hope that it will be useful,
// but WITHOUT ANY WARRANTY; without even the implied warranty of
// MERCHANTABILITY or FITNESS FOR A PARTICULAR PURPOSE. See the
// GNU Lesser General Public License for more details.
//
// You should have received a copy of the GNU Lesser General Public License
// along with the go-ethereum library. If not, see <http://www.gnu.org/licenses/>.

// Package core implements the Ethereum consensus protocol.
package core

import (
	"errors"
	"fmt"
	"io"
	"math/big"
	"runtime"
	"sort"
	"strings"
	"sync"
	"sync/atomic"
	"time"

	"github.com/ethereum/go-ethereum/common"
	"github.com/ethereum/go-ethereum/common/lru"
	"github.com/ethereum/go-ethereum/common/mclock"
	"github.com/ethereum/go-ethereum/common/prque"
	"github.com/ethereum/go-ethereum/consensus"
	"github.com/ethereum/go-ethereum/core/rawdb"
	"github.com/ethereum/go-ethereum/core/state"
	"github.com/ethereum/go-ethereum/core/state/snapshot"
	"github.com/ethereum/go-ethereum/core/types"
	"github.com/ethereum/go-ethereum/core/vm"
	"github.com/ethereum/go-ethereum/ethdb"
	"github.com/ethereum/go-ethereum/event"
	"github.com/ethereum/go-ethereum/internal/syncx"
	"github.com/ethereum/go-ethereum/internal/version"
	"github.com/ethereum/go-ethereum/log"
	"github.com/ethereum/go-ethereum/metrics"
	"github.com/ethereum/go-ethereum/params"
	"github.com/ethereum/go-ethereum/rlp"
	"github.com/ethereum/go-ethereum/trie"
)

var (
	headBlockGauge          = metrics.NewRegisteredGauge("chain/head/block", nil)
	headHeaderGauge         = metrics.NewRegisteredGauge("chain/head/header", nil)
	headFastBlockGauge      = metrics.NewRegisteredGauge("chain/head/receipt", nil)
	headFinalizedBlockGauge = metrics.NewRegisteredGauge("chain/head/finalized", nil)
	headSafeBlockGauge      = metrics.NewRegisteredGauge("chain/head/safe", nil)

	accountReadTimer   = metrics.NewRegisteredTimer("chain/account/reads", nil)
	accountHashTimer   = metrics.NewRegisteredTimer("chain/account/hashes", nil)
	accountUpdateTimer = metrics.NewRegisteredTimer("chain/account/updates", nil)
	accountCommitTimer = metrics.NewRegisteredTimer("chain/account/commits", nil)

	storageReadTimer   = metrics.NewRegisteredTimer("chain/storage/reads", nil)
	storageHashTimer   = metrics.NewRegisteredTimer("chain/storage/hashes", nil)
	storageUpdateTimer = metrics.NewRegisteredTimer("chain/storage/updates", nil)
	storageCommitTimer = metrics.NewRegisteredTimer("chain/storage/commits", nil)

	snapshotAccountReadTimer = metrics.NewRegisteredTimer("chain/snapshot/account/reads", nil)
	snapshotStorageReadTimer = metrics.NewRegisteredTimer("chain/snapshot/storage/reads", nil)
	snapshotCommitTimer      = metrics.NewRegisteredTimer("chain/snapshot/commits", nil)

	triedbCommitTimer = metrics.NewRegisteredTimer("chain/triedb/commits", nil)

	blockInsertTimer     = metrics.NewRegisteredTimer("chain/inserts", nil)
	blockValidationTimer = metrics.NewRegisteredTimer("chain/validation", nil)
	blockExecutionTimer  = metrics.NewRegisteredTimer("chain/execution", nil)
	blockWriteTimer      = metrics.NewRegisteredTimer("chain/write", nil)

	blockReorgMeter     = metrics.NewRegisteredMeter("chain/reorg/executes", nil)
	blockReorgAddMeter  = metrics.NewRegisteredMeter("chain/reorg/add", nil)
	blockReorgDropMeter = metrics.NewRegisteredMeter("chain/reorg/drop", nil)

	blockPrefetchExecuteTimer   = metrics.NewRegisteredTimer("chain/prefetch/executes", nil)
	blockPrefetchInterruptMeter = metrics.NewRegisteredMeter("chain/prefetch/interrupts", nil)

	errInsertionInterrupted = errors.New("insertion is interrupted")
	errChainStopped         = errors.New("blockchain is stopped")
	errInvalidOldChain      = errors.New("invalid old chain")
	errInvalidNewChain      = errors.New("invalid new chain")
)

const (
	bodyCacheLimit      = 256
	blockCacheLimit     = 256
	receiptsCacheLimit  = 32
	txLookupCacheLimit  = 1024
	maxFutureBlocks     = 256
	maxTimeFutureBlocks = 30
	TriesInMemory       = 128

	// BlockChainVersion ensures that an incompatible database forces a resync from scratch.
	//
	// Changelog:
	//
	// - Version 4
	//   The following incompatible database changes were added:
	//   * the `BlockNumber`, `TxHash`, `TxIndex`, `BlockHash` and `Index` fields of log are deleted
	//   * the `Bloom` field of receipt is deleted
	//   * the `BlockIndex` and `TxIndex` fields of txlookup are deleted
	// - Version 5
	//  The following incompatible database changes were added:
	//    * the `TxHash`, `GasCost`, and `ContractAddress` fields are no longer stored for a receipt
	//    * the `TxHash`, `GasCost`, and `ContractAddress` fields are computed by looking up the
	//      receipts' corresponding block
	// - Version 6
	//  The following incompatible database changes were added:
	//    * Transaction lookup information stores the corresponding block number instead of block hash
	// - Version 7
	//  The following incompatible database changes were added:
	//    * Use freezer as the ancient database to maintain all ancient data
	// - Version 8
	//  The following incompatible database changes were added:
	//    * New scheme for contract code in order to separate the codes and trie nodes
	BlockChainVersion uint64 = 8
)

// CacheConfig contains the configuration values for the trie database
// that's resident in a blockchain.
type CacheConfig struct {
	TrieCleanLimit      int           // Memory allowance (MB) to use for caching trie nodes in memory
	TrieCleanJournal    string        // Disk journal for saving clean cache entries.
	TrieCleanRejournal  time.Duration // Time interval to dump clean cache to disk periodically
	TrieCleanNoPrefetch bool          // Whether to disable heuristic state prefetching for followup blocks
	TrieDirtyLimit      int           // Memory limit (MB) at which to start flushing dirty trie nodes to disk
	TrieDirtyDisabled   bool          // Whether to disable trie write caching and GC altogether (archive node)
	TrieTimeLimit       time.Duration // Time limit after which to flush the current in-memory trie to disk
	SnapshotLimit       int           // Memory allowance (MB) to use for caching snapshot entries in memory
	Preimages           bool          // Whether to store preimage of trie key to the disk

	SnapshotNoBuild bool // Whether the background generation is allowed
	SnapshotWait    bool // Wait for snapshot construction on startup. TODO(karalabe): This is a dirty hack for testing, nuke it
}

// defaultCacheConfig are the default caching values if none are specified by the
// user (also used during testing).
var defaultCacheConfig = &CacheConfig{
	TrieCleanLimit: 256,
	TrieDirtyLimit: 256,
	TrieTimeLimit:  5 * time.Minute,
	SnapshotLimit:  256,
	SnapshotWait:   true,
}

// BlockchainLogger is used to collect traces during chain processing.
// Please make a copy of the referenced types if you intend to retain them.
type BlockchainLogger interface {
	vm.EVMLogger
	state.StateLogger
<<<<<<< HEAD
	OnBlockStart(*types.Block)
	OnBlockEnd(td *big.Int, err error)
	OnGenesisBlock(*types.Block, GenesisAlloc)
=======
	// OnBlockStart is called before executing `block`.
	// `td` is the total difficulty prior to `block`.
	OnBlockStart(block *types.Block, td *big.Int, finalized *types.Header, safe *types.Header)
	OnBlockEnd(err error)
	OnGenesisBlock(genesis *types.Block, alloc GenesisAlloc)
>>>>>>> 2a59d24b
}

// BlockChain represents the canonical chain given a database with a genesis
// block. The Blockchain manages chain imports, reverts, chain reorganisations.
//
// Importing blocks in to the block chain happens according to the set of rules
// defined by the two stage Validator. Processing of blocks is done using the
// Processor which processes the included transaction. The validation of the state
// is done in the second part of the Validator. Failing results in aborting of
// the import.
//
// The BlockChain also helps in returning blocks from **any** chain included
// in the database as well as blocks that represents the canonical chain. It's
// important to note that GetBlock can return any block and does not need to be
// included in the canonical one where as GetBlockByNumber always represents the
// canonical chain.
type BlockChain struct {
	chainConfig *params.ChainConfig // Chain & network configuration
	cacheConfig *CacheConfig        // Cache configuration for pruning

	db            ethdb.Database                   // Low level persistent database to store final content in
	snaps         *snapshot.Tree                   // Snapshot tree for fast trie leaf access
	triegc        *prque.Prque[int64, common.Hash] // Priority queue mapping block numbers to tries to gc
	gcproc        time.Duration                    // Accumulates canonical block processing for trie dumping
	lastWrite     uint64                           // Last block when the state was flushed
	flushInterval atomic.Int64                     // Time interval (processing time) after which to flush a state
	triedb        *trie.Database                   // The database handler for maintaining trie nodes.
	stateCache    state.Database                   // State database to reuse between imports (contains state cache)

	// txLookupLimit is the maximum number of blocks from head whose tx indices
	// are reserved:
	//  * 0:   means no limit and regenerate any missing indexes
	//  * N:   means N block limit [HEAD-N+1, HEAD] and delete extra indexes
	//  * nil: disable tx reindexer/deleter, but still index new blocks
	txLookupLimit uint64

	hc            *HeaderChain
	rmLogsFeed    event.Feed
	chainFeed     event.Feed
	chainSideFeed event.Feed
	chainHeadFeed event.Feed
	logsFeed      event.Feed
	blockProcFeed event.Feed
	scope         event.SubscriptionScope
	genesisBlock  *types.Block

	// This mutex synchronizes chain write operations.
	// Readers don't need to take it, they can just read the database.
	chainmu *syncx.ClosableMutex

	currentBlock      atomic.Pointer[types.Header] // Current head of the chain
	currentSnapBlock  atomic.Pointer[types.Header] // Current head of snap-sync
	currentFinalBlock atomic.Pointer[types.Header] // Latest (consensus) finalized block
	currentSafeBlock  atomic.Pointer[types.Header] // Latest (consensus) safe block

	bodyCache     *lru.Cache[common.Hash, *types.Body]
	bodyRLPCache  *lru.Cache[common.Hash, rlp.RawValue]
	receiptsCache *lru.Cache[common.Hash, []*types.Receipt]
	blockCache    *lru.Cache[common.Hash, *types.Block]
	txLookupCache *lru.Cache[common.Hash, *rawdb.LegacyTxLookupEntry]

	// future blocks are blocks added for later processing
	futureBlocks *lru.Cache[common.Hash, *types.Block]

	wg            sync.WaitGroup //
	quit          chan struct{}  // shutdown signal, closed in Stop.
	stopping      atomic.Bool    // false if chain is running, true when stopped
	procInterrupt atomic.Bool    // interrupt signaler for block processing

	engine     consensus.Engine
	validator  Validator // Block and state validator interface
	prefetcher Prefetcher
	processor  Processor // Block transaction processor interface
	forker     *ForkChoice
	vmConfig   vm.Config
	logger     BlockchainLogger
}

// NewBlockChain returns a fully initialised block chain using information
// available in the database. It initialises the default Ethereum Validator
// and Processor.
func NewBlockChain(db ethdb.Database, cacheConfig *CacheConfig, genesis *Genesis, overrides *ChainOverrides, engine consensus.Engine, vmConfig vm.Config, shouldPreserve func(header *types.Header) bool, txLookupLimit *uint64) (*BlockChain, error) {
	if cacheConfig == nil {
		cacheConfig = defaultCacheConfig
	}
	// Open trie database with provided config
	triedb := trie.NewDatabaseWithConfig(db, &trie.Config{
		Cache:     cacheConfig.TrieCleanLimit,
		Journal:   cacheConfig.TrieCleanJournal,
		Preimages: cacheConfig.Preimages,
	})
	var logger BlockchainLogger
	if vmConfig.Tracer != nil {
		l, ok := vmConfig.Tracer.(BlockchainLogger)
		if !ok {
			return nil, fmt.Errorf("only extended tracers are supported for live mode")
		}
		logger = l
	}
	// Setup the genesis block, commit the provided genesis specification
	// to database if the genesis block is not present yet, or load the
	// stored one from database.
	// TODO: pass in blockchainLogger here to catch genesis block and allocs
	chainConfig, genesisHash, genesisErr := SetupGenesisBlockWithOverride(db, triedb, genesis, overrides, logger)
	if _, ok := genesisErr.(*params.ConfigCompatError); genesisErr != nil && !ok {
		return nil, genesisErr
	}
	log.Info("")
	log.Info(strings.Repeat("-", 153))
	for _, line := range strings.Split(chainConfig.Description(), "\n") {
		log.Info(line)
	}
	log.Info(strings.Repeat("-", 153))
	log.Info("")

	bc := &BlockChain{
		chainConfig:   chainConfig,
		cacheConfig:   cacheConfig,
		db:            db,
		triedb:        triedb,
		triegc:        prque.New[int64, common.Hash](nil),
		quit:          make(chan struct{}),
		chainmu:       syncx.NewClosableMutex(),
		bodyCache:     lru.NewCache[common.Hash, *types.Body](bodyCacheLimit),
		bodyRLPCache:  lru.NewCache[common.Hash, rlp.RawValue](bodyCacheLimit),
		receiptsCache: lru.NewCache[common.Hash, []*types.Receipt](receiptsCacheLimit),
		blockCache:    lru.NewCache[common.Hash, *types.Block](blockCacheLimit),
		txLookupCache: lru.NewCache[common.Hash, *rawdb.LegacyTxLookupEntry](txLookupCacheLimit),
		futureBlocks:  lru.NewCache[common.Hash, *types.Block](maxFutureBlocks),
		engine:        engine,
		vmConfig:      vmConfig,
		logger:        logger,
	}
	bc.flushInterval.Store(int64(cacheConfig.TrieTimeLimit))
	bc.forker = NewForkChoice(bc, shouldPreserve)
	bc.stateCache = state.NewDatabaseWithNodeDB(bc.db, bc.triedb)
	bc.validator = NewBlockValidator(chainConfig, bc, engine)
	bc.prefetcher = newStatePrefetcher(chainConfig, bc, engine)
	bc.processor = NewStateProcessor(chainConfig, bc, engine)

	var err error
	bc.hc, err = NewHeaderChain(db, chainConfig, engine, bc.insertStopped)
	if err != nil {
		return nil, err
	}
	bc.genesisBlock = bc.GetBlockByNumber(0)
	if bc.genesisBlock == nil {
		return nil, ErrNoGenesis
	}

	bc.currentBlock.Store(nil)
	bc.currentSnapBlock.Store(nil)
	bc.currentFinalBlock.Store(nil)
	bc.currentSafeBlock.Store(nil)

	// If Geth is initialized with an external ancient store, re-initialize the
	// missing chain indexes and chain flags. This procedure can survive crash
	// and can be resumed in next restart since chain flags are updated in last step.
	if bc.empty() {
		rawdb.InitDatabaseFromFreezer(bc.db)
	}
	// Load blockchain states from disk
	if err := bc.loadLastState(); err != nil {
		return nil, err
	}
	// Make sure the state associated with the block is available
	head := bc.CurrentBlock()
	if !bc.HasState(head.Root) {
		// Head state is missing, before the state recovery, find out the
		// disk layer point of snapshot(if it's enabled). Make sure the
		// rewound point is lower than disk layer.
		var diskRoot common.Hash
		if bc.cacheConfig.SnapshotLimit > 0 {
			diskRoot = rawdb.ReadSnapshotRoot(bc.db)
		}
		if diskRoot != (common.Hash{}) {
			log.Warn("Head state missing, repairing", "number", head.Number, "hash", head.Hash(), "snaproot", diskRoot)

			snapDisk, err := bc.setHeadBeyondRoot(head.Number.Uint64(), 0, diskRoot, true)
			if err != nil {
				return nil, err
			}
			// Chain rewound, persist old snapshot number to indicate recovery procedure
			if snapDisk != 0 {
				rawdb.WriteSnapshotRecoveryNumber(bc.db, snapDisk)
			}
		} else {
			log.Warn("Head state missing, repairing", "number", head.Number, "hash", head.Hash())
			if _, err := bc.setHeadBeyondRoot(head.Number.Uint64(), 0, common.Hash{}, true); err != nil {
				return nil, err
			}
		}
	}
	// Ensure that a previous crash in SetHead doesn't leave extra ancients
	if frozen, err := bc.db.Ancients(); err == nil && frozen > 0 {
		var (
			needRewind bool
			low        uint64
		)
		// The head full block may be rolled back to a very low height due to
		// blockchain repair. If the head full block is even lower than the ancient
		// chain, truncate the ancient store.
		fullBlock := bc.CurrentBlock()
		if fullBlock != nil && fullBlock.Hash() != bc.genesisBlock.Hash() && fullBlock.Number.Uint64() < frozen-1 {
			needRewind = true
			low = fullBlock.Number.Uint64()
		}
		// In fast sync, it may happen that ancient data has been written to the
		// ancient store, but the LastFastBlock has not been updated, truncate the
		// extra data here.
		snapBlock := bc.CurrentSnapBlock()
		if snapBlock != nil && snapBlock.Number.Uint64() < frozen-1 {
			needRewind = true
			if snapBlock.Number.Uint64() < low || low == 0 {
				low = snapBlock.Number.Uint64()
			}
		}
		if needRewind {
			log.Error("Truncating ancient chain", "from", bc.CurrentHeader().Number.Uint64(), "to", low)
			if err := bc.SetHead(low); err != nil {
				return nil, err
			}
		}
	}
	// The first thing the node will do is reconstruct the verification data for
	// the head block (ethash cache or clique voting snapshot). Might as well do
	// it in advance.
	bc.engine.VerifyHeader(bc, bc.CurrentHeader())

	// Check the current state of the block hashes and make sure that we do not have any of the bad blocks in our chain
	for hash := range BadHashes {
		if header := bc.GetHeaderByHash(hash); header != nil {
			// get the canonical block corresponding to the offending header's number
			headerByNumber := bc.GetHeaderByNumber(header.Number.Uint64())
			// make sure the headerByNumber (if present) is in our current canonical chain
			if headerByNumber != nil && headerByNumber.Hash() == header.Hash() {
				log.Error("Found bad hash, rewinding chain", "number", header.Number, "hash", header.ParentHash)
				if err := bc.SetHead(header.Number.Uint64() - 1); err != nil {
					return nil, err
				}
				log.Error("Chain rewind was successful, resuming normal operation")
			}
		}
	}

	// Load any existing snapshot, regenerating it if loading failed
	if bc.cacheConfig.SnapshotLimit > 0 {
		// If the chain was rewound past the snapshot persistent layer (causing
		// a recovery block number to be persisted to disk), check if we're still
		// in recovery mode and in that case, don't invalidate the snapshot on a
		// head mismatch.
		var recover bool

		head := bc.CurrentBlock()
		if layer := rawdb.ReadSnapshotRecoveryNumber(bc.db); layer != nil && *layer >= head.Number.Uint64() {
			log.Warn("Enabling snapshot recovery", "chainhead", head.Number, "diskbase", *layer)
			recover = true
		}
		snapconfig := snapshot.Config{
			CacheSize:  bc.cacheConfig.SnapshotLimit,
			Recovery:   recover,
			NoBuild:    bc.cacheConfig.SnapshotNoBuild,
			AsyncBuild: !bc.cacheConfig.SnapshotWait,
		}
		bc.snaps, _ = snapshot.New(snapconfig, bc.db, bc.triedb, head.Root)
	}

	// Start future block processor.
	bc.wg.Add(1)
	go bc.updateFutureBlocks()

	// If periodic cache journal is required, spin it up.
	if bc.cacheConfig.TrieCleanRejournal > 0 {
		if bc.cacheConfig.TrieCleanRejournal < time.Minute {
			log.Warn("Sanitizing invalid trie cache journal time", "provided", bc.cacheConfig.TrieCleanRejournal, "updated", time.Minute)
			bc.cacheConfig.TrieCleanRejournal = time.Minute
		}
		bc.wg.Add(1)
		go func() {
			defer bc.wg.Done()
			bc.triedb.SaveCachePeriodically(bc.cacheConfig.TrieCleanJournal, bc.cacheConfig.TrieCleanRejournal, bc.quit)
		}()
	}
	// Rewind the chain in case of an incompatible config upgrade.
	if compat, ok := genesisErr.(*params.ConfigCompatError); ok {
		log.Warn("Rewinding chain to upgrade configuration", "err", compat)
		if compat.RewindToTime > 0 {
			bc.SetHeadWithTimestamp(compat.RewindToTime)
		} else {
			bc.SetHead(compat.RewindToBlock)
		}
		rawdb.WriteChainConfig(db, genesisHash, chainConfig)
	}
	// Start tx indexer/unindexer if required.
	if txLookupLimit != nil {
		bc.txLookupLimit = *txLookupLimit

		bc.wg.Add(1)
		go bc.maintainTxIndex()
	}
	return bc, nil
}

// empty returns an indicator whether the blockchain is empty.
// Note, it's a special case that we connect a non-empty ancient
// database with an empty node, so that we can plugin the ancient
// into node seamlessly.
func (bc *BlockChain) empty() bool {
	genesis := bc.genesisBlock.Hash()
	for _, hash := range []common.Hash{rawdb.ReadHeadBlockHash(bc.db), rawdb.ReadHeadHeaderHash(bc.db), rawdb.ReadHeadFastBlockHash(bc.db)} {
		if hash != genesis {
			return false
		}
	}
	return true
}

// loadLastState loads the last known chain state from the database. This method
// assumes that the chain manager mutex is held.
func (bc *BlockChain) loadLastState() error {
	// Restore the last known head block
	head := rawdb.ReadHeadBlockHash(bc.db)
	if head == (common.Hash{}) {
		// Corrupt or empty database, init from scratch
		log.Warn("Empty database, resetting chain")
		return bc.Reset()
	}
	// Make sure the entire head block is available
	headBlock := bc.GetBlockByHash(head)
	if headBlock == nil {
		// Corrupt or empty database, init from scratch
		log.Warn("Head block missing, resetting chain", "hash", head)
		return bc.Reset()
	}
	// Everything seems to be fine, set as the head block
	bc.currentBlock.Store(headBlock.Header())
	headBlockGauge.Update(int64(headBlock.NumberU64()))

	// Restore the last known head header
	headHeader := headBlock.Header()
	if head := rawdb.ReadHeadHeaderHash(bc.db); head != (common.Hash{}) {
		if header := bc.GetHeaderByHash(head); header != nil {
			headHeader = header
		}
	}
	bc.hc.SetCurrentHeader(headHeader)

	// Restore the last known head fast block
	bc.currentSnapBlock.Store(headBlock.Header())
	headFastBlockGauge.Update(int64(headBlock.NumberU64()))

	if head := rawdb.ReadHeadFastBlockHash(bc.db); head != (common.Hash{}) {
		if block := bc.GetBlockByHash(head); block != nil {
			bc.currentSnapBlock.Store(block.Header())
			headFastBlockGauge.Update(int64(block.NumberU64()))
		}
	}

	// Restore the last known finalized block and safe block
	// Note: the safe block is not stored on disk and it is set to the last
	// known finalized block on startup
	if head := rawdb.ReadFinalizedBlockHash(bc.db); head != (common.Hash{}) {
		if block := bc.GetBlockByHash(head); block != nil {
			bc.currentFinalBlock.Store(block.Header())
			headFinalizedBlockGauge.Update(int64(block.NumberU64()))
			bc.currentSafeBlock.Store(block.Header())
			headSafeBlockGauge.Update(int64(block.NumberU64()))
		}
	}
	// Issue a status log for the user
	var (
		currentSnapBlock  = bc.CurrentSnapBlock()
		currentFinalBlock = bc.CurrentFinalBlock()

		headerTd = bc.GetTd(headHeader.Hash(), headHeader.Number.Uint64())
		blockTd  = bc.GetTd(headBlock.Hash(), headBlock.NumberU64())
	)
	if headHeader.Hash() != headBlock.Hash() {
		log.Info("Loaded most recent local header", "number", headHeader.Number, "hash", headHeader.Hash(), "td", headerTd, "age", common.PrettyAge(time.Unix(int64(headHeader.Time), 0)))
	}
	log.Info("Loaded most recent local block", "number", headBlock.Number(), "hash", headBlock.Hash(), "td", blockTd, "age", common.PrettyAge(time.Unix(int64(headBlock.Time()), 0)))
	if headBlock.Hash() != currentSnapBlock.Hash() {
		fastTd := bc.GetTd(currentSnapBlock.Hash(), currentSnapBlock.Number.Uint64())
		log.Info("Loaded most recent local snap block", "number", currentSnapBlock.Number, "hash", currentSnapBlock.Hash(), "td", fastTd, "age", common.PrettyAge(time.Unix(int64(currentSnapBlock.Time), 0)))
	}
	if currentFinalBlock != nil {
		finalTd := bc.GetTd(currentFinalBlock.Hash(), currentFinalBlock.Number.Uint64())
		log.Info("Loaded most recent local finalized block", "number", currentFinalBlock.Number, "hash", currentFinalBlock.Hash(), "td", finalTd, "age", common.PrettyAge(time.Unix(int64(currentFinalBlock.Time), 0)))
	}
	if pivot := rawdb.ReadLastPivotNumber(bc.db); pivot != nil {
		log.Info("Loaded last fast-sync pivot marker", "number", *pivot)
	}
	return nil
}

// SetHead rewinds the local chain to a new head. Depending on whether the node
// was fast synced or full synced and in which state, the method will try to
// delete minimal data from disk whilst retaining chain consistency.
func (bc *BlockChain) SetHead(head uint64) error {
	if _, err := bc.setHeadBeyondRoot(head, 0, common.Hash{}, false); err != nil {
		return err
	}
	// Send chain head event to update the transaction pool
	header := bc.CurrentBlock()
	block := bc.GetBlock(header.Hash(), header.Number.Uint64())
	if block == nil {
		// This should never happen. In practice, previsouly currentBlock
		// contained the entire block whereas now only a "marker", so there
		// is an ever so slight chance for a race we should handle.
		log.Error("Current block not found in database", "block", header.Number, "hash", header.Hash())
		return fmt.Errorf("current block missing: #%d [%x..]", header.Number, header.Hash().Bytes()[:4])
	}
	bc.chainHeadFeed.Send(ChainHeadEvent{Block: block})
	return nil
}

// SetHeadWithTimestamp rewinds the local chain to a new head that has at max
// the given timestamp. Depending on whether the node was fast synced or full
// synced and in which state, the method will try to delete minimal data from
// disk whilst retaining chain consistency.
func (bc *BlockChain) SetHeadWithTimestamp(timestamp uint64) error {
	if _, err := bc.setHeadBeyondRoot(0, timestamp, common.Hash{}, false); err != nil {
		return err
	}
	// Send chain head event to update the transaction pool
	header := bc.CurrentBlock()
	block := bc.GetBlock(header.Hash(), header.Number.Uint64())
	if block == nil {
		// This should never happen. In practice, previsouly currentBlock
		// contained the entire block whereas now only a "marker", so there
		// is an ever so slight chance for a race we should handle.
		log.Error("Current block not found in database", "block", header.Number, "hash", header.Hash())
		return fmt.Errorf("current block missing: #%d [%x..]", header.Number, header.Hash().Bytes()[:4])
	}
	bc.chainHeadFeed.Send(ChainHeadEvent{Block: block})
	return nil
}

// SetFinalized sets the finalized block.
func (bc *BlockChain) SetFinalized(header *types.Header) {
	bc.currentFinalBlock.Store(header)
	if header != nil {
		rawdb.WriteFinalizedBlockHash(bc.db, header.Hash())
		headFinalizedBlockGauge.Update(int64(header.Number.Uint64()))
	} else {
		rawdb.WriteFinalizedBlockHash(bc.db, common.Hash{})
		headFinalizedBlockGauge.Update(0)
	}
}

// SetSafe sets the safe block.
func (bc *BlockChain) SetSafe(header *types.Header) {
	bc.currentSafeBlock.Store(header)
	if header != nil {
		headSafeBlockGauge.Update(int64(header.Number.Uint64()))
	} else {
		headSafeBlockGauge.Update(0)
	}
}

// setHeadBeyondRoot rewinds the local chain to a new head with the extra condition
// that the rewind must pass the specified state root. This method is meant to be
// used when rewinding with snapshots enabled to ensure that we go back further than
// persistent disk layer. Depending on whether the node was fast synced or full, and
// in which state, the method will try to delete minimal data from disk whilst
// retaining chain consistency.
//
// The method also works in timestamp mode if `head == 0` but `time != 0`. In that
// case blocks are rolled back until the new head becomes older or equal to the
// requested time. If both `head` and `time` is 0, the chain is rewound to genesis.
//
// The method returns the block number where the requested root cap was found.
func (bc *BlockChain) setHeadBeyondRoot(head uint64, time uint64, root common.Hash, repair bool) (uint64, error) {
	if !bc.chainmu.TryLock() {
		return 0, errChainStopped
	}
	defer bc.chainmu.Unlock()

	// Track the block number of the requested root hash
	var rootNumber uint64 // (no root == always 0)

	// Retrieve the last pivot block to short circuit rollbacks beyond it and the
	// current freezer limit to start nuking id underflown
	pivot := rawdb.ReadLastPivotNumber(bc.db)
	frozen, _ := bc.db.Ancients()

	updateFn := func(db ethdb.KeyValueWriter, header *types.Header) (*types.Header, bool) {
		// Rewind the blockchain, ensuring we don't end up with a stateless head
		// block. Note, depth equality is permitted to allow using SetHead as a
		// chain reparation mechanism without deleting any data!
		if currentBlock := bc.CurrentBlock(); currentBlock != nil && header.Number.Uint64() <= currentBlock.Number.Uint64() {
			newHeadBlock := bc.GetBlock(header.Hash(), header.Number.Uint64())
			if newHeadBlock == nil {
				log.Error("Gap in the chain, rewinding to genesis", "number", header.Number, "hash", header.Hash())
				newHeadBlock = bc.genesisBlock
			} else {
				// Block exists, keep rewinding until we find one with state,
				// keeping rewinding until we exceed the optional threshold
				// root hash
				beyondRoot := (root == common.Hash{}) // Flag whether we're beyond the requested root (no root, always true)

				for {
					// If a root threshold was requested but not yet crossed, check
					if root != (common.Hash{}) && !beyondRoot && newHeadBlock.Root() == root {
						beyondRoot, rootNumber = true, newHeadBlock.NumberU64()
					}
					if !bc.HasState(newHeadBlock.Root()) {
						log.Trace("Block state missing, rewinding further", "number", newHeadBlock.NumberU64(), "hash", newHeadBlock.Hash())
						if pivot == nil || newHeadBlock.NumberU64() > *pivot {
							parent := bc.GetBlock(newHeadBlock.ParentHash(), newHeadBlock.NumberU64()-1)
							if parent != nil {
								newHeadBlock = parent
								continue
							}
							log.Error("Missing block in the middle, aiming genesis", "number", newHeadBlock.NumberU64()-1, "hash", newHeadBlock.ParentHash())
							newHeadBlock = bc.genesisBlock
						} else {
							log.Trace("Rewind passed pivot, aiming genesis", "number", newHeadBlock.NumberU64(), "hash", newHeadBlock.Hash(), "pivot", *pivot)
							newHeadBlock = bc.genesisBlock
						}
					}
					if beyondRoot || newHeadBlock.NumberU64() == 0 {
						if newHeadBlock.NumberU64() == 0 {
							// Recommit the genesis state into disk in case the rewinding destination
							// is genesis block and the relevant state is gone. In the future this
							// rewinding destination can be the earliest block stored in the chain
							// if the historical chain pruning is enabled. In that case the logic
							// needs to be improved here.
							if !bc.HasState(bc.genesisBlock.Root()) {
								if err := CommitGenesisState(bc.db, bc.triedb, bc.genesisBlock.Hash()); err != nil {
									log.Crit("Failed to commit genesis state", "err", err)
								}
								log.Debug("Recommitted genesis state to disk")
							}
						}
						log.Debug("Rewound to block with state", "number", newHeadBlock.NumberU64(), "hash", newHeadBlock.Hash())
						break
					}
					log.Debug("Skipping block with threshold state", "number", newHeadBlock.NumberU64(), "hash", newHeadBlock.Hash(), "root", newHeadBlock.Root())
					newHeadBlock = bc.GetBlock(newHeadBlock.ParentHash(), newHeadBlock.NumberU64()-1) // Keep rewinding
				}
			}
			rawdb.WriteHeadBlockHash(db, newHeadBlock.Hash())

			// Degrade the chain markers if they are explicitly reverted.
			// In theory we should update all in-memory markers in the
			// last step, however the direction of SetHead is from high
			// to low, so it's safe to update in-memory markers directly.
			bc.currentBlock.Store(newHeadBlock.Header())
			headBlockGauge.Update(int64(newHeadBlock.NumberU64()))
		}
		// Rewind the fast block in a simpleton way to the target head
		if currentSnapBlock := bc.CurrentSnapBlock(); currentSnapBlock != nil && header.Number.Uint64() < currentSnapBlock.Number.Uint64() {
			newHeadSnapBlock := bc.GetBlock(header.Hash(), header.Number.Uint64())
			// If either blocks reached nil, reset to the genesis state
			if newHeadSnapBlock == nil {
				newHeadSnapBlock = bc.genesisBlock
			}
			rawdb.WriteHeadFastBlockHash(db, newHeadSnapBlock.Hash())

			// Degrade the chain markers if they are explicitly reverted.
			// In theory we should update all in-memory markers in the
			// last step, however the direction of SetHead is from high
			// to low, so it's safe the update in-memory markers directly.
			bc.currentSnapBlock.Store(newHeadSnapBlock.Header())
			headFastBlockGauge.Update(int64(newHeadSnapBlock.NumberU64()))
		}
		var (
			headHeader = bc.CurrentBlock()
			headNumber = headHeader.Number.Uint64()
		)
		// If setHead underflown the freezer threshold and the block processing
		// intent afterwards is full block importing, delete the chain segment
		// between the stateful-block and the sethead target.
		var wipe bool
		if headNumber+1 < frozen {
			wipe = pivot == nil || headNumber >= *pivot
		}
		return headHeader, wipe // Only force wipe if full synced
	}
	// Rewind the header chain, deleting all block bodies until then
	delFn := func(db ethdb.KeyValueWriter, hash common.Hash, num uint64) {
		// Ignore the error here since light client won't hit this path
		frozen, _ := bc.db.Ancients()
		if num+1 <= frozen {
			// Truncate all relative data(header, total difficulty, body, receipt
			// and canonical hash) from ancient store.
			if err := bc.db.TruncateHead(num); err != nil {
				log.Crit("Failed to truncate ancient data", "number", num, "err", err)
			}
			// Remove the hash <-> number mapping from the active store.
			rawdb.DeleteHeaderNumber(db, hash)
		} else {
			// Remove relative body and receipts from the active store.
			// The header, total difficulty and canonical hash will be
			// removed in the hc.SetHead function.
			rawdb.DeleteBody(db, hash, num)
			rawdb.DeleteReceipts(db, hash, num)
		}
		// Todo(rjl493456442) txlookup, bloombits, etc
	}
	// If SetHead was only called as a chain reparation method, try to skip
	// touching the header chain altogether, unless the freezer is broken
	if repair {
		if target, force := updateFn(bc.db, bc.CurrentBlock()); force {
			bc.hc.SetHead(target.Number.Uint64(), updateFn, delFn)
		}
	} else {
		// Rewind the chain to the requested head and keep going backwards until a
		// block with a state is found or fast sync pivot is passed
		if time > 0 {
			log.Warn("Rewinding blockchain to timestamp", "target", time)
			bc.hc.SetHeadWithTimestamp(time, updateFn, delFn)
		} else {
			log.Warn("Rewinding blockchain to block", "target", head)
			bc.hc.SetHead(head, updateFn, delFn)
		}
	}
	// Clear out any stale content from the caches
	bc.bodyCache.Purge()
	bc.bodyRLPCache.Purge()
	bc.receiptsCache.Purge()
	bc.blockCache.Purge()
	bc.txLookupCache.Purge()
	bc.futureBlocks.Purge()

	// Clear safe block, finalized block if needed
	if safe := bc.CurrentSafeBlock(); safe != nil && head < safe.Number.Uint64() {
		log.Warn("SetHead invalidated safe block")
		bc.SetSafe(nil)
	}
	if finalized := bc.CurrentFinalBlock(); finalized != nil && head < finalized.Number.Uint64() {
		log.Error("SetHead invalidated finalized block")
		bc.SetFinalized(nil)
	}
	return rootNumber, bc.loadLastState()
}

// SnapSyncCommitHead sets the current head block to the one defined by the hash
// irrelevant what the chain contents were prior.
func (bc *BlockChain) SnapSyncCommitHead(hash common.Hash) error {
	// Make sure that both the block as well at its state trie exists
	block := bc.GetBlockByHash(hash)
	if block == nil {
		return fmt.Errorf("non existent block [%x..]", hash[:4])
	}
	root := block.Root()
	if !bc.HasState(root) {
		return fmt.Errorf("non existent state [%x..]", root[:4])
	}
	// If all checks out, manually set the head block.
	if !bc.chainmu.TryLock() {
		return errChainStopped
	}
	bc.currentBlock.Store(block.Header())
	headBlockGauge.Update(int64(block.NumberU64()))
	bc.chainmu.Unlock()

	// Destroy any existing state snapshot and regenerate it in the background,
	// also resuming the normal maintenance of any previously paused snapshot.
	if bc.snaps != nil {
		bc.snaps.Rebuild(root)
	}
	log.Info("Committed new head block", "number", block.Number(), "hash", hash)
	return nil
}

// Reset purges the entire blockchain, restoring it to its genesis state.
func (bc *BlockChain) Reset() error {
	return bc.ResetWithGenesisBlock(bc.genesisBlock)
}

// ResetWithGenesisBlock purges the entire blockchain, restoring it to the
// specified genesis state.
func (bc *BlockChain) ResetWithGenesisBlock(genesis *types.Block) error {
	// Dump the entire block chain and purge the caches
	if err := bc.SetHead(0); err != nil {
		return err
	}
	if !bc.chainmu.TryLock() {
		return errChainStopped
	}
	defer bc.chainmu.Unlock()

	// Prepare the genesis block and reinitialise the chain
	batch := bc.db.NewBatch()
	rawdb.WriteTd(batch, genesis.Hash(), genesis.NumberU64(), genesis.Difficulty())
	rawdb.WriteBlock(batch, genesis)
	if err := batch.Write(); err != nil {
		log.Crit("Failed to write genesis block", "err", err)
	}
	bc.writeHeadBlock(genesis)

	// Last update all in-memory chain markers
	bc.genesisBlock = genesis
	bc.currentBlock.Store(bc.genesisBlock.Header())
	headBlockGauge.Update(int64(bc.genesisBlock.NumberU64()))
	bc.hc.SetGenesis(bc.genesisBlock.Header())
	bc.hc.SetCurrentHeader(bc.genesisBlock.Header())
	bc.currentSnapBlock.Store(bc.genesisBlock.Header())
	headFastBlockGauge.Update(int64(bc.genesisBlock.NumberU64()))
	return nil
}

// Export writes the active chain to the given writer.
func (bc *BlockChain) Export(w io.Writer) error {
	return bc.ExportN(w, uint64(0), bc.CurrentBlock().Number.Uint64())
}

// ExportN writes a subset of the active chain to the given writer.
func (bc *BlockChain) ExportN(w io.Writer, first uint64, last uint64) error {
	if first > last {
		return fmt.Errorf("export failed: first (%d) is greater than last (%d)", first, last)
	}
	log.Info("Exporting batch of blocks", "count", last-first+1)

	var (
		parentHash common.Hash
		start      = time.Now()
		reported   = time.Now()
	)
	for nr := first; nr <= last; nr++ {
		block := bc.GetBlockByNumber(nr)
		if block == nil {
			return fmt.Errorf("export failed on #%d: not found", nr)
		}
		if nr > first && block.ParentHash() != parentHash {
			return errors.New("export failed: chain reorg during export")
		}
		parentHash = block.Hash()
		if err := block.EncodeRLP(w); err != nil {
			return err
		}
		if time.Since(reported) >= statsReportLimit {
			log.Info("Exporting blocks", "exported", block.NumberU64()-first, "elapsed", common.PrettyDuration(time.Since(start)))
			reported = time.Now()
		}
	}
	return nil
}

// writeHeadBlock injects a new head block into the current block chain. This method
// assumes that the block is indeed a true head. It will also reset the head
// header and the head fast sync block to this very same block if they are older
// or if they are on a different side chain.
//
// Note, this function assumes that the `mu` mutex is held!
func (bc *BlockChain) writeHeadBlock(block *types.Block) {
	// Add the block to the canonical chain number scheme and mark as the head
	batch := bc.db.NewBatch()
	rawdb.WriteHeadHeaderHash(batch, block.Hash())
	rawdb.WriteHeadFastBlockHash(batch, block.Hash())
	rawdb.WriteCanonicalHash(batch, block.Hash(), block.NumberU64())
	rawdb.WriteTxLookupEntriesByBlock(batch, block)
	rawdb.WriteHeadBlockHash(batch, block.Hash())

	// Flush the whole batch into the disk, exit the node if failed
	if err := batch.Write(); err != nil {
		log.Crit("Failed to update chain indexes and markers", "err", err)
	}
	// Update all in-memory chain markers in the last step
	bc.hc.SetCurrentHeader(block.Header())

	bc.currentSnapBlock.Store(block.Header())
	headFastBlockGauge.Update(int64(block.NumberU64()))

	bc.currentBlock.Store(block.Header())
	headBlockGauge.Update(int64(block.NumberU64()))
}

// stopWithoutSaving stops the blockchain service. If any imports are currently in progress
// it will abort them using the procInterrupt. This method stops all running
// goroutines, but does not do all the post-stop work of persisting data.
// OBS! It is generally recommended to use the Stop method!
// This method has been exposed to allow tests to stop the blockchain while simulating
// a crash.
func (bc *BlockChain) stopWithoutSaving() {
	if !bc.stopping.CompareAndSwap(false, true) {
		return
	}

	// Unsubscribe all subscriptions registered from blockchain.
	bc.scope.Close()

	// Signal shutdown to all goroutines.
	close(bc.quit)
	bc.StopInsert()

	// Now wait for all chain modifications to end and persistent goroutines to exit.
	//
	// Note: Close waits for the mutex to become available, i.e. any running chain
	// modification will have exited when Close returns. Since we also called StopInsert,
	// the mutex should become available quickly. It cannot be taken again after Close has
	// returned.
	bc.chainmu.Close()
	bc.wg.Wait()
}

// Stop stops the blockchain service. If any imports are currently in progress
// it will abort them using the procInterrupt.
func (bc *BlockChain) Stop() {
	bc.stopWithoutSaving()

	// Ensure that the entirety of the state snapshot is journalled to disk.
	var snapBase common.Hash
	if bc.snaps != nil {
		var err error
		if snapBase, err = bc.snaps.Journal(bc.CurrentBlock().Root); err != nil {
			log.Error("Failed to journal state snapshot", "err", err)
		}
	}

	// Ensure the state of a recent block is also stored to disk before exiting.
	// We're writing three different states to catch different restart scenarios:
	//  - HEAD:     So we don't need to reprocess any blocks in the general case
	//  - HEAD-1:   So we don't do large reorgs if our HEAD becomes an uncle
	//  - HEAD-127: So we have a hard limit on the number of blocks reexecuted
	if !bc.cacheConfig.TrieDirtyDisabled {
		triedb := bc.triedb

		for _, offset := range []uint64{0, 1, TriesInMemory - 1} {
			if number := bc.CurrentBlock().Number.Uint64(); number > offset {
				recent := bc.GetBlockByNumber(number - offset)

				log.Info("Writing cached state to disk", "block", recent.Number(), "hash", recent.Hash(), "root", recent.Root())
				if err := triedb.Commit(recent.Root(), true); err != nil {
					log.Error("Failed to commit recent state trie", "err", err)
				}
			}
		}
		if snapBase != (common.Hash{}) {
			log.Info("Writing snapshot state to disk", "root", snapBase)
			if err := triedb.Commit(snapBase, true); err != nil {
				log.Error("Failed to commit recent state trie", "err", err)
			}
		}
		for !bc.triegc.Empty() {
			triedb.Dereference(bc.triegc.PopItem())
		}
		if size, _ := triedb.Size(); size != 0 {
			log.Error("Dangling trie nodes after full cleanup")
		}
	}
	// Flush the collected preimages to disk
	if err := bc.stateCache.TrieDB().Close(); err != nil {
		log.Error("Failed to close trie db", "err", err)
	}
	// Ensure all live cached entries be saved into disk, so that we can skip
	// cache warmup when node restarts.
	if bc.cacheConfig.TrieCleanJournal != "" {
		bc.triedb.SaveCache(bc.cacheConfig.TrieCleanJournal)
	}
	log.Info("Blockchain stopped")
}

// StopInsert interrupts all insertion methods, causing them to return
// errInsertionInterrupted as soon as possible. Insertion is permanently disabled after
// calling this method.
func (bc *BlockChain) StopInsert() {
	bc.procInterrupt.Store(true)
}

// insertStopped returns true after StopInsert has been called.
func (bc *BlockChain) insertStopped() bool {
	return bc.procInterrupt.Load()
}

func (bc *BlockChain) procFutureBlocks() {
	blocks := make([]*types.Block, 0, bc.futureBlocks.Len())
	for _, hash := range bc.futureBlocks.Keys() {
		if block, exist := bc.futureBlocks.Peek(hash); exist {
			blocks = append(blocks, block)
		}
	}
	if len(blocks) > 0 {
		sort.Slice(blocks, func(i, j int) bool {
			return blocks[i].NumberU64() < blocks[j].NumberU64()
		})
		// Insert one by one as chain insertion needs contiguous ancestry between blocks
		for i := range blocks {
			bc.InsertChain(blocks[i : i+1])
		}
	}
}

// WriteStatus status of write
type WriteStatus byte

const (
	NonStatTy WriteStatus = iota
	CanonStatTy
	SideStatTy
)

// InsertReceiptChain attempts to complete an already existing header chain with
// transaction and receipt data.
func (bc *BlockChain) InsertReceiptChain(blockChain types.Blocks, receiptChain []types.Receipts, ancientLimit uint64) (int, error) {
	// We don't require the chainMu here since we want to maximize the
	// concurrency of header insertion and receipt insertion.
	bc.wg.Add(1)
	defer bc.wg.Done()

	var (
		ancientBlocks, liveBlocks     types.Blocks
		ancientReceipts, liveReceipts []types.Receipts
	)
	// Do a sanity check that the provided chain is actually ordered and linked
	for i := 0; i < len(blockChain); i++ {
		if i != 0 {
			if blockChain[i].NumberU64() != blockChain[i-1].NumberU64()+1 || blockChain[i].ParentHash() != blockChain[i-1].Hash() {
				log.Error("Non contiguous receipt insert", "number", blockChain[i].Number(), "hash", blockChain[i].Hash(), "parent", blockChain[i].ParentHash(),
					"prevnumber", blockChain[i-1].Number(), "prevhash", blockChain[i-1].Hash())
				return 0, fmt.Errorf("non contiguous insert: item %d is #%d [%x..], item %d is #%d [%x..] (parent [%x..])", i-1, blockChain[i-1].NumberU64(),
					blockChain[i-1].Hash().Bytes()[:4], i, blockChain[i].NumberU64(), blockChain[i].Hash().Bytes()[:4], blockChain[i].ParentHash().Bytes()[:4])
			}
		}
		if blockChain[i].NumberU64() <= ancientLimit {
			ancientBlocks, ancientReceipts = append(ancientBlocks, blockChain[i]), append(ancientReceipts, receiptChain[i])
		} else {
			liveBlocks, liveReceipts = append(liveBlocks, blockChain[i]), append(liveReceipts, receiptChain[i])
		}
	}

	var (
		stats = struct{ processed, ignored int32 }{}
		start = time.Now()
		size  = int64(0)
	)

	// updateHead updates the head fast sync block if the inserted blocks are better
	// and returns an indicator whether the inserted blocks are canonical.
	updateHead := func(head *types.Block) bool {
		if !bc.chainmu.TryLock() {
			return false
		}
		defer bc.chainmu.Unlock()

		// Rewind may have occurred, skip in that case.
		if bc.CurrentHeader().Number.Cmp(head.Number()) >= 0 {
			reorg, err := bc.forker.ReorgNeeded(bc.CurrentSnapBlock(), head.Header())
			if err != nil {
				log.Warn("Reorg failed", "err", err)
				return false
			} else if !reorg {
				return false
			}
			rawdb.WriteHeadFastBlockHash(bc.db, head.Hash())
			bc.currentSnapBlock.Store(head.Header())
			headFastBlockGauge.Update(int64(head.NumberU64()))
			return true
		}
		return false
	}
	// writeAncient writes blockchain and corresponding receipt chain into ancient store.
	//
	// this function only accepts canonical chain data. All side chain will be reverted
	// eventually.
	writeAncient := func(blockChain types.Blocks, receiptChain []types.Receipts) (int, error) {
		first := blockChain[0]
		last := blockChain[len(blockChain)-1]

		// Ensure genesis is in ancients.
		if first.NumberU64() == 1 {
			if frozen, _ := bc.db.Ancients(); frozen == 0 {
				b := bc.genesisBlock
				td := bc.genesisBlock.Difficulty()
				writeSize, err := rawdb.WriteAncientBlocks(bc.db, []*types.Block{b}, []types.Receipts{nil}, td)
				size += writeSize
				if err != nil {
					log.Error("Error writing genesis to ancients", "err", err)
					return 0, err
				}
				log.Info("Wrote genesis to ancients")
			}
		}
		// Before writing the blocks to the ancients, we need to ensure that
		// they correspond to the what the headerchain 'expects'.
		// We only check the last block/header, since it's a contiguous chain.
		if !bc.HasHeader(last.Hash(), last.NumberU64()) {
			return 0, fmt.Errorf("containing header #%d [%x..] unknown", last.Number(), last.Hash().Bytes()[:4])
		}

		// Write all chain data to ancients.
		td := bc.GetTd(first.Hash(), first.NumberU64())
		writeSize, err := rawdb.WriteAncientBlocks(bc.db, blockChain, receiptChain, td)
		size += writeSize
		if err != nil {
			log.Error("Error importing chain data to ancients", "err", err)
			return 0, err
		}

		// Write tx indices if any condition is satisfied:
		// * If user requires to reserve all tx indices(txlookuplimit=0)
		// * If all ancient tx indices are required to be reserved(txlookuplimit is even higher than ancientlimit)
		// * If block number is large enough to be regarded as a recent block
		// It means blocks below the ancientLimit-txlookupLimit won't be indexed.
		//
		// But if the `TxIndexTail` is not nil, e.g. Geth is initialized with
		// an external ancient database, during the setup, blockchain will start
		// a background routine to re-indexed all indices in [ancients - txlookupLimit, ancients)
		// range. In this case, all tx indices of newly imported blocks should be
		// generated.
		var batch = bc.db.NewBatch()
		for i, block := range blockChain {
			if bc.txLookupLimit == 0 || ancientLimit <= bc.txLookupLimit || block.NumberU64() >= ancientLimit-bc.txLookupLimit {
				rawdb.WriteTxLookupEntriesByBlock(batch, block)
			} else if rawdb.ReadTxIndexTail(bc.db) != nil {
				rawdb.WriteTxLookupEntriesByBlock(batch, block)
			}
			stats.processed++

			if batch.ValueSize() > ethdb.IdealBatchSize || i == len(blockChain)-1 {
				size += int64(batch.ValueSize())
				if err = batch.Write(); err != nil {
					snapBlock := bc.CurrentSnapBlock().Number.Uint64()
					if err := bc.db.TruncateHead(snapBlock + 1); err != nil {
						log.Error("Can't truncate ancient store after failed insert", "err", err)
					}
					return 0, err
				}
				batch.Reset()
			}
		}

		// Sync the ancient store explicitly to ensure all data has been flushed to disk.
		if err := bc.db.Sync(); err != nil {
			return 0, err
		}
		// Update the current fast block because all block data is now present in DB.
		previousSnapBlock := bc.CurrentSnapBlock().Number.Uint64()
		if !updateHead(blockChain[len(blockChain)-1]) {
			// We end up here if the header chain has reorg'ed, and the blocks/receipts
			// don't match the canonical chain.
			if err := bc.db.TruncateHead(previousSnapBlock + 1); err != nil {
				log.Error("Can't truncate ancient store after failed insert", "err", err)
			}
			return 0, errSideChainReceipts
		}

		// Delete block data from the main database.
		batch.Reset()
		canonHashes := make(map[common.Hash]struct{})
		for _, block := range blockChain {
			canonHashes[block.Hash()] = struct{}{}
			if block.NumberU64() == 0 {
				continue
			}
			rawdb.DeleteCanonicalHash(batch, block.NumberU64())
			rawdb.DeleteBlockWithoutNumber(batch, block.Hash(), block.NumberU64())
		}
		// Delete side chain hash-to-number mappings.
		for _, nh := range rawdb.ReadAllHashesInRange(bc.db, first.NumberU64(), last.NumberU64()) {
			if _, canon := canonHashes[nh.Hash]; !canon {
				rawdb.DeleteHeader(batch, nh.Hash, nh.Number)
			}
		}
		if err := batch.Write(); err != nil {
			return 0, err
		}
		return 0, nil
	}

	// writeLive writes blockchain and corresponding receipt chain into active store.
	writeLive := func(blockChain types.Blocks, receiptChain []types.Receipts) (int, error) {
		skipPresenceCheck := false
		batch := bc.db.NewBatch()
		for i, block := range blockChain {
			// Short circuit insertion if shutting down or processing failed
			if bc.insertStopped() {
				return 0, errInsertionInterrupted
			}
			// Short circuit if the owner header is unknown
			if !bc.HasHeader(block.Hash(), block.NumberU64()) {
				return i, fmt.Errorf("containing header #%d [%x..] unknown", block.Number(), block.Hash().Bytes()[:4])
			}
			if !skipPresenceCheck {
				// Ignore if the entire data is already known
				if bc.HasBlock(block.Hash(), block.NumberU64()) {
					stats.ignored++
					continue
				} else {
					// If block N is not present, neither are the later blocks.
					// This should be true, but if we are mistaken, the shortcut
					// here will only cause overwriting of some existing data
					skipPresenceCheck = true
				}
			}
			// Write all the data out into the database
			rawdb.WriteBody(batch, block.Hash(), block.NumberU64(), block.Body())
			rawdb.WriteReceipts(batch, block.Hash(), block.NumberU64(), receiptChain[i])
			rawdb.WriteTxLookupEntriesByBlock(batch, block) // Always write tx indices for live blocks, we assume they are needed

			// Write everything belongs to the blocks into the database. So that
			// we can ensure all components of body is completed(body, receipts,
			// tx indexes)
			if batch.ValueSize() >= ethdb.IdealBatchSize {
				if err := batch.Write(); err != nil {
					return 0, err
				}
				size += int64(batch.ValueSize())
				batch.Reset()
			}
			stats.processed++
		}
		// Write everything belongs to the blocks into the database. So that
		// we can ensure all components of body is completed(body, receipts,
		// tx indexes)
		if batch.ValueSize() > 0 {
			size += int64(batch.ValueSize())
			if err := batch.Write(); err != nil {
				return 0, err
			}
		}
		updateHead(blockChain[len(blockChain)-1])
		return 0, nil
	}

	// Write downloaded chain data and corresponding receipt chain data
	if len(ancientBlocks) > 0 {
		if n, err := writeAncient(ancientBlocks, ancientReceipts); err != nil {
			if err == errInsertionInterrupted {
				return 0, nil
			}
			return n, err
		}
	}
	// Write the tx index tail (block number from where we index) before write any live blocks
	if len(liveBlocks) > 0 && liveBlocks[0].NumberU64() == ancientLimit+1 {
		// The tx index tail can only be one of the following two options:
		// * 0: all ancient blocks have been indexed
		// * ancient-limit: the indices of blocks before ancient-limit are ignored
		if tail := rawdb.ReadTxIndexTail(bc.db); tail == nil {
			if bc.txLookupLimit == 0 || ancientLimit <= bc.txLookupLimit {
				rawdb.WriteTxIndexTail(bc.db, 0)
			} else {
				rawdb.WriteTxIndexTail(bc.db, ancientLimit-bc.txLookupLimit)
			}
		}
	}
	if len(liveBlocks) > 0 {
		if n, err := writeLive(liveBlocks, liveReceipts); err != nil {
			if err == errInsertionInterrupted {
				return 0, nil
			}
			return n, err
		}
	}

	head := blockChain[len(blockChain)-1]
	context := []interface{}{
		"count", stats.processed, "elapsed", common.PrettyDuration(time.Since(start)),
		"number", head.Number(), "hash", head.Hash(), "age", common.PrettyAge(time.Unix(int64(head.Time()), 0)),
		"size", common.StorageSize(size),
	}
	if stats.ignored > 0 {
		context = append(context, []interface{}{"ignored", stats.ignored}...)
	}
	log.Debug("Imported new block receipts", context...)

	return 0, nil
}

// writeBlockWithoutState writes only the block and its metadata to the database,
// but does not write any state. This is used to construct competing side forks
// up to the point where they exceed the canonical total difficulty.
func (bc *BlockChain) writeBlockWithoutState(block *types.Block, td *big.Int) (err error) {
	if bc.insertStopped() {
		return errInsertionInterrupted
	}

	batch := bc.db.NewBatch()
	rawdb.WriteTd(batch, block.Hash(), block.NumberU64(), td)
	rawdb.WriteBlock(batch, block)
	if err := batch.Write(); err != nil {
		log.Crit("Failed to write block into disk", "err", err)
	}
	return nil
}

// writeKnownBlock updates the head block flag with a known block
// and introduces chain reorg if necessary.
func (bc *BlockChain) writeKnownBlock(block *types.Block) error {
	current := bc.CurrentBlock()
	if block.ParentHash() != current.Hash() {
		if err := bc.reorg(current, block); err != nil {
			return err
		}
	}
	bc.writeHeadBlock(block)
	return nil
}

// writeBlockWithState writes block, metadata and corresponding state data to the
// database.
func (bc *BlockChain) writeBlockWithState(block *types.Block, receipts []*types.Receipt, state *state.StateDB) error {
	// Calculate the total difficulty of the block
	ptd := bc.GetTd(block.ParentHash(), block.NumberU64()-1)
	if ptd == nil {
		return consensus.ErrUnknownAncestor
	}
	// Make sure no inconsistent state is leaked during insertion
	externTd := new(big.Int).Add(block.Difficulty(), ptd)

	// Irrelevant of the canonical status, write the block itself to the database.
	//
	// Note all the components of block(td, hash->number map, header, body, receipts)
	// should be written atomically. BlockBatch is used for containing all components.
	blockBatch := bc.db.NewBatch()
	rawdb.WriteTd(blockBatch, block.Hash(), block.NumberU64(), externTd)
	rawdb.WriteBlock(blockBatch, block)
	rawdb.WriteReceipts(blockBatch, block.Hash(), block.NumberU64(), receipts)
	rawdb.WritePreimages(blockBatch, state.Preimages())
	if err := blockBatch.Write(); err != nil {
		log.Crit("Failed to write block into disk", "err", err)
	}
	// Commit all cached state changes into underlying memory database.
	root, err := state.Commit(bc.chainConfig.IsEIP158(block.Number()))
	if err != nil {
		return err
	}
	// If we're running an archive node, always flush
	if bc.cacheConfig.TrieDirtyDisabled {
		return bc.triedb.Commit(root, false)
	}
	// Full but not archive node, do proper garbage collection
	bc.triedb.Reference(root, common.Hash{}) // metadata reference to keep trie alive
	bc.triegc.Push(root, -int64(block.NumberU64()))

	current := block.NumberU64()
	// Flush limits are not considered for the first TriesInMemory blocks.
	if current <= TriesInMemory {
		return nil
	}
	// If we exceeded our memory allowance, flush matured singleton nodes to disk
	var (
		nodes, imgs = bc.triedb.Size()
		limit       = common.StorageSize(bc.cacheConfig.TrieDirtyLimit) * 1024 * 1024
	)
	if nodes > limit || imgs > 4*1024*1024 {
		bc.triedb.Cap(limit - ethdb.IdealBatchSize)
	}
	// Find the next state trie we need to commit
	chosen := current - TriesInMemory
	flushInterval := time.Duration(bc.flushInterval.Load())
	// If we exceeded time allowance, flush an entire trie to disk
	if bc.gcproc > flushInterval {
		// If the header is missing (canonical chain behind), we're reorging a low
		// diff sidechain. Suspend committing until this operation is completed.
		header := bc.GetHeaderByNumber(chosen)
		if header == nil {
			log.Warn("Reorg in progress, trie commit postponed", "number", chosen)
		} else {
			// If we're exceeding limits but haven't reached a large enough memory gap,
			// warn the user that the system is becoming unstable.
			if chosen < bc.lastWrite+TriesInMemory && bc.gcproc >= 2*flushInterval {
				log.Info("State in memory for too long, committing", "time", bc.gcproc, "allowance", flushInterval, "optimum", float64(chosen-bc.lastWrite)/TriesInMemory)
			}
			// Flush an entire trie and restart the counters
			bc.triedb.Commit(header.Root, true)
			bc.lastWrite = chosen
			bc.gcproc = 0
		}
	}
	// Garbage collect anything below our required write retention
	for !bc.triegc.Empty() {
		root, number := bc.triegc.Pop()
		if uint64(-number) > chosen {
			bc.triegc.Push(root, number)
			break
		}
		bc.triedb.Dereference(root)
	}
	return nil
}

// WriteBlockAndSetHead writes the given block and all associated state to the database,
// and applies the block as the new chain head.
func (bc *BlockChain) WriteBlockAndSetHead(block *types.Block, receipts []*types.Receipt, logs []*types.Log, state *state.StateDB, emitHeadEvent bool) (status WriteStatus, err error) {
	if !bc.chainmu.TryLock() {
		return NonStatTy, errChainStopped
	}
	defer bc.chainmu.Unlock()

	return bc.writeBlockAndSetHead(block, receipts, logs, state, emitHeadEvent)
}

// writeBlockAndSetHead is the internal implementation of WriteBlockAndSetHead.
// This function expects the chain mutex to be held.
func (bc *BlockChain) writeBlockAndSetHead(block *types.Block, receipts []*types.Receipt, logs []*types.Log, state *state.StateDB, emitHeadEvent bool) (status WriteStatus, err error) {
	if err := bc.writeBlockWithState(block, receipts, state); err != nil {
		return NonStatTy, err
	}
	currentBlock := bc.CurrentBlock()
	reorg, err := bc.forker.ReorgNeeded(currentBlock, block.Header())
	if err != nil {
		return NonStatTy, err
	}
	if reorg {
		// Reorganise the chain if the parent is not the head block
		if block.ParentHash() != currentBlock.Hash() {
			if err := bc.reorg(currentBlock, block); err != nil {
				return NonStatTy, err
			}
		}
		status = CanonStatTy
	} else {
		status = SideStatTy
	}
	// Set new head.
	if status == CanonStatTy {
		bc.writeHeadBlock(block)
	}
	bc.futureBlocks.Remove(block.Hash())

	if status == CanonStatTy {
		bc.chainFeed.Send(ChainEvent{Block: block, Hash: block.Hash(), Logs: logs})
		if len(logs) > 0 {
			bc.logsFeed.Send(logs)
		}
		// In theory, we should fire a ChainHeadEvent when we inject
		// a canonical block, but sometimes we can insert a batch of
		// canonical blocks. Avoid firing too many ChainHeadEvents,
		// we will fire an accumulated ChainHeadEvent and disable fire
		// event here.
		if emitHeadEvent {
			bc.chainHeadFeed.Send(ChainHeadEvent{Block: block})
		}
	} else {
		bc.chainSideFeed.Send(ChainSideEvent{Block: block})
	}
	return status, nil
}

// addFutureBlock checks if the block is within the max allowed window to get
// accepted for future processing, and returns an error if the block is too far
// ahead and was not added.
//
// TODO after the transition, the future block shouldn't be kept. Because
// it's not checked in the Geth side anymore.
func (bc *BlockChain) addFutureBlock(block *types.Block) error {
	max := uint64(time.Now().Unix() + maxTimeFutureBlocks)
	if block.Time() > max {
		return fmt.Errorf("future block timestamp %v > allowed %v", block.Time(), max)
	}
	if block.Difficulty().Cmp(common.Big0) == 0 {
		// Never add PoS blocks into the future queue
		return nil
	}
	bc.futureBlocks.Add(block.Hash(), block)
	return nil
}

// InsertChain attempts to insert the given batch of blocks in to the canonical
// chain or, otherwise, create a fork. If an error is returned it will return
// the index number of the failing block as well an error describing what went
// wrong. After insertion is done, all accumulated events will be fired.
func (bc *BlockChain) InsertChain(chain types.Blocks) (int, error) {
	// Sanity check that we have something meaningful to import
	if len(chain) == 0 {
		return 0, nil
	}
	bc.blockProcFeed.Send(true)
	defer bc.blockProcFeed.Send(false)

	// Do a sanity check that the provided chain is actually ordered and linked.
	for i := 1; i < len(chain); i++ {
		block, prev := chain[i], chain[i-1]
		if block.NumberU64() != prev.NumberU64()+1 || block.ParentHash() != prev.Hash() {
			log.Error("Non contiguous block insert",
				"number", block.Number(),
				"hash", block.Hash(),
				"parent", block.ParentHash(),
				"prevnumber", prev.Number(),
				"prevhash", prev.Hash(),
			)
			return 0, fmt.Errorf("non contiguous insert: item %d is #%d [%x..], item %d is #%d [%x..] (parent [%x..])", i-1, prev.NumberU64(),
				prev.Hash().Bytes()[:4], i, block.NumberU64(), block.Hash().Bytes()[:4], block.ParentHash().Bytes()[:4])
		}
	}
	// Pre-checks passed, start the full block imports
	if !bc.chainmu.TryLock() {
		return 0, errChainStopped
	}
	defer bc.chainmu.Unlock()
	return bc.insertChain(chain, true)
}

// insertChain is the internal implementation of InsertChain, which assumes that
// 1) chains are contiguous, and 2) The chain mutex is held.
//
// This method is split out so that import batches that require re-injecting
// historical blocks can do so without releasing the lock, which could lead to
// racey behaviour. If a sidechain import is in progress, and the historic state
// is imported, but then new canon-head is added before the actual sidechain
// completes, then the historic state could be pruned again
func (bc *BlockChain) insertChain(chain types.Blocks, setHead bool) (int, error) {
	// If the chain is terminating, don't even bother starting up.
	if bc.insertStopped() {
		return 0, nil
	}

	// Start a parallel signature recovery (signer will fluke on fork transition, minimal perf loss)
	SenderCacher.RecoverFromBlocks(types.MakeSigner(bc.chainConfig, chain[0].Number(), chain[0].Time()), chain)

	var (
		stats     = insertStats{startTime: mclock.Now()}
		lastCanon *types.Block
	)
	// Fire a single chain head event if we've progressed the chain
	defer func() {
		if lastCanon != nil && bc.CurrentBlock().Hash() == lastCanon.Hash() {
			bc.chainHeadFeed.Send(ChainHeadEvent{lastCanon})
		}
	}()
	// Start the parallel header verifier
	headers := make([]*types.Header, len(chain))
	for i, block := range chain {
		headers[i] = block.Header()
	}
	abort, results := bc.engine.VerifyHeaders(bc, headers)
	defer close(abort)

	// Peek the error for the first block to decide the directing import logic
	it := newInsertIterator(chain, results, bc.validator)
	block, err := it.next()

	// Left-trim all the known blocks that don't need to build snapshot
	if bc.skipBlock(err, it) {
		// First block (and state) is known
		//   1. We did a roll-back, and should now do a re-import
		//   2. The block is stored as a sidechain, and is lying about it's stateroot, and passes a stateroot
		//      from the canonical chain, which has not been verified.
		// Skip all known blocks that are behind us.
		var (
			reorg   bool
			current = bc.CurrentBlock()
		)
		for block != nil && bc.skipBlock(err, it) {
			reorg, err = bc.forker.ReorgNeeded(current, block.Header())
			if err != nil {
				return it.index, err
			}
			if reorg {
				// Switch to import mode if the forker says the reorg is necessary
				// and also the block is not on the canonical chain.
				// In eth2 the forker always returns true for reorg decision (blindly trusting
				// the external consensus engine), but in order to prevent the unnecessary
				// reorgs when importing known blocks, the special case is handled here.
				if block.NumberU64() > current.Number.Uint64() || bc.GetCanonicalHash(block.NumberU64()) != block.Hash() {
					break
				}
			}
			log.Debug("Ignoring already known block", "number", block.Number(), "hash", block.Hash())
			stats.ignored++

			block, err = it.next()
		}
		// The remaining blocks are still known blocks, the only scenario here is:
		// During the fast sync, the pivot point is already submitted but rollback
		// happens. Then node resets the head full block to a lower height via `rollback`
		// and leaves a few known blocks in the database.
		//
		// When node runs a fast sync again, it can re-import a batch of known blocks via
		// `insertChain` while a part of them have higher total difficulty than current
		// head full block(new pivot point).
		for block != nil && bc.skipBlock(err, it) {
			log.Debug("Writing previously known block", "number", block.Number(), "hash", block.Hash())
			if err := bc.writeKnownBlock(block); err != nil {
				return it.index, err
			}
			lastCanon = block

			block, err = it.next()
		}
		// Falls through to the block import
	}
	switch {
	// First block is pruned
	case errors.Is(err, consensus.ErrPrunedAncestor):
		if setHead {
			// First block is pruned, insert as sidechain and reorg only if TD grows enough
			log.Debug("Pruned ancestor, inserting as sidechain", "number", block.Number(), "hash", block.Hash())
			return bc.insertSideChain(block, it)
		} else {
			// We're post-merge and the parent is pruned, try to recover the parent state
			log.Debug("Pruned ancestor", "number", block.Number(), "hash", block.Hash())
			_, err := bc.recoverAncestors(block)
			return it.index, err
		}
	// First block is future, shove it (and all children) to the future queue (unknown ancestor)
	case errors.Is(err, consensus.ErrFutureBlock) || (errors.Is(err, consensus.ErrUnknownAncestor) && bc.futureBlocks.Contains(it.first().ParentHash())):
		for block != nil && (it.index == 0 || errors.Is(err, consensus.ErrUnknownAncestor)) {
			log.Debug("Future block, postponing import", "number", block.Number(), "hash", block.Hash())
			if err := bc.addFutureBlock(block); err != nil {
				return it.index, err
			}
			block, err = it.next()
		}
		stats.queued += it.processed()
		stats.ignored += it.remaining()

		// If there are any still remaining, mark as ignored
		return it.index, err

	// Some other error(except ErrKnownBlock) occurred, abort.
	// ErrKnownBlock is allowed here since some known blocks
	// still need re-execution to generate snapshots that are missing
	case err != nil && !errors.Is(err, ErrKnownBlock):
		bc.futureBlocks.Remove(block.Hash())
		stats.ignored += len(it.chain)
		bc.reportBlock(block, nil, err)
		return it.index, err
	}
	// No validation errors for the first block (or chain prefix skipped)
	var activeState *state.StateDB
	defer func() {
		// The chain importer is starting and stopping trie prefetchers. If a bad
		// block or other error is hit however, an early return may not properly
		// terminate the background threads. This defer ensures that we clean up
		// and dangling prefetcher, without defering each and holding on live refs.
		if activeState != nil {
			activeState.StopPrefetcher()
		}
	}()

	for ; block != nil && err == nil || errors.Is(err, ErrKnownBlock); block, err = it.next() {
		// If the chain is terminating, stop processing blocks
		if bc.insertStopped() {
			log.Debug("Abort during block processing")
			break
		}
		// If the header is a banned one, straight out abort
		if BadHashes[block.Hash()] {
			bc.reportBlock(block, nil, ErrBannedHash)
			return it.index, ErrBannedHash
		}
		// If the block is known (in the middle of the chain), it's a special case for
		// Clique blocks where they can share state among each other, so importing an
		// older block might complete the state of the subsequent one. In this case,
		// just skip the block (we already validated it once fully (and crashed), since
		// its header and body was already in the database). But if the corresponding
		// snapshot layer is missing, forcibly rerun the execution to build it.
		if bc.skipBlock(err, it) {
			logger := log.Debug
			if bc.chainConfig.Clique == nil {
				logger = log.Warn
			}
			logger("Inserted known block", "number", block.Number(), "hash", block.Hash(),
				"uncles", len(block.Uncles()), "txs", len(block.Transactions()), "gas", block.GasUsed(),
				"root", block.Root())

			// Special case. Commit the empty receipt slice if we meet the known
			// block in the middle. It can only happen in the clique chain. Whenever
			// we insert blocks via `insertSideChain`, we only commit `td`, `header`
			// and `body` if it's non-existent. Since we don't have receipts without
			// reexecution, so nothing to commit. But if the sidechain will be adopted
			// as the canonical chain eventually, it needs to be reexecuted for missing
			// state, but if it's this special case here(skip reexecution) we will lose
			// the empty receipt entry.
			if len(block.Transactions()) == 0 {
				rawdb.WriteReceipts(bc.db, block.Hash(), block.NumberU64(), nil)
			} else {
				log.Error("Please file an issue, skip known block execution without receipt",
					"hash", block.Hash(), "number", block.NumberU64())
			}
			if err := bc.writeKnownBlock(block); err != nil {
				return it.index, err
			}
			stats.processed++

			// We can assume that logs are empty here, since the only way for consecutive
			// Clique blocks to have the same state is if there are no transactions.
			lastCanon = block
			continue
		}

		// Retrieve the parent block and it's state to execute on top
		start := time.Now()
		parent := it.previous()
		if parent == nil {
			parent = bc.GetHeader(block.ParentHash(), block.NumberU64()-1)
		}
		statedb, err := state.New(parent.Root, bc.stateCache, bc.snaps)
		if err != nil {
			return it.index, err
		}
		statedb.SetLogger(bc.logger)

		// Enable prefetching to pull in trie node paths while processing transactions
		statedb.StartPrefetcher("chain")
		activeState = statedb

		// If we have a followup block, run that against the current state to pre-cache
		// transactions and probabilistically some of the account/storage trie nodes.
		var followupInterrupt atomic.Bool
		if !bc.cacheConfig.TrieCleanNoPrefetch {
			if followup, err := it.peek(); followup != nil && err == nil {
				throwaway, _ := state.New(parent.Root, bc.stateCache, bc.snaps)

				go func(start time.Time, followup *types.Block, throwaway *state.StateDB) {
					bc.prefetcher.Prefetch(followup, throwaway, bc.vmConfig, &followupInterrupt)

					blockPrefetchExecuteTimer.Update(time.Since(start))
					if followupInterrupt.Load() {
						blockPrefetchInterruptMeter.Mark(1)
					}
				}(time.Now(), followup, throwaway)
			}
		}

		// Process block using the parent state as reference point
		pstart := time.Now()

		if bc.logger != nil {
			td := bc.GetTd(block.ParentHash(), block.NumberU64()-1)
			bc.logger.OnBlockStart(block, td, bc.CurrentFinalBlock(), bc.CurrentSafeBlock())
		}
		receipts, logs, usedGas, err := bc.processor.Process(block, statedb, bc.vmConfig)
		if err != nil {
			bc.reportBlock(block, receipts, err)
			followupInterrupt.Store(true)
			if bc.logger != nil {
				bc.logger.OnBlockEnd(err)
			}
			return it.index, err
		}
		ptime := time.Since(pstart)

		vstart := time.Now()
		if err := bc.validator.ValidateState(block, statedb, receipts, usedGas); err != nil {
			bc.reportBlock(block, receipts, err)
			followupInterrupt.Store(true)
			if bc.logger != nil {
				bc.logger.OnBlockEnd(err)
			}
			return it.index, err
		}
		vtime := time.Since(vstart)
		proctime := time.Since(start) // processing + validation

		// Update the metrics touched during block processing and validation
		accountReadTimer.Update(statedb.AccountReads)                   // Account reads are complete(in processing)
		storageReadTimer.Update(statedb.StorageReads)                   // Storage reads are complete(in processing)
		snapshotAccountReadTimer.Update(statedb.SnapshotAccountReads)   // Account reads are complete(in processing)
		snapshotStorageReadTimer.Update(statedb.SnapshotStorageReads)   // Storage reads are complete(in processing)
		accountUpdateTimer.Update(statedb.AccountUpdates)               // Account updates are complete(in validation)
		storageUpdateTimer.Update(statedb.StorageUpdates)               // Storage updates are complete(in validation)
		accountHashTimer.Update(statedb.AccountHashes)                  // Account hashes are complete(in validation)
		storageHashTimer.Update(statedb.StorageHashes)                  // Storage hashes are complete(in validation)
		triehash := statedb.AccountHashes + statedb.StorageHashes       // The time spent on tries hashing
		trieUpdate := statedb.AccountUpdates + statedb.StorageUpdates   // The time spent on tries update
		trieRead := statedb.SnapshotAccountReads + statedb.AccountReads // The time spent on account read
		trieRead += statedb.SnapshotStorageReads + statedb.StorageReads // The time spent on storage read
		blockExecutionTimer.Update(ptime - trieRead)                    // The time spent on EVM processing
		blockValidationTimer.Update(vtime - (triehash + trieUpdate))    // The time spent on block validation

		// Write the block to the chain and get the status.
		var (
			wstart = time.Now()
			status WriteStatus
		)
		if !setHead {
			// Don't set the head, only insert the block
			err = bc.writeBlockWithState(block, receipts, statedb)
		} else {
			status, err = bc.writeBlockAndSetHead(block, receipts, logs, statedb, false)
		}
		followupInterrupt.Store(true)
		if err != nil {
			if bc.logger != nil {
				bc.logger.OnBlockEnd(err)
			}
			return it.index, err
		}

		// Update the metrics touched during block commit
		accountCommitTimer.Update(statedb.AccountCommits)   // Account commits are complete, we can mark them
		storageCommitTimer.Update(statedb.StorageCommits)   // Storage commits are complete, we can mark them
		snapshotCommitTimer.Update(statedb.SnapshotCommits) // Snapshot commits are complete, we can mark them
		triedbCommitTimer.Update(statedb.TrieDBCommits)     // Trie database commits are complete, we can mark them

		blockWriteTimer.Update(time.Since(wstart) - statedb.AccountCommits - statedb.StorageCommits - statedb.SnapshotCommits - statedb.TrieDBCommits)
		blockInsertTimer.UpdateSince(start)

		// Report the import stats before returning the various results
		stats.processed++
		stats.usedGas += usedGas

		dirty, _ := bc.triedb.Size()
		stats.report(chain, it.index, dirty, setHead)

		if bc.logger != nil {
			bc.logger.OnBlockEnd(nil)
		}

		if !setHead {
			// After merge we expect few side chains. Simply count
			// all blocks the CL gives us for GC processing time
			bc.gcproc += proctime

			return it.index, nil // Direct block insertion of a single block
		}
		switch status {
		case CanonStatTy:
			log.Debug("Inserted new block", "number", block.Number(), "hash", block.Hash(),
				"uncles", len(block.Uncles()), "txs", len(block.Transactions()), "gas", block.GasUsed(),
				"elapsed", common.PrettyDuration(time.Since(start)),
				"root", block.Root())

			lastCanon = block

			// Only count canonical blocks for GC processing time
			bc.gcproc += proctime

		case SideStatTy:
			log.Debug("Inserted forked block", "number", block.Number(), "hash", block.Hash(),
				"diff", block.Difficulty(), "elapsed", common.PrettyDuration(time.Since(start)),
				"txs", len(block.Transactions()), "gas", block.GasUsed(), "uncles", len(block.Uncles()),
				"root", block.Root())

		default:
			// This in theory is impossible, but lets be nice to our future selves and leave
			// a log, instead of trying to track down blocks imports that don't emit logs.
			log.Warn("Inserted block with unknown status", "number", block.Number(), "hash", block.Hash(),
				"diff", block.Difficulty(), "elapsed", common.PrettyDuration(time.Since(start)),
				"txs", len(block.Transactions()), "gas", block.GasUsed(), "uncles", len(block.Uncles()),
				"root", block.Root())
		}
	}

	// Any blocks remaining here? The only ones we care about are the future ones
	if block != nil && errors.Is(err, consensus.ErrFutureBlock) {
		if err := bc.addFutureBlock(block); err != nil {
			return it.index, err
		}
		block, err = it.next()

		for ; block != nil && errors.Is(err, consensus.ErrUnknownAncestor); block, err = it.next() {
			if err := bc.addFutureBlock(block); err != nil {
				return it.index, err
			}
			stats.queued++
		}
	}
	stats.ignored += it.remaining()

	return it.index, err
}

// insertSideChain is called when an import batch hits upon a pruned ancestor
// error, which happens when a sidechain with a sufficiently old fork-block is
// found.
//
// The method writes all (header-and-body-valid) blocks to disk, then tries to
// switch over to the new chain if the TD exceeded the current chain.
// insertSideChain is only used pre-merge.
func (bc *BlockChain) insertSideChain(block *types.Block, it *insertIterator) (int, error) {
	var (
		externTd  *big.Int
		lastBlock = block
		current   = bc.CurrentBlock()
	)
	// The first sidechain block error is already verified to be ErrPrunedAncestor.
	// Since we don't import them here, we expect ErrUnknownAncestor for the remaining
	// ones. Any other errors means that the block is invalid, and should not be written
	// to disk.
	err := consensus.ErrPrunedAncestor
	for ; block != nil && errors.Is(err, consensus.ErrPrunedAncestor); block, err = it.next() {
		// Check the canonical state root for that number
		if number := block.NumberU64(); current.Number.Uint64() >= number {
			canonical := bc.GetBlockByNumber(number)
			if canonical != nil && canonical.Hash() == block.Hash() {
				// Not a sidechain block, this is a re-import of a canon block which has it's state pruned

				// Collect the TD of the block. Since we know it's a canon one,
				// we can get it directly, and not (like further below) use
				// the parent and then add the block on top
				externTd = bc.GetTd(block.Hash(), block.NumberU64())
				continue
			}
			if canonical != nil && canonical.Root() == block.Root() {
				// This is most likely a shadow-state attack. When a fork is imported into the
				// database, and it eventually reaches a block height which is not pruned, we
				// just found that the state already exist! This means that the sidechain block
				// refers to a state which already exists in our canon chain.
				//
				// If left unchecked, we would now proceed importing the blocks, without actually
				// having verified the state of the previous blocks.
				log.Warn("Sidechain ghost-state attack detected", "number", block.NumberU64(), "sideroot", block.Root(), "canonroot", canonical.Root())

				// If someone legitimately side-mines blocks, they would still be imported as usual. However,
				// we cannot risk writing unverified blocks to disk when they obviously target the pruning
				// mechanism.
				return it.index, errors.New("sidechain ghost-state attack")
			}
		}
		if externTd == nil {
			externTd = bc.GetTd(block.ParentHash(), block.NumberU64()-1)
		}
		externTd = new(big.Int).Add(externTd, block.Difficulty())

		if !bc.HasBlock(block.Hash(), block.NumberU64()) {
			start := time.Now()
			if err := bc.writeBlockWithoutState(block, externTd); err != nil {
				return it.index, err
			}
			log.Debug("Injected sidechain block", "number", block.Number(), "hash", block.Hash(),
				"diff", block.Difficulty(), "elapsed", common.PrettyDuration(time.Since(start)),
				"txs", len(block.Transactions()), "gas", block.GasUsed(), "uncles", len(block.Uncles()),
				"root", block.Root())
		}
		lastBlock = block
	}
	// At this point, we've written all sidechain blocks to database. Loop ended
	// either on some other error or all were processed. If there was some other
	// error, we can ignore the rest of those blocks.
	//
	// If the externTd was larger than our local TD, we now need to reimport the previous
	// blocks to regenerate the required state
	reorg, err := bc.forker.ReorgNeeded(current, lastBlock.Header())
	if err != nil {
		return it.index, err
	}
	if !reorg {
		localTd := bc.GetTd(current.Hash(), current.Number.Uint64())
		log.Info("Sidechain written to disk", "start", it.first().NumberU64(), "end", it.previous().Number, "sidetd", externTd, "localtd", localTd)
		return it.index, err
	}
	// Gather all the sidechain hashes (full blocks may be memory heavy)
	var (
		hashes  []common.Hash
		numbers []uint64
	)
	parent := it.previous()
	for parent != nil && !bc.HasState(parent.Root) {
		hashes = append(hashes, parent.Hash())
		numbers = append(numbers, parent.Number.Uint64())

		parent = bc.GetHeader(parent.ParentHash, parent.Number.Uint64()-1)
	}
	if parent == nil {
		return it.index, errors.New("missing parent")
	}
	// Import all the pruned blocks to make the state available
	var (
		blocks []*types.Block
		memory uint64
	)
	for i := len(hashes) - 1; i >= 0; i-- {
		// Append the next block to our batch
		block := bc.GetBlock(hashes[i], numbers[i])

		blocks = append(blocks, block)
		memory += block.Size()

		// If memory use grew too large, import and continue. Sadly we need to discard
		// all raised events and logs from notifications since we're too heavy on the
		// memory here.
		if len(blocks) >= 2048 || memory > 64*1024*1024 {
			log.Info("Importing heavy sidechain segment", "blocks", len(blocks), "start", blocks[0].NumberU64(), "end", block.NumberU64())
			if _, err := bc.insertChain(blocks, true); err != nil {
				return 0, err
			}
			blocks, memory = blocks[:0], 0

			// If the chain is terminating, stop processing blocks
			if bc.insertStopped() {
				log.Debug("Abort during blocks processing")
				return 0, nil
			}
		}
	}
	if len(blocks) > 0 {
		log.Info("Importing sidechain segment", "start", blocks[0].NumberU64(), "end", blocks[len(blocks)-1].NumberU64())
		return bc.insertChain(blocks, true)
	}
	return 0, nil
}

// recoverAncestors finds the closest ancestor with available state and re-execute
// all the ancestor blocks since that.
// recoverAncestors is only used post-merge.
// We return the hash of the latest block that we could correctly validate.
func (bc *BlockChain) recoverAncestors(block *types.Block) (common.Hash, error) {
	// Gather all the sidechain hashes (full blocks may be memory heavy)
	var (
		hashes  []common.Hash
		numbers []uint64
		parent  = block
	)
	for parent != nil && !bc.HasState(parent.Root()) {
		hashes = append(hashes, parent.Hash())
		numbers = append(numbers, parent.NumberU64())
		parent = bc.GetBlock(parent.ParentHash(), parent.NumberU64()-1)

		// If the chain is terminating, stop iteration
		if bc.insertStopped() {
			log.Debug("Abort during blocks iteration")
			return common.Hash{}, errInsertionInterrupted
		}
	}
	if parent == nil {
		return common.Hash{}, errors.New("missing parent")
	}
	// Import all the pruned blocks to make the state available
	for i := len(hashes) - 1; i >= 0; i-- {
		// If the chain is terminating, stop processing blocks
		if bc.insertStopped() {
			log.Debug("Abort during blocks processing")
			return common.Hash{}, errInsertionInterrupted
		}
		var b *types.Block
		if i == 0 {
			b = block
		} else {
			b = bc.GetBlock(hashes[i], numbers[i])
		}
		if _, err := bc.insertChain(types.Blocks{b}, false); err != nil {
			return b.ParentHash(), err
		}
	}
	return block.Hash(), nil
}

// collectLogs collects the logs that were generated or removed during
// the processing of a block. These logs are later announced as deleted or reborn.
func (bc *BlockChain) collectLogs(b *types.Block, removed bool) []*types.Log {
	receipts := rawdb.ReadRawReceipts(bc.db, b.Hash(), b.NumberU64())
	receipts.DeriveFields(bc.chainConfig, b.Hash(), b.NumberU64(), b.Time(), b.BaseFee(), b.Transactions())

	var logs []*types.Log
	for _, receipt := range receipts {
		for _, log := range receipt.Logs {
			if removed {
				log.Removed = true
			}
			logs = append(logs, log)
		}
	}
	return logs
}

// reorg takes two blocks, an old chain and a new chain and will reconstruct the
// blocks and inserts them to be part of the new canonical chain and accumulates
// potential missing transactions and post an event about them.
// Note the new head block won't be processed here, callers need to handle it
// externally.
func (bc *BlockChain) reorg(oldHead *types.Header, newHead *types.Block) error {
	var (
		newChain    types.Blocks
		oldChain    types.Blocks
		commonBlock *types.Block

		deletedTxs []common.Hash
		addedTxs   []common.Hash
	)
	oldBlock := bc.GetBlock(oldHead.Hash(), oldHead.Number.Uint64())
	if oldBlock == nil {
		return errors.New("current head block missing")
	}
	newBlock := newHead

	// Reduce the longer chain to the same number as the shorter one
	if oldBlock.NumberU64() > newBlock.NumberU64() {
		// Old chain is longer, gather all transactions and logs as deleted ones
		for ; oldBlock != nil && oldBlock.NumberU64() != newBlock.NumberU64(); oldBlock = bc.GetBlock(oldBlock.ParentHash(), oldBlock.NumberU64()-1) {
			oldChain = append(oldChain, oldBlock)
			for _, tx := range oldBlock.Transactions() {
				deletedTxs = append(deletedTxs, tx.Hash())
			}
		}
	} else {
		// New chain is longer, stash all blocks away for subsequent insertion
		for ; newBlock != nil && newBlock.NumberU64() != oldBlock.NumberU64(); newBlock = bc.GetBlock(newBlock.ParentHash(), newBlock.NumberU64()-1) {
			newChain = append(newChain, newBlock)
		}
	}
	if oldBlock == nil {
		return errInvalidOldChain
	}
	if newBlock == nil {
		return errInvalidNewChain
	}
	// Both sides of the reorg are at the same number, reduce both until the common
	// ancestor is found
	for {
		// If the common ancestor was found, bail out
		if oldBlock.Hash() == newBlock.Hash() {
			commonBlock = oldBlock
			break
		}
		// Remove an old block as well as stash away a new block
		oldChain = append(oldChain, oldBlock)
		for _, tx := range oldBlock.Transactions() {
			deletedTxs = append(deletedTxs, tx.Hash())
		}
		newChain = append(newChain, newBlock)

		// Step back with both chains
		oldBlock = bc.GetBlock(oldBlock.ParentHash(), oldBlock.NumberU64()-1)
		if oldBlock == nil {
			return errInvalidOldChain
		}
		newBlock = bc.GetBlock(newBlock.ParentHash(), newBlock.NumberU64()-1)
		if newBlock == nil {
			return errInvalidNewChain
		}
	}

	// Ensure the user sees large reorgs
	if len(oldChain) > 0 && len(newChain) > 0 {
		logFn := log.Info
		msg := "Chain reorg detected"
		if len(oldChain) > 63 {
			msg = "Large chain reorg detected"
			logFn = log.Warn
		}
		logFn(msg, "number", commonBlock.Number(), "hash", commonBlock.Hash(),
			"drop", len(oldChain), "dropfrom", oldChain[0].Hash(), "add", len(newChain), "addfrom", newChain[0].Hash())
		blockReorgAddMeter.Mark(int64(len(newChain)))
		blockReorgDropMeter.Mark(int64(len(oldChain)))
		blockReorgMeter.Mark(1)
	} else if len(newChain) > 0 {
		// Special case happens in the post merge stage that current head is
		// the ancestor of new head while these two blocks are not consecutive
		log.Info("Extend chain", "add", len(newChain), "number", newChain[0].Number(), "hash", newChain[0].Hash())
		blockReorgAddMeter.Mark(int64(len(newChain)))
	} else {
		// len(newChain) == 0 && len(oldChain) > 0
		// rewind the canonical chain to a lower point.
		log.Error("Impossible reorg, please file an issue", "oldnum", oldBlock.Number(), "oldhash", oldBlock.Hash(), "oldblocks", len(oldChain), "newnum", newBlock.Number(), "newhash", newBlock.Hash(), "newblocks", len(newChain))
	}
	// Insert the new chain(except the head block(reverse order)),
	// taking care of the proper incremental order.
	for i := len(newChain) - 1; i >= 1; i-- {
		// Insert the block in the canonical way, re-writing history
		bc.writeHeadBlock(newChain[i])

		// Collect the new added transactions.
		for _, tx := range newChain[i].Transactions() {
			addedTxs = append(addedTxs, tx.Hash())
		}
	}

	// Delete useless indexes right now which includes the non-canonical
	// transaction indexes, canonical chain indexes which above the head.
	indexesBatch := bc.db.NewBatch()
	for _, tx := range types.HashDifference(deletedTxs, addedTxs) {
		rawdb.DeleteTxLookupEntry(indexesBatch, tx)
	}

	// Delete all hash markers that are not part of the new canonical chain.
	// Because the reorg function does not handle new chain head, all hash
	// markers greater than or equal to new chain head should be deleted.
	number := commonBlock.NumberU64()
	if len(newChain) > 1 {
		number = newChain[1].NumberU64()
	}
	for i := number + 1; ; i++ {
		hash := rawdb.ReadCanonicalHash(bc.db, i)
		if hash == (common.Hash{}) {
			break
		}
		rawdb.DeleteCanonicalHash(indexesBatch, i)
	}
	if err := indexesBatch.Write(); err != nil {
		log.Crit("Failed to delete useless indexes", "err", err)
	}

	// Send out events for logs from the old canon chain, and 'reborn'
	// logs from the new canon chain. The number of logs can be very
	// high, so the events are sent in batches of size around 512.

	// Deleted logs + blocks:
	var deletedLogs []*types.Log
	for i := len(oldChain) - 1; i >= 0; i-- {
		// Also send event for blocks removed from the canon chain.
		bc.chainSideFeed.Send(ChainSideEvent{Block: oldChain[i]})

		// Collect deleted logs for notification
		if logs := bc.collectLogs(oldChain[i], true); len(logs) > 0 {
			deletedLogs = append(deletedLogs, logs...)
		}
		if len(deletedLogs) > 512 {
			bc.rmLogsFeed.Send(RemovedLogsEvent{deletedLogs})
			deletedLogs = nil
		}
	}
	if len(deletedLogs) > 0 {
		bc.rmLogsFeed.Send(RemovedLogsEvent{deletedLogs})
	}

	// New logs:
	var rebirthLogs []*types.Log
	for i := len(newChain) - 1; i >= 1; i-- {
		if logs := bc.collectLogs(newChain[i], false); len(logs) > 0 {
			rebirthLogs = append(rebirthLogs, logs...)
		}
		if len(rebirthLogs) > 512 {
			bc.logsFeed.Send(rebirthLogs)
			rebirthLogs = nil
		}
	}
	if len(rebirthLogs) > 0 {
		bc.logsFeed.Send(rebirthLogs)
	}
	return nil
}

// InsertBlockWithoutSetHead executes the block, runs the necessary verification
// upon it and then persist the block and the associate state into the database.
// The key difference between the InsertChain is it won't do the canonical chain
// updating. It relies on the additional SetCanonical call to finalize the entire
// procedure.
func (bc *BlockChain) InsertBlockWithoutSetHead(block *types.Block) error {
	if !bc.chainmu.TryLock() {
		return errChainStopped
	}
	defer bc.chainmu.Unlock()

	_, err := bc.insertChain(types.Blocks{block}, false)
	return err
}

// SetCanonical rewinds the chain to set the new head block as the specified
// block. It's possible that the state of the new head is missing, and it will
// be recovered in this function as well.
func (bc *BlockChain) SetCanonical(head *types.Block) (common.Hash, error) {
	if !bc.chainmu.TryLock() {
		return common.Hash{}, errChainStopped
	}
	defer bc.chainmu.Unlock()

	// Re-execute the reorged chain in case the head state is missing.
	if !bc.HasState(head.Root()) {
		if latestValidHash, err := bc.recoverAncestors(head); err != nil {
			return latestValidHash, err
		}
		log.Info("Recovered head state", "number", head.Number(), "hash", head.Hash())
	}
	// Run the reorg if necessary and set the given block as new head.
	start := time.Now()
	if head.ParentHash() != bc.CurrentBlock().Hash() {
		if err := bc.reorg(bc.CurrentBlock(), head); err != nil {
			return common.Hash{}, err
		}
	}
	bc.writeHeadBlock(head)

	// Emit events
	logs := bc.collectLogs(head, false)
	bc.chainFeed.Send(ChainEvent{Block: head, Hash: head.Hash(), Logs: logs})
	if len(logs) > 0 {
		bc.logsFeed.Send(logs)
	}
	bc.chainHeadFeed.Send(ChainHeadEvent{Block: head})

	context := []interface{}{
		"number", head.Number(),
		"hash", head.Hash(),
		"root", head.Root(),
		"elapsed", time.Since(start),
	}
	if timestamp := time.Unix(int64(head.Time()), 0); time.Since(timestamp) > time.Minute {
		context = append(context, []interface{}{"age", common.PrettyAge(timestamp)}...)
	}
	log.Info("Chain head was updated", context...)
	return head.Hash(), nil
}

func (bc *BlockChain) updateFutureBlocks() {
	futureTimer := time.NewTicker(5 * time.Second)
	defer futureTimer.Stop()
	defer bc.wg.Done()
	for {
		select {
		case <-futureTimer.C:
			bc.procFutureBlocks()
		case <-bc.quit:
			return
		}
	}
}

// skipBlock returns 'true', if the block being imported can be skipped over, meaning
// that the block does not need to be processed but can be considered already fully 'done'.
func (bc *BlockChain) skipBlock(err error, it *insertIterator) bool {
	// We can only ever bypass processing if the only error returned by the validator
	// is ErrKnownBlock, which means all checks passed, but we already have the block
	// and state.
	if !errors.Is(err, ErrKnownBlock) {
		return false
	}
	// If we're not using snapshots, we can skip this, since we have both block
	// and (trie-) state
	if bc.snaps == nil {
		return true
	}
	var (
		header     = it.current() // header can't be nil
		parentRoot common.Hash
	)
	// If we also have the snapshot-state, we can skip the processing.
	if bc.snaps.Snapshot(header.Root) != nil {
		return true
	}
	// In this case, we have the trie-state but not snapshot-state. If the parent
	// snapshot-state exists, we need to process this in order to not get a gap
	// in the snapshot layers.
	// Resolve parent block
	if parent := it.previous(); parent != nil {
		parentRoot = parent.Root
	} else if parent = bc.GetHeaderByHash(header.ParentHash); parent != nil {
		parentRoot = parent.Root
	}
	if parentRoot == (common.Hash{}) {
		return false // Theoretically impossible case
	}
	// Parent is also missing snapshot: we can skip this. Otherwise process.
	if bc.snaps.Snapshot(parentRoot) == nil {
		return true
	}
	return false
}

// indexBlocks reindexes or unindexes transactions depending on user configuration
func (bc *BlockChain) indexBlocks(tail *uint64, head uint64, done chan struct{}) {
	defer func() { close(done) }()

	// The tail flag is not existent, it means the node is just initialized
	// and all blocks(may from ancient store) are not indexed yet.
	if tail == nil {
		from := uint64(0)
		if bc.txLookupLimit != 0 && head >= bc.txLookupLimit {
			from = head - bc.txLookupLimit + 1
		}
		rawdb.IndexTransactions(bc.db, from, head+1, bc.quit)
		return
	}
	// The tail flag is existent, but the whole chain is required to be indexed.
	if bc.txLookupLimit == 0 || head < bc.txLookupLimit {
		if *tail > 0 {
			// It can happen when chain is rewound to a historical point which
			// is even lower than the indexes tail, recap the indexing target
			// to new head to avoid reading non-existent block bodies.
			end := *tail
			if end > head+1 {
				end = head + 1
			}
			rawdb.IndexTransactions(bc.db, 0, end, bc.quit)
		}
		return
	}
	// Update the transaction index to the new chain state
	if head-bc.txLookupLimit+1 < *tail {
		// Reindex a part of missing indices and rewind index tail to HEAD-limit
		rawdb.IndexTransactions(bc.db, head-bc.txLookupLimit+1, *tail, bc.quit)
	} else {
		// Unindex a part of stale indices and forward index tail to HEAD-limit
		rawdb.UnindexTransactions(bc.db, *tail, head-bc.txLookupLimit+1, bc.quit)
	}
}

// maintainTxIndex is responsible for the construction and deletion of the
// transaction index.
//
// User can use flag `txlookuplimit` to specify a "recentness" block, below
// which ancient tx indices get deleted. If `txlookuplimit` is 0, it means
// all tx indices will be reserved.
//
// The user can adjust the txlookuplimit value for each launch after sync,
// Geth will automatically construct the missing indices or delete the extra
// indices.
func (bc *BlockChain) maintainTxIndex() {
	defer bc.wg.Done()

	// Listening to chain events and manipulate the transaction indexes.
	var (
		done   chan struct{}                  // Non-nil if background unindexing or reindexing routine is active.
		headCh = make(chan ChainHeadEvent, 1) // Buffered to avoid locking up the event feed
	)
	sub := bc.SubscribeChainHeadEvent(headCh)
	if sub == nil {
		return
	}
	defer sub.Unsubscribe()

	for {
		select {
		case head := <-headCh:
			if done == nil {
				done = make(chan struct{})
				go bc.indexBlocks(rawdb.ReadTxIndexTail(bc.db), head.Block.NumberU64(), done)
			}
		case <-done:
			done = nil
		case <-bc.quit:
			if done != nil {
				log.Info("Waiting background transaction indexer to exit")
				<-done
			}
			return
		}
	}
}

// reportBlock logs a bad block error.
func (bc *BlockChain) reportBlock(block *types.Block, receipts types.Receipts, err error) {
	rawdb.WriteBadBlock(bc.db, block)
	log.Error(summarizeBadBlock(block, receipts, bc.Config(), err))
}

// summarizeBadBlock returns a string summarizing the bad block and other
// relevant information.
func summarizeBadBlock(block *types.Block, receipts []*types.Receipt, config *params.ChainConfig, err error) string {
	var receiptString string
	for i, receipt := range receipts {
		receiptString += fmt.Sprintf("\n  %d: cumulative: %v gas: %v contract: %v status: %v tx: %v logs: %v bloom: %x state: %x",
			i, receipt.CumulativeGasUsed, receipt.GasUsed, receipt.ContractAddress.Hex(),
			receipt.Status, receipt.TxHash.Hex(), receipt.Logs, receipt.Bloom, receipt.PostState)
	}
	version, vcs := version.Info()
	platform := fmt.Sprintf("%s %s %s %s", version, runtime.Version(), runtime.GOARCH, runtime.GOOS)
	if vcs != "" {
		vcs = fmt.Sprintf("\nVCS: %s", vcs)
	}
	return fmt.Sprintf(`
########## BAD BLOCK #########
Block: %v (%#x)
Error: %v
Platform: %v%v
Chain config: %#v
Receipts: %v
##############################
`, block.Number(), block.Hash(), err, platform, vcs, config, receiptString)
}

// InsertHeaderChain attempts to insert the given header chain in to the local
// chain, possibly creating a reorg. If an error is returned, it will return the
// index number of the failing header as well an error describing what went wrong.
func (bc *BlockChain) InsertHeaderChain(chain []*types.Header) (int, error) {
	if len(chain) == 0 {
		return 0, nil
	}
	start := time.Now()
	if i, err := bc.hc.ValidateHeaderChain(chain); err != nil {
		return i, err
	}

	if !bc.chainmu.TryLock() {
		return 0, errChainStopped
	}
	defer bc.chainmu.Unlock()
	_, err := bc.hc.InsertHeaderChain(chain, start, bc.forker)
	return 0, err
}

// SetBlockValidatorAndProcessorForTesting sets the current validator and processor.
// This method can be used to force an invalid blockchain to be verified for tests.
// This method is unsafe and should only be used before block import starts.
func (bc *BlockChain) SetBlockValidatorAndProcessorForTesting(v Validator, p Processor) {
	bc.validator = v
	bc.processor = p
}

// SetTrieFlushInterval configures how often in-memory tries are persisted to disk.
// The interval is in terms of block processing time, not wall clock.
// It is thread-safe and can be called repeatedly without side effects.
func (bc *BlockChain) SetTrieFlushInterval(interval time.Duration) {
	bc.flushInterval.Store(int64(interval))
}

// GetTrieFlushInterval gets the in-memroy tries flush interval
func (bc *BlockChain) GetTrieFlushInterval() time.Duration {
	return time.Duration(bc.flushInterval.Load())
}<|MERGE_RESOLUTION|>--- conflicted
+++ resolved
@@ -158,17 +158,11 @@
 type BlockchainLogger interface {
 	vm.EVMLogger
 	state.StateLogger
-<<<<<<< HEAD
-	OnBlockStart(*types.Block)
-	OnBlockEnd(td *big.Int, err error)
-	OnGenesisBlock(*types.Block, GenesisAlloc)
-=======
 	// OnBlockStart is called before executing `block`.
 	// `td` is the total difficulty prior to `block`.
 	OnBlockStart(block *types.Block, td *big.Int, finalized *types.Header, safe *types.Header)
 	OnBlockEnd(err error)
 	OnGenesisBlock(genesis *types.Block, alloc GenesisAlloc)
->>>>>>> 2a59d24b
 }
 
 // BlockChain represents the canonical chain given a database with a genesis
@@ -1769,7 +1763,10 @@
 				throwaway, _ := state.New(parent.Root, bc.stateCache, bc.snaps)
 
 				go func(start time.Time, followup *types.Block, throwaway *state.StateDB) {
-					bc.prefetcher.Prefetch(followup, throwaway, bc.vmConfig, &followupInterrupt)
+					config := bc.vmConfig
+					config.Tracer = nil
+
+					bc.prefetcher.Prefetch(followup, throwaway, config, &followupInterrupt)
 
 					blockPrefetchExecuteTimer.Update(time.Since(start))
 					if followupInterrupt.Load() {
