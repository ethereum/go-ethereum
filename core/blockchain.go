// Copyright 2014 The go-ethereum Authors
// This file is part of the go-ethereum library.
//
// The go-ethereum library is free software: you can redistribute it and/or modify
// it under the terms of the GNU Lesser General Public License as published by
// the Free Software Foundation, either version 3 of the License, or
// (at your option) any later version.
//
// The go-ethereum library is distributed in the hope that it will be useful,
// but WITHOUT ANY WARRANTY; without even the implied warranty of
// MERCHANTABILITY or FITNESS FOR A PARTICULAR PURPOSE. See the
// GNU Lesser General Public License for more details.
//
// You should have received a copy of the GNU Lesser General Public License
// along with the go-ethereum library. If not, see <http://www.gnu.org/licenses/>.

// Package core implements the Ethereum consensus protocol.
package core

import (
	"errors"
	"fmt"
	"io"
	"math/big"
	"runtime"
	"strings"
	"sync"
	"sync/atomic"
	"time"

	"github.com/ethereum/go-ethereum/common"
	"github.com/ethereum/go-ethereum/common/lru"
	"github.com/ethereum/go-ethereum/common/mclock"
	"github.com/ethereum/go-ethereum/common/prque"
	"github.com/ethereum/go-ethereum/consensus"
	"github.com/ethereum/go-ethereum/consensus/misc/eip4844"
	"github.com/ethereum/go-ethereum/core/rawdb"
	"github.com/ethereum/go-ethereum/core/state"
	"github.com/ethereum/go-ethereum/core/state/snapshot"
	"github.com/ethereum/go-ethereum/core/tracing"
	"github.com/ethereum/go-ethereum/core/types"
	"github.com/ethereum/go-ethereum/core/vm"
	"github.com/ethereum/go-ethereum/ethdb"
	"github.com/ethereum/go-ethereum/event"
	"github.com/ethereum/go-ethereum/internal/syncx"
	"github.com/ethereum/go-ethereum/internal/version"
	"github.com/ethereum/go-ethereum/log"
	"github.com/ethereum/go-ethereum/metrics"
	"github.com/ethereum/go-ethereum/params"
	"github.com/ethereum/go-ethereum/rlp"
	"github.com/ethereum/go-ethereum/triedb"
	"github.com/ethereum/go-ethereum/triedb/hashdb"
	"github.com/ethereum/go-ethereum/triedb/pathdb"
)

var (
	headBlockGauge          = metrics.NewRegisteredGauge("chain/head/block", nil)
	headHeaderGauge         = metrics.NewRegisteredGauge("chain/head/header", nil)
	headFastBlockGauge      = metrics.NewRegisteredGauge("chain/head/receipt", nil)
	headFinalizedBlockGauge = metrics.NewRegisteredGauge("chain/head/finalized", nil)
	headSafeBlockGauge      = metrics.NewRegisteredGauge("chain/head/safe", nil)

	chainInfoGauge = metrics.NewRegisteredGaugeInfo("chain/info", nil)

	accountReadTimer   = metrics.NewRegisteredResettingTimer("chain/account/reads", nil)
	accountHashTimer   = metrics.NewRegisteredResettingTimer("chain/account/hashes", nil)
	accountUpdateTimer = metrics.NewRegisteredResettingTimer("chain/account/updates", nil)
	accountCommitTimer = metrics.NewRegisteredResettingTimer("chain/account/commits", nil)

	storageReadTimer   = metrics.NewRegisteredResettingTimer("chain/storage/reads", nil)
	storageHashTimer   = metrics.NewRegisteredResettingTimer("chain/storage/hashes", nil)
	storageUpdateTimer = metrics.NewRegisteredResettingTimer("chain/storage/updates", nil)
	storageCommitTimer = metrics.NewRegisteredResettingTimer("chain/storage/commits", nil)

	snapshotAccountReadTimer = metrics.NewRegisteredResettingTimer("chain/snapshot/account/reads", nil)
	snapshotStorageReadTimer = metrics.NewRegisteredResettingTimer("chain/snapshot/storage/reads", nil)
	snapshotCommitTimer      = metrics.NewRegisteredResettingTimer("chain/snapshot/commits", nil)

	triedbCommitTimer = metrics.NewRegisteredResettingTimer("chain/triedb/commits", nil)

	blockInsertTimer     = metrics.NewRegisteredResettingTimer("chain/inserts", nil)
	blockValidationTimer = metrics.NewRegisteredResettingTimer("chain/validation", nil)
	blockExecutionTimer  = metrics.NewRegisteredResettingTimer("chain/execution", nil)
	blockWriteTimer      = metrics.NewRegisteredResettingTimer("chain/write", nil)

	blockReorgMeter     = metrics.NewRegisteredMeter("chain/reorg/executes", nil)
	blockReorgAddMeter  = metrics.NewRegisteredMeter("chain/reorg/add", nil)
	blockReorgDropMeter = metrics.NewRegisteredMeter("chain/reorg/drop", nil)

	blockPrefetchExecuteTimer   = metrics.NewRegisteredTimer("chain/prefetch/executes", nil)
	blockPrefetchInterruptMeter = metrics.NewRegisteredMeter("chain/prefetch/interrupts", nil)

	errInsertionInterrupted = errors.New("insertion is interrupted")
	errChainStopped         = errors.New("blockchain is stopped")
	errInvalidOldChain      = errors.New("invalid old chain")
	errInvalidNewChain      = errors.New("invalid new chain")
)

const (
	bodyCacheLimit     = 256
	blockCacheLimit    = 256
	receiptsCacheLimit = 32
	txLookupCacheLimit = 1024
	TriesInMemory      = 128

	// BlockChainVersion ensures that an incompatible database forces a resync from scratch.
	//
	// Changelog:
	//
	// - Version 4
	//   The following incompatible database changes were added:
	//   * the `BlockNumber`, `TxHash`, `TxIndex`, `BlockHash` and `Index` fields of log are deleted
	//   * the `Bloom` field of receipt is deleted
	//   * the `BlockIndex` and `TxIndex` fields of txlookup are deleted
	// - Version 5
	//  The following incompatible database changes were added:
	//    * the `TxHash`, `GasCost`, and `ContractAddress` fields are no longer stored for a receipt
	//    * the `TxHash`, `GasCost`, and `ContractAddress` fields are computed by looking up the
	//      receipts' corresponding block
	// - Version 6
	//  The following incompatible database changes were added:
	//    * Transaction lookup information stores the corresponding block number instead of block hash
	// - Version 7
	//  The following incompatible database changes were added:
	//    * Use freezer as the ancient database to maintain all ancient data
	// - Version 8
	//  The following incompatible database changes were added:
	//    * New scheme for contract code in order to separate the codes and trie nodes
	BlockChainVersion uint64 = 8
)

// CacheConfig contains the configuration values for the trie database
// and state snapshot these are resident in a blockchain.
type CacheConfig struct {
	TrieCleanLimit      int           // Memory allowance (MB) to use for caching trie nodes in memory
	TrieCleanNoPrefetch bool          // Whether to disable heuristic state prefetching for followup blocks
	TrieDirtyLimit      int           // Memory limit (MB) at which to start flushing dirty trie nodes to disk
	TrieDirtyDisabled   bool          // Whether to disable trie write caching and GC altogether (archive node)
	TrieTimeLimit       time.Duration // Time limit after which to flush the current in-memory trie to disk
	SnapshotLimit       int           // Memory allowance (MB) to use for caching snapshot entries in memory
	Preimages           bool          // Whether to store preimage of trie key to the disk
	StateHistory        uint64        // Number of blocks from head whose state histories are reserved.
	StateScheme         string        // Scheme used to store ethereum states and merkle tree nodes on top

	SnapshotNoBuild bool // Whether the background generation is allowed
	SnapshotWait    bool // Wait for snapshot construction on startup. TODO(karalabe): This is a dirty hack for testing, nuke it
}

// triedbConfig derives the configures for trie database.
func (c *CacheConfig) triedbConfig() *triedb.Config {
	config := &triedb.Config{Preimages: c.Preimages}
	if c.StateScheme == rawdb.HashScheme {
		config.HashDB = &hashdb.Config{
			CleanCacheSize: c.TrieCleanLimit * 1024 * 1024,
		}
	}
	if c.StateScheme == rawdb.PathScheme {
		config.PathDB = &pathdb.Config{
			StateHistory:   c.StateHistory,
			CleanCacheSize: c.TrieCleanLimit * 1024 * 1024,
			DirtyCacheSize: c.TrieDirtyLimit * 1024 * 1024,
		}
	}
	return config
}

// defaultCacheConfig are the default caching values if none are specified by the
// user (also used during testing).
var defaultCacheConfig = &CacheConfig{
	TrieCleanLimit: 256,
	TrieDirtyLimit: 256,
	TrieTimeLimit:  5 * time.Minute,
	SnapshotLimit:  256,
	SnapshotWait:   true,
	StateScheme:    rawdb.HashScheme,
}

// DefaultCacheConfigWithScheme returns a deep copied default cache config with
// a provided trie node scheme.
func DefaultCacheConfigWithScheme(scheme string) *CacheConfig {
	config := *defaultCacheConfig
	config.StateScheme = scheme
	return &config
}

<<<<<<< HEAD
// BlockchainLogger is used to collect traces during chain processing.
// Please make a copy of the referenced types if you intend to retain them.
type BlockchainLogger interface {
	vm.EVMLogger
	state.StateLogger
	// OnBlockStart is called before executing `block`.
	// `td` is the total difficulty prior to `block`.
	OnBlockStart(block *types.Block, td *big.Int, finalized *types.Header, safe *types.Header, chainConfig *params.ChainConfig)
	OnBlockEnd(err error)
	OnGenesisBlock(genesis *types.Block, alloc GenesisAlloc, chainConfig *params.ChainConfig)
	OnBeaconBlockRootStart(root common.Hash)
	OnBeaconBlockRootEnd()
}

=======
>>>>>>> 0b5975fe
// txLookup is wrapper over transaction lookup along with the corresponding
// transaction object.
type txLookup struct {
	lookup      *rawdb.LegacyTxLookupEntry
	transaction *types.Transaction
}

// BlockChain represents the canonical chain given a database with a genesis
// block. The Blockchain manages chain imports, reverts, chain reorganisations.
//
// Importing blocks in to the block chain happens according to the set of rules
// defined by the two stage Validator. Processing of blocks is done using the
// Processor which processes the included transaction. The validation of the state
// is done in the second part of the Validator. Failing results in aborting of
// the import.
//
// The BlockChain also helps in returning blocks from **any** chain included
// in the database as well as blocks that represents the canonical chain. It's
// important to note that GetBlock can return any block and does not need to be
// included in the canonical one where as GetBlockByNumber always represents the
// canonical chain.
type BlockChain struct {
	chainConfig *params.ChainConfig // Chain & network configuration
	cacheConfig *CacheConfig        // Cache configuration for pruning

	db            ethdb.Database                   // Low level persistent database to store final content in
	snaps         *snapshot.Tree                   // Snapshot tree for fast trie leaf access
	triegc        *prque.Prque[int64, common.Hash] // Priority queue mapping block numbers to tries to gc
	gcproc        time.Duration                    // Accumulates canonical block processing for trie dumping
	lastWrite     uint64                           // Last block when the state was flushed
	flushInterval atomic.Int64                     // Time interval (processing time) after which to flush a state
	triedb        *triedb.Database                 // The database handler for maintaining trie nodes.
	stateCache    state.Database                   // State database to reuse between imports (contains state cache)
	txIndexer     *txIndexer                       // Transaction indexer, might be nil if not enabled

	hc            *HeaderChain
	rmLogsFeed    event.Feed
	chainFeed     event.Feed
	chainSideFeed event.Feed
	chainHeadFeed event.Feed
	logsFeed      event.Feed
	blockProcFeed event.Feed
	scope         event.SubscriptionScope
	genesisBlock  *types.Block

	// This mutex synchronizes chain write operations.
	// Readers don't need to take it, they can just read the database.
	chainmu *syncx.ClosableMutex

	currentBlock      atomic.Pointer[types.Header] // Current head of the chain
	currentSnapBlock  atomic.Pointer[types.Header] // Current head of snap-sync
	currentFinalBlock atomic.Pointer[types.Header] // Latest (consensus) finalized block
	currentSafeBlock  atomic.Pointer[types.Header] // Latest (consensus) safe block

	bodyCache     *lru.Cache[common.Hash, *types.Body]
	bodyRLPCache  *lru.Cache[common.Hash, rlp.RawValue]
	receiptsCache *lru.Cache[common.Hash, []*types.Receipt]
	blockCache    *lru.Cache[common.Hash, *types.Block]
	txLookupCache *lru.Cache[common.Hash, txLookup]

	wg            sync.WaitGroup
	quit          chan struct{} // shutdown signal, closed in Stop.
	stopping      atomic.Bool   // false if chain is running, true when stopped
	procInterrupt atomic.Bool   // interrupt signaler for block processing

	engine     consensus.Engine
	validator  Validator // Block and state validator interface
	prefetcher Prefetcher
	processor  Processor // Block transaction processor interface
	forker     *ForkChoice
	vmConfig   vm.Config
	logger     *tracing.Hooks
}

// NewBlockChain returns a fully initialised block chain using information
// available in the database. It initialises the default Ethereum Validator
// and Processor.
func NewBlockChain(db ethdb.Database, cacheConfig *CacheConfig, genesis *Genesis, overrides *ChainOverrides, engine consensus.Engine, vmConfig vm.Config, shouldPreserve func(header *types.Header) bool, txLookupLimit *uint64) (*BlockChain, error) {
	if cacheConfig == nil {
		cacheConfig = defaultCacheConfig
	}
	// Open trie database with provided config
	triedb := triedb.NewDatabase(db, cacheConfig.triedbConfig())

	// Setup the genesis block, commit the provided genesis specification
	// to database if the genesis block is not present yet, or load the
	// stored one from database.
	chainConfig, genesisHash, genesisErr := SetupGenesisBlockWithOverride(db, triedb, genesis, overrides)
	if _, ok := genesisErr.(*params.ConfigCompatError); genesisErr != nil && !ok {
		return nil, genesisErr
	}
	log.Info("")
	log.Info(strings.Repeat("-", 153))
	for _, line := range strings.Split(chainConfig.Description(), "\n") {
		log.Info(line)
	}
	log.Info(strings.Repeat("-", 153))
	log.Info("")

	bc := &BlockChain{
		chainConfig:   chainConfig,
		cacheConfig:   cacheConfig,
		db:            db,
		triedb:        triedb,
		triegc:        prque.New[int64, common.Hash](nil),
		quit:          make(chan struct{}),
		chainmu:       syncx.NewClosableMutex(),
		bodyCache:     lru.NewCache[common.Hash, *types.Body](bodyCacheLimit),
		bodyRLPCache:  lru.NewCache[common.Hash, rlp.RawValue](bodyCacheLimit),
		receiptsCache: lru.NewCache[common.Hash, []*types.Receipt](receiptsCacheLimit),
		blockCache:    lru.NewCache[common.Hash, *types.Block](blockCacheLimit),
		txLookupCache: lru.NewCache[common.Hash, txLookup](txLookupCacheLimit),
		engine:        engine,
		vmConfig:      vmConfig,
		logger:        vmConfig.Tracer,
	}
	bc.flushInterval.Store(int64(cacheConfig.TrieTimeLimit))
	bc.forker = NewForkChoice(bc, shouldPreserve)
	bc.stateCache = state.NewDatabaseWithNodeDB(bc.db, bc.triedb)
	bc.validator = NewBlockValidator(chainConfig, bc, engine)
	bc.prefetcher = newStatePrefetcher(chainConfig, bc, engine)
	bc.processor = NewStateProcessor(chainConfig, bc, engine)

	var err error
	bc.hc, err = NewHeaderChain(db, chainConfig, engine, bc.insertStopped)
	if err != nil {
		return nil, err
	}
	bc.genesisBlock = bc.GetBlockByNumber(0)
	if bc.genesisBlock == nil {
		return nil, ErrNoGenesis
	}

	bc.currentBlock.Store(nil)
	bc.currentSnapBlock.Store(nil)
	bc.currentFinalBlock.Store(nil)
	bc.currentSafeBlock.Store(nil)

	// Update chain info data metrics
	chainInfoGauge.Update(metrics.GaugeInfoValue{"chain_id": bc.chainConfig.ChainID.String()})

	// If Geth is initialized with an external ancient store, re-initialize the
	// missing chain indexes and chain flags. This procedure can survive crash
	// and can be resumed in next restart since chain flags are updated in last step.
	if bc.empty() {
		rawdb.InitDatabaseFromFreezer(bc.db)
	}
	// Load blockchain states from disk
	if err := bc.loadLastState(); err != nil {
		return nil, err
	}
	// Make sure the state associated with the block is available, or log out
	// if there is no available state, waiting for state sync.
	head := bc.CurrentBlock()
	if !bc.HasState(head.Root) {
		if head.Number.Uint64() == 0 {
			// The genesis state is missing, which is only possible in the path-based
			// scheme. This situation occurs when the initial state sync is not finished
			// yet, or the chain head is rewound below the pivot point. In both scenarios,
			// there is no possible recovery approach except for rerunning a snap sync.
			// Do nothing here until the state syncer picks it up.
			log.Info("Genesis state is missing, wait state sync")
		} else {
			// Head state is missing, before the state recovery, find out the
			// disk layer point of snapshot(if it's enabled). Make sure the
			// rewound point is lower than disk layer.
			var diskRoot common.Hash
			if bc.cacheConfig.SnapshotLimit > 0 {
				diskRoot = rawdb.ReadSnapshotRoot(bc.db)
			}
			if diskRoot != (common.Hash{}) {
				log.Warn("Head state missing, repairing", "number", head.Number, "hash", head.Hash(), "snaproot", diskRoot)

				snapDisk, err := bc.setHeadBeyondRoot(head.Number.Uint64(), 0, diskRoot, true)
				if err != nil {
					return nil, err
				}
				// Chain rewound, persist old snapshot number to indicate recovery procedure
				if snapDisk != 0 {
					rawdb.WriteSnapshotRecoveryNumber(bc.db, snapDisk)
				}
			} else {
				log.Warn("Head state missing, repairing", "number", head.Number, "hash", head.Hash())
				if _, err := bc.setHeadBeyondRoot(head.Number.Uint64(), 0, common.Hash{}, true); err != nil {
					return nil, err
				}
			}
		}
	}
	// Ensure that a previous crash in SetHead doesn't leave extra ancients
	if frozen, err := bc.db.Ancients(); err == nil && frozen > 0 {
		var (
			needRewind bool
			low        uint64
		)
		// The head full block may be rolled back to a very low height due to
		// blockchain repair. If the head full block is even lower than the ancient
		// chain, truncate the ancient store.
		fullBlock := bc.CurrentBlock()
		if fullBlock != nil && fullBlock.Hash() != bc.genesisBlock.Hash() && fullBlock.Number.Uint64() < frozen-1 {
			needRewind = true
			low = fullBlock.Number.Uint64()
		}
		// In snap sync, it may happen that ancient data has been written to the
		// ancient store, but the LastFastBlock has not been updated, truncate the
		// extra data here.
		snapBlock := bc.CurrentSnapBlock()
		if snapBlock != nil && snapBlock.Number.Uint64() < frozen-1 {
			needRewind = true
			if snapBlock.Number.Uint64() < low || low == 0 {
				low = snapBlock.Number.Uint64()
			}
		}
		if needRewind {
			log.Error("Truncating ancient chain", "from", bc.CurrentHeader().Number.Uint64(), "to", low)
			if err := bc.SetHead(low); err != nil {
				return nil, err
			}
		}
	}
	// The first thing the node will do is reconstruct the verification data for
	// the head block (ethash cache or clique voting snapshot). Might as well do
	// it in advance.
	bc.engine.VerifyHeader(bc, bc.CurrentHeader())

	// Check the current state of the block hashes and make sure that we do not have any of the bad blocks in our chain
	for hash := range BadHashes {
		if header := bc.GetHeaderByHash(hash); header != nil {
			// get the canonical block corresponding to the offending header's number
			headerByNumber := bc.GetHeaderByNumber(header.Number.Uint64())
			// make sure the headerByNumber (if present) is in our current canonical chain
			if headerByNumber != nil && headerByNumber.Hash() == header.Hash() {
				log.Error("Found bad hash, rewinding chain", "number", header.Number, "hash", header.ParentHash)
				if err := bc.SetHead(header.Number.Uint64() - 1); err != nil {
					return nil, err
				}
				log.Error("Chain rewind was successful, resuming normal operation")
			}
		}
	}

	if bc.logger != nil && bc.logger.OnGenesisBlock != nil {
		if block := bc.CurrentBlock(); block.Number.Uint64() == 0 {
			alloc, err := getGenesisState(bc.db, block.Hash())
			if err != nil {
				return nil, fmt.Errorf("failed to get genesis state: %w", err)
			}

			if alloc == nil {
				return nil, fmt.Errorf("live blockchain tracer requires genesis alloc to be set")
			}

			bc.logger.OnGenesisBlock(bc.genesisBlock, alloc, bc.chainConfig)
		}
	}

	// Load any existing snapshot, regenerating it if loading failed
	if bc.cacheConfig.SnapshotLimit > 0 {
		// If the chain was rewound past the snapshot persistent layer (causing
		// a recovery block number to be persisted to disk), check if we're still
		// in recovery mode and in that case, don't invalidate the snapshot on a
		// head mismatch.
		var recover bool

		head := bc.CurrentBlock()
		if layer := rawdb.ReadSnapshotRecoveryNumber(bc.db); layer != nil && *layer >= head.Number.Uint64() {
			log.Warn("Enabling snapshot recovery", "chainhead", head.Number, "diskbase", *layer)
			recover = true
		}
		snapconfig := snapshot.Config{
			CacheSize:  bc.cacheConfig.SnapshotLimit,
			Recovery:   recover,
			NoBuild:    bc.cacheConfig.SnapshotNoBuild,
			AsyncBuild: !bc.cacheConfig.SnapshotWait,
		}
		bc.snaps, _ = snapshot.New(snapconfig, bc.db, bc.triedb, head.Root)
	}
	// Rewind the chain in case of an incompatible config upgrade.
	if compat, ok := genesisErr.(*params.ConfigCompatError); ok {
		log.Warn("Rewinding chain to upgrade configuration", "err", compat)
		if compat.RewindToTime > 0 {
			bc.SetHeadWithTimestamp(compat.RewindToTime)
		} else {
			bc.SetHead(compat.RewindToBlock)
		}
		rawdb.WriteChainConfig(db, genesisHash, chainConfig)
	}
	if bc.logger != nil && bc.logger.OnBlockchainInit != nil {
		bc.logger.OnBlockchainInit(chainConfig)
	}
	// Start tx indexer if it's enabled.
	if txLookupLimit != nil {
		bc.txIndexer = newTxIndexer(*txLookupLimit, bc)
	}
	return bc, nil
}

// empty returns an indicator whether the blockchain is empty.
// Note, it's a special case that we connect a non-empty ancient
// database with an empty node, so that we can plugin the ancient
// into node seamlessly.
func (bc *BlockChain) empty() bool {
	genesis := bc.genesisBlock.Hash()
	for _, hash := range []common.Hash{rawdb.ReadHeadBlockHash(bc.db), rawdb.ReadHeadHeaderHash(bc.db), rawdb.ReadHeadFastBlockHash(bc.db)} {
		if hash != genesis {
			return false
		}
	}
	return true
}

// loadLastState loads the last known chain state from the database. This method
// assumes that the chain manager mutex is held.
func (bc *BlockChain) loadLastState() error {
	// Restore the last known head block
	head := rawdb.ReadHeadBlockHash(bc.db)
	if head == (common.Hash{}) {
		// Corrupt or empty database, init from scratch
		log.Warn("Empty database, resetting chain")
		return bc.Reset()
	}
	// Make sure the entire head block is available
	headBlock := bc.GetBlockByHash(head)
	if headBlock == nil {
		// Corrupt or empty database, init from scratch
		log.Warn("Head block missing, resetting chain", "hash", head)
		return bc.Reset()
	}
	// Everything seems to be fine, set as the head block
	bc.currentBlock.Store(headBlock.Header())
	headBlockGauge.Update(int64(headBlock.NumberU64()))

	// Restore the last known head header
	headHeader := headBlock.Header()
	if head := rawdb.ReadHeadHeaderHash(bc.db); head != (common.Hash{}) {
		if header := bc.GetHeaderByHash(head); header != nil {
			headHeader = header
		}
	}
	bc.hc.SetCurrentHeader(headHeader)

	// Restore the last known head snap block
	bc.currentSnapBlock.Store(headBlock.Header())
	headFastBlockGauge.Update(int64(headBlock.NumberU64()))

	if head := rawdb.ReadHeadFastBlockHash(bc.db); head != (common.Hash{}) {
		if block := bc.GetBlockByHash(head); block != nil {
			bc.currentSnapBlock.Store(block.Header())
			headFastBlockGauge.Update(int64(block.NumberU64()))
		}
	}

	// Restore the last known finalized block and safe block
	// Note: the safe block is not stored on disk and it is set to the last
	// known finalized block on startup
	if head := rawdb.ReadFinalizedBlockHash(bc.db); head != (common.Hash{}) {
		if block := bc.GetBlockByHash(head); block != nil {
			bc.currentFinalBlock.Store(block.Header())
			headFinalizedBlockGauge.Update(int64(block.NumberU64()))
			bc.currentSafeBlock.Store(block.Header())
			headSafeBlockGauge.Update(int64(block.NumberU64()))
		}
	}
	// Issue a status log for the user
	var (
		currentSnapBlock  = bc.CurrentSnapBlock()
		currentFinalBlock = bc.CurrentFinalBlock()

		headerTd = bc.GetTd(headHeader.Hash(), headHeader.Number.Uint64())
		blockTd  = bc.GetTd(headBlock.Hash(), headBlock.NumberU64())
	)
	if headHeader.Hash() != headBlock.Hash() {
		log.Info("Loaded most recent local header", "number", headHeader.Number, "hash", headHeader.Hash(), "td", headerTd, "age", common.PrettyAge(time.Unix(int64(headHeader.Time), 0)))
	}
	log.Info("Loaded most recent local block", "number", headBlock.Number(), "hash", headBlock.Hash(), "td", blockTd, "age", common.PrettyAge(time.Unix(int64(headBlock.Time()), 0)))
	if headBlock.Hash() != currentSnapBlock.Hash() {
		snapTd := bc.GetTd(currentSnapBlock.Hash(), currentSnapBlock.Number.Uint64())
		log.Info("Loaded most recent local snap block", "number", currentSnapBlock.Number, "hash", currentSnapBlock.Hash(), "td", snapTd, "age", common.PrettyAge(time.Unix(int64(currentSnapBlock.Time), 0)))
	}
	if currentFinalBlock != nil {
		finalTd := bc.GetTd(currentFinalBlock.Hash(), currentFinalBlock.Number.Uint64())
		log.Info("Loaded most recent local finalized block", "number", currentFinalBlock.Number, "hash", currentFinalBlock.Hash(), "td", finalTd, "age", common.PrettyAge(time.Unix(int64(currentFinalBlock.Time), 0)))
	}
	if pivot := rawdb.ReadLastPivotNumber(bc.db); pivot != nil {
		log.Info("Loaded last snap-sync pivot marker", "number", *pivot)
	}
	return nil
}

// SetHead rewinds the local chain to a new head. Depending on whether the node
// was snap synced or full synced and in which state, the method will try to
// delete minimal data from disk whilst retaining chain consistency.
func (bc *BlockChain) SetHead(head uint64) error {
	if _, err := bc.setHeadBeyondRoot(head, 0, common.Hash{}, false); err != nil {
		return err
	}
	// Send chain head event to update the transaction pool
	header := bc.CurrentBlock()
	block := bc.GetBlock(header.Hash(), header.Number.Uint64())
	if block == nil {
		// This should never happen. In practice, previously currentBlock
		// contained the entire block whereas now only a "marker", so there
		// is an ever so slight chance for a race we should handle.
		log.Error("Current block not found in database", "block", header.Number, "hash", header.Hash())
		return fmt.Errorf("current block missing: #%d [%x..]", header.Number, header.Hash().Bytes()[:4])
	}
	bc.chainHeadFeed.Send(ChainHeadEvent{Block: block})
	return nil
}

// SetHeadWithTimestamp rewinds the local chain to a new head that has at max
// the given timestamp. Depending on whether the node was snap synced or full
// synced and in which state, the method will try to delete minimal data from
// disk whilst retaining chain consistency.
func (bc *BlockChain) SetHeadWithTimestamp(timestamp uint64) error {
	if _, err := bc.setHeadBeyondRoot(0, timestamp, common.Hash{}, false); err != nil {
		return err
	}
	// Send chain head event to update the transaction pool
	header := bc.CurrentBlock()
	block := bc.GetBlock(header.Hash(), header.Number.Uint64())
	if block == nil {
		// This should never happen. In practice, previously currentBlock
		// contained the entire block whereas now only a "marker", so there
		// is an ever so slight chance for a race we should handle.
		log.Error("Current block not found in database", "block", header.Number, "hash", header.Hash())
		return fmt.Errorf("current block missing: #%d [%x..]", header.Number, header.Hash().Bytes()[:4])
	}
	bc.chainHeadFeed.Send(ChainHeadEvent{Block: block})
	return nil
}

// SetFinalized sets the finalized block.
func (bc *BlockChain) SetFinalized(header *types.Header) {
	bc.currentFinalBlock.Store(header)
	if header != nil {
		rawdb.WriteFinalizedBlockHash(bc.db, header.Hash())
		headFinalizedBlockGauge.Update(int64(header.Number.Uint64()))
	} else {
		rawdb.WriteFinalizedBlockHash(bc.db, common.Hash{})
		headFinalizedBlockGauge.Update(0)
	}
}

// SetSafe sets the safe block.
func (bc *BlockChain) SetSafe(header *types.Header) {
	bc.currentSafeBlock.Store(header)
	if header != nil {
		headSafeBlockGauge.Update(int64(header.Number.Uint64()))
	} else {
		headSafeBlockGauge.Update(0)
	}
}

// rewindPathHead implements the logic of rewindHead in the context of hash scheme.
func (bc *BlockChain) rewindHashHead(head *types.Header, root common.Hash) (*types.Header, uint64) {
	var (
		limit      uint64                             // The oldest block that will be searched for this rewinding
		beyondRoot = root == common.Hash{}            // Flag whether we're beyond the requested root (no root, always true)
		pivot      = rawdb.ReadLastPivotNumber(bc.db) // Associated block number of pivot point state
		rootNumber uint64                             // Associated block number of requested root

		start  = time.Now() // Timestamp the rewinding is restarted
		logged = time.Now() // Timestamp last progress log was printed
	)
	// The oldest block to be searched is determined by the pivot block or a constant
	// searching threshold. The rationale behind this is as follows:
	//
	// - Snap sync is selected if the pivot block is available. The earliest available
	//   state is the pivot block itself, so there is no sense in going further back.
	//
	// - Full sync is selected if the pivot block does not exist. The hash database
	//   periodically flushes the state to disk, and the used searching threshold is
	//   considered sufficient to find a persistent state, even for the testnet. It
	//   might be not enough for a chain that is nearly empty. In the worst case,
	//   the entire chain is reset to genesis, and snap sync is re-enabled on top,
	//   which is still acceptable.
	if pivot != nil {
		limit = *pivot
	} else if head.Number.Uint64() > params.FullImmutabilityThreshold {
		limit = head.Number.Uint64() - params.FullImmutabilityThreshold
	}
	for {
		logger := log.Trace
		if time.Since(logged) > time.Second*8 {
			logged = time.Now()
			logger = log.Info
		}
		logger("Block state missing, rewinding further", "number", head.Number, "hash", head.Hash(), "elapsed", common.PrettyDuration(time.Since(start)))

		// If a root threshold was requested but not yet crossed, check
		if !beyondRoot && head.Root == root {
			beyondRoot, rootNumber = true, head.Number.Uint64()
		}
		// If search limit is reached, return the genesis block as the
		// new chain head.
		if head.Number.Uint64() < limit {
			log.Info("Rewinding limit reached, resetting to genesis", "number", head.Number, "hash", head.Hash(), "limit", limit)
			return bc.genesisBlock.Header(), rootNumber
		}
		// If the associated state is not reachable, continue searching
		// backwards until an available state is found.
		if !bc.HasState(head.Root) {
			// If the chain is gapped in the middle, return the genesis
			// block as the new chain head.
			parent := bc.GetHeader(head.ParentHash, head.Number.Uint64()-1)
			if parent == nil {
				log.Error("Missing block in the middle, resetting to genesis", "number", head.Number.Uint64()-1, "hash", head.ParentHash)
				return bc.genesisBlock.Header(), rootNumber
			}
			head = parent

			// If the genesis block is reached, stop searching.
			if head.Number.Uint64() == 0 {
				log.Info("Genesis block reached", "number", head.Number, "hash", head.Hash())
				return head, rootNumber
			}
			continue // keep rewinding
		}
		// Once the available state is found, ensure that the requested root
		// has already been crossed. If not, continue rewinding.
		if beyondRoot || head.Number.Uint64() == 0 {
			log.Info("Rewound to block with state", "number", head.Number, "hash", head.Hash())
			return head, rootNumber
		}
		log.Debug("Skipping block with threshold state", "number", head.Number, "hash", head.Hash(), "root", head.Root)
		head = bc.GetHeader(head.ParentHash, head.Number.Uint64()-1) // Keep rewinding
	}
}

// rewindPathHead implements the logic of rewindHead in the context of path scheme.
func (bc *BlockChain) rewindPathHead(head *types.Header, root common.Hash) (*types.Header, uint64) {
	var (
		pivot      = rawdb.ReadLastPivotNumber(bc.db) // Associated block number of pivot block
		rootNumber uint64                             // Associated block number of requested root

		// BeyondRoot represents whether the requested root is already
		// crossed. The flag value is set to true if the root is empty.
		beyondRoot = root == common.Hash{}

		// noState represents if the target state requested for search
		// is unavailable and impossible to be recovered.
		noState = !bc.HasState(root) && !bc.stateRecoverable(root)

		start  = time.Now() // Timestamp the rewinding is restarted
		logged = time.Now() // Timestamp last progress log was printed
	)
	// Rewind the head block tag until an available state is found.
	for {
		logger := log.Trace
		if time.Since(logged) > time.Second*8 {
			logged = time.Now()
			logger = log.Info
		}
		logger("Block state missing, rewinding further", "number", head.Number, "hash", head.Hash(), "elapsed", common.PrettyDuration(time.Since(start)))

		// If a root threshold was requested but not yet crossed, check
		if !beyondRoot && head.Root == root {
			beyondRoot, rootNumber = true, head.Number.Uint64()
		}
		// If the root threshold hasn't been crossed but the available
		// state is reached, quickly determine if the target state is
		// possible to be reached or not.
		if !beyondRoot && noState && bc.HasState(head.Root) {
			beyondRoot = true
			log.Info("Disable the search for unattainable state", "root", root)
		}
		// Check if the associated state is available or recoverable if
		// the requested root has already been crossed.
		if beyondRoot && (bc.HasState(head.Root) || bc.stateRecoverable(head.Root)) {
			break
		}
		// If pivot block is reached, return the genesis block as the
		// new chain head. Theoretically there must be a persistent
		// state before or at the pivot block, prevent endless rewinding
		// towards the genesis just in case.
		if pivot != nil && *pivot >= head.Number.Uint64() {
			log.Info("Pivot block reached, resetting to genesis", "number", head.Number, "hash", head.Hash())
			return bc.genesisBlock.Header(), rootNumber
		}
		// If the chain is gapped in the middle, return the genesis
		// block as the new chain head
		parent := bc.GetHeader(head.ParentHash, head.Number.Uint64()-1) // Keep rewinding
		if parent == nil {
			log.Error("Missing block in the middle, resetting to genesis", "number", head.Number.Uint64()-1, "hash", head.ParentHash)
			return bc.genesisBlock.Header(), rootNumber
		}
		head = parent

		// If the genesis block is reached, stop searching.
		if head.Number.Uint64() == 0 {
			log.Info("Genesis block reached", "number", head.Number, "hash", head.Hash())
			return head, rootNumber
		}
	}
	// Recover if the target state if it's not available yet.
	if !bc.HasState(head.Root) {
		if err := bc.triedb.Recover(head.Root); err != nil {
			log.Crit("Failed to rollback state", "err", err)
		}
	}
	log.Info("Rewound to block with state", "number", head.Number, "hash", head.Hash())
	return head, rootNumber
}

// rewindHead searches the available states in the database and returns the associated
// block as the new head block.
//
// If the given root is not empty, then the rewind should attempt to pass the specified
// state root and return the associated block number as well. If the root, typically
// representing the state corresponding to snapshot disk layer, is deemed impassable,
// then block number zero is returned, indicating that snapshot recovery is disabled
// and the whole snapshot should be auto-generated in case of head mismatch.
func (bc *BlockChain) rewindHead(head *types.Header, root common.Hash) (*types.Header, uint64) {
	if bc.triedb.Scheme() == rawdb.PathScheme {
		return bc.rewindPathHead(head, root)
	}
	return bc.rewindHashHead(head, root)
}

// setHeadBeyondRoot rewinds the local chain to a new head with the extra condition
// that the rewind must pass the specified state root. This method is meant to be
// used when rewinding with snapshots enabled to ensure that we go back further than
// persistent disk layer. Depending on whether the node was snap synced or full, and
// in which state, the method will try to delete minimal data from disk whilst
// retaining chain consistency.
//
// The method also works in timestamp mode if `head == 0` but `time != 0`. In that
// case blocks are rolled back until the new head becomes older or equal to the
// requested time. If both `head` and `time` is 0, the chain is rewound to genesis.
//
// The method returns the block number where the requested root cap was found.
func (bc *BlockChain) setHeadBeyondRoot(head uint64, time uint64, root common.Hash, repair bool) (uint64, error) {
	if !bc.chainmu.TryLock() {
		return 0, errChainStopped
	}
	defer bc.chainmu.Unlock()

	var (
		// Track the block number of the requested root hash
		rootNumber uint64 // (no root == always 0)

		// Retrieve the last pivot block to short circuit rollbacks beyond it
		// and the current freezer limit to start nuking it's underflown.
		pivot = rawdb.ReadLastPivotNumber(bc.db)
	)
	updateFn := func(db ethdb.KeyValueWriter, header *types.Header) (*types.Header, bool) {
		// Rewind the blockchain, ensuring we don't end up with a stateless head
		// block. Note, depth equality is permitted to allow using SetHead as a
		// chain reparation mechanism without deleting any data!
		if currentBlock := bc.CurrentBlock(); currentBlock != nil && header.Number.Uint64() <= currentBlock.Number.Uint64() {
			var newHeadBlock *types.Header
			newHeadBlock, rootNumber = bc.rewindHead(header, root)
			rawdb.WriteHeadBlockHash(db, newHeadBlock.Hash())

			// Degrade the chain markers if they are explicitly reverted.
			// In theory we should update all in-memory markers in the
			// last step, however the direction of SetHead is from high
			// to low, so it's safe to update in-memory markers directly.
			bc.currentBlock.Store(newHeadBlock)
			headBlockGauge.Update(int64(newHeadBlock.Number.Uint64()))

			// The head state is missing, which is only possible in the path-based
			// scheme. This situation occurs when the chain head is rewound below
			// the pivot point. In this scenario, there is no possible recovery
			// approach except for rerunning a snap sync. Do nothing here until the
			// state syncer picks it up.
			if !bc.HasState(newHeadBlock.Root) {
				if newHeadBlock.Number.Uint64() != 0 {
					log.Crit("Chain is stateless at a non-genesis block")
				}
				log.Info("Chain is stateless, wait state sync", "number", newHeadBlock.Number, "hash", newHeadBlock.Hash())
			}
		}
		// Rewind the snap block in a simpleton way to the target head
		if currentSnapBlock := bc.CurrentSnapBlock(); currentSnapBlock != nil && header.Number.Uint64() < currentSnapBlock.Number.Uint64() {
			newHeadSnapBlock := bc.GetBlock(header.Hash(), header.Number.Uint64())
			// If either blocks reached nil, reset to the genesis state
			if newHeadSnapBlock == nil {
				newHeadSnapBlock = bc.genesisBlock
			}
			rawdb.WriteHeadFastBlockHash(db, newHeadSnapBlock.Hash())

			// Degrade the chain markers if they are explicitly reverted.
			// In theory we should update all in-memory markers in the
			// last step, however the direction of SetHead is from high
			// to low, so it's safe the update in-memory markers directly.
			bc.currentSnapBlock.Store(newHeadSnapBlock.Header())
			headFastBlockGauge.Update(int64(newHeadSnapBlock.NumberU64()))
		}
		var (
			headHeader = bc.CurrentBlock()
			headNumber = headHeader.Number.Uint64()
		)
		// If setHead underflown the freezer threshold and the block processing
		// intent afterwards is full block importing, delete the chain segment
		// between the stateful-block and the sethead target.
		var wipe bool
		frozen, _ := bc.db.Ancients()
		if headNumber+1 < frozen {
			wipe = pivot == nil || headNumber >= *pivot
		}
		return headHeader, wipe // Only force wipe if full synced
	}
	// Rewind the header chain, deleting all block bodies until then
	delFn := func(db ethdb.KeyValueWriter, hash common.Hash, num uint64) {
		// Ignore the error here since light client won't hit this path
		frozen, _ := bc.db.Ancients()
		if num+1 <= frozen {
			// Truncate all relative data(header, total difficulty, body, receipt
			// and canonical hash) from ancient store.
			if _, err := bc.db.TruncateHead(num); err != nil {
				log.Crit("Failed to truncate ancient data", "number", num, "err", err)
			}
			// Remove the hash <-> number mapping from the active store.
			rawdb.DeleteHeaderNumber(db, hash)
		} else {
			// Remove relative body and receipts from the active store.
			// The header, total difficulty and canonical hash will be
			// removed in the hc.SetHead function.
			rawdb.DeleteBody(db, hash, num)
			rawdb.DeleteReceipts(db, hash, num)
		}
		// Todo(rjl493456442) txlookup, bloombits, etc
	}
	// If SetHead was only called as a chain reparation method, try to skip
	// touching the header chain altogether, unless the freezer is broken
	if repair {
		if target, force := updateFn(bc.db, bc.CurrentBlock()); force {
			bc.hc.SetHead(target.Number.Uint64(), updateFn, delFn)
		}
	} else {
		// Rewind the chain to the requested head and keep going backwards until a
		// block with a state is found or snap sync pivot is passed
		if time > 0 {
			log.Warn("Rewinding blockchain to timestamp", "target", time)
			bc.hc.SetHeadWithTimestamp(time, updateFn, delFn)
		} else {
			log.Warn("Rewinding blockchain to block", "target", head)
			bc.hc.SetHead(head, updateFn, delFn)
		}
	}
	// Clear out any stale content from the caches
	bc.bodyCache.Purge()
	bc.bodyRLPCache.Purge()
	bc.receiptsCache.Purge()
	bc.blockCache.Purge()
	bc.txLookupCache.Purge()

	// Clear safe block, finalized block if needed
	if safe := bc.CurrentSafeBlock(); safe != nil && head < safe.Number.Uint64() {
		log.Warn("SetHead invalidated safe block")
		bc.SetSafe(nil)
	}
	if finalized := bc.CurrentFinalBlock(); finalized != nil && head < finalized.Number.Uint64() {
		log.Error("SetHead invalidated finalized block")
		bc.SetFinalized(nil)
	}
	return rootNumber, bc.loadLastState()
}

// SnapSyncCommitHead sets the current head block to the one defined by the hash
// irrelevant what the chain contents were prior.
func (bc *BlockChain) SnapSyncCommitHead(hash common.Hash) error {
	// Make sure that both the block as well at its state trie exists
	block := bc.GetBlockByHash(hash)
	if block == nil {
		return fmt.Errorf("non existent block [%x..]", hash[:4])
	}
	// Reset the trie database with the fresh snap synced state.
	root := block.Root()
	if bc.triedb.Scheme() == rawdb.PathScheme {
		if err := bc.triedb.Enable(root); err != nil {
			return err
		}
	}
	if !bc.HasState(root) {
		return fmt.Errorf("non existent state [%x..]", root[:4])
	}
	// If all checks out, manually set the head block.
	if !bc.chainmu.TryLock() {
		return errChainStopped
	}
	bc.currentBlock.Store(block.Header())
	headBlockGauge.Update(int64(block.NumberU64()))
	bc.chainmu.Unlock()

	// Destroy any existing state snapshot and regenerate it in the background,
	// also resuming the normal maintenance of any previously paused snapshot.
	if bc.snaps != nil {
		bc.snaps.Rebuild(root)
	}
	log.Info("Committed new head block", "number", block.Number(), "hash", hash)
	return nil
}

// Reset purges the entire blockchain, restoring it to its genesis state.
func (bc *BlockChain) Reset() error {
	return bc.ResetWithGenesisBlock(bc.genesisBlock)
}

// ResetWithGenesisBlock purges the entire blockchain, restoring it to the
// specified genesis state.
func (bc *BlockChain) ResetWithGenesisBlock(genesis *types.Block) error {
	// Dump the entire block chain and purge the caches
	if err := bc.SetHead(0); err != nil {
		return err
	}
	if !bc.chainmu.TryLock() {
		return errChainStopped
	}
	defer bc.chainmu.Unlock()

	// Prepare the genesis block and reinitialise the chain
	batch := bc.db.NewBatch()
	rawdb.WriteTd(batch, genesis.Hash(), genesis.NumberU64(), genesis.Difficulty())
	rawdb.WriteBlock(batch, genesis)
	if err := batch.Write(); err != nil {
		log.Crit("Failed to write genesis block", "err", err)
	}
	bc.writeHeadBlock(genesis)

	// Last update all in-memory chain markers
	bc.genesisBlock = genesis
	bc.currentBlock.Store(bc.genesisBlock.Header())
	headBlockGauge.Update(int64(bc.genesisBlock.NumberU64()))
	bc.hc.SetGenesis(bc.genesisBlock.Header())
	bc.hc.SetCurrentHeader(bc.genesisBlock.Header())
	bc.currentSnapBlock.Store(bc.genesisBlock.Header())
	headFastBlockGauge.Update(int64(bc.genesisBlock.NumberU64()))
	return nil
}

// Export writes the active chain to the given writer.
func (bc *BlockChain) Export(w io.Writer) error {
	return bc.ExportN(w, uint64(0), bc.CurrentBlock().Number.Uint64())
}

// ExportN writes a subset of the active chain to the given writer.
func (bc *BlockChain) ExportN(w io.Writer, first uint64, last uint64) error {
	if first > last {
		return fmt.Errorf("export failed: first (%d) is greater than last (%d)", first, last)
	}
	log.Info("Exporting batch of blocks", "count", last-first+1)

	var (
		parentHash common.Hash
		start      = time.Now()
		reported   = time.Now()
	)
	for nr := first; nr <= last; nr++ {
		block := bc.GetBlockByNumber(nr)
		if block == nil {
			return fmt.Errorf("export failed on #%d: not found", nr)
		}
		if nr > first && block.ParentHash() != parentHash {
			return errors.New("export failed: chain reorg during export")
		}
		parentHash = block.Hash()
		if err := block.EncodeRLP(w); err != nil {
			return err
		}
		if time.Since(reported) >= statsReportLimit {
			log.Info("Exporting blocks", "exported", block.NumberU64()-first, "elapsed", common.PrettyDuration(time.Since(start)))
			reported = time.Now()
		}
	}
	return nil
}

// writeHeadBlock injects a new head block into the current block chain. This method
// assumes that the block is indeed a true head. It will also reset the head
// header and the head snap sync block to this very same block if they are older
// or if they are on a different side chain.
//
// Note, this function assumes that the `mu` mutex is held!
func (bc *BlockChain) writeHeadBlock(block *types.Block) {
	// Add the block to the canonical chain number scheme and mark as the head
	batch := bc.db.NewBatch()
	rawdb.WriteHeadHeaderHash(batch, block.Hash())
	rawdb.WriteHeadFastBlockHash(batch, block.Hash())
	rawdb.WriteCanonicalHash(batch, block.Hash(), block.NumberU64())
	rawdb.WriteTxLookupEntriesByBlock(batch, block)
	rawdb.WriteHeadBlockHash(batch, block.Hash())

	// Flush the whole batch into the disk, exit the node if failed
	if err := batch.Write(); err != nil {
		log.Crit("Failed to update chain indexes and markers", "err", err)
	}
	// Update all in-memory chain markers in the last step
	bc.hc.SetCurrentHeader(block.Header())

	bc.currentSnapBlock.Store(block.Header())
	headFastBlockGauge.Update(int64(block.NumberU64()))

	bc.currentBlock.Store(block.Header())
	headBlockGauge.Update(int64(block.NumberU64()))
}

// stopWithoutSaving stops the blockchain service. If any imports are currently in progress
// it will abort them using the procInterrupt. This method stops all running
// goroutines, but does not do all the post-stop work of persisting data.
// OBS! It is generally recommended to use the Stop method!
// This method has been exposed to allow tests to stop the blockchain while simulating
// a crash.
func (bc *BlockChain) stopWithoutSaving() {
	if !bc.stopping.CompareAndSwap(false, true) {
		return
	}
	// Signal shutdown tx indexer.
	if bc.txIndexer != nil {
		bc.txIndexer.close()
	}
	// Unsubscribe all subscriptions registered from blockchain.
	bc.scope.Close()

	// Signal shutdown to all goroutines.
	close(bc.quit)
	bc.StopInsert()

	// Now wait for all chain modifications to end and persistent goroutines to exit.
	//
	// Note: Close waits for the mutex to become available, i.e. any running chain
	// modification will have exited when Close returns. Since we also called StopInsert,
	// the mutex should become available quickly. It cannot be taken again after Close has
	// returned.
	bc.chainmu.Close()
	bc.wg.Wait()
}

// Stop stops the blockchain service. If any imports are currently in progress
// it will abort them using the procInterrupt.
func (bc *BlockChain) Stop() {
	bc.stopWithoutSaving()

	// Ensure that the entirety of the state snapshot is journaled to disk.
	var snapBase common.Hash
	if bc.snaps != nil {
		var err error
		if snapBase, err = bc.snaps.Journal(bc.CurrentBlock().Root); err != nil {
			log.Error("Failed to journal state snapshot", "err", err)
		}
		bc.snaps.Release()
	}
	if bc.triedb.Scheme() == rawdb.PathScheme {
		// Ensure that the in-memory trie nodes are journaled to disk properly.
		if err := bc.triedb.Journal(bc.CurrentBlock().Root); err != nil {
			log.Info("Failed to journal in-memory trie nodes", "err", err)
		}
	} else {
		// Ensure the state of a recent block is also stored to disk before exiting.
		// We're writing three different states to catch different restart scenarios:
		//  - HEAD:     So we don't need to reprocess any blocks in the general case
		//  - HEAD-1:   So we don't do large reorgs if our HEAD becomes an uncle
		//  - HEAD-127: So we have a hard limit on the number of blocks reexecuted
		if !bc.cacheConfig.TrieDirtyDisabled {
			triedb := bc.triedb

			for _, offset := range []uint64{0, 1, TriesInMemory - 1} {
				if number := bc.CurrentBlock().Number.Uint64(); number > offset {
					recent := bc.GetBlockByNumber(number - offset)

					log.Info("Writing cached state to disk", "block", recent.Number(), "hash", recent.Hash(), "root", recent.Root())
					if err := triedb.Commit(recent.Root(), true); err != nil {
						log.Error("Failed to commit recent state trie", "err", err)
					}
				}
			}
			if snapBase != (common.Hash{}) {
				log.Info("Writing snapshot state to disk", "root", snapBase)
				if err := triedb.Commit(snapBase, true); err != nil {
					log.Error("Failed to commit recent state trie", "err", err)
				}
			}
			for !bc.triegc.Empty() {
				triedb.Dereference(bc.triegc.PopItem())
			}
			if _, nodes, _ := triedb.Size(); nodes != 0 { // all memory is contained within the nodes return for hashdb
				log.Error("Dangling trie nodes after full cleanup")
			}
		}
	}
	// Close the trie database, release all the held resources as the last step.
	if err := bc.triedb.Close(); err != nil {
		log.Error("Failed to close trie database", "err", err)
	}
	log.Info("Blockchain stopped")
}

// StopInsert interrupts all insertion methods, causing them to return
// errInsertionInterrupted as soon as possible. Insertion is permanently disabled after
// calling this method.
func (bc *BlockChain) StopInsert() {
	bc.procInterrupt.Store(true)
}

// insertStopped returns true after StopInsert has been called.
func (bc *BlockChain) insertStopped() bool {
	return bc.procInterrupt.Load()
}

// WriteStatus status of write
type WriteStatus byte

const (
	NonStatTy WriteStatus = iota
	CanonStatTy
	SideStatTy
)

// InsertReceiptChain attempts to complete an already existing header chain with
// transaction and receipt data.
func (bc *BlockChain) InsertReceiptChain(blockChain types.Blocks, receiptChain []types.Receipts, ancientLimit uint64) (int, error) {
	// We don't require the chainMu here since we want to maximize the
	// concurrency of header insertion and receipt insertion.
	bc.wg.Add(1)
	defer bc.wg.Done()

	var (
		ancientBlocks, liveBlocks     types.Blocks
		ancientReceipts, liveReceipts []types.Receipts
	)
	// Do a sanity check that the provided chain is actually ordered and linked
	for i, block := range blockChain {
		if i != 0 {
			prev := blockChain[i-1]
			if block.NumberU64() != prev.NumberU64()+1 || block.ParentHash() != prev.Hash() {
				log.Error("Non contiguous receipt insert",
					"number", block.Number(), "hash", block.Hash(), "parent", block.ParentHash(),
					"prevnumber", prev.Number(), "prevhash", prev.Hash())
				return 0, fmt.Errorf("non contiguous insert: item %d is #%d [%x..], item %d is #%d [%x..] (parent [%x..])",
					i-1, prev.NumberU64(), prev.Hash().Bytes()[:4],
					i, block.NumberU64(), block.Hash().Bytes()[:4], block.ParentHash().Bytes()[:4])
			}
		}
		if block.NumberU64() <= ancientLimit {
			ancientBlocks, ancientReceipts = append(ancientBlocks, block), append(ancientReceipts, receiptChain[i])
		} else {
			liveBlocks, liveReceipts = append(liveBlocks, block), append(liveReceipts, receiptChain[i])
		}

		// Here we also validate that blob transactions in the block do not contain a sidecar.
		// While the sidecar does not affect the block hash / tx hash, sending blobs within a block is not allowed.
		for txIndex, tx := range block.Transactions() {
			if tx.Type() == types.BlobTxType && tx.BlobTxSidecar() != nil {
				return 0, fmt.Errorf("block #%d contains unexpected blob sidecar in tx at index %d", block.NumberU64(), txIndex)
			}
		}
	}

	var (
		stats = struct{ processed, ignored int32 }{}
		start = time.Now()
		size  = int64(0)
	)

	// updateHead updates the head snap sync block if the inserted blocks are better
	// and returns an indicator whether the inserted blocks are canonical.
	updateHead := func(head *types.Block) bool {
		if !bc.chainmu.TryLock() {
			return false
		}
		defer bc.chainmu.Unlock()

		// Rewind may have occurred, skip in that case.
		if bc.CurrentHeader().Number.Cmp(head.Number()) >= 0 {
			reorg, err := bc.forker.ReorgNeeded(bc.CurrentSnapBlock(), head.Header())
			if err != nil {
				log.Warn("Reorg failed", "err", err)
				return false
			} else if !reorg {
				return false
			}
			rawdb.WriteHeadFastBlockHash(bc.db, head.Hash())
			bc.currentSnapBlock.Store(head.Header())
			headFastBlockGauge.Update(int64(head.NumberU64()))
			return true
		}
		return false
	}
	// writeAncient writes blockchain and corresponding receipt chain into ancient store.
	//
	// this function only accepts canonical chain data. All side chain will be reverted
	// eventually.
	writeAncient := func(blockChain types.Blocks, receiptChain []types.Receipts) (int, error) {
		first := blockChain[0]
		last := blockChain[len(blockChain)-1]

		// Ensure genesis is in ancients.
		if first.NumberU64() == 1 {
			if frozen, _ := bc.db.Ancients(); frozen == 0 {
				td := bc.genesisBlock.Difficulty()
				writeSize, err := rawdb.WriteAncientBlocks(bc.db, []*types.Block{bc.genesisBlock}, []types.Receipts{nil}, td)
				if err != nil {
					log.Error("Error writing genesis to ancients", "err", err)
					return 0, err
				}
				size += writeSize
				log.Info("Wrote genesis to ancients")
			}
		}
		// Before writing the blocks to the ancients, we need to ensure that
		// they correspond to the what the headerchain 'expects'.
		// We only check the last block/header, since it's a contiguous chain.
		if !bc.HasHeader(last.Hash(), last.NumberU64()) {
			return 0, fmt.Errorf("containing header #%d [%x..] unknown", last.Number(), last.Hash().Bytes()[:4])
		}

		// Write all chain data to ancients.
		td := bc.GetTd(first.Hash(), first.NumberU64())
		writeSize, err := rawdb.WriteAncientBlocks(bc.db, blockChain, receiptChain, td)
		if err != nil {
			log.Error("Error importing chain data to ancients", "err", err)
			return 0, err
		}
		size += writeSize

		// Sync the ancient store explicitly to ensure all data has been flushed to disk.
		if err := bc.db.Sync(); err != nil {
			return 0, err
		}
		// Update the current snap block because all block data is now present in DB.
		previousSnapBlock := bc.CurrentSnapBlock().Number.Uint64()
		if !updateHead(blockChain[len(blockChain)-1]) {
			// We end up here if the header chain has reorg'ed, and the blocks/receipts
			// don't match the canonical chain.
			if _, err := bc.db.TruncateHead(previousSnapBlock + 1); err != nil {
				log.Error("Can't truncate ancient store after failed insert", "err", err)
			}
			return 0, errSideChainReceipts
		}

		// Delete block data from the main database.
		var (
			batch       = bc.db.NewBatch()
			canonHashes = make(map[common.Hash]struct{})
		)
		for _, block := range blockChain {
			canonHashes[block.Hash()] = struct{}{}
			if block.NumberU64() == 0 {
				continue
			}
			rawdb.DeleteCanonicalHash(batch, block.NumberU64())
			rawdb.DeleteBlockWithoutNumber(batch, block.Hash(), block.NumberU64())
		}
		// Delete side chain hash-to-number mappings.
		for _, nh := range rawdb.ReadAllHashesInRange(bc.db, first.NumberU64(), last.NumberU64()) {
			if _, canon := canonHashes[nh.Hash]; !canon {
				rawdb.DeleteHeader(batch, nh.Hash, nh.Number)
			}
		}
		if err := batch.Write(); err != nil {
			return 0, err
		}
		stats.processed += int32(len(blockChain))
		return 0, nil
	}

	// writeLive writes blockchain and corresponding receipt chain into active store.
	writeLive := func(blockChain types.Blocks, receiptChain []types.Receipts) (int, error) {
		var (
			skipPresenceCheck = false
			batch             = bc.db.NewBatch()
		)
		for i, block := range blockChain {
			// Short circuit insertion if shutting down or processing failed
			if bc.insertStopped() {
				return 0, errInsertionInterrupted
			}
			// Short circuit if the owner header is unknown
			if !bc.HasHeader(block.Hash(), block.NumberU64()) {
				return i, fmt.Errorf("containing header #%d [%x..] unknown", block.Number(), block.Hash().Bytes()[:4])
			}
			if !skipPresenceCheck {
				// Ignore if the entire data is already known
				if bc.HasBlock(block.Hash(), block.NumberU64()) {
					stats.ignored++
					continue
				} else {
					// If block N is not present, neither are the later blocks.
					// This should be true, but if we are mistaken, the shortcut
					// here will only cause overwriting of some existing data
					skipPresenceCheck = true
				}
			}
			// Write all the data out into the database
			rawdb.WriteBody(batch, block.Hash(), block.NumberU64(), block.Body())
			rawdb.WriteReceipts(batch, block.Hash(), block.NumberU64(), receiptChain[i])

			// Write everything belongs to the blocks into the database. So that
			// we can ensure all components of body is completed(body, receipts)
			// except transaction indexes(will be created once sync is finished).
			if batch.ValueSize() >= ethdb.IdealBatchSize {
				if err := batch.Write(); err != nil {
					return 0, err
				}
				size += int64(batch.ValueSize())
				batch.Reset()
			}
			stats.processed++
		}
		// Write everything belongs to the blocks into the database. So that
		// we can ensure all components of body is completed(body, receipts,
		// tx indexes)
		if batch.ValueSize() > 0 {
			size += int64(batch.ValueSize())
			if err := batch.Write(); err != nil {
				return 0, err
			}
		}
		updateHead(blockChain[len(blockChain)-1])
		return 0, nil
	}

	// Write downloaded chain data and corresponding receipt chain data
	if len(ancientBlocks) > 0 {
		if n, err := writeAncient(ancientBlocks, ancientReceipts); err != nil {
			if err == errInsertionInterrupted {
				return 0, nil
			}
			return n, err
		}
	}
	if len(liveBlocks) > 0 {
		if n, err := writeLive(liveBlocks, liveReceipts); err != nil {
			if err == errInsertionInterrupted {
				return 0, nil
			}
			return n, err
		}
	}
	var (
		head    = blockChain[len(blockChain)-1]
		context = []interface{}{
			"count", stats.processed, "elapsed", common.PrettyDuration(time.Since(start)),
			"number", head.Number(), "hash", head.Hash(), "age", common.PrettyAge(time.Unix(int64(head.Time()), 0)),
			"size", common.StorageSize(size),
		}
	)
	if stats.ignored > 0 {
		context = append(context, []interface{}{"ignored", stats.ignored}...)
	}
	log.Debug("Imported new block receipts", context...)

	return 0, nil
}

// writeBlockWithoutState writes only the block and its metadata to the database,
// but does not write any state. This is used to construct competing side forks
// up to the point where they exceed the canonical total difficulty.
func (bc *BlockChain) writeBlockWithoutState(block *types.Block, td *big.Int) (err error) {
	if bc.insertStopped() {
		return errInsertionInterrupted
	}
	batch := bc.db.NewBatch()
	rawdb.WriteTd(batch, block.Hash(), block.NumberU64(), td)
	rawdb.WriteBlock(batch, block)
	if err := batch.Write(); err != nil {
		log.Crit("Failed to write block into disk", "err", err)
	}
	return nil
}

// writeKnownBlock updates the head block flag with a known block
// and introduces chain reorg if necessary.
func (bc *BlockChain) writeKnownBlock(block *types.Block) error {
	current := bc.CurrentBlock()
	if block.ParentHash() != current.Hash() {
		if err := bc.reorg(current, block); err != nil {
			return err
		}
	}
	bc.writeHeadBlock(block)
	return nil
}

// writeBlockWithState writes block, metadata and corresponding state data to the
// database.
func (bc *BlockChain) writeBlockWithState(block *types.Block, receipts []*types.Receipt, state *state.StateDB) error {
	// Calculate the total difficulty of the block
	ptd := bc.GetTd(block.ParentHash(), block.NumberU64()-1)
	if ptd == nil {
		return consensus.ErrUnknownAncestor
	}
	// Make sure no inconsistent state is leaked during insertion
	externTd := new(big.Int).Add(block.Difficulty(), ptd)

	// Irrelevant of the canonical status, write the block itself to the database.
	//
	// Note all the components of block(td, hash->number map, header, body, receipts)
	// should be written atomically. BlockBatch is used for containing all components.
	blockBatch := bc.db.NewBatch()
	rawdb.WriteTd(blockBatch, block.Hash(), block.NumberU64(), externTd)
	rawdb.WriteBlock(blockBatch, block)
	rawdb.WriteReceipts(blockBatch, block.Hash(), block.NumberU64(), receipts)
	rawdb.WritePreimages(blockBatch, state.Preimages())
	if err := blockBatch.Write(); err != nil {
		log.Crit("Failed to write block into disk", "err", err)
	}
	// Commit all cached state changes into underlying memory database.
	root, err := state.Commit(block.NumberU64(), bc.chainConfig.IsEIP158(block.Number()))
	if err != nil {
		return err
	}
	// If node is running in path mode, skip explicit gc operation
	// which is unnecessary in this mode.
	if bc.triedb.Scheme() == rawdb.PathScheme {
		return nil
	}
	// If we're running an archive node, always flush
	if bc.cacheConfig.TrieDirtyDisabled {
		return bc.triedb.Commit(root, false)
	}
	// Full but not archive node, do proper garbage collection
	bc.triedb.Reference(root, common.Hash{}) // metadata reference to keep trie alive
	bc.triegc.Push(root, -int64(block.NumberU64()))

	// Flush limits are not considered for the first TriesInMemory blocks.
	current := block.NumberU64()
	if current <= TriesInMemory {
		return nil
	}
	// If we exceeded our memory allowance, flush matured singleton nodes to disk
	var (
		_, nodes, imgs = bc.triedb.Size() // all memory is contained within the nodes return for hashdb
		limit          = common.StorageSize(bc.cacheConfig.TrieDirtyLimit) * 1024 * 1024
	)
	if nodes > limit || imgs > 4*1024*1024 {
		bc.triedb.Cap(limit - ethdb.IdealBatchSize)
	}
	// Find the next state trie we need to commit
	chosen := current - TriesInMemory
	flushInterval := time.Duration(bc.flushInterval.Load())
	// If we exceeded time allowance, flush an entire trie to disk
	if bc.gcproc > flushInterval {
		// If the header is missing (canonical chain behind), we're reorging a low
		// diff sidechain. Suspend committing until this operation is completed.
		header := bc.GetHeaderByNumber(chosen)
		if header == nil {
			log.Warn("Reorg in progress, trie commit postponed", "number", chosen)
		} else {
			// If we're exceeding limits but haven't reached a large enough memory gap,
			// warn the user that the system is becoming unstable.
			if chosen < bc.lastWrite+TriesInMemory && bc.gcproc >= 2*flushInterval {
				log.Info("State in memory for too long, committing", "time", bc.gcproc, "allowance", flushInterval, "optimum", float64(chosen-bc.lastWrite)/TriesInMemory)
			}
			// Flush an entire trie and restart the counters
			bc.triedb.Commit(header.Root, true)
			bc.lastWrite = chosen
			bc.gcproc = 0
		}
	}
	// Garbage collect anything below our required write retention
	for !bc.triegc.Empty() {
		root, number := bc.triegc.Pop()
		if uint64(-number) > chosen {
			bc.triegc.Push(root, number)
			break
		}
		bc.triedb.Dereference(root)
	}
	return nil
}

// WriteBlockAndSetHead writes the given block and all associated state to the database,
// and applies the block as the new chain head.
func (bc *BlockChain) WriteBlockAndSetHead(block *types.Block, receipts []*types.Receipt, logs []*types.Log, state *state.StateDB, emitHeadEvent bool) (status WriteStatus, err error) {
	if !bc.chainmu.TryLock() {
		return NonStatTy, errChainStopped
	}
	defer bc.chainmu.Unlock()

	return bc.writeBlockAndSetHead(block, receipts, logs, state, emitHeadEvent)
}

// writeBlockAndSetHead is the internal implementation of WriteBlockAndSetHead.
// This function expects the chain mutex to be held.
func (bc *BlockChain) writeBlockAndSetHead(block *types.Block, receipts []*types.Receipt, logs []*types.Log, state *state.StateDB, emitHeadEvent bool) (status WriteStatus, err error) {
	if err := bc.writeBlockWithState(block, receipts, state); err != nil {
		return NonStatTy, err
	}
	currentBlock := bc.CurrentBlock()
	reorg, err := bc.forker.ReorgNeeded(currentBlock, block.Header())
	if err != nil {
		return NonStatTy, err
	}
	if reorg {
		// Reorganise the chain if the parent is not the head block
		if block.ParentHash() != currentBlock.Hash() {
			if err := bc.reorg(currentBlock, block); err != nil {
				return NonStatTy, err
			}
		}
		status = CanonStatTy
	} else {
		status = SideStatTy
	}
	// Set new head.
	if status == CanonStatTy {
		bc.writeHeadBlock(block)
	}
	if status == CanonStatTy {
		bc.chainFeed.Send(ChainEvent{Block: block, Hash: block.Hash(), Logs: logs})
		if len(logs) > 0 {
			bc.logsFeed.Send(logs)
		}
		// In theory, we should fire a ChainHeadEvent when we inject
		// a canonical block, but sometimes we can insert a batch of
		// canonical blocks. Avoid firing too many ChainHeadEvents,
		// we will fire an accumulated ChainHeadEvent and disable fire
		// event here.
		if emitHeadEvent {
			bc.chainHeadFeed.Send(ChainHeadEvent{Block: block})
		}
	} else {
		bc.chainSideFeed.Send(ChainSideEvent{Block: block})
	}
	return status, nil
}

// InsertChain attempts to insert the given batch of blocks in to the canonical
// chain or, otherwise, create a fork. If an error is returned it will return
// the index number of the failing block as well an error describing what went
// wrong. After insertion is done, all accumulated events will be fired.
func (bc *BlockChain) InsertChain(chain types.Blocks) (int, error) {
	// Sanity check that we have something meaningful to import
	if len(chain) == 0 {
		return 0, nil
	}
	bc.blockProcFeed.Send(true)
	defer bc.blockProcFeed.Send(false)

	// Do a sanity check that the provided chain is actually ordered and linked.
	for i := 1; i < len(chain); i++ {
		block, prev := chain[i], chain[i-1]
		if block.NumberU64() != prev.NumberU64()+1 || block.ParentHash() != prev.Hash() {
			log.Error("Non contiguous block insert",
				"number", block.Number(),
				"hash", block.Hash(),
				"parent", block.ParentHash(),
				"prevnumber", prev.Number(),
				"prevhash", prev.Hash(),
			)
			return 0, fmt.Errorf("non contiguous insert: item %d is #%d [%x..], item %d is #%d [%x..] (parent [%x..])", i-1, prev.NumberU64(),
				prev.Hash().Bytes()[:4], i, block.NumberU64(), block.Hash().Bytes()[:4], block.ParentHash().Bytes()[:4])
		}
	}
	// Pre-checks passed, start the full block imports
	if !bc.chainmu.TryLock() {
		return 0, errChainStopped
	}
	defer bc.chainmu.Unlock()
	return bc.insertChain(chain, true)
}

// insertChain is the internal implementation of InsertChain, which assumes that
// 1) chains are contiguous, and 2) The chain mutex is held.
//
// This method is split out so that import batches that require re-injecting
// historical blocks can do so without releasing the lock, which could lead to
// racey behaviour. If a sidechain import is in progress, and the historic state
// is imported, but then new canon-head is added before the actual sidechain
// completes, then the historic state could be pruned again
func (bc *BlockChain) insertChain(chain types.Blocks, setHead bool) (int, error) {
	// If the chain is terminating, don't even bother starting up.
	if bc.insertStopped() {
		return 0, nil
	}

	// Start a parallel signature recovery (signer will fluke on fork transition, minimal perf loss)
	SenderCacher.RecoverFromBlocks(types.MakeSigner(bc.chainConfig, chain[0].Number(), chain[0].Time()), chain)

	var (
		stats     = insertStats{startTime: mclock.Now()}
		lastCanon *types.Block
	)
	// Fire a single chain head event if we've progressed the chain
	defer func() {
		if lastCanon != nil && bc.CurrentBlock().Hash() == lastCanon.Hash() {
			bc.chainHeadFeed.Send(ChainHeadEvent{lastCanon})
		}
	}()
	// Start the parallel header verifier
	headers := make([]*types.Header, len(chain))
	for i, block := range chain {
		headers[i] = block.Header()
	}
	abort, results := bc.engine.VerifyHeaders(bc, headers)
	defer close(abort)

	// Peek the error for the first block to decide the directing import logic
	it := newInsertIterator(chain, results, bc.validator)
	block, err := it.next()

	// Left-trim all the known blocks that don't need to build snapshot
	if bc.skipBlock(err, it) {
		// First block (and state) is known
		//   1. We did a roll-back, and should now do a re-import
		//   2. The block is stored as a sidechain, and is lying about it's stateroot, and passes a stateroot
		//      from the canonical chain, which has not been verified.
		// Skip all known blocks that are behind us.
		var (
			reorg   bool
			current = bc.CurrentBlock()
		)
		for block != nil && bc.skipBlock(err, it) {
			reorg, err = bc.forker.ReorgNeeded(current, block.Header())
			if err != nil {
				return it.index, err
			}
			if reorg {
				// Switch to import mode if the forker says the reorg is necessary
				// and also the block is not on the canonical chain.
				// In eth2 the forker always returns true for reorg decision (blindly trusting
				// the external consensus engine), but in order to prevent the unnecessary
				// reorgs when importing known blocks, the special case is handled here.
				if block.NumberU64() > current.Number.Uint64() || bc.GetCanonicalHash(block.NumberU64()) != block.Hash() {
					break
				}
			}
			log.Debug("Ignoring already known block", "number", block.Number(), "hash", block.Hash())
			stats.ignored++

			block, err = it.next()
		}
		// The remaining blocks are still known blocks, the only scenario here is:
		// During the snap sync, the pivot point is already submitted but rollback
		// happens. Then node resets the head full block to a lower height via `rollback`
		// and leaves a few known blocks in the database.
		//
		// When node runs a snap sync again, it can re-import a batch of known blocks via
		// `insertChain` while a part of them have higher total difficulty than current
		// head full block(new pivot point).
		for block != nil && bc.skipBlock(err, it) {
			log.Debug("Writing previously known block", "number", block.Number(), "hash", block.Hash())
			if err := bc.writeKnownBlock(block); err != nil {
				return it.index, err
			}
			lastCanon = block

			block, err = it.next()
		}
		// Falls through to the block import
	}
	switch {
	// First block is pruned
	case errors.Is(err, consensus.ErrPrunedAncestor):
		if setHead {
			// First block is pruned, insert as sidechain and reorg only if TD grows enough
			log.Debug("Pruned ancestor, inserting as sidechain", "number", block.Number(), "hash", block.Hash())
			return bc.insertSideChain(block, it)
		} else {
			// We're post-merge and the parent is pruned, try to recover the parent state
			log.Debug("Pruned ancestor", "number", block.Number(), "hash", block.Hash())
			_, err := bc.recoverAncestors(block)
			return it.index, err
		}
	// Some other error(except ErrKnownBlock) occurred, abort.
	// ErrKnownBlock is allowed here since some known blocks
	// still need re-execution to generate snapshots that are missing
	case err != nil && !errors.Is(err, ErrKnownBlock):
		stats.ignored += len(it.chain)
		bc.reportBlock(block, nil, err)
		return it.index, err
	}
	// No validation errors for the first block (or chain prefix skipped)
	var activeState *state.StateDB
	defer func() {
		// The chain importer is starting and stopping trie prefetchers. If a bad
		// block or other error is hit however, an early return may not properly
		// terminate the background threads. This defer ensures that we clean up
		// and dangling prefetcher, without deferring each and holding on live refs.
		if activeState != nil {
			activeState.StopPrefetcher()
		}
	}()

	for ; block != nil && err == nil || errors.Is(err, ErrKnownBlock); block, err = it.next() {
		// If the chain is terminating, stop processing blocks
		if bc.insertStopped() {
			log.Debug("Abort during block processing")
			break
		}
		// If the header is a banned one, straight out abort
		if BadHashes[block.Hash()] {
			bc.reportBlock(block, nil, ErrBannedHash)
			return it.index, ErrBannedHash
		}
		// If the block is known (in the middle of the chain), it's a special case for
		// Clique blocks where they can share state among each other, so importing an
		// older block might complete the state of the subsequent one. In this case,
		// just skip the block (we already validated it once fully (and crashed), since
		// its header and body was already in the database). But if the corresponding
		// snapshot layer is missing, forcibly rerun the execution to build it.
		if bc.skipBlock(err, it) {
			logger := log.Debug
			if bc.chainConfig.Clique == nil {
				logger = log.Warn
			}
			logger("Inserted known block", "number", block.Number(), "hash", block.Hash(),
				"uncles", len(block.Uncles()), "txs", len(block.Transactions()), "gas", block.GasUsed(),
				"root", block.Root())

			// Special case. Commit the empty receipt slice if we meet the known
			// block in the middle. It can only happen in the clique chain. Whenever
			// we insert blocks via `insertSideChain`, we only commit `td`, `header`
			// and `body` if it's non-existent. Since we don't have receipts without
			// reexecution, so nothing to commit. But if the sidechain will be adopted
			// as the canonical chain eventually, it needs to be reexecuted for missing
			// state, but if it's this special case here(skip reexecution) we will lose
			// the empty receipt entry.
			if len(block.Transactions()) == 0 {
				rawdb.WriteReceipts(bc.db, block.Hash(), block.NumberU64(), nil)
			} else {
				log.Error("Please file an issue, skip known block execution without receipt",
					"hash", block.Hash(), "number", block.NumberU64())
			}
			if err := bc.writeKnownBlock(block); err != nil {
				return it.index, err
			}
			stats.processed++
			if bc.logger != nil && bc.logger.OnSkippedBlock != nil {
				bc.logger.OnSkippedBlock(tracing.BlockEvent{
					Block:     block,
					TD:        bc.GetTd(block.ParentHash(), block.NumberU64()-1),
					Finalized: bc.CurrentFinalBlock(),
					Safe:      bc.CurrentSafeBlock(),
				})
			}

			// We can assume that logs are empty here, since the only way for consecutive
			// Clique blocks to have the same state is if there are no transactions.
			lastCanon = block
			continue
		}

		// Retrieve the parent block and it's state to execute on top
		start := time.Now()
		parent := it.previous()
		if parent == nil {
			parent = bc.GetHeader(block.ParentHash(), block.NumberU64()-1)
		}
		statedb, err := state.New(parent.Root, bc.stateCache, bc.snaps)
		if err != nil {
			return it.index, err
		}
		statedb.SetLogger(bc.logger)

		// Enable prefetching to pull in trie node paths while processing transactions
		statedb.StartPrefetcher("chain")
		activeState = statedb

		// If we have a followup block, run that against the current state to pre-cache
		// transactions and probabilistically some of the account/storage trie nodes.
		var followupInterrupt atomic.Bool
		if !bc.cacheConfig.TrieCleanNoPrefetch {
			if followup, err := it.peek(); followup != nil && err == nil {
				throwaway, _ := state.New(parent.Root, bc.stateCache, bc.snaps)

				go func(start time.Time, followup *types.Block, throwaway *state.StateDB) {
					vmCfg := bc.vmConfig
					vmCfg.Tracer = nil
					bc.prefetcher.Prefetch(followup, throwaway, vmCfg, &followupInterrupt)

					blockPrefetchExecuteTimer.Update(time.Since(start))
					if followupInterrupt.Load() {
						blockPrefetchInterruptMeter.Mark(1)
					}
				}(time.Now(), followup, throwaway)
			}
		}

		// The traced section of block import.
		res, err := bc.processBlock(block, statedb, start, setHead)
		followupInterrupt.Store(true)
		if err != nil {
			return it.index, err
		}
		// Report the import stats before returning the various results
		stats.processed++
		stats.usedGas += res.usedGas

		var snapDiffItems, snapBufItems common.StorageSize
		if bc.snaps != nil {
			snapDiffItems, snapBufItems = bc.snaps.Size()
		}
		trieDiffNodes, trieBufNodes, _ := bc.triedb.Size()
		stats.report(chain, it.index, snapDiffItems, snapBufItems, trieDiffNodes, trieBufNodes, setHead)

		if !setHead {
			// After merge we expect few side chains. Simply count
			// all blocks the CL gives us for GC processing time
			bc.gcproc += res.procTime
			return it.index, nil // Direct block insertion of a single block
		}
		switch res.status {
		case CanonStatTy:
			log.Debug("Inserted new block", "number", block.Number(), "hash", block.Hash(),
				"uncles", len(block.Uncles()), "txs", len(block.Transactions()), "gas", block.GasUsed(),
				"elapsed", common.PrettyDuration(time.Since(start)),
				"root", block.Root())

			lastCanon = block

			// Only count canonical blocks for GC processing time
			bc.gcproc += res.procTime

		case SideStatTy:
			log.Debug("Inserted forked block", "number", block.Number(), "hash", block.Hash(),
				"diff", block.Difficulty(), "elapsed", common.PrettyDuration(time.Since(start)),
				"txs", len(block.Transactions()), "gas", block.GasUsed(), "uncles", len(block.Uncles()),
				"root", block.Root())

		default:
			// This in theory is impossible, but lets be nice to our future selves and leave
			// a log, instead of trying to track down blocks imports that don't emit logs.
			log.Warn("Inserted block with unknown status", "number", block.Number(), "hash", block.Hash(),
				"diff", block.Difficulty(), "elapsed", common.PrettyDuration(time.Since(start)),
				"txs", len(block.Transactions()), "gas", block.GasUsed(), "uncles", len(block.Uncles()),
				"root", block.Root())
		}
	}
	stats.ignored += it.remaining()
	return it.index, err
}

// blockProcessingResult is a summary of block processing
// used for updating the stats.
type blockProcessingResult struct {
	usedGas  uint64
	procTime time.Duration
	status   WriteStatus
}

// processBlock executes and validates the given block. If there was no error
// it writes the block and associated state to database.
func (bc *BlockChain) processBlock(block *types.Block, statedb *state.StateDB, start time.Time, setHead bool) (_ *blockProcessingResult, blockEndErr error) {
	if bc.logger != nil && bc.logger.OnBlockStart != nil {
		td := bc.GetTd(block.ParentHash(), block.NumberU64()-1)
		bc.logger.OnBlockStart(tracing.BlockEvent{
			Block:     block,
			TD:        td,
			Finalized: bc.CurrentFinalBlock(),
			Safe:      bc.CurrentSafeBlock(),
		})
	}
	if bc.logger != nil && bc.logger.OnBlockEnd != nil {
		defer func() {
			bc.logger.OnBlockEnd(blockEndErr)
		}()
	}

	// Process block using the parent state as reference point
	pstart := time.Now()
	receipts, logs, usedGas, err := bc.processor.Process(block, statedb, bc.vmConfig)
	if err != nil {
		bc.reportBlock(block, receipts, err)
		return nil, err
	}
	ptime := time.Since(pstart)

	vstart := time.Now()
	if err := bc.validator.ValidateState(block, statedb, receipts, usedGas); err != nil {
		bc.reportBlock(block, receipts, err)
		return nil, err
	}
	vtime := time.Since(vstart)
	proctime := time.Since(start) // processing + validation

	// Update the metrics touched during block processing and validation
	accountReadTimer.Update(statedb.AccountReads)                   // Account reads are complete(in processing)
	storageReadTimer.Update(statedb.StorageReads)                   // Storage reads are complete(in processing)
	snapshotAccountReadTimer.Update(statedb.SnapshotAccountReads)   // Account reads are complete(in processing)
	snapshotStorageReadTimer.Update(statedb.SnapshotStorageReads)   // Storage reads are complete(in processing)
	accountUpdateTimer.Update(statedb.AccountUpdates)               // Account updates are complete(in validation)
	storageUpdateTimer.Update(statedb.StorageUpdates)               // Storage updates are complete(in validation)
	accountHashTimer.Update(statedb.AccountHashes)                  // Account hashes are complete(in validation)
	storageHashTimer.Update(statedb.StorageHashes)                  // Storage hashes are complete(in validation)
	triehash := statedb.AccountHashes + statedb.StorageHashes       // The time spent on tries hashing
	trieUpdate := statedb.AccountUpdates + statedb.StorageUpdates   // The time spent on tries update
	trieRead := statedb.SnapshotAccountReads + statedb.AccountReads // The time spent on account read
	trieRead += statedb.SnapshotStorageReads + statedb.StorageReads // The time spent on storage read
	blockExecutionTimer.Update(ptime - trieRead)                    // The time spent on EVM processing
	blockValidationTimer.Update(vtime - (triehash + trieUpdate))    // The time spent on block validation

	// Write the block to the chain and get the status.
	var (
		wstart = time.Now()
		status WriteStatus
	)
	if !setHead {
		// Don't set the head, only insert the block
		err = bc.writeBlockWithState(block, receipts, statedb)
	} else {
		status, err = bc.writeBlockAndSetHead(block, receipts, logs, statedb, false)
	}
	if err != nil {
		return nil, err
	}
	// Update the metrics touched during block commit
	accountCommitTimer.Update(statedb.AccountCommits)   // Account commits are complete, we can mark them
	storageCommitTimer.Update(statedb.StorageCommits)   // Storage commits are complete, we can mark them
	snapshotCommitTimer.Update(statedb.SnapshotCommits) // Snapshot commits are complete, we can mark them
	triedbCommitTimer.Update(statedb.TrieDBCommits)     // Trie database commits are complete, we can mark them

	blockWriteTimer.Update(time.Since(wstart) - statedb.AccountCommits - statedb.StorageCommits - statedb.SnapshotCommits - statedb.TrieDBCommits)
	blockInsertTimer.UpdateSince(start)

	return &blockProcessingResult{usedGas: usedGas, procTime: proctime, status: status}, nil
}

// insertSideChain is called when an import batch hits upon a pruned ancestor
// error, which happens when a sidechain with a sufficiently old fork-block is
// found.
//
// The method writes all (header-and-body-valid) blocks to disk, then tries to
// switch over to the new chain if the TD exceeded the current chain.
// insertSideChain is only used pre-merge.
func (bc *BlockChain) insertSideChain(block *types.Block, it *insertIterator) (int, error) {
	var (
		externTd  *big.Int
		lastBlock = block
		current   = bc.CurrentBlock()
	)
	// The first sidechain block error is already verified to be ErrPrunedAncestor.
	// Since we don't import them here, we expect ErrUnknownAncestor for the remaining
	// ones. Any other errors means that the block is invalid, and should not be written
	// to disk.
	err := consensus.ErrPrunedAncestor
	for ; block != nil && errors.Is(err, consensus.ErrPrunedAncestor); block, err = it.next() {
		// Check the canonical state root for that number
		if number := block.NumberU64(); current.Number.Uint64() >= number {
			canonical := bc.GetBlockByNumber(number)
			if canonical != nil && canonical.Hash() == block.Hash() {
				// Not a sidechain block, this is a re-import of a canon block which has it's state pruned

				// Collect the TD of the block. Since we know it's a canon one,
				// we can get it directly, and not (like further below) use
				// the parent and then add the block on top
				externTd = bc.GetTd(block.Hash(), block.NumberU64())
				continue
			}
			if canonical != nil && canonical.Root() == block.Root() {
				// This is most likely a shadow-state attack. When a fork is imported into the
				// database, and it eventually reaches a block height which is not pruned, we
				// just found that the state already exist! This means that the sidechain block
				// refers to a state which already exists in our canon chain.
				//
				// If left unchecked, we would now proceed importing the blocks, without actually
				// having verified the state of the previous blocks.
				log.Warn("Sidechain ghost-state attack detected", "number", block.NumberU64(), "sideroot", block.Root(), "canonroot", canonical.Root())

				// If someone legitimately side-mines blocks, they would still be imported as usual. However,
				// we cannot risk writing unverified blocks to disk when they obviously target the pruning
				// mechanism.
				return it.index, errors.New("sidechain ghost-state attack")
			}
		}
		if externTd == nil {
			externTd = bc.GetTd(block.ParentHash(), block.NumberU64()-1)
		}
		externTd = new(big.Int).Add(externTd, block.Difficulty())

		if !bc.HasBlock(block.Hash(), block.NumberU64()) {
			start := time.Now()
			if err := bc.writeBlockWithoutState(block, externTd); err != nil {
				return it.index, err
			}
			log.Debug("Injected sidechain block", "number", block.Number(), "hash", block.Hash(),
				"diff", block.Difficulty(), "elapsed", common.PrettyDuration(time.Since(start)),
				"txs", len(block.Transactions()), "gas", block.GasUsed(), "uncles", len(block.Uncles()),
				"root", block.Root())
		}
		lastBlock = block
	}
	// At this point, we've written all sidechain blocks to database. Loop ended
	// either on some other error or all were processed. If there was some other
	// error, we can ignore the rest of those blocks.
	//
	// If the externTd was larger than our local TD, we now need to reimport the previous
	// blocks to regenerate the required state
	reorg, err := bc.forker.ReorgNeeded(current, lastBlock.Header())
	if err != nil {
		return it.index, err
	}
	if !reorg {
		localTd := bc.GetTd(current.Hash(), current.Number.Uint64())
		log.Info("Sidechain written to disk", "start", it.first().NumberU64(), "end", it.previous().Number, "sidetd", externTd, "localtd", localTd)
		return it.index, err
	}
	// Gather all the sidechain hashes (full blocks may be memory heavy)
	var (
		hashes  []common.Hash
		numbers []uint64
	)
	parent := it.previous()
	for parent != nil && !bc.HasState(parent.Root) {
		if bc.stateRecoverable(parent.Root) {
			if err := bc.triedb.Recover(parent.Root); err != nil {
				return 0, err
			}
			break
		}
		hashes = append(hashes, parent.Hash())
		numbers = append(numbers, parent.Number.Uint64())

		parent = bc.GetHeader(parent.ParentHash, parent.Number.Uint64()-1)
	}
	if parent == nil {
		return it.index, errors.New("missing parent")
	}
	// Import all the pruned blocks to make the state available
	var (
		blocks []*types.Block
		memory uint64
	)
	for i := len(hashes) - 1; i >= 0; i-- {
		// Append the next block to our batch
		block := bc.GetBlock(hashes[i], numbers[i])

		blocks = append(blocks, block)
		memory += block.Size()

		// If memory use grew too large, import and continue. Sadly we need to discard
		// all raised events and logs from notifications since we're too heavy on the
		// memory here.
		if len(blocks) >= 2048 || memory > 64*1024*1024 {
			log.Info("Importing heavy sidechain segment", "blocks", len(blocks), "start", blocks[0].NumberU64(), "end", block.NumberU64())
			if _, err := bc.insertChain(blocks, true); err != nil {
				return 0, err
			}
			blocks, memory = blocks[:0], 0

			// If the chain is terminating, stop processing blocks
			if bc.insertStopped() {
				log.Debug("Abort during blocks processing")
				return 0, nil
			}
		}
	}
	if len(blocks) > 0 {
		log.Info("Importing sidechain segment", "start", blocks[0].NumberU64(), "end", blocks[len(blocks)-1].NumberU64())
		return bc.insertChain(blocks, true)
	}
	return 0, nil
}

// recoverAncestors finds the closest ancestor with available state and re-execute
// all the ancestor blocks since that.
// recoverAncestors is only used post-merge.
// We return the hash of the latest block that we could correctly validate.
func (bc *BlockChain) recoverAncestors(block *types.Block) (common.Hash, error) {
	// Gather all the sidechain hashes (full blocks may be memory heavy)
	var (
		hashes  []common.Hash
		numbers []uint64
		parent  = block
	)
	for parent != nil && !bc.HasState(parent.Root()) {
		if bc.stateRecoverable(parent.Root()) {
			if err := bc.triedb.Recover(parent.Root()); err != nil {
				return common.Hash{}, err
			}
			break
		}
		hashes = append(hashes, parent.Hash())
		numbers = append(numbers, parent.NumberU64())
		parent = bc.GetBlock(parent.ParentHash(), parent.NumberU64()-1)

		// If the chain is terminating, stop iteration
		if bc.insertStopped() {
			log.Debug("Abort during blocks iteration")
			return common.Hash{}, errInsertionInterrupted
		}
	}
	if parent == nil {
		return common.Hash{}, errors.New("missing parent")
	}
	// Import all the pruned blocks to make the state available
	for i := len(hashes) - 1; i >= 0; i-- {
		// If the chain is terminating, stop processing blocks
		if bc.insertStopped() {
			log.Debug("Abort during blocks processing")
			return common.Hash{}, errInsertionInterrupted
		}
		var b *types.Block
		if i == 0 {
			b = block
		} else {
			b = bc.GetBlock(hashes[i], numbers[i])
		}
		if _, err := bc.insertChain(types.Blocks{b}, false); err != nil {
			return b.ParentHash(), err
		}
	}
	return block.Hash(), nil
}

// collectLogs collects the logs that were generated or removed during
// the processing of a block. These logs are later announced as deleted or reborn.
func (bc *BlockChain) collectLogs(b *types.Block, removed bool) []*types.Log {
	var blobGasPrice *big.Int
	excessBlobGas := b.ExcessBlobGas()
	if excessBlobGas != nil {
		blobGasPrice = eip4844.CalcBlobFee(*excessBlobGas)
	}
	receipts := rawdb.ReadRawReceipts(bc.db, b.Hash(), b.NumberU64())
	if err := receipts.DeriveFields(bc.chainConfig, b.Hash(), b.NumberU64(), b.Time(), b.BaseFee(), blobGasPrice, b.Transactions()); err != nil {
		log.Error("Failed to derive block receipts fields", "hash", b.Hash(), "number", b.NumberU64(), "err", err)
	}
	var logs []*types.Log
	for _, receipt := range receipts {
		for _, log := range receipt.Logs {
			if removed {
				log.Removed = true
			}
			logs = append(logs, log)
		}
	}
	return logs
}

// reorg takes two blocks, an old chain and a new chain and will reconstruct the
// blocks and inserts them to be part of the new canonical chain and accumulates
// potential missing transactions and post an event about them.
// Note the new head block won't be processed here, callers need to handle it
// externally.
func (bc *BlockChain) reorg(oldHead *types.Header, newHead *types.Block) error {
	var (
		newChain    types.Blocks
		oldChain    types.Blocks
		commonBlock *types.Block

		deletedTxs []common.Hash
		addedTxs   []common.Hash
	)
	oldBlock := bc.GetBlock(oldHead.Hash(), oldHead.Number.Uint64())
	if oldBlock == nil {
		return errors.New("current head block missing")
	}
	newBlock := newHead

	// Reduce the longer chain to the same number as the shorter one
	if oldBlock.NumberU64() > newBlock.NumberU64() {
		// Old chain is longer, gather all transactions and logs as deleted ones
		for ; oldBlock != nil && oldBlock.NumberU64() != newBlock.NumberU64(); oldBlock = bc.GetBlock(oldBlock.ParentHash(), oldBlock.NumberU64()-1) {
			oldChain = append(oldChain, oldBlock)
			for _, tx := range oldBlock.Transactions() {
				deletedTxs = append(deletedTxs, tx.Hash())
			}
		}
	} else {
		// New chain is longer, stash all blocks away for subsequent insertion
		for ; newBlock != nil && newBlock.NumberU64() != oldBlock.NumberU64(); newBlock = bc.GetBlock(newBlock.ParentHash(), newBlock.NumberU64()-1) {
			newChain = append(newChain, newBlock)
		}
	}
	if oldBlock == nil {
		return errInvalidOldChain
	}
	if newBlock == nil {
		return errInvalidNewChain
	}
	// Both sides of the reorg are at the same number, reduce both until the common
	// ancestor is found
	for {
		// If the common ancestor was found, bail out
		if oldBlock.Hash() == newBlock.Hash() {
			commonBlock = oldBlock
			break
		}
		// Remove an old block as well as stash away a new block
		oldChain = append(oldChain, oldBlock)
		for _, tx := range oldBlock.Transactions() {
			deletedTxs = append(deletedTxs, tx.Hash())
		}
		newChain = append(newChain, newBlock)

		// Step back with both chains
		oldBlock = bc.GetBlock(oldBlock.ParentHash(), oldBlock.NumberU64()-1)
		if oldBlock == nil {
			return errInvalidOldChain
		}
		newBlock = bc.GetBlock(newBlock.ParentHash(), newBlock.NumberU64()-1)
		if newBlock == nil {
			return errInvalidNewChain
		}
	}

	// Ensure the user sees large reorgs
	if len(oldChain) > 0 && len(newChain) > 0 {
		logFn := log.Info
		msg := "Chain reorg detected"
		if len(oldChain) > 63 {
			msg = "Large chain reorg detected"
			logFn = log.Warn
		}
		logFn(msg, "number", commonBlock.Number(), "hash", commonBlock.Hash(),
			"drop", len(oldChain), "dropfrom", oldChain[0].Hash(), "add", len(newChain), "addfrom", newChain[0].Hash())
		blockReorgAddMeter.Mark(int64(len(newChain)))
		blockReorgDropMeter.Mark(int64(len(oldChain)))
		blockReorgMeter.Mark(1)
	} else if len(newChain) > 0 {
		// Special case happens in the post merge stage that current head is
		// the ancestor of new head while these two blocks are not consecutive
		log.Info("Extend chain", "add", len(newChain), "number", newChain[0].Number(), "hash", newChain[0].Hash())
		blockReorgAddMeter.Mark(int64(len(newChain)))
	} else {
		// len(newChain) == 0 && len(oldChain) > 0
		// rewind the canonical chain to a lower point.
		log.Error("Impossible reorg, please file an issue", "oldnum", oldBlock.Number(), "oldhash", oldBlock.Hash(), "oldblocks", len(oldChain), "newnum", newBlock.Number(), "newhash", newBlock.Hash(), "newblocks", len(newChain))
	}
	// Reset the tx lookup cache in case to clear stale txlookups.
	// This is done before writing any new chain data to avoid the
	// weird scenario that canonical chain is changed while the
	// stale lookups are still cached.
	bc.txLookupCache.Purge()

	// Insert the new chain(except the head block(reverse order)),
	// taking care of the proper incremental order.
	for i := len(newChain) - 1; i >= 1; i-- {
		// Insert the block in the canonical way, re-writing history
		bc.writeHeadBlock(newChain[i])

		// Collect the new added transactions.
		for _, tx := range newChain[i].Transactions() {
			addedTxs = append(addedTxs, tx.Hash())
		}
	}

	// Delete useless indexes right now which includes the non-canonical
	// transaction indexes, canonical chain indexes which above the head.
	var (
		indexesBatch = bc.db.NewBatch()
		diffs        = types.HashDifference(deletedTxs, addedTxs)
	)
	for _, tx := range diffs {
		rawdb.DeleteTxLookupEntry(indexesBatch, tx)
	}
	// Delete all hash markers that are not part of the new canonical chain.
	// Because the reorg function does not handle new chain head, all hash
	// markers greater than or equal to new chain head should be deleted.
	number := commonBlock.NumberU64()
	if len(newChain) > 1 {
		number = newChain[1].NumberU64()
	}
	for i := number + 1; ; i++ {
		hash := rawdb.ReadCanonicalHash(bc.db, i)
		if hash == (common.Hash{}) {
			break
		}
		rawdb.DeleteCanonicalHash(indexesBatch, i)
	}
	if err := indexesBatch.Write(); err != nil {
		log.Crit("Failed to delete useless indexes", "err", err)
	}

	// Send out events for logs from the old canon chain, and 'reborn'
	// logs from the new canon chain. The number of logs can be very
	// high, so the events are sent in batches of size around 512.

	// Deleted logs + blocks:
	var deletedLogs []*types.Log
	for i := len(oldChain) - 1; i >= 0; i-- {
		// Also send event for blocks removed from the canon chain.
		bc.chainSideFeed.Send(ChainSideEvent{Block: oldChain[i]})

		// Collect deleted logs for notification
		if logs := bc.collectLogs(oldChain[i], true); len(logs) > 0 {
			deletedLogs = append(deletedLogs, logs...)
		}
		if len(deletedLogs) > 512 {
			bc.rmLogsFeed.Send(RemovedLogsEvent{deletedLogs})
			deletedLogs = nil
		}
	}
	if len(deletedLogs) > 0 {
		bc.rmLogsFeed.Send(RemovedLogsEvent{deletedLogs})
	}

	// New logs:
	var rebirthLogs []*types.Log
	for i := len(newChain) - 1; i >= 1; i-- {
		if logs := bc.collectLogs(newChain[i], false); len(logs) > 0 {
			rebirthLogs = append(rebirthLogs, logs...)
		}
		if len(rebirthLogs) > 512 {
			bc.logsFeed.Send(rebirthLogs)
			rebirthLogs = nil
		}
	}
	if len(rebirthLogs) > 0 {
		bc.logsFeed.Send(rebirthLogs)
	}
	return nil
}

// InsertBlockWithoutSetHead executes the block, runs the necessary verification
// upon it and then persist the block and the associate state into the database.
// The key difference between the InsertChain is it won't do the canonical chain
// updating. It relies on the additional SetCanonical call to finalize the entire
// procedure.
func (bc *BlockChain) InsertBlockWithoutSetHead(block *types.Block) error {
	if !bc.chainmu.TryLock() {
		return errChainStopped
	}
	defer bc.chainmu.Unlock()

	_, err := bc.insertChain(types.Blocks{block}, false)
	return err
}

// SetCanonical rewinds the chain to set the new head block as the specified
// block. It's possible that the state of the new head is missing, and it will
// be recovered in this function as well.
func (bc *BlockChain) SetCanonical(head *types.Block) (common.Hash, error) {
	if !bc.chainmu.TryLock() {
		return common.Hash{}, errChainStopped
	}
	defer bc.chainmu.Unlock()

	// Re-execute the reorged chain in case the head state is missing.
	if !bc.HasState(head.Root()) {
		if latestValidHash, err := bc.recoverAncestors(head); err != nil {
			return latestValidHash, err
		}
		log.Info("Recovered head state", "number", head.Number(), "hash", head.Hash())
	}
	// Run the reorg if necessary and set the given block as new head.
	start := time.Now()
	if head.ParentHash() != bc.CurrentBlock().Hash() {
		if err := bc.reorg(bc.CurrentBlock(), head); err != nil {
			return common.Hash{}, err
		}
	}
	bc.writeHeadBlock(head)

	// Emit events
	logs := bc.collectLogs(head, false)
	bc.chainFeed.Send(ChainEvent{Block: head, Hash: head.Hash(), Logs: logs})
	if len(logs) > 0 {
		bc.logsFeed.Send(logs)
	}
	bc.chainHeadFeed.Send(ChainHeadEvent{Block: head})

	context := []interface{}{
		"number", head.Number(),
		"hash", head.Hash(),
		"root", head.Root(),
		"elapsed", time.Since(start),
	}
	if timestamp := time.Unix(int64(head.Time()), 0); time.Since(timestamp) > time.Minute {
		context = append(context, []interface{}{"age", common.PrettyAge(timestamp)}...)
	}
	log.Info("Chain head was updated", context...)
	return head.Hash(), nil
}

// skipBlock returns 'true', if the block being imported can be skipped over, meaning
// that the block does not need to be processed but can be considered already fully 'done'.
func (bc *BlockChain) skipBlock(err error, it *insertIterator) bool {
	// We can only ever bypass processing if the only error returned by the validator
	// is ErrKnownBlock, which means all checks passed, but we already have the block
	// and state.
	if !errors.Is(err, ErrKnownBlock) {
		return false
	}
	// If we're not using snapshots, we can skip this, since we have both block
	// and (trie-) state
	if bc.snaps == nil {
		return true
	}
	var (
		header     = it.current() // header can't be nil
		parentRoot common.Hash
	)
	// If we also have the snapshot-state, we can skip the processing.
	if bc.snaps.Snapshot(header.Root) != nil {
		return true
	}
	// In this case, we have the trie-state but not snapshot-state. If the parent
	// snapshot-state exists, we need to process this in order to not get a gap
	// in the snapshot layers.
	// Resolve parent block
	if parent := it.previous(); parent != nil {
		parentRoot = parent.Root
	} else if parent = bc.GetHeaderByHash(header.ParentHash); parent != nil {
		parentRoot = parent.Root
	}
	if parentRoot == (common.Hash{}) {
		return false // Theoretically impossible case
	}
	// Parent is also missing snapshot: we can skip this. Otherwise process.
	if bc.snaps.Snapshot(parentRoot) == nil {
		return true
	}
	return false
}

// reportBlock logs a bad block error.
func (bc *BlockChain) reportBlock(block *types.Block, receipts types.Receipts, err error) {
	rawdb.WriteBadBlock(bc.db, block)
	log.Error(summarizeBadBlock(block, receipts, bc.Config(), err))
}

// summarizeBadBlock returns a string summarizing the bad block and other
// relevant information.
func summarizeBadBlock(block *types.Block, receipts []*types.Receipt, config *params.ChainConfig, err error) string {
	var receiptString string
	for i, receipt := range receipts {
		receiptString += fmt.Sprintf("\n  %d: cumulative: %v gas: %v contract: %v status: %v tx: %v logs: %v bloom: %x state: %x",
			i, receipt.CumulativeGasUsed, receipt.GasUsed, receipt.ContractAddress.Hex(),
			receipt.Status, receipt.TxHash.Hex(), receipt.Logs, receipt.Bloom, receipt.PostState)
	}
	version, vcs := version.Info()
	platform := fmt.Sprintf("%s %s %s %s", version, runtime.Version(), runtime.GOARCH, runtime.GOOS)
	if vcs != "" {
		vcs = fmt.Sprintf("\nVCS: %s", vcs)
	}
	return fmt.Sprintf(`
########## BAD BLOCK #########
Block: %v (%#x)
Error: %v
Platform: %v%v
Chain config: %#v
Receipts: %v
##############################
`, block.Number(), block.Hash(), err, platform, vcs, config, receiptString)
}

// InsertHeaderChain attempts to insert the given header chain in to the local
// chain, possibly creating a reorg. If an error is returned, it will return the
// index number of the failing header as well an error describing what went wrong.
func (bc *BlockChain) InsertHeaderChain(chain []*types.Header) (int, error) {
	if len(chain) == 0 {
		return 0, nil
	}
	start := time.Now()
	if i, err := bc.hc.ValidateHeaderChain(chain); err != nil {
		return i, err
	}

	if !bc.chainmu.TryLock() {
		return 0, errChainStopped
	}
	defer bc.chainmu.Unlock()
	_, err := bc.hc.InsertHeaderChain(chain, start, bc.forker)
	return 0, err
}

// SetBlockValidatorAndProcessorForTesting sets the current validator and processor.
// This method can be used to force an invalid blockchain to be verified for tests.
// This method is unsafe and should only be used before block import starts.
func (bc *BlockChain) SetBlockValidatorAndProcessorForTesting(v Validator, p Processor) {
	bc.validator = v
	bc.processor = p
}

// SetTrieFlushInterval configures how often in-memory tries are persisted to disk.
// The interval is in terms of block processing time, not wall clock.
// It is thread-safe and can be called repeatedly without side effects.
func (bc *BlockChain) SetTrieFlushInterval(interval time.Duration) {
	bc.flushInterval.Store(int64(interval))
}

// GetTrieFlushInterval gets the in-memory tries flushAlloc interval
func (bc *BlockChain) GetTrieFlushInterval() time.Duration {
	return time.Duration(bc.flushInterval.Load())
}<|MERGE_RESOLUTION|>--- conflicted
+++ resolved
@@ -183,23 +183,6 @@
 	return &config
 }
 
-<<<<<<< HEAD
-// BlockchainLogger is used to collect traces during chain processing.
-// Please make a copy of the referenced types if you intend to retain them.
-type BlockchainLogger interface {
-	vm.EVMLogger
-	state.StateLogger
-	// OnBlockStart is called before executing `block`.
-	// `td` is the total difficulty prior to `block`.
-	OnBlockStart(block *types.Block, td *big.Int, finalized *types.Header, safe *types.Header, chainConfig *params.ChainConfig)
-	OnBlockEnd(err error)
-	OnGenesisBlock(genesis *types.Block, alloc GenesisAlloc, chainConfig *params.ChainConfig)
-	OnBeaconBlockRootStart(root common.Hash)
-	OnBeaconBlockRootEnd()
-}
-
-=======
->>>>>>> 0b5975fe
 // txLookup is wrapper over transaction lookup along with the corresponding
 // transaction object.
 type txLookup struct {
@@ -452,7 +435,7 @@
 				return nil, fmt.Errorf("live blockchain tracer requires genesis alloc to be set")
 			}
 
-			bc.logger.OnGenesisBlock(bc.genesisBlock, alloc, bc.chainConfig)
+			bc.logger.OnGenesisBlock(bc.genesisBlock, alloc)
 		}
 	}
 
