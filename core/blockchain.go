// Copyright 2014 The go-ethereum Authors
// This file is part of the go-ethereum library.
//
// The go-ethereum library is free software: you can redistribute it and/or modify
// it under the terms of the GNU Lesser General Public License as published by
// the Free Software Foundation, either version 3 of the License, or
// (at your option) any later version.
//
// The go-ethereum library is distributed in the hope that it will be useful,
// but WITHOUT ANY WARRANTY; without even the implied warranty of
// MERCHANTABILITY or FITNESS FOR A PARTICULAR PURPOSE. See the
// GNU Lesser General Public License for more details.
//
// You should have received a copy of the GNU Lesser General Public License
// along with the go-ethereum library. If not, see <http://www.gnu.org/licenses/>.

// Package core implements the Ethereum consensus protocol.
package core

import (
	"errors"
	"fmt"
	"io"
	"math/big"
	"runtime"
	"sort"
	"strings"
	"sync"
	"sync/atomic"
	"time"

	"github.com/ethereum/go-ethereum/common"
	"github.com/ethereum/go-ethereum/common/lru"
	"github.com/ethereum/go-ethereum/common/mclock"
	"github.com/ethereum/go-ethereum/common/prque"
	"github.com/ethereum/go-ethereum/consensus"
	"github.com/ethereum/go-ethereum/core/rawdb"
	"github.com/ethereum/go-ethereum/core/state"
	"github.com/ethereum/go-ethereum/core/state/snapshot"
	"github.com/ethereum/go-ethereum/core/types"
	"github.com/ethereum/go-ethereum/core/vm"
	"github.com/ethereum/go-ethereum/ethdb"
	"github.com/ethereum/go-ethereum/event"
	"github.com/ethereum/go-ethereum/internal/syncx"
	"github.com/ethereum/go-ethereum/internal/version"
	"github.com/ethereum/go-ethereum/log"
	"github.com/ethereum/go-ethereum/metrics"
	"github.com/ethereum/go-ethereum/params"
	"github.com/ethereum/go-ethereum/rlp"
	"github.com/ethereum/go-ethereum/trie"
<<<<<<< HEAD
	"github.com/ethereum/go-ethereum/txtrace"
	lru "github.com/hashicorp/golang-lru"

	txtracelib "github.com/DeBankDeFi/etherlib/pkg/txtracev2"
=======
>>>>>>> 18b641b0
)

var (
	headBlockGauge          = metrics.NewRegisteredGauge("chain/head/block", nil)
	headHeaderGauge         = metrics.NewRegisteredGauge("chain/head/header", nil)
	headFastBlockGauge      = metrics.NewRegisteredGauge("chain/head/receipt", nil)
	headFinalizedBlockGauge = metrics.NewRegisteredGauge("chain/head/finalized", nil)
	headSafeBlockGauge      = metrics.NewRegisteredGauge("chain/head/safe", nil)

	headLastGCBlockGauge = metrics.NewRegisteredGauge("chain/head/lastgc", nil)
	headLastPersistGauge = metrics.NewRegisteredGauge("chain/head/lastpersist", nil)

	accountReadTimer   = metrics.NewRegisteredTimer("chain/account/reads", nil)
	accountHashTimer   = metrics.NewRegisteredTimer("chain/account/hashes", nil)
	accountUpdateTimer = metrics.NewRegisteredTimer("chain/account/updates", nil)
	accountCommitTimer = metrics.NewRegisteredTimer("chain/account/commits", nil)

	storageReadTimer   = metrics.NewRegisteredTimer("chain/storage/reads", nil)
	storageHashTimer   = metrics.NewRegisteredTimer("chain/storage/hashes", nil)
	storageUpdateTimer = metrics.NewRegisteredTimer("chain/storage/updates", nil)
	storageCommitTimer = metrics.NewRegisteredTimer("chain/storage/commits", nil)

	snapshotAccountReadTimer = metrics.NewRegisteredTimer("chain/snapshot/account/reads", nil)
	snapshotStorageReadTimer = metrics.NewRegisteredTimer("chain/snapshot/storage/reads", nil)
	snapshotCommitTimer      = metrics.NewRegisteredTimer("chain/snapshot/commits", nil)

	triedbCommitTimer = metrics.NewRegisteredTimer("chain/triedb/commits", nil)

	blockInsertTimer     = metrics.NewRegisteredTimer("chain/inserts", nil)
	blockValidationTimer = metrics.NewRegisteredTimer("chain/validation", nil)
	blockExecutionTimer  = metrics.NewRegisteredTimer("chain/execution", nil)
	blockWriteTimer      = metrics.NewRegisteredTimer("chain/write", nil)

	blockReorgMeter     = metrics.NewRegisteredMeter("chain/reorg/executes", nil)
	blockReorgAddMeter  = metrics.NewRegisteredMeter("chain/reorg/add", nil)
	blockReorgDropMeter = metrics.NewRegisteredMeter("chain/reorg/drop", nil)

	blockPrefetchExecuteTimer   = metrics.NewRegisteredTimer("chain/prefetch/executes", nil)
	blockPrefetchInterruptMeter = metrics.NewRegisteredMeter("chain/prefetch/interrupts", nil)

	errInsertionInterrupted = errors.New("insertion is interrupted")
	errChainStopped         = errors.New("blockchain is stopped")
)

var (
	// TriesInMemory  Keeps the latest 128 blocks when pruning.
	TriesInMemory = 128
)

const (
	bodyCacheLimit      = 256
	blockCacheLimit     = 256
	receiptsCacheLimit  = 32
	txLookupCacheLimit  = 1024
	maxFutureBlocks     = 256
	maxTimeFutureBlocks = 30

	// BlockChainVersion ensures that an incompatible database forces a resync from scratch.
	//
	// Changelog:
	//
	// - Version 4
	//   The following incompatible database changes were added:
	//   * the `BlockNumber`, `TxHash`, `TxIndex`, `BlockHash` and `Index` fields of log are deleted
	//   * the `Bloom` field of receipt is deleted
	//   * the `BlockIndex` and `TxIndex` fields of txlookup are deleted
	// - Version 5
	//  The following incompatible database changes were added:
	//    * the `TxHash`, `GasCost`, and `ContractAddress` fields are no longer stored for a receipt
	//    * the `TxHash`, `GasCost`, and `ContractAddress` fields are computed by looking up the
	//      receipts' corresponding block
	// - Version 6
	//  The following incompatible database changes were added:
	//    * Transaction lookup information stores the corresponding block number instead of block hash
	// - Version 7
	//  The following incompatible database changes were added:
	//    * Use freezer as the ancient database to maintain all ancient data
	// - Version 8
	//  The following incompatible database changes were added:
	//    * New scheme for contract code in order to separate the codes and trie nodes
	BlockChainVersion uint64 = 8
)

// CacheConfig contains the configuration values for the trie database
// that's resident in a blockchain.
// FIXME Change this config's name so it suits for both cache and prune config
type CacheConfig struct {
	TriesInMemory       int           // Keeps the latest n blocks when pruning.
	TrieCleanLimit      int           // Memory allowance (MB) to use for caching trie nodes in memory
	TrieCleanJournal    string        // Disk journal for saving clean cache entries.
	TrieCleanRejournal  time.Duration // Time interval to dump clean cache to disk periodically
	TrieCleanNoPrefetch bool          // Whether to disable heuristic state prefetching for followup blocks
	TrieDirtyLimit      int           // Memory limit (MB) at which to start flushing dirty trie nodes to disk
	TrieDirtyDisabled   bool          // Whether to disable trie write caching and GC altogether (archive node)
	TrieTimeLimit       time.Duration // Time limit after which to flush the current in-memory trie to disk
	SnapshotLimit       int           // Memory allowance (MB) to use for caching snapshot entries in memory
	Preimages           bool          // Whether to store preimage of trie key to the disk

<<<<<<< HEAD
	AncientPrune bool
	SnapshotWait bool // Wait for snapshot construction on startup. TODO(karalabe): This is a dirty hack for testing, nuke it
=======
	SnapshotNoBuild bool // Whether the background generation is allowed
	SnapshotWait    bool // Wait for snapshot construction on startup. TODO(karalabe): This is a dirty hack for testing, nuke it
>>>>>>> 18b641b0
}

// defaultCacheConfig are the default caching values if none are specified by the
// user (also used during testing).
var defaultCacheConfig = &CacheConfig{
	TriesInMemory:  128,
	TrieCleanLimit: 256,
	TrieDirtyLimit: 256,
	TrieTimeLimit:  5 * time.Minute,
	SnapshotLimit:  256,
	SnapshotWait:   true,
}

// BlockChain represents the canonical chain given a database with a genesis
// block. The Blockchain manages chain imports, reverts, chain reorganisations.
//
// Importing blocks in to the block chain happens according to the set of rules
// defined by the two stage Validator. Processing of blocks is done using the
// Processor which processes the included transaction. The validation of the state
// is done in the second part of the Validator. Failing results in aborting of
// the import.
//
// The BlockChain also helps in returning blocks from **any** chain included
// in the database as well as blocks that represents the canonical chain. It's
// important to note that GetBlock can return any block and does not need to be
// included in the canonical one where as GetBlockByNumber always represents the
// canonical chain.
type BlockChain struct {
	chainConfig   *params.ChainConfig // Chain & network configuration
	cacheConfig   *CacheConfig        // Cache configuration for pruning
	txTraceConfig *txtrace.Config
	// txtraceStore
	txTraceStore txtracelib.Store

	db            ethdb.Database                   // Low level persistent database to store final content in
	snaps         *snapshot.Tree                   // Snapshot tree for fast trie leaf access
	triegc        *prque.Prque[int64, common.Hash] // Priority queue mapping block numbers to tries to gc
	gcproc        time.Duration                    // Accumulates canonical block processing for trie dumping
	lastWrite     uint64                           // Last block when the state was flushed
	flushInterval int64                            // Time interval (processing time) after which to flush a state
	triedb        *trie.Database                   // The database handler for maintaining trie nodes.
	stateCache    state.Database                   // State database to reuse between imports (contains state cache)

	// txLookupLimit is the maximum number of blocks from head whose tx indices
	// are reserved:
	//  * 0:   means no limit and regenerate any missing indexes
	//  * N:   means N block limit [HEAD-N+1, HEAD] and delete extra indexes
	//  * nil: disable tx reindexer/deleter, but still index new blocks
	txLookupLimit uint64

	hc            *HeaderChain
	rmLogsFeed    event.Feed
	chainFeed     event.Feed
	chainSideFeed event.Feed
	chainHeadFeed event.Feed
	logsFeed      event.Feed
	blockProcFeed event.Feed
	scope         event.SubscriptionScope
	genesisBlock  *types.Block

	// This mutex synchronizes chain write operations.
	// Readers don't need to take it, they can just read the database.
	chainmu *syncx.ClosableMutex

	currentBlock          atomic.Value // Current head of the block chain
	currentFastBlock      atomic.Value // Current head of the fast-sync chain (may be above the block chain!)
	currentFinalizedBlock atomic.Value // Current finalized head
	currentSafeBlock      atomic.Value // Current safe head

	bodyCache     *lru.Cache[common.Hash, *types.Body]
	bodyRLPCache  *lru.Cache[common.Hash, rlp.RawValue]
	receiptsCache *lru.Cache[common.Hash, []*types.Receipt]
	blockCache    *lru.Cache[common.Hash, *types.Block]
	txLookupCache *lru.Cache[common.Hash, *rawdb.LegacyTxLookupEntry]

	// future blocks are blocks added for later processing
	futureBlocks *lru.Cache[common.Hash, *types.Block]

	wg            sync.WaitGroup //
	quit          chan struct{}  // shutdown signal, closed in Stop.
	running       int32          // 0 if chain is running, 1 when stopped
	procInterrupt int32          // interrupt signaler for block processing

	engine     consensus.Engine
	validator  Validator // Block and state validator interface
	prefetcher Prefetcher
	processor  Processor // Block transaction processor interface
	forker     *ForkChoice
	vmConfig   vm.Config
}

// NewBlockChainV2 returns a fully initialised blockchain using information
// available in the database. It initialises the default Ethereum Validator and
// Processor. The different between NewBlockChainV2 and NewBlockchain are additional txtrace.Config and txtracelib.Store parameter will passed.
func NewBlockChainV2(db ethdb.Database, cacheConfig *CacheConfig, chainConfig *params.ChainConfig, txTraceConfig *txtrace.Config, txStore txtracelib.Store, engine consensus.Engine, vmConfig vm.Config, shouldPreserve func(block *types.Header) bool, txLookupLimit *uint64) (*BlockChain, error) {
	bc, err := NewBlockChain(db, cacheConfig, chainConfig, engine, vmConfig, shouldPreserve, txLookupLimit)
	if err != nil {
		return nil, err
	}
	bc.txTraceConfig = txTraceConfig
	bc.txTraceStore = txStore
	return bc, nil
}

// NewBlockChain returns a fully initialised block chain using information
// available in the database. It initialises the default Ethereum Validator
// and Processor.
func NewBlockChain(db ethdb.Database, cacheConfig *CacheConfig, genesis *Genesis, overrides *ChainOverrides, engine consensus.Engine, vmConfig vm.Config, shouldPreserve func(header *types.Header) bool, txLookupLimit *uint64) (*BlockChain, error) {
	if cacheConfig == nil {
		cacheConfig = defaultCacheConfig
	}
<<<<<<< HEAD
	if cacheConfig.TriesInMemory != 0 {
		TriesInMemory = cacheConfig.TriesInMemory
	}
	if TriesInMemory != 128 {
		log.Warn("TriesInMemory isn't the default value(128), non-default values may cause system instability", "triesInMemory", TriesInMemory)
	}
	bodyCache, _ := lru.New(bodyCacheLimit)
	bodyRLPCache, _ := lru.New(bodyCacheLimit)
	receiptsCache, _ := lru.New(receiptsCacheLimit)
	blockCache, _ := lru.New(blockCacheLimit)
	txLookupCache, _ := lru.New(txLookupCacheLimit)
	futureBlocks, _ := lru.New(maxFutureBlocks)
=======

	// Open trie database with provided config
	triedb := trie.NewDatabaseWithConfig(db, &trie.Config{
		Cache:     cacheConfig.TrieCleanLimit,
		Journal:   cacheConfig.TrieCleanJournal,
		Preimages: cacheConfig.Preimages,
	})
	// Setup the genesis block, commit the provided genesis specification
	// to database if the genesis block is not present yet, or load the
	// stored one from database.
	chainConfig, genesisHash, genesisErr := SetupGenesisBlockWithOverride(db, triedb, genesis, overrides)
	if _, ok := genesisErr.(*params.ConfigCompatError); genesisErr != nil && !ok {
		return nil, genesisErr
	}
	log.Info("")
	log.Info(strings.Repeat("-", 153))
	for _, line := range strings.Split(chainConfig.Description(), "\n") {
		log.Info(line)
	}
	log.Info(strings.Repeat("-", 153))
	log.Info("")
>>>>>>> 18b641b0

	bc := &BlockChain{
		chainConfig:   chainConfig,
		cacheConfig:   cacheConfig,
		db:            db,
		triedb:        triedb,
		flushInterval: int64(cacheConfig.TrieTimeLimit),
		triegc:        prque.New[int64, common.Hash](nil),
		quit:          make(chan struct{}),
		chainmu:       syncx.NewClosableMutex(),
		bodyCache:     lru.NewCache[common.Hash, *types.Body](bodyCacheLimit),
		bodyRLPCache:  lru.NewCache[common.Hash, rlp.RawValue](bodyCacheLimit),
		receiptsCache: lru.NewCache[common.Hash, []*types.Receipt](receiptsCacheLimit),
		blockCache:    lru.NewCache[common.Hash, *types.Block](blockCacheLimit),
		txLookupCache: lru.NewCache[common.Hash, *rawdb.LegacyTxLookupEntry](txLookupCacheLimit),
		futureBlocks:  lru.NewCache[common.Hash, *types.Block](maxFutureBlocks),
		engine:        engine,
		vmConfig:      vmConfig,
	}
	bc.forker = NewForkChoice(bc, shouldPreserve)
	bc.stateCache = state.NewDatabaseWithNodeDB(bc.db, bc.triedb)
	bc.validator = NewBlockValidator(chainConfig, bc, engine)
	bc.prefetcher = newStatePrefetcher(chainConfig, bc, engine)
	bc.processor = NewStateProcessor(chainConfig, bc, engine)

	var err error
	bc.hc, err = NewHeaderChain(db, chainConfig, engine, bc.insertStopped)
	if err != nil {
		return nil, err
	}
	bc.genesisBlock = bc.GetBlockByNumber(0)
	if bc.genesisBlock == nil {
		return nil, ErrNoGenesis
	}

	var nilBlock *types.Block
	bc.currentBlock.Store(nilBlock)
	bc.currentFastBlock.Store(nilBlock)
	bc.currentFinalizedBlock.Store(nilBlock)
	bc.currentSafeBlock.Store(nilBlock)

	// If Geth is initialized with an external ancient store, re-initialize the
	// missing chain indexes and chain flags. This procedure can survive crash
	// and can be resumed in next restart since chain flags are updated in last step.
	if bc.empty() {
		rawdb.InitDatabaseFromFreezer(bc.db)
	}
	// Load blockchain states from disk
	if err := bc.loadLastState(); err != nil {
		return nil, err
	}
	// Make sure the state associated with the block is available
	head := bc.CurrentBlock()
	if !bc.HasState(head.Root()) {
		// Head state is missing, before the state recovery, find out the
		// disk layer point of snapshot(if it's enabled). Make sure the
		// rewound point is lower than disk layer.
		var diskRoot common.Hash
		if bc.cacheConfig.SnapshotLimit > 0 {
			diskRoot = rawdb.ReadSnapshotRoot(bc.db)
		}
		if diskRoot != (common.Hash{}) {
			log.Warn("Head state missing, repairing", "number", head.Number(), "hash", head.Hash(), "snaproot", diskRoot)

			snapDisk, err := bc.setHeadBeyondRoot(head.NumberU64(), 0, diskRoot, true)
			if err != nil {
				return nil, err
			}
			// Chain rewound, persist old snapshot number to indicate recovery procedure
			if snapDisk != 0 {
				rawdb.WriteSnapshotRecoveryNumber(bc.db, snapDisk)
			}
		} else {
			log.Warn("Head state missing, repairing", "number", head.Number(), "hash", head.Hash())
			if _, err := bc.setHeadBeyondRoot(head.NumberU64(), 0, common.Hash{}, true); err != nil {
				return nil, err
			}
		}
	}

	// Ensure that a previous crash in SetHead doesn't leave extra ancients
	if frozen, err := bc.db.Ancients(); err == nil && frozen > 0 {
		var (
			needRewind bool
			low        uint64
		)
		// The head full block may be rolled back to a very low height due to
		// blockchain repair. If the head full block is even lower than the ancient
		// chain, truncate the ancient store.
		fullBlock := bc.CurrentBlock()
		if fullBlock != nil && fullBlock.Hash() != bc.genesisBlock.Hash() && fullBlock.NumberU64() < frozen-1 {
			needRewind = true
			low = fullBlock.NumberU64()
		}
		// In fast sync, it may happen that ancient data has been written to the
		// ancient store, but the LastFastBlock has not been updated, truncate the
		// extra data here.
		fastBlock := bc.CurrentFastBlock()
		if fastBlock != nil && fastBlock.NumberU64() < frozen-1 {
			needRewind = true
			if fastBlock.NumberU64() < low || low == 0 {
				low = fastBlock.NumberU64()
			}
		}
		if needRewind {
			log.Error("Truncating ancient chain", "from", bc.CurrentHeader().Number.Uint64(), "to", low)
			if err := bc.SetHead(low); err != nil {
				return nil, err
			}
		}
	}
	// The first thing the node will do is reconstruct the verification data for
	// the head block (ethash cache or clique voting snapshot). Might as well do
	// it in advance.
	bc.engine.VerifyHeader(bc, bc.CurrentHeader(), true)

	// Check the current state of the block hashes and make sure that we do not have any of the bad blocks in our chain
	for hash := range BadHashes {
		if header := bc.GetHeaderByHash(hash); header != nil {
			// get the canonical block corresponding to the offending header's number
			headerByNumber := bc.GetHeaderByNumber(header.Number.Uint64())
			// make sure the headerByNumber (if present) is in our current canonical chain
			if headerByNumber != nil && headerByNumber.Hash() == header.Hash() {
				log.Error("Found bad hash, rewinding chain", "number", header.Number, "hash", header.ParentHash)
				if err := bc.SetHead(header.Number.Uint64() - 1); err != nil {
					return nil, err
				}
				log.Error("Chain rewind was successful, resuming normal operation")
			}
		}
	}

	// Load any existing snapshot, regenerating it if loading failed
	if bc.cacheConfig.SnapshotLimit > 0 {
		// If the chain was rewound past the snapshot persistent layer (causing
		// a recovery block number to be persisted to disk), check if we're still
		// in recovery mode and in that case, don't invalidate the snapshot on a
		// head mismatch.
		var recover bool

		head := bc.CurrentBlock()
		if layer := rawdb.ReadSnapshotRecoveryNumber(bc.db); layer != nil && *layer >= head.NumberU64() {
			log.Warn("Enabling snapshot recovery", "chainhead", head.NumberU64(), "diskbase", *layer)
			recover = true
		}
		snapconfig := snapshot.Config{
			CacheSize:  bc.cacheConfig.SnapshotLimit,
			Recovery:   recover,
			NoBuild:    bc.cacheConfig.SnapshotNoBuild,
			AsyncBuild: !bc.cacheConfig.SnapshotWait,
		}
		bc.snaps, _ = snapshot.New(snapconfig, bc.db, bc.triedb, head.Root())
	}

	// Start future block processor.
	bc.wg.Add(1)
	go bc.updateFutureBlocks()

<<<<<<< HEAD
	// Start tx indexer/unindexer.
	if txLookupLimit != nil {
		bc.txLookupLimit = *txLookupLimit
		if bc.cacheConfig.AncientPrune {
			bc.txLookupLimit = params.FullImmutabilityThreshold
		}

		bc.wg.Add(1)
		go bc.maintainTxIndex(txIndexBlock)
	}

=======
>>>>>>> 18b641b0
	// If periodic cache journal is required, spin it up.
	if bc.cacheConfig.TrieCleanRejournal > 0 {
		if bc.cacheConfig.TrieCleanRejournal < time.Minute {
			log.Warn("Sanitizing invalid trie cache journal time", "provided", bc.cacheConfig.TrieCleanRejournal, "updated", time.Minute)
			bc.cacheConfig.TrieCleanRejournal = time.Minute
		}
		bc.wg.Add(1)
		go func() {
			defer bc.wg.Done()
			bc.triedb.SaveCachePeriodically(bc.cacheConfig.TrieCleanJournal, bc.cacheConfig.TrieCleanRejournal, bc.quit)
		}()
	}
	// Rewind the chain in case of an incompatible config upgrade.
	if compat, ok := genesisErr.(*params.ConfigCompatError); ok {
		log.Warn("Rewinding chain to upgrade configuration", "err", compat)
		if compat.RewindToTime > 0 {
			bc.SetHeadWithTimestamp(compat.RewindToTime)
		} else {
			bc.SetHead(compat.RewindToBlock)
		}
		rawdb.WriteChainConfig(db, genesisHash, chainConfig)
	}
	// Start tx indexer/unindexer if required.
	if txLookupLimit != nil {
		bc.txLookupLimit = *txLookupLimit

		bc.wg.Add(1)
		go bc.maintainTxIndex()
	}
	return bc, nil
}

// empty returns an indicator whether the blockchain is empty.
// Note, it's a special case that we connect a non-empty ancient
// database with an empty node, so that we can plugin the ancient
// into node seamlessly.
func (bc *BlockChain) empty() bool {
	genesis := bc.genesisBlock.Hash()
	for _, hash := range []common.Hash{rawdb.ReadHeadBlockHash(bc.db), rawdb.ReadHeadHeaderHash(bc.db), rawdb.ReadHeadFastBlockHash(bc.db)} {
		if hash != genesis {
			return false
		}
	}
	return true
}

func (bc *BlockChain) tracingTx() bool {
	return bc.txTraceConfig != nil && bc.txTraceConfig.Enabled
}

// loadLastState loads the last known chain state from the database. This method
// assumes that the chain manager mutex is held.
func (bc *BlockChain) loadLastState() error {
	// Restore the last known head block
	head := rawdb.ReadHeadBlockHash(bc.db)
	if head == (common.Hash{}) {
		// Corrupt or empty database, init from scratch
		log.Warn("Empty database, resetting chain")
		return bc.Reset()
	}
	// Make sure the entire head block is available
	currentBlock := bc.GetBlockByHash(head)
	if currentBlock == nil {
		// Corrupt or empty database, init from scratch
		log.Warn("Head block missing, resetting chain", "hash", head)
		return bc.Reset()
	}
	// Everything seems to be fine, set as the head block
	bc.currentBlock.Store(currentBlock)
	headBlockGauge.Update(int64(currentBlock.NumberU64()))

	// Restore the last known head header
	currentHeader := currentBlock.Header()
	if head := rawdb.ReadHeadHeaderHash(bc.db); head != (common.Hash{}) {
		if header := bc.GetHeaderByHash(head); header != nil {
			currentHeader = header
		}
	}
	bc.hc.SetCurrentHeader(currentHeader)

	// Restore the last known head fast block
	bc.currentFastBlock.Store(currentBlock)
	headFastBlockGauge.Update(int64(currentBlock.NumberU64()))

	if head := rawdb.ReadHeadFastBlockHash(bc.db); head != (common.Hash{}) {
		if block := bc.GetBlockByHash(head); block != nil {
			bc.currentFastBlock.Store(block)
			headFastBlockGauge.Update(int64(block.NumberU64()))
		}
	}

	// Restore the last known finalized block and safe block
	// Note: the safe block is not stored on disk and it is set to the last
	// known finalized block on startup
	if head := rawdb.ReadFinalizedBlockHash(bc.db); head != (common.Hash{}) {
		if block := bc.GetBlockByHash(head); block != nil {
			bc.currentFinalizedBlock.Store(block)
			headFinalizedBlockGauge.Update(int64(block.NumberU64()))
			bc.currentSafeBlock.Store(block)
			headSafeBlockGauge.Update(int64(block.NumberU64()))
		}
	}
	// Issue a status log for the user
	currentFastBlock := bc.CurrentFastBlock()
	currentFinalizedBlock := bc.CurrentFinalizedBlock()

	headerTd := bc.GetTd(currentHeader.Hash(), currentHeader.Number.Uint64())
	blockTd := bc.GetTd(currentBlock.Hash(), currentBlock.NumberU64())
	fastTd := bc.GetTd(currentFastBlock.Hash(), currentFastBlock.NumberU64())

	log.Info("Loaded most recent local header", "number", currentHeader.Number, "hash", currentHeader.Hash(), "td", headerTd, "age", common.PrettyAge(time.Unix(int64(currentHeader.Time), 0)))
	log.Info("Loaded most recent local full block", "number", currentBlock.Number(), "hash", currentBlock.Hash(), "td", blockTd, "age", common.PrettyAge(time.Unix(int64(currentBlock.Time()), 0)))
	log.Info("Loaded most recent local fast block", "number", currentFastBlock.Number(), "hash", currentFastBlock.Hash(), "td", fastTd, "age", common.PrettyAge(time.Unix(int64(currentFastBlock.Time()), 0)))

	if currentFinalizedBlock != nil {
		finalTd := bc.GetTd(currentFinalizedBlock.Hash(), currentFinalizedBlock.NumberU64())
		log.Info("Loaded most recent local finalized block", "number", currentFinalizedBlock.Number(), "hash", currentFinalizedBlock.Hash(), "td", finalTd, "age", common.PrettyAge(time.Unix(int64(currentFinalizedBlock.Time()), 0)))
	}
	if pivot := rawdb.ReadLastPivotNumber(bc.db); pivot != nil {
		log.Info("Loaded last fast-sync pivot marker", "number", *pivot)
	}
	return nil
}

// SetHead rewinds the local chain to a new head. Depending on whether the node
// was fast synced or full synced and in which state, the method will try to
// delete minimal data from disk whilst retaining chain consistency.
func (bc *BlockChain) SetHead(head uint64) error {
	if _, err := bc.setHeadBeyondRoot(head, 0, common.Hash{}, false); err != nil {
		return err
	}
	// Send chain head event to update the transaction pool
	bc.chainHeadFeed.Send(ChainHeadEvent{Block: bc.CurrentBlock()})
	return nil
}

// SetHeadWithTimestamp rewinds the local chain to a new head that has at max
// the given timestamp. Depending on whether the node was fast synced or full
// synced and in which state, the method will try to delete minimal data from
// disk whilst retaining chain consistency.
func (bc *BlockChain) SetHeadWithTimestamp(timestamp uint64) error {
	if _, err := bc.setHeadBeyondRoot(0, timestamp, common.Hash{}, false); err != nil {
		return err
	}
	// Send chain head event to update the transaction pool
	bc.chainHeadFeed.Send(ChainHeadEvent{Block: bc.CurrentBlock()})
	return nil
}

// SetFinalized sets the finalized block.
func (bc *BlockChain) SetFinalized(block *types.Block) {
	bc.currentFinalizedBlock.Store(block)
	if block != nil {
		rawdb.WriteFinalizedBlockHash(bc.db, block.Hash())
		headFinalizedBlockGauge.Update(int64(block.NumberU64()))
	} else {
		rawdb.WriteFinalizedBlockHash(bc.db, common.Hash{})
		headFinalizedBlockGauge.Update(0)
	}
}

// SetSafe sets the safe block.
func (bc *BlockChain) SetSafe(block *types.Block) {
	bc.currentSafeBlock.Store(block)
	if block != nil {
		headSafeBlockGauge.Update(int64(block.NumberU64()))
	} else {
		headSafeBlockGauge.Update(0)
	}
}

// setHeadBeyondRoot rewinds the local chain to a new head with the extra condition
// that the rewind must pass the specified state root. This method is meant to be
// used when rewinding with snapshots enabled to ensure that we go back further than
// persistent disk layer. Depending on whether the node was fast synced or full, and
// in which state, the method will try to delete minimal data from disk whilst
// retaining chain consistency.
//
// The method also works in timestamp mode if `head == 0` but `time != 0`. In that
// case blocks are rolled back until the new head becomes older or equal to the
// requested time. If both `head` and `time` is 0, the chain is rewound to genesis.
//
// The method returns the block number where the requested root cap was found.
func (bc *BlockChain) setHeadBeyondRoot(head uint64, time uint64, root common.Hash, repair bool) (uint64, error) {
	if !bc.chainmu.TryLock() {
		return 0, errChainStopped
	}
	defer bc.chainmu.Unlock()

	// Track the block number of the requested root hash
	var rootNumber uint64 // (no root == always 0)

	// Retrieve the last pivot block to short circuit rollbacks beyond it and the
	// current freezer limit to start nuking id underflown
	pivot := rawdb.ReadLastPivotNumber(bc.db)
	frozen, _ := bc.db.Ancients()

	updateFn := func(db ethdb.KeyValueWriter, header *types.Header) (*types.Header, bool) {
		// Rewind the blockchain, ensuring we don't end up with a stateless head
		// block. Note, depth equality is permitted to allow using SetHead as a
		// chain reparation mechanism without deleting any data!
		if currentBlock := bc.CurrentBlock(); currentBlock != nil && header.Number.Uint64() <= currentBlock.NumberU64() {
			newHeadBlock := bc.GetBlock(header.Hash(), header.Number.Uint64())
			if newHeadBlock == nil {
				log.Error("Gap in the chain, rewinding to genesis", "number", header.Number, "hash", header.Hash())
				newHeadBlock = bc.genesisBlock
			} else {
				// Block exists, keep rewinding until we find one with state,
				// keeping rewinding until we exceed the optional threshold
				// root hash
				beyondRoot := (root == common.Hash{}) // Flag whether we're beyond the requested root (no root, always true)

				for {
					// If a root threshold was requested but not yet crossed, check
					if root != (common.Hash{}) && !beyondRoot && newHeadBlock.Root() == root {
						beyondRoot, rootNumber = true, newHeadBlock.NumberU64()
					}
					if !bc.HasState(newHeadBlock.Root()) {
						log.Trace("Block state missing, rewinding further", "number", newHeadBlock.NumberU64(), "hash", newHeadBlock.Hash())
						if pivot == nil || newHeadBlock.NumberU64() > *pivot {
							parent := bc.GetBlock(newHeadBlock.ParentHash(), newHeadBlock.NumberU64()-1)
							if parent != nil {
								newHeadBlock = parent
								continue
							}
							log.Error("Missing block in the middle, aiming genesis", "number", newHeadBlock.NumberU64()-1, "hash", newHeadBlock.ParentHash())
							newHeadBlock = bc.genesisBlock
						} else {
							log.Trace("Rewind passed pivot, aiming genesis", "number", newHeadBlock.NumberU64(), "hash", newHeadBlock.Hash(), "pivot", *pivot)
							newHeadBlock = bc.genesisBlock
						}
					}
					if beyondRoot || newHeadBlock.NumberU64() == 0 {
						if newHeadBlock.NumberU64() == 0 {
							// Recommit the genesis state into disk in case the rewinding destination
							// is genesis block and the relevant state is gone. In the future this
							// rewinding destination can be the earliest block stored in the chain
							// if the historical chain pruning is enabled. In that case the logic
							// needs to be improved here.
							if !bc.HasState(bc.genesisBlock.Root()) {
								if err := CommitGenesisState(bc.db, bc.triedb, bc.genesisBlock.Hash()); err != nil {
									log.Crit("Failed to commit genesis state", "err", err)
								}
								log.Debug("Recommitted genesis state to disk")
							}
						}
						log.Debug("Rewound to block with state", "number", newHeadBlock.NumberU64(), "hash", newHeadBlock.Hash())
						break
					}
					log.Debug("Skipping block with threshold state", "number", newHeadBlock.NumberU64(), "hash", newHeadBlock.Hash(), "root", newHeadBlock.Root())
					newHeadBlock = bc.GetBlock(newHeadBlock.ParentHash(), newHeadBlock.NumberU64()-1) // Keep rewinding
				}
			}
			rawdb.WriteHeadBlockHash(db, newHeadBlock.Hash())

			// Degrade the chain markers if they are explicitly reverted.
			// In theory we should update all in-memory markers in the
			// last step, however the direction of SetHead is from high
			// to low, so it's safe to update in-memory markers directly.
			bc.currentBlock.Store(newHeadBlock)
			headBlockGauge.Update(int64(newHeadBlock.NumberU64()))
		}
		// Rewind the fast block in a simpleton way to the target head
		if currentFastBlock := bc.CurrentFastBlock(); currentFastBlock != nil && header.Number.Uint64() < currentFastBlock.NumberU64() {
			newHeadFastBlock := bc.GetBlock(header.Hash(), header.Number.Uint64())
			// If either blocks reached nil, reset to the genesis state
			if newHeadFastBlock == nil {
				newHeadFastBlock = bc.genesisBlock
			}
			rawdb.WriteHeadFastBlockHash(db, newHeadFastBlock.Hash())

			// Degrade the chain markers if they are explicitly reverted.
			// In theory we should update all in-memory markers in the
			// last step, however the direction of SetHead is from high
			// to low, so it's safe the update in-memory markers directly.
			bc.currentFastBlock.Store(newHeadFastBlock)
			headFastBlockGauge.Update(int64(newHeadFastBlock.NumberU64()))
		}
		var (
			headHeader = bc.CurrentBlock().Header()
			headNumber = headHeader.Number.Uint64()
		)
		// If setHead underflown the freezer threshold and the block processing
		// intent afterwards is full block importing, delete the chain segment
		// between the stateful-block and the sethead target.
		var wipe bool
		if headNumber+1 < frozen {
			wipe = pivot == nil || headNumber >= *pivot
		}
		return headHeader, wipe // Only force wipe if full synced
	}
	// Rewind the header chain, deleting all block bodies until then
	delFn := func(db ethdb.KeyValueWriter, hash common.Hash, num uint64) {
		// Ignore the error here since light client won't hit this path
		frozen, _ := bc.db.Ancients()
		if num+1 <= frozen {
			// Truncate all relative data(header, total difficulty, body, receipt
			// and canonical hash) from ancient store.
			if err := bc.db.TruncateHead(num); err != nil {
				log.Crit("Failed to truncate ancient data", "number", num, "err", err)
			}
			// Remove the hash <-> number mapping from the active store.
			rawdb.DeleteHeaderNumber(db, hash)
		} else {
			// Remove relative body and receipts from the active store.
			// The header, total difficulty and canonical hash will be
			// removed in the hc.SetHead function.
			rawdb.DeleteBody(db, hash, num)
			rawdb.DeleteReceipts(db, hash, num)
		}
		// Todo(rjl493456442) txlookup, bloombits, etc
	}
	// If SetHead was only called as a chain reparation method, try to skip
	// touching the header chain altogether, unless the freezer is broken
	if repair {
		if target, force := updateFn(bc.db, bc.CurrentBlock().Header()); force {
			bc.hc.SetHead(target.Number.Uint64(), updateFn, delFn)
		}
	} else {
		// Rewind the chain to the requested head and keep going backwards until a
		// block with a state is found or fast sync pivot is passed
		if time > 0 {
			log.Warn("Rewinding blockchain to timestamp", "target", time)
			bc.hc.SetHeadWithTimestamp(time, updateFn, delFn)
		} else {
			log.Warn("Rewinding blockchain to block", "target", head)
			bc.hc.SetHead(head, updateFn, delFn)
		}
	}
	// Clear out any stale content from the caches
	bc.bodyCache.Purge()
	bc.bodyRLPCache.Purge()
	bc.receiptsCache.Purge()
	bc.blockCache.Purge()
	bc.txLookupCache.Purge()
	bc.futureBlocks.Purge()

	// Clear safe block, finalized block if needed
	if safe := bc.CurrentSafeBlock(); safe != nil && head < safe.NumberU64() {
		log.Warn("SetHead invalidated safe block")
		bc.SetSafe(nil)
	}
	if finalized := bc.CurrentFinalizedBlock(); finalized != nil && head < finalized.NumberU64() {
		log.Error("SetHead invalidated finalized block")
		bc.SetFinalized(nil)
	}

	return rootNumber, bc.loadLastState()
}

// SnapSyncCommitHead sets the current head block to the one defined by the hash
// irrelevant what the chain contents were prior.
func (bc *BlockChain) SnapSyncCommitHead(hash common.Hash) error {
	// Make sure that both the block as well at its state trie exists
	block := bc.GetBlockByHash(hash)
	if block == nil {
		return fmt.Errorf("non existent block [%x..]", hash[:4])
	}
	root := block.Root()
	if !bc.HasState(root) {
		return fmt.Errorf("non existent state [%x..]", root[:4])
	}
	// If all checks out, manually set the head block.
	if !bc.chainmu.TryLock() {
		return errChainStopped
	}
	bc.currentBlock.Store(block)
	headBlockGauge.Update(int64(block.NumberU64()))
	bc.chainmu.Unlock()

	// Destroy any existing state snapshot and regenerate it in the background,
	// also resuming the normal maintenance of any previously paused snapshot.
	if bc.snaps != nil {
		bc.snaps.Rebuild(root)
	}
	log.Info("Committed new head block", "number", block.Number(), "hash", hash)
	return nil
}

// Reset purges the entire blockchain, restoring it to its genesis state.
func (bc *BlockChain) Reset() error {
	return bc.ResetWithGenesisBlock(bc.genesisBlock)
}

// ResetWithGenesisBlock purges the entire blockchain, restoring it to the
// specified genesis state.
func (bc *BlockChain) ResetWithGenesisBlock(genesis *types.Block) error {
	// Dump the entire block chain and purge the caches
	if err := bc.SetHead(0); err != nil {
		return err
	}
	if !bc.chainmu.TryLock() {
		return errChainStopped
	}
	defer bc.chainmu.Unlock()

	// Prepare the genesis block and reinitialise the chain
	batch := bc.db.NewBatch()
	rawdb.WriteTd(batch, genesis.Hash(), genesis.NumberU64(), genesis.Difficulty())
	rawdb.WriteBlock(batch, genesis)
	if err := batch.Write(); err != nil {
		log.Crit("Failed to write genesis block", "err", err)
	}
	bc.writeHeadBlock(genesis)

	// Last update all in-memory chain markers
	bc.genesisBlock = genesis
	bc.currentBlock.Store(bc.genesisBlock)
	headBlockGauge.Update(int64(bc.genesisBlock.NumberU64()))
	bc.hc.SetGenesis(bc.genesisBlock.Header())
	bc.hc.SetCurrentHeader(bc.genesisBlock.Header())
	bc.currentFastBlock.Store(bc.genesisBlock)
	headFastBlockGauge.Update(int64(bc.genesisBlock.NumberU64()))
	return nil
}

// Export writes the active chain to the given writer.
func (bc *BlockChain) Export(w io.Writer) error {
	return bc.ExportN(w, uint64(0), bc.CurrentBlock().NumberU64())
}

// ExportN writes a subset of the active chain to the given writer.
func (bc *BlockChain) ExportN(w io.Writer, first uint64, last uint64) error {
	if first > last {
		return fmt.Errorf("export failed: first (%d) is greater than last (%d)", first, last)
	}
	log.Info("Exporting batch of blocks", "count", last-first+1)

	var (
		parentHash common.Hash
		start      = time.Now()
		reported   = time.Now()
	)
	for nr := first; nr <= last; nr++ {
		block := bc.GetBlockByNumber(nr)
		if block == nil {
			return fmt.Errorf("export failed on #%d: not found", nr)
		}
		if nr > first && block.ParentHash() != parentHash {
			return fmt.Errorf("export failed: chain reorg during export")
		}
		parentHash = block.Hash()
		if err := block.EncodeRLP(w); err != nil {
			return err
		}
		if time.Since(reported) >= statsReportLimit {
			log.Info("Exporting blocks", "exported", block.NumberU64()-first, "elapsed", common.PrettyDuration(time.Since(start)))
			reported = time.Now()
		}
	}
	return nil
}

// writeHeadBlock injects a new head block into the current block chain. This method
// assumes that the block is indeed a true head. It will also reset the head
// header and the head fast sync block to this very same block if they are older
// or if they are on a different side chain.
//
// Note, this function assumes that the `mu` mutex is held!
func (bc *BlockChain) writeHeadBlock(block *types.Block) {
	// Add the block to the canonical chain number scheme and mark as the head
	batch := bc.db.NewBatch()
	rawdb.WriteHeadHeaderHash(batch, block.Hash())
	rawdb.WriteHeadFastBlockHash(batch, block.Hash())
	rawdb.WriteCanonicalHash(batch, block.Hash(), block.NumberU64())
	rawdb.WriteTxLookupEntriesByBlock(batch, block)
	rawdb.WriteHeadBlockHash(batch, block.Hash())

	// Flush the whole batch into the disk, exit the node if failed
	if err := batch.Write(); err != nil {
		log.Crit("Failed to update chain indexes and markers", "err", err)
	}
	// Update all in-memory chain markers in the last step
	bc.hc.SetCurrentHeader(block.Header())

	bc.currentFastBlock.Store(block)
	headFastBlockGauge.Update(int64(block.NumberU64()))

	bc.currentBlock.Store(block)
	headBlockGauge.Update(int64(block.NumberU64()))
}

// stop stops the blockchain service. If any imports are currently in progress
// it will abort them using the procInterrupt. This method stops all running
// goroutines, but does not do all the post-stop work of persisting data.
// OBS! It is generally recommended to use the Stop method!
// This method has been exposed to allow tests to stop the blockchain while simulating
// a crash.
func (bc *BlockChain) stopWithoutSaving() {
	if !atomic.CompareAndSwapInt32(&bc.running, 0, 1) {
		return
	}

	// Unsubscribe all subscriptions registered from blockchain.
	bc.scope.Close()

	// Signal shutdown to all goroutines.
	close(bc.quit)
	bc.StopInsert()

	// Now wait for all chain modifications to end and persistent goroutines to exit.
	//
	// Note: Close waits for the mutex to become available, i.e. any running chain
	// modification will have exited when Close returns. Since we also called StopInsert,
	// the mutex should become available quickly. It cannot be taken again after Close has
	// returned.
	bc.chainmu.Close()
	bc.wg.Wait()
}

// Stop stops the blockchain service. If any imports are currently in progress
// it will abort them using the procInterrupt.
func (bc *BlockChain) Stop() {
	bc.stopWithoutSaving()

	// Ensure that the entirety of the state snapshot is journalled to disk.
	var snapBase common.Hash
	if bc.snaps != nil {
		var err error
		if snapBase, err = bc.snaps.Journal(bc.CurrentBlock().Root()); err != nil {
			log.Error("Failed to journal state snapshot", "err", err)
		}
	}

	// Ensure the state of a recent block is also stored to disk before exiting.
	// We're writing three different states to catch different restart scenarios:
	//  - HEAD:     So we don't need to reprocess any blocks in the general case
	//  - HEAD-1:   So we don't do large reorgs if our HEAD becomes an uncle
	//  - HEAD-127: So we have a hard limit on the number of blocks reexecuted
	if !bc.cacheConfig.TrieDirtyDisabled {
		triedb := bc.triedb

		for _, offset := range []uint64{0, 1, uint64(TriesInMemory) - 1} {
			if number := bc.CurrentBlock().NumberU64(); number > offset {
				recent := bc.GetBlockByNumber(number - offset)

				log.Info("Writing cached state to disk", "block", recent.Number(), "hash", recent.Hash(), "root", recent.Root())
				if err := triedb.Commit(recent.Root(), true); err != nil {
					log.Error("Failed to commit recent state trie", "err", err)
				}
			}
		}
		if snapBase != (common.Hash{}) {
			log.Info("Writing snapshot state to disk", "root", snapBase)
			if err := triedb.Commit(snapBase, true); err != nil {
				log.Error("Failed to commit recent state trie", "err", err)
			}
		}
		if !bc.triegc.Empty() {
			log.Info("Dereference all trie nodes remaining in prqueue", "nodes", bc.triegc.Size())
		}
		for !bc.triegc.Empty() {
			triedb.Dereference(bc.triegc.PopItem())
		}
		if size, _ := triedb.Size(); size != 0 {
			log.Error("Dangling trie nodes after full cleanup", "size", size)
		}
	}
	// Flush the collected preimages to disk
	if err := bc.stateCache.TrieDB().CommitPreimages(); err != nil {
		log.Error("Failed to commit trie preimages", "err", err)
	}
	// Ensure all live cached entries be saved into disk, so that we can skip
	// cache warmup when node restarts.
	if bc.cacheConfig.TrieCleanJournal != "" {
		bc.triedb.SaveCache(bc.cacheConfig.TrieCleanJournal)
	}
	log.Info("Blockchain stopped")
}

// StopInsert interrupts all insertion methods, causing them to return
// errInsertionInterrupted as soon as possible. Insertion is permanently disabled after
// calling this method.
func (bc *BlockChain) StopInsert() {
	atomic.StoreInt32(&bc.procInterrupt, 1)
}

// insertStopped returns true after StopInsert has been called.
func (bc *BlockChain) insertStopped() bool {
	return atomic.LoadInt32(&bc.procInterrupt) == 1
}

func (bc *BlockChain) procFutureBlocks() {
	blocks := make([]*types.Block, 0, bc.futureBlocks.Len())
	for _, hash := range bc.futureBlocks.Keys() {
		if block, exist := bc.futureBlocks.Peek(hash); exist {
			blocks = append(blocks, block)
		}
	}
	if len(blocks) > 0 {
		sort.Slice(blocks, func(i, j int) bool {
			return blocks[i].NumberU64() < blocks[j].NumberU64()
		})
		// Insert one by one as chain insertion needs contiguous ancestry between blocks
		for i := range blocks {
			bc.InsertChain(blocks[i : i+1])
		}
	}
}

// WriteStatus status of write
type WriteStatus byte

const (
	NonStatTy WriteStatus = iota
	CanonStatTy
	SideStatTy
)

// InsertReceiptChain attempts to complete an already existing header chain with
// transaction and receipt data.
// (The function name is confusing here, though it calls "insert receipt", it inserts block body for sure,
//  but it doesn't process the transaction in the block, which is different from the InsertChain() function)
func (bc *BlockChain) InsertReceiptChain(blockChain types.Blocks, receiptChain []types.Receipts, ancientLimit uint64) (int, error) {
	// We don't require the chainMu here since we want to maximize the
	// concurrency of header insertion and receipt insertion.
	bc.wg.Add(1)
	defer bc.wg.Done()

	if bc.cacheConfig.AncientPrune {
		ancientLimit = 0
	}

	var (
		ancientBlocks, liveBlocks     types.Blocks
		ancientReceipts, liveReceipts []types.Receipts
	)
	// Do a sanity check that the provided chain is actually ordered and linked
	for i := 0; i < len(blockChain); i++ {
		if i != 0 {
			if blockChain[i].NumberU64() != blockChain[i-1].NumberU64()+1 || blockChain[i].ParentHash() != blockChain[i-1].Hash() {
				log.Error("Non contiguous receipt insert", "number", blockChain[i].Number(), "hash", blockChain[i].Hash(), "parent", blockChain[i].ParentHash(),
					"prevnumber", blockChain[i-1].Number(), "prevhash", blockChain[i-1].Hash())
				return 0, fmt.Errorf("non contiguous insert: item %d is #%d [%x..], item %d is #%d [%x..] (parent [%x..])", i-1, blockChain[i-1].NumberU64(),
					blockChain[i-1].Hash().Bytes()[:4], i, blockChain[i].NumberU64(), blockChain[i].Hash().Bytes()[:4], blockChain[i].ParentHash().Bytes()[:4])
			}
		}
		if blockChain[i].NumberU64() <= ancientLimit {
			ancientBlocks, ancientReceipts = append(ancientBlocks, blockChain[i]), append(ancientReceipts, receiptChain[i])
		} else {
			liveBlocks, liveReceipts = append(liveBlocks, blockChain[i]), append(liveReceipts, receiptChain[i])
		}
	}

	var (
		stats = struct{ processed, ignored int32 }{}
		start = time.Now()
		size  = int64(0)
	)

	// updateHead updates the head fast sync block if the inserted blocks are better
	// and returns an indicator whether the inserted blocks are canonical.
	updateHead := func(head *types.Block) bool {
		if !bc.chainmu.TryLock() {
			return false
		}
		defer bc.chainmu.Unlock()

		// Rewind may have occurred, skip in that case.
		if bc.CurrentHeader().Number.Cmp(head.Number()) >= 0 {
			reorg, err := bc.forker.ReorgNeeded(bc.CurrentFastBlock().Header(), head.Header())
			if err != nil {
				log.Warn("Reorg failed", "err", err)
				return false
			} else if !reorg {
				return false
			}
			rawdb.WriteHeadFastBlockHash(bc.db, head.Hash())
			bc.currentFastBlock.Store(head)
			headFastBlockGauge.Update(int64(head.NumberU64()))
			return true
		}
		return false
	}

	// writeAncient writes blockchain and corresponding receipt chain into ancient store.
	//
	// this function only accepts canonical chain data. All side chain will be reverted
	// eventually.
	writeAncient := func(blockChain types.Blocks, receiptChain []types.Receipts) (int, error) {
		first := blockChain[0]
		last := blockChain[len(blockChain)-1]

		// Ensure genesis is in ancients.
		if first.NumberU64() == 1 {
			if frozen, _ := bc.db.Ancients(); frozen == 0 {
				b := bc.genesisBlock
				td := bc.genesisBlock.Difficulty()
				writeSize, err := rawdb.WriteAncientBlocks(bc.db, []*types.Block{b}, []types.Receipts{nil}, td)
				size += writeSize
				if err != nil {
					log.Error("Error writing genesis to ancients", "err", err)
					return 0, err
				}
				log.Info("Wrote genesis to ancients")
			}
		}
		// Before writing the blocks to the ancients, we need to ensure that
		// they correspond to the what the headerchain 'expects'.
		// We only check the last block/header, since it's a contiguous chain.
		if !bc.HasHeader(last.Hash(), last.NumberU64()) {
			return 0, fmt.Errorf("containing header #%d [%x..] unknown", last.Number(), last.Hash().Bytes()[:4])
		}

		// Write all chain data to ancients.
		td := bc.GetTd(first.Hash(), first.NumberU64())
		writeSize, err := rawdb.WriteAncientBlocks(bc.db, blockChain, receiptChain, td)
		size += writeSize
		if err != nil {
			log.Error("Error importing chain data to ancients", "err", err)
			return 0, err
		}

		// Write tx indices if any condition is satisfied:
		// * If user requires to reserve all tx indices(txlookuplimit=0)
		// * If all ancient tx indices are required to be reserved(txlookuplimit is even higher than ancientlimit)
		// * If block number is large enough to be regarded as a recent block
		// It means blocks below the ancientLimit-txlookupLimit won't be indexed.
		//
		// But if the `TxIndexTail` is not nil, e.g. Geth is initialized with
		// an external ancient database, during the setup, blockchain will start
		// a background routine to re-indexed all indices in [ancients - txlookupLimit, ancients)
		// range. In this case, all tx indices of newly imported blocks should be
		// generated.
		var batch = bc.db.NewBatch()
		for i, block := range blockChain {
			if bc.txLookupLimit == 0 || ancientLimit <= bc.txLookupLimit || block.NumberU64() >= ancientLimit-bc.txLookupLimit {
				rawdb.WriteTxLookupEntriesByBlock(batch, block)
			} else if rawdb.ReadTxIndexTail(bc.db) != nil {
				rawdb.WriteTxLookupEntriesByBlock(batch, block)
			}
			stats.processed++

			if batch.ValueSize() > ethdb.IdealBatchSize || i == len(blockChain)-1 {
				size += int64(batch.ValueSize())
				if err = batch.Write(); err != nil {
					fastBlock := bc.CurrentFastBlock().NumberU64()
					if err := bc.db.TruncateHead(fastBlock + 1); err != nil {
						log.Error("Can't truncate ancient store after failed insert", "err", err)
					}
					return 0, err
				}
				batch.Reset()
			}
		}

		// Sync the ancient store explicitly to ensure all data has been flushed to disk.
		if err := bc.db.Sync(); err != nil {
			return 0, err
		}
		// Update the current fast block because all block data is now present in DB.
		previousFastBlock := bc.CurrentFastBlock().NumberU64()
		if !updateHead(blockChain[len(blockChain)-1]) {
			// We end up here if the header chain has reorg'ed, and the blocks/receipts
			// don't match the canonical chain.
			if err := bc.db.TruncateHead(previousFastBlock + 1); err != nil {
				log.Error("Can't truncate ancient store after failed insert", "err", err)
			}
			return 0, errSideChainReceipts
		}

		// Delete block data from the main database.
		batch.Reset()
		canonHashes := make(map[common.Hash]struct{})
		for _, block := range blockChain {
			canonHashes[block.Hash()] = struct{}{}
			if block.NumberU64() == 0 {
				continue
			}
			rawdb.DeleteCanonicalHash(batch, block.NumberU64())
			rawdb.DeleteBlockWithoutNumber(batch, block.Hash(), block.NumberU64())
		}
		// Delete side chain hash-to-number mappings.
		for _, nh := range rawdb.ReadAllHashesInRange(bc.db, first.NumberU64(), last.NumberU64()) {
			if _, canon := canonHashes[nh.Hash]; !canon {
				rawdb.DeleteHeader(batch, nh.Hash, nh.Number)
			}
		}
		if err := batch.Write(); err != nil {
			return 0, err
		}
		return 0, nil
	}

	// writeLive writes blockchain and corresponding receipt chain into active store.
	writeLive := func(blockChain types.Blocks, receiptChain []types.Receipts) (int, error) {
		skipPresenceCheck := false
		batch := bc.db.NewBatch()
		for i, block := range blockChain {
			// Short circuit insertion if shutting down or processing failed
			if bc.insertStopped() {
				return 0, errInsertionInterrupted
			}
			// Short circuit if the owner header is unknown
			if !bc.HasHeader(block.Hash(), block.NumberU64()) {
				return i, fmt.Errorf("containing header #%d [%x..] unknown", block.Number(), block.Hash().Bytes()[:4])
			}
			if !skipPresenceCheck {
				// Ignore if the entire data is already known
				if bc.HasBlock(block.Hash(), block.NumberU64()) {
					stats.ignored++
					continue
				} else {
					// If block N is not present, neither are the later blocks.
					// This should be true, but if we are mistaken, the shortcut
					// here will only cause overwriting of some existing data
					skipPresenceCheck = true
				}
			}
			// Write all the data out into the database
			rawdb.WriteBody(batch, block.Hash(), block.NumberU64(), block.Body())
			rawdb.WriteReceipts(batch, block.Hash(), block.NumberU64(), receiptChain[i])
			rawdb.WriteTxLookupEntriesByBlock(batch, block) // Always write tx indices for live blocks, we assume they are needed

			// Write everything belongs to the blocks into the database. So that
			// we can ensure all components of body is completed(body, receipts,
			// tx indexes)
			if batch.ValueSize() >= ethdb.IdealBatchSize {
				if err := batch.Write(); err != nil {
					return 0, err
				}
				size += int64(batch.ValueSize())
				batch.Reset()
			}
			stats.processed++
		}
		// Write everything belongs to the blocks into the database. So that
		// we can ensure all components of body is completed(body, receipts,
		// tx indexes)
		if batch.ValueSize() > 0 {
			size += int64(batch.ValueSize())
			if err := batch.Write(); err != nil {
				return 0, err
			}
		}
		updateHead(blockChain[len(blockChain)-1])
		return 0, nil
	}

	// Write downloaded chain data and corresponding receipt chain data
	if len(ancientBlocks) > 0 {
		if n, err := writeAncient(ancientBlocks, ancientReceipts); err != nil {
			if err == errInsertionInterrupted {
				return 0, nil
			}
			return n, err
		}
	}
	// Write the tx index tail (block number from where we index) before write any live blocks
	if len(liveBlocks) > 0 && liveBlocks[0].NumberU64() == ancientLimit+1 {
		// The tx index tail can only be one of the following two options:
		// * 0: all ancient blocks have been indexed
		// * ancient-limit: the indices of blocks before ancient-limit are ignored
		if tail := rawdb.ReadTxIndexTail(bc.db); tail == nil {
			if bc.txLookupLimit == 0 || ancientLimit <= bc.txLookupLimit {
				rawdb.WriteTxIndexTail(bc.db, 0)
			} else {
				rawdb.WriteTxIndexTail(bc.db, ancientLimit-bc.txLookupLimit)
			}
		}
	}
	if len(liveBlocks) > 0 {
		if n, err := writeLive(liveBlocks, liveReceipts); err != nil {
			if err == errInsertionInterrupted {
				return 0, nil
			}
			return n, err
		}
	}

	head := blockChain[len(blockChain)-1]
	context := []interface{}{
		"count", stats.processed, "elapsed", common.PrettyDuration(time.Since(start)),
		"number", head.Number(), "hash", head.Hash(), "age", common.PrettyAge(time.Unix(int64(head.Time()), 0)),
		"size", common.StorageSize(size),
	}
	if stats.ignored > 0 {
		context = append(context, []interface{}{"ignored", stats.ignored}...)
	}
	log.Info("Imported new block receipts", context...)

	return 0, nil
}

// writeBlockWithoutState writes only the block and its metadata to the database,
// but does not write any state. This is used to construct competing side forks
// up to the point where they exceed the canonical total difficulty.
func (bc *BlockChain) writeBlockWithoutState(block *types.Block, td *big.Int) (err error) {
	if bc.insertStopped() {
		return errInsertionInterrupted
	}

	batch := bc.db.NewBatch()
	rawdb.WriteTd(batch, block.Hash(), block.NumberU64(), td)
	rawdb.WriteBlock(batch, block)
	if err := batch.Write(); err != nil {
		log.Crit("Failed to write block into disk", "err", err)
	}
	return nil
}

// writeKnownBlock updates the head block flag with a known block
// and introduces chain reorg if necessary.
func (bc *BlockChain) writeKnownBlock(block *types.Block) error {
	current := bc.CurrentBlock()
	if block.ParentHash() != current.Hash() {
		if err := bc.reorg(current, block); err != nil {
			return err
		}
	}
	bc.writeHeadBlock(block)
	return nil
}

// writeBlockWithState writes block, metadata and corresponding state data to the
// database.
func (bc *BlockChain) writeBlockWithState(block *types.Block, receipts []*types.Receipt, state *state.StateDB) error {
	// Calculate the total difficulty of the block
	ptd := bc.GetTd(block.ParentHash(), block.NumberU64()-1)
	if ptd == nil {
		return consensus.ErrUnknownAncestor
	}
	// Make sure no inconsistent state is leaked during insertion
	externTd := new(big.Int).Add(block.Difficulty(), ptd)

	// Irrelevant of the canonical status, write the block itself to the database.
	//
	// Note all the components of block(td, hash->number map, header, body, receipts)
	// should be written atomically. BlockBatch is used for containing all components.
	blockBatch := bc.db.NewBatch()
	rawdb.WriteTd(blockBatch, block.Hash(), block.NumberU64(), externTd)
	rawdb.WriteBlock(blockBatch, block)
	rawdb.WriteReceipts(blockBatch, block.Hash(), block.NumberU64(), receipts)
	rawdb.WritePreimages(blockBatch, state.Preimages())
	if err := blockBatch.Write(); err != nil {
		log.Crit("Failed to write block into disk", "err", err)
	}
	// Commit all cached state changes into underlying memory database.
	root, err := state.Commit(bc.chainConfig.IsEIP158(block.Number()))
	if err != nil {
		return err
	}
	// If we're running an archive node, always flush
	if bc.cacheConfig.TrieDirtyDisabled {
<<<<<<< HEAD
		return triedb.Commit(root, false, nil)
	} else {
		// Full but not archive node, do proper garbage collection
		triedb.Reference(root, common.Hash{}) // metadata reference to keep trie alive
		bc.triegc.Push(root, -int64(block.NumberU64()))

		if current := block.NumberU64(); current > uint64(TriesInMemory) {
			// If we exceeded our memory allowance, flush matured singleton nodes to disk
			var (
				nodes, imgs = triedb.Size()
				limit       = common.StorageSize(bc.cacheConfig.TrieDirtyLimit) * 1024 * 1024
			)
			if nodes > limit || imgs > 4*1024*1024 {
				triedb.Cap(limit - ethdb.IdealBatchSize)
			}
			// Find the next state trie we need to commit
			chosen := current - uint64(TriesInMemory)

			// If we exceeded out time allowance, flush an entire trie to disk
			if bc.gcproc > bc.cacheConfig.TrieTimeLimit {
				// If the header is missing (canonical chain behind), we're reorging a low
				// diff sidechain. Suspend committing until this operation is completed.
				header := bc.GetHeaderByNumber(chosen)
				if header == nil {
					log.Warn("Reorg in progress, trie commit postponed", "number", chosen)
				} else {
					// If we're exceeding limits but haven't reached a large enough memory gap,
					// warn the user that the system is becoming unstable.
					if chosen < lastWrite+uint64(TriesInMemory) && bc.gcproc >= 2*bc.cacheConfig.TrieTimeLimit {
						log.Info("State in memory for too long, committing", "time", bc.gcproc, "allowance", bc.cacheConfig.TrieTimeLimit, "optimum", float64(chosen-lastWrite)/float64(TriesInMemory))
					}
					// Flush an entire trie and restart the counters
					triedb.Commit(header.Root, true, nil)
					lastWrite = chosen
					headLastPersistGauge.Update(int64(chosen))
					bc.gcproc = 0
				}
			}
			// Garbage collect anything below our required write retention
			for !bc.triegc.Empty() {
				root, number := bc.triegc.Pop()
				if uint64(-number) > chosen {
					bc.triegc.Push(root, number)
					break
				}
				headLastGCBlockGauge.Update(-number)
				triedb.Dereference(root.(common.Hash))
=======
		return bc.triedb.Commit(root, false)
	}
	// Full but not archive node, do proper garbage collection
	bc.triedb.Reference(root, common.Hash{}) // metadata reference to keep trie alive
	bc.triegc.Push(root, -int64(block.NumberU64()))

	current := block.NumberU64()
	// Flush limits are not considered for the first TriesInMemory blocks.
	if current <= TriesInMemory {
		return nil
	}
	// If we exceeded our memory allowance, flush matured singleton nodes to disk
	var (
		nodes, imgs = bc.triedb.Size()
		limit       = common.StorageSize(bc.cacheConfig.TrieDirtyLimit) * 1024 * 1024
	)
	if nodes > limit || imgs > 4*1024*1024 {
		bc.triedb.Cap(limit - ethdb.IdealBatchSize)
	}
	// Find the next state trie we need to commit
	chosen := current - TriesInMemory
	flushInterval := time.Duration(atomic.LoadInt64(&bc.flushInterval))
	// If we exceeded time allowance, flush an entire trie to disk
	if bc.gcproc > flushInterval {
		// If the header is missing (canonical chain behind), we're reorging a low
		// diff sidechain. Suspend committing until this operation is completed.
		header := bc.GetHeaderByNumber(chosen)
		if header == nil {
			log.Warn("Reorg in progress, trie commit postponed", "number", chosen)
		} else {
			// If we're exceeding limits but haven't reached a large enough memory gap,
			// warn the user that the system is becoming unstable.
			if chosen < bc.lastWrite+TriesInMemory && bc.gcproc >= 2*flushInterval {
				log.Info("State in memory for too long, committing", "time", bc.gcproc, "allowance", flushInterval, "optimum", float64(chosen-bc.lastWrite)/TriesInMemory)
>>>>>>> 18b641b0
			}
			// Flush an entire trie and restart the counters
			bc.triedb.Commit(header.Root, true)
			bc.lastWrite = chosen
			bc.gcproc = 0
		}
	}
	// Garbage collect anything below our required write retention
	for !bc.triegc.Empty() {
		root, number := bc.triegc.Pop()
		if uint64(-number) > chosen {
			bc.triegc.Push(root, number)
			break
		}
		bc.triedb.Dereference(root)
	}
	return nil
}

// WriteBlockAndSetHead writes the given block and all associated state to the database,
// and applies the block as the new chain head.
func (bc *BlockChain) WriteBlockAndSetHead(block *types.Block, receipts []*types.Receipt, logs []*types.Log, state *state.StateDB, emitHeadEvent bool) (status WriteStatus, err error) {
	if !bc.chainmu.TryLock() {
		return NonStatTy, errChainStopped
	}
	defer bc.chainmu.Unlock()

	return bc.writeBlockAndSetHead(block, receipts, logs, state, emitHeadEvent)
}

// writeBlockAndSetHead is the internal implementation of WriteBlockAndSetHead.
// This function expects the chain mutex to be held.
func (bc *BlockChain) writeBlockAndSetHead(block *types.Block, receipts []*types.Receipt, logs []*types.Log, state *state.StateDB, emitHeadEvent bool) (status WriteStatus, err error) {
	if err := bc.writeBlockWithState(block, receipts, state); err != nil {
		return NonStatTy, err
	}
	currentBlock := bc.CurrentBlock()
	reorg, err := bc.forker.ReorgNeeded(currentBlock.Header(), block.Header())
	if err != nil {
		return NonStatTy, err
	}
	if reorg {
		// Reorganise the chain if the parent is not the head block
		if block.ParentHash() != currentBlock.Hash() {
			if err := bc.reorg(currentBlock, block); err != nil {
				return NonStatTy, err
			}
		}
		status = CanonStatTy
	} else {
		status = SideStatTy
	}
	// Set new head.
	if status == CanonStatTy {
		bc.writeHeadBlock(block)
	}
	bc.futureBlocks.Remove(block.Hash())

	if status == CanonStatTy {
		bc.chainFeed.Send(ChainEvent{Block: block, Hash: block.Hash(), Logs: logs})
		if len(logs) > 0 {
			bc.logsFeed.Send(logs)
		}
		// In theory, we should fire a ChainHeadEvent when we inject
		// a canonical block, but sometimes we can insert a batch of
		// canonical blocks. Avoid firing too many ChainHeadEvents,
		// we will fire an accumulated ChainHeadEvent and disable fire
		// event here.
		if emitHeadEvent {
			bc.chainHeadFeed.Send(ChainHeadEvent{Block: block})
		}
	} else {
		bc.chainSideFeed.Send(ChainSideEvent{Block: block})
	}
	return status, nil
}

// addFutureBlock checks if the block is within the max allowed window to get
// accepted for future processing, and returns an error if the block is too far
// ahead and was not added.
//
// TODO after the transition, the future block shouldn't be kept. Because
// it's not checked in the Geth side anymore.
func (bc *BlockChain) addFutureBlock(block *types.Block) error {
	max := uint64(time.Now().Unix() + maxTimeFutureBlocks)
	if block.Time() > max {
		return fmt.Errorf("future block timestamp %v > allowed %v", block.Time(), max)
	}
	if block.Difficulty().Cmp(common.Big0) == 0 {
		// Never add PoS blocks into the future queue
		return nil
	}
	bc.futureBlocks.Add(block.Hash(), block)
	return nil
}

// InsertChain attempts to insert the given batch of blocks in to the canonical
// chain or, otherwise, create a fork. If an error is returned it will return
// the index number of the failing block as well an error describing what went
// wrong. After insertion is done, all accumulated events will be fired.
func (bc *BlockChain) InsertChain(chain types.Blocks) (int, error) {
	// Sanity check that we have something meaningful to import
	if len(chain) == 0 {
		return 0, nil
	}
	bc.blockProcFeed.Send(true)
	defer bc.blockProcFeed.Send(false)

	// Do a sanity check that the provided chain is actually ordered and linked.
	for i := 1; i < len(chain); i++ {
		block, prev := chain[i], chain[i-1]
		if block.NumberU64() != prev.NumberU64()+1 || block.ParentHash() != prev.Hash() {
			log.Error("Non contiguous block insert",
				"number", block.Number(),
				"hash", block.Hash(),
				"parent", block.ParentHash(),
				"prevnumber", prev.Number(),
				"prevhash", prev.Hash(),
			)
			return 0, fmt.Errorf("non contiguous insert: item %d is #%d [%x..], item %d is #%d [%x..] (parent [%x..])", i-1, prev.NumberU64(),
				prev.Hash().Bytes()[:4], i, block.NumberU64(), block.Hash().Bytes()[:4], block.ParentHash().Bytes()[:4])
		}
	}
	// Pre-checks passed, start the full block imports
	if !bc.chainmu.TryLock() {
		return 0, errChainStopped
	}
	defer bc.chainmu.Unlock()
	return bc.insertChain(chain, true, true)
}

// insertChain is the internal implementation of InsertChain, which assumes that
// 1) chains are contiguous, and 2) The chain mutex is held.
//
// This method is split out so that import batches that require re-injecting
// historical blocks can do so without releasing the lock, which could lead to
// racey behaviour. If a sidechain import is in progress, and the historic state
// is imported, but then new canon-head is added before the actual sidechain
// completes, then the historic state could be pruned again
func (bc *BlockChain) insertChain(chain types.Blocks, verifySeals, setHead bool) (int, error) {
	// If the chain is terminating, don't even bother starting up.
	if bc.insertStopped() {
		return 0, nil
	}

	// Start a parallel signature recovery (signer will fluke on fork transition, minimal perf loss)
	SenderCacher.RecoverFromBlocks(types.MakeSigner(bc.chainConfig, chain[0].Number()), chain)

	var (
		stats     = insertStats{startTime: mclock.Now()}
		lastCanon *types.Block
	)
	// Fire a single chain head event if we've progressed the chain
	defer func() {
		if lastCanon != nil && bc.CurrentBlock().Hash() == lastCanon.Hash() {
			bc.chainHeadFeed.Send(ChainHeadEvent{lastCanon})
		}
	}()
	// Start the parallel header verifier
	headers := make([]*types.Header, len(chain))
	seals := make([]bool, len(chain))

	for i, block := range chain {
		headers[i] = block.Header()
		seals[i] = verifySeals
	}
	abort, results := bc.engine.VerifyHeaders(bc, headers, seals)
	defer close(abort)

	// Peek the error for the first block to decide the directing import logic
	it := newInsertIterator(chain, results, bc.validator)
	block, err := it.next()

	// Left-trim all the known blocks that don't need to build snapshot
	if bc.skipBlock(err, it) {
		// First block (and state) is known
		//   1. We did a roll-back, and should now do a re-import
		//   2. The block is stored as a sidechain, and is lying about it's stateroot, and passes a stateroot
		//      from the canonical chain, which has not been verified.
		// Skip all known blocks that are behind us.
		var (
			reorg   bool
			current = bc.CurrentBlock()
		)
		for block != nil && bc.skipBlock(err, it) {
			reorg, err = bc.forker.ReorgNeeded(current.Header(), block.Header())
			if err != nil {
				return it.index, err
			}
			if reorg {
				// Switch to import mode if the forker says the reorg is necessary
				// and also the block is not on the canonical chain.
				// In eth2 the forker always returns true for reorg decision (blindly trusting
				// the external consensus engine), but in order to prevent the unnecessary
				// reorgs when importing known blocks, the special case is handled here.
				if block.NumberU64() > current.NumberU64() || bc.GetCanonicalHash(block.NumberU64()) != block.Hash() {
					break
				}
			}
			log.Debug("Ignoring already known block", "number", block.Number(), "hash", block.Hash())
			stats.ignored++

			block, err = it.next()
		}
		// The remaining blocks are still known blocks, the only scenario here is:
		// During the fast sync, the pivot point is already submitted but rollback
		// happens. Then node resets the head full block to a lower height via `rollback`
		// and leaves a few known blocks in the database.
		//
		// When node runs a fast sync again, it can re-import a batch of known blocks via
		// `insertChain` while a part of them have higher total difficulty than current
		// head full block(new pivot point).
		for block != nil && bc.skipBlock(err, it) {
			log.Debug("Writing previously known block", "number", block.Number(), "hash", block.Hash())
			if err := bc.writeKnownBlock(block); err != nil {
				return it.index, err
			}
			lastCanon = block

			block, err = it.next()
		}
		// Falls through to the block import
	}
	switch {
	// First block is pruned
	case errors.Is(err, consensus.ErrPrunedAncestor):
		if setHead {
			// First block is pruned, insert as sidechain and reorg only if TD grows enough
			log.Debug("Pruned ancestor, inserting as sidechain", "number", block.Number(), "hash", block.Hash())
			return bc.insertSideChain(block, it)
		} else {
			// We're post-merge and the parent is pruned, try to recover the parent state
			log.Debug("Pruned ancestor", "number", block.Number(), "hash", block.Hash())
			_, err := bc.recoverAncestors(block)
			return it.index, err
		}
	// First block is future, shove it (and all children) to the future queue (unknown ancestor)
	case errors.Is(err, consensus.ErrFutureBlock) || (errors.Is(err, consensus.ErrUnknownAncestor) && bc.futureBlocks.Contains(it.first().ParentHash())):
		for block != nil && (it.index == 0 || errors.Is(err, consensus.ErrUnknownAncestor)) {
			log.Debug("Future block, postponing import", "number", block.Number(), "hash", block.Hash())
			if err := bc.addFutureBlock(block); err != nil {
				return it.index, err
			}
			block, err = it.next()
		}
		stats.queued += it.processed()
		stats.ignored += it.remaining()

		// If there are any still remaining, mark as ignored
		return it.index, err

	// Some other error(except ErrKnownBlock) occurred, abort.
	// ErrKnownBlock is allowed here since some known blocks
	// still need re-execution to generate snapshots that are missing
	case err != nil && !errors.Is(err, ErrKnownBlock):
		bc.futureBlocks.Remove(block.Hash())
		stats.ignored += len(it.chain)
		bc.reportBlock(block, nil, err)
		return it.index, err
	}
	// No validation errors for the first block (or chain prefix skipped)
	var activeState *state.StateDB
	defer func() {
		// The chain importer is starting and stopping trie prefetchers. If a bad
		// block or other error is hit however, an early return may not properly
		// terminate the background threads. This defer ensures that we clean up
		// and dangling prefetcher, without defering each and holding on live refs.
		if activeState != nil {
			activeState.StopPrefetcher()
		}
	}()

	for ; block != nil && err == nil || errors.Is(err, ErrKnownBlock); block, err = it.next() {
		// If the chain is terminating, stop processing blocks
		if bc.insertStopped() {
			log.Debug("Abort during block processing")
			break
		}
		// If the header is a banned one, straight out abort
		if BadHashes[block.Hash()] {
			bc.reportBlock(block, nil, ErrBannedHash)
			return it.index, ErrBannedHash
		}
		// If the block is known (in the middle of the chain), it's a special case for
		// Clique blocks where they can share state among each other, so importing an
		// older block might complete the state of the subsequent one. In this case,
		// just skip the block (we already validated it once fully (and crashed), since
		// its header and body was already in the database). But if the corresponding
		// snapshot layer is missing, forcibly rerun the execution to build it.
		if bc.skipBlock(err, it) {
			logger := log.Debug
			if bc.chainConfig.Clique == nil {
				logger = log.Warn
			}
			logger("Inserted known block", "number", block.Number(), "hash", block.Hash(),
				"uncles", len(block.Uncles()), "txs", len(block.Transactions()), "gas", block.GasUsed(),
				"root", block.Root())

			// Special case. Commit the empty receipt slice if we meet the known
			// block in the middle. It can only happen in the clique chain. Whenever
			// we insert blocks via `insertSideChain`, we only commit `td`, `header`
			// and `body` if it's non-existent. Since we don't have receipts without
			// reexecution, so nothing to commit. But if the sidechain will be adopted
			// as the canonical chain eventually, it needs to be reexecuted for missing
			// state, but if it's this special case here(skip reexecution) we will lose
			// the empty receipt entry.
			if len(block.Transactions()) == 0 {
				rawdb.WriteReceipts(bc.db, block.Hash(), block.NumberU64(), nil)
			} else {
				log.Error("Please file an issue, skip known block execution without receipt",
					"hash", block.Hash(), "number", block.NumberU64())
			}
			if err := bc.writeKnownBlock(block); err != nil {
				return it.index, err
			}
			stats.processed++

			// We can assume that logs are empty here, since the only way for consecutive
			// Clique blocks to have the same state is if there are no transactions.
			lastCanon = block
			continue
		}

		// Retrieve the parent block and it's state to execute on top
		start := time.Now()
		parent := it.previous()
		if parent == nil {
			parent = bc.GetHeader(block.ParentHash(), block.NumberU64()-1)
		}
		statedb, err := state.New(parent.Root, bc.stateCache, bc.snaps)
		if err != nil {
			return it.index, err
		}

		// Enable prefetching to pull in trie node paths while processing transactions
		statedb.StartPrefetcher("chain")
		activeState = statedb

		// If we have a followup block, run that against the current state to pre-cache
		// transactions and probabilistically some of the account/storage trie nodes.
		var followupInterrupt uint32
		if !bc.cacheConfig.TrieCleanNoPrefetch {
			if followup, err := it.peek(); followup != nil && err == nil {
				throwaway, _ := state.New(parent.Root, bc.stateCache, bc.snaps)

				go func(start time.Time, followup *types.Block, throwaway *state.StateDB, interrupt *uint32) {
					bc.prefetcher.Prefetch(followup, throwaway, bc.vmConfig, &followupInterrupt)

					blockPrefetchExecuteTimer.Update(time.Since(start))
					if atomic.LoadUint32(interrupt) == 1 {
						blockPrefetchInterruptMeter.Mark(1)
					}
				}(time.Now(), followup, throwaway, &followupInterrupt)
			}
		}

		// Process block using the parent state as reference point
		substart := time.Now()
		receipts, logs, usedGas, err := bc.processor.Process(block, statedb, bc.vmConfig, bc.tracingTx())
		if err != nil {
			bc.reportBlock(block, receipts, err)
			atomic.StoreUint32(&followupInterrupt, 1)
			return it.index, err
		}

		// Update the metrics touched during block processing
		accountReadTimer.Update(statedb.AccountReads)                 // Account reads are complete, we can mark them
		storageReadTimer.Update(statedb.StorageReads)                 // Storage reads are complete, we can mark them
		accountUpdateTimer.Update(statedb.AccountUpdates)             // Account updates are complete, we can mark them
		storageUpdateTimer.Update(statedb.StorageUpdates)             // Storage updates are complete, we can mark them
		snapshotAccountReadTimer.Update(statedb.SnapshotAccountReads) // Account reads are complete, we can mark them
		snapshotStorageReadTimer.Update(statedb.SnapshotStorageReads) // Storage reads are complete, we can mark them
		triehash := statedb.AccountHashes + statedb.StorageHashes     // Save to not double count in validation
		trieproc := statedb.SnapshotAccountReads + statedb.AccountReads + statedb.AccountUpdates
		trieproc += statedb.SnapshotStorageReads + statedb.StorageReads + statedb.StorageUpdates

		blockExecutionTimer.Update(time.Since(substart) - trieproc - triehash)

		// Validate the state using the default validator
		substart = time.Now()
		if err := bc.validator.ValidateState(block, statedb, receipts, usedGas); err != nil {
			bc.reportBlock(block, receipts, err)
			atomic.StoreUint32(&followupInterrupt, 1)
			return it.index, err
		}
		proctime := time.Since(start)

		// Update the metrics touched during block validation
		accountHashTimer.Update(statedb.AccountHashes) // Account hashes are complete, we can mark them
		storageHashTimer.Update(statedb.StorageHashes) // Storage hashes are complete, we can mark them
		blockValidationTimer.Update(time.Since(substart) - (statedb.AccountHashes + statedb.StorageHashes - triehash))

		// Write the block to the chain and get the status.
		substart = time.Now()
		var status WriteStatus
		if !setHead {
			// Don't set the head, only insert the block
			err = bc.writeBlockWithState(block, receipts, statedb)
		} else {
			status, err = bc.writeBlockAndSetHead(block, receipts, logs, statedb, false)
		}
		atomic.StoreUint32(&followupInterrupt, 1)
		if err != nil {
			return it.index, err
		}
		// Update the metrics touched during block commit
		accountCommitTimer.Update(statedb.AccountCommits)   // Account commits are complete, we can mark them
		storageCommitTimer.Update(statedb.StorageCommits)   // Storage commits are complete, we can mark them
		snapshotCommitTimer.Update(statedb.SnapshotCommits) // Snapshot commits are complete, we can mark them
		triedbCommitTimer.Update(statedb.TrieDBCommits)     // Triedb commits are complete, we can mark them

		blockWriteTimer.Update(time.Since(substart) - statedb.AccountCommits - statedb.StorageCommits - statedb.SnapshotCommits - statedb.TrieDBCommits)
		blockInsertTimer.UpdateSince(start)

		// Report the import stats before returning the various results
		stats.processed++
		stats.usedGas += usedGas

		dirty, _ := bc.triedb.Size()
		stats.report(chain, it.index, dirty, setHead)

		if !setHead {
			// After merge we expect few side chains. Simply count
			// all blocks the CL gives us for GC processing time
			bc.gcproc += proctime

			return it.index, nil // Direct block insertion of a single block
		}
		switch status {
		case CanonStatTy:
			log.Debug("Inserted new block", "number", block.Number(), "hash", block.Hash(),
				"uncles", len(block.Uncles()), "txs", len(block.Transactions()), "gas", block.GasUsed(),
				"elapsed", common.PrettyDuration(time.Since(start)),
				"root", block.Root())

			lastCanon = block

			// Only count canonical blocks for GC processing time
			bc.gcproc += proctime

		case SideStatTy:
			log.Debug("Inserted forked block", "number", block.Number(), "hash", block.Hash(),
				"diff", block.Difficulty(), "elapsed", common.PrettyDuration(time.Since(start)),
				"txs", len(block.Transactions()), "gas", block.GasUsed(), "uncles", len(block.Uncles()),
				"root", block.Root())

		default:
			// This in theory is impossible, but lets be nice to our future selves and leave
			// a log, instead of trying to track down blocks imports that don't emit logs.
			log.Warn("Inserted block with unknown status", "number", block.Number(), "hash", block.Hash(),
				"diff", block.Difficulty(), "elapsed", common.PrettyDuration(time.Since(start)),
				"txs", len(block.Transactions()), "gas", block.GasUsed(), "uncles", len(block.Uncles()),
				"root", block.Root())
		}
	}

	// Any blocks remaining here? The only ones we care about are the future ones
	if block != nil && errors.Is(err, consensus.ErrFutureBlock) {
		if err := bc.addFutureBlock(block); err != nil {
			return it.index, err
		}
		block, err = it.next()

		for ; block != nil && errors.Is(err, consensus.ErrUnknownAncestor); block, err = it.next() {
			if err := bc.addFutureBlock(block); err != nil {
				return it.index, err
			}
			stats.queued++
		}
	}
	stats.ignored += it.remaining()

	return it.index, err
}

// insertSideChain is called when an import batch hits upon a pruned ancestor
// error, which happens when a sidechain with a sufficiently old fork-block is
// found.
//
// The method writes all (header-and-body-valid) blocks to disk, then tries to
// switch over to the new chain if the TD exceeded the current chain.
// insertSideChain is only used pre-merge.
func (bc *BlockChain) insertSideChain(block *types.Block, it *insertIterator) (int, error) {
	var (
		externTd  *big.Int
		lastBlock = block
		current   = bc.CurrentBlock()
	)
	// The first sidechain block error is already verified to be ErrPrunedAncestor.
	// Since we don't import them here, we expect ErrUnknownAncestor for the remaining
	// ones. Any other errors means that the block is invalid, and should not be written
	// to disk.
	err := consensus.ErrPrunedAncestor
	for ; block != nil && errors.Is(err, consensus.ErrPrunedAncestor); block, err = it.next() {
		// Check the canonical state root for that number
		if number := block.NumberU64(); current.NumberU64() >= number {
			canonical := bc.GetBlockByNumber(number)
			if canonical != nil && canonical.Hash() == block.Hash() {
				// Not a sidechain block, this is a re-import of a canon block which has it's state pruned

				// Collect the TD of the block. Since we know it's a canon one,
				// we can get it directly, and not (like further below) use
				// the parent and then add the block on top
				externTd = bc.GetTd(block.Hash(), block.NumberU64())
				continue
			}
			if canonical != nil && canonical.Root() == block.Root() {
				// This is most likely a shadow-state attack. When a fork is imported into the
				// database, and it eventually reaches a block height which is not pruned, we
				// just found that the state already exist! This means that the sidechain block
				// refers to a state which already exists in our canon chain.
				//
				// If left unchecked, we would now proceed importing the blocks, without actually
				// having verified the state of the previous blocks.
				log.Warn("Sidechain ghost-state attack detected", "number", block.NumberU64(), "sideroot", block.Root(), "canonroot", canonical.Root())

				// If someone legitimately side-mines blocks, they would still be imported as usual. However,
				// we cannot risk writing unverified blocks to disk when they obviously target the pruning
				// mechanism.
				return it.index, errors.New("sidechain ghost-state attack")
			}
		}
		if externTd == nil {
			externTd = bc.GetTd(block.ParentHash(), block.NumberU64()-1)
		}
		externTd = new(big.Int).Add(externTd, block.Difficulty())

		if !bc.HasBlock(block.Hash(), block.NumberU64()) {
			start := time.Now()
			if err := bc.writeBlockWithoutState(block, externTd); err != nil {
				return it.index, err
			}
			log.Debug("Injected sidechain block", "number", block.Number(), "hash", block.Hash(),
				"diff", block.Difficulty(), "elapsed", common.PrettyDuration(time.Since(start)),
				"txs", len(block.Transactions()), "gas", block.GasUsed(), "uncles", len(block.Uncles()),
				"root", block.Root())
		}
		lastBlock = block
	}
	// At this point, we've written all sidechain blocks to database. Loop ended
	// either on some other error or all were processed. If there was some other
	// error, we can ignore the rest of those blocks.
	//
	// If the externTd was larger than our local TD, we now need to reimport the previous
	// blocks to regenerate the required state
	reorg, err := bc.forker.ReorgNeeded(current.Header(), lastBlock.Header())
	if err != nil {
		return it.index, err
	}
	if !reorg {
		localTd := bc.GetTd(current.Hash(), current.NumberU64())
		log.Info("Sidechain written to disk", "start", it.first().NumberU64(), "end", it.previous().Number, "sidetd", externTd, "localtd", localTd)
		return it.index, err
	}
	// Gather all the sidechain hashes (full blocks may be memory heavy)
	var (
		hashes  []common.Hash
		numbers []uint64
	)
	parent := it.previous()
	for parent != nil && !bc.HasState(parent.Root) {
		hashes = append(hashes, parent.Hash())
		numbers = append(numbers, parent.Number.Uint64())

		parent = bc.GetHeader(parent.ParentHash, parent.Number.Uint64()-1)
	}
	if parent == nil {
		return it.index, errors.New("missing parent")
	}
	// Import all the pruned blocks to make the state available
	var (
		blocks []*types.Block
		memory uint64
	)
	for i := len(hashes) - 1; i >= 0; i-- {
		// Append the next block to our batch
		block := bc.GetBlock(hashes[i], numbers[i])

		blocks = append(blocks, block)
		memory += block.Size()

		// If memory use grew too large, import and continue. Sadly we need to discard
		// all raised events and logs from notifications since we're too heavy on the
		// memory here.
		if len(blocks) >= 2048 || memory > 64*1024*1024 {
			log.Info("Importing heavy sidechain segment", "blocks", len(blocks), "start", blocks[0].NumberU64(), "end", block.NumberU64())
			if _, err := bc.insertChain(blocks, false, true); err != nil {
				return 0, err
			}
			blocks, memory = blocks[:0], 0

			// If the chain is terminating, stop processing blocks
			if bc.insertStopped() {
				log.Debug("Abort during blocks processing")
				return 0, nil
			}
		}
	}
	if len(blocks) > 0 {
		log.Info("Importing sidechain segment", "start", blocks[0].NumberU64(), "end", blocks[len(blocks)-1].NumberU64())
		return bc.insertChain(blocks, false, true)
	}
	return 0, nil
}

// recoverAncestors finds the closest ancestor with available state and re-execute
// all the ancestor blocks since that.
// recoverAncestors is only used post-merge.
// We return the hash of the latest block that we could correctly validate.
func (bc *BlockChain) recoverAncestors(block *types.Block) (common.Hash, error) {
	// Gather all the sidechain hashes (full blocks may be memory heavy)
	var (
		hashes  []common.Hash
		numbers []uint64
		parent  = block
	)
	for parent != nil && !bc.HasState(parent.Root()) {
		hashes = append(hashes, parent.Hash())
		numbers = append(numbers, parent.NumberU64())
		parent = bc.GetBlock(parent.ParentHash(), parent.NumberU64()-1)

		// If the chain is terminating, stop iteration
		if bc.insertStopped() {
			log.Debug("Abort during blocks iteration")
			return common.Hash{}, errInsertionInterrupted
		}
	}
	if parent == nil {
		return common.Hash{}, errors.New("missing parent")
	}
	// Import all the pruned blocks to make the state available
	for i := len(hashes) - 1; i >= 0; i-- {
		// If the chain is terminating, stop processing blocks
		if bc.insertStopped() {
			log.Debug("Abort during blocks processing")
			return common.Hash{}, errInsertionInterrupted
		}
		var b *types.Block
		if i == 0 {
			b = block
		} else {
			b = bc.GetBlock(hashes[i], numbers[i])
		}
		if _, err := bc.insertChain(types.Blocks{b}, false, false); err != nil {
			return b.ParentHash(), err
		}
	}
	return block.Hash(), nil
}

// collectLogs collects the logs that were generated or removed during
// the processing of a block. These logs are later announced as deleted or reborn.
func (bc *BlockChain) collectLogs(b *types.Block, removed bool) []*types.Log {
	receipts := rawdb.ReadRawReceipts(bc.db, b.Hash(), b.NumberU64())
	receipts.DeriveFields(bc.chainConfig, b.Hash(), b.NumberU64(), b.Transactions())

	var logs []*types.Log
	for _, receipt := range receipts {
		for _, log := range receipt.Logs {
			l := *log
			if removed {
				l.Removed = true
			}
			logs = append(logs, &l)
		}
	}
	return logs
}

// reorg takes two blocks, an old chain and a new chain and will reconstruct the
// blocks and inserts them to be part of the new canonical chain and accumulates
// potential missing transactions and post an event about them.
// Note the new head block won't be processed here, callers need to handle it
// externally.
func (bc *BlockChain) reorg(oldBlock, newBlock *types.Block) error {
	var (
		newChain    types.Blocks
		oldChain    types.Blocks
		commonBlock *types.Block

		deletedTxs []common.Hash
		addedTxs   []common.Hash
	)
	// Reduce the longer chain to the same number as the shorter one
	if oldBlock.NumberU64() > newBlock.NumberU64() {
		// Old chain is longer, gather all transactions and logs as deleted ones
		for ; oldBlock != nil && oldBlock.NumberU64() != newBlock.NumberU64(); oldBlock = bc.GetBlock(oldBlock.ParentHash(), oldBlock.NumberU64()-1) {
			oldChain = append(oldChain, oldBlock)
			for _, tx := range oldBlock.Transactions() {
				deletedTxs = append(deletedTxs, tx.Hash())
			}
		}
	} else {
		// New chain is longer, stash all blocks away for subsequent insertion
		for ; newBlock != nil && newBlock.NumberU64() != oldBlock.NumberU64(); newBlock = bc.GetBlock(newBlock.ParentHash(), newBlock.NumberU64()-1) {
			newChain = append(newChain, newBlock)
		}
	}
	if oldBlock == nil {
		return fmt.Errorf("invalid old chain")
	}
	if newBlock == nil {
		return fmt.Errorf("invalid new chain")
	}
	// Both sides of the reorg are at the same number, reduce both until the common
	// ancestor is found
	for {
		// If the common ancestor was found, bail out
		if oldBlock.Hash() == newBlock.Hash() {
			commonBlock = oldBlock
			break
		}
		// Remove an old block as well as stash away a new block
		oldChain = append(oldChain, oldBlock)
		for _, tx := range oldBlock.Transactions() {
			deletedTxs = append(deletedTxs, tx.Hash())
		}
		newChain = append(newChain, newBlock)

		// Step back with both chains
		oldBlock = bc.GetBlock(oldBlock.ParentHash(), oldBlock.NumberU64()-1)
		if oldBlock == nil {
			return fmt.Errorf("invalid old chain")
		}
		newBlock = bc.GetBlock(newBlock.ParentHash(), newBlock.NumberU64()-1)
		if newBlock == nil {
			return fmt.Errorf("invalid new chain")
		}
	}

	// Ensure the user sees large reorgs
	if len(oldChain) > 0 && len(newChain) > 0 {
		logFn := log.Info
		msg := "Chain reorg detected"
		if len(oldChain) > 63 {
			msg = "Large chain reorg detected"
			logFn = log.Warn
		}
		logFn(msg, "number", commonBlock.Number(), "hash", commonBlock.Hash(),
			"drop", len(oldChain), "dropfrom", oldChain[0].Hash(), "add", len(newChain), "addfrom", newChain[0].Hash())
		blockReorgAddMeter.Mark(int64(len(newChain)))
		blockReorgDropMeter.Mark(int64(len(oldChain)))
		blockReorgMeter.Mark(1)
	} else if len(newChain) > 0 {
		// Special case happens in the post merge stage that current head is
		// the ancestor of new head while these two blocks are not consecutive
		log.Info("Extend chain", "add", len(newChain), "number", newChain[0].Number(), "hash", newChain[0].Hash())
		blockReorgAddMeter.Mark(int64(len(newChain)))
	} else {
		// len(newChain) == 0 && len(oldChain) > 0
		// rewind the canonical chain to a lower point.
		log.Error("Impossible reorg, please file an issue", "oldnum", oldBlock.Number(), "oldhash", oldBlock.Hash(), "oldblocks", len(oldChain), "newnum", newBlock.Number(), "newhash", newBlock.Hash(), "newblocks", len(newChain))
	}
	// Insert the new chain(except the head block(reverse order)),
	// taking care of the proper incremental order.
	for i := len(newChain) - 1; i >= 1; i-- {
		// Insert the block in the canonical way, re-writing history
		bc.writeHeadBlock(newChain[i])

		// Collect the new added transactions.
		for _, tx := range newChain[i].Transactions() {
			addedTxs = append(addedTxs, tx.Hash())
		}
	}

	// Delete useless indexes right now which includes the non-canonical
	// transaction indexes, canonical chain indexes which above the head.
	indexesBatch := bc.db.NewBatch()
	for _, tx := range types.HashDifference(deletedTxs, addedTxs) {
		rawdb.DeleteTxLookupEntry(indexesBatch, tx)
	}

	// Delete all hash markers that are not part of the new canonical chain.
	// Because the reorg function does not handle new chain head, all hash
	// markers greater than or equal to new chain head should be deleted.
	number := commonBlock.NumberU64()
	if len(newChain) > 1 {
		number = newChain[1].NumberU64()
	}
	for i := number + 1; ; i++ {
		hash := rawdb.ReadCanonicalHash(bc.db, i)
		if hash == (common.Hash{}) {
			break
		}
		rawdb.DeleteCanonicalHash(indexesBatch, i)
	}
	if err := indexesBatch.Write(); err != nil {
		log.Crit("Failed to delete useless indexes", "err", err)
	}

	// Send out events for logs from the old canon chain, and 'reborn'
	// logs from the new canon chain. The number of logs can be very
	// high, so the events are sent in batches of size around 512.

	// Deleted logs + blocks:
	var deletedLogs []*types.Log
	for i := len(oldChain) - 1; i >= 0; i-- {
		// Also send event for blocks removed from the canon chain.
		bc.chainSideFeed.Send(ChainSideEvent{Block: oldChain[i]})

		// Collect deleted logs for notification
		if logs := bc.collectLogs(oldChain[i], true); len(logs) > 0 {
			deletedLogs = append(deletedLogs, logs...)
		}
		if len(deletedLogs) > 512 {
			bc.rmLogsFeed.Send(RemovedLogsEvent{deletedLogs})
			deletedLogs = nil
		}
	}
	if len(deletedLogs) > 0 {
		bc.rmLogsFeed.Send(RemovedLogsEvent{deletedLogs})
	}

	// New logs:
	var rebirthLogs []*types.Log
	for i := len(newChain) - 1; i >= 1; i-- {
		if logs := bc.collectLogs(newChain[i], false); len(logs) > 0 {
			rebirthLogs = append(rebirthLogs, logs...)
		}
		if len(rebirthLogs) > 512 {
			bc.logsFeed.Send(rebirthLogs)
			rebirthLogs = nil
		}
	}
	if len(rebirthLogs) > 0 {
		bc.logsFeed.Send(rebirthLogs)
	}
	return nil
}

// InsertBlockWithoutSetHead executes the block, runs the necessary verification
// upon it and then persist the block and the associate state into the database.
// The key difference between the InsertChain is it won't do the canonical chain
// updating. It relies on the additional SetCanonical call to finalize the entire
// procedure.
func (bc *BlockChain) InsertBlockWithoutSetHead(block *types.Block) error {
	if !bc.chainmu.TryLock() {
		return errChainStopped
	}
	defer bc.chainmu.Unlock()

	_, err := bc.insertChain(types.Blocks{block}, true, false)
	return err
}

// SetCanonical rewinds the chain to set the new head block as the specified
// block. It's possible that the state of the new head is missing, and it will
// be recovered in this function as well.
func (bc *BlockChain) SetCanonical(head *types.Block) (common.Hash, error) {
	if !bc.chainmu.TryLock() {
		return common.Hash{}, errChainStopped
	}
	defer bc.chainmu.Unlock()

	// Re-execute the reorged chain in case the head state is missing.
	if !bc.HasState(head.Root()) {
		if latestValidHash, err := bc.recoverAncestors(head); err != nil {
			return latestValidHash, err
		}
		log.Info("Recovered head state", "number", head.Number(), "hash", head.Hash())
	}
	// Run the reorg if necessary and set the given block as new head.
	start := time.Now()
	if head.ParentHash() != bc.CurrentBlock().Hash() {
		if err := bc.reorg(bc.CurrentBlock(), head); err != nil {
			return common.Hash{}, err
		}
	}
	bc.writeHeadBlock(head)

	// Emit events
	logs := bc.collectLogs(head, false)
	bc.chainFeed.Send(ChainEvent{Block: head, Hash: head.Hash(), Logs: logs})
	if len(logs) > 0 {
		bc.logsFeed.Send(logs)
	}
	bc.chainHeadFeed.Send(ChainHeadEvent{Block: head})

	context := []interface{}{
		"number", head.Number(),
		"hash", head.Hash(),
		"root", head.Root(),
		"elapsed", time.Since(start),
	}
	if timestamp := time.Unix(int64(head.Time()), 0); time.Since(timestamp) > time.Minute {
		context = append(context, []interface{}{"age", common.PrettyAge(timestamp)}...)
	}
	log.Info("Chain head was updated", context...)
	return head.Hash(), nil
}

func (bc *BlockChain) updateFutureBlocks() {
	futureTimer := time.NewTicker(5 * time.Second)
	defer futureTimer.Stop()
	defer bc.wg.Done()
	for {
		select {
		case <-futureTimer.C:
			bc.procFutureBlocks()
		case <-bc.quit:
			return
		}
	}
}

// skipBlock returns 'true', if the block being imported can be skipped over, meaning
// that the block does not need to be processed but can be considered already fully 'done'.
func (bc *BlockChain) skipBlock(err error, it *insertIterator) bool {
	// We can only ever bypass processing if the only error returned by the validator
	// is ErrKnownBlock, which means all checks passed, but we already have the block
	// and state.
	if !errors.Is(err, ErrKnownBlock) {
		return false
	}
	// If we're not using snapshots, we can skip this, since we have both block
	// and (trie-) state
	if bc.snaps == nil {
		return true
	}
	var (
		header     = it.current() // header can't be nil
		parentRoot common.Hash
	)
	// If we also have the snapshot-state, we can skip the processing.
	if bc.snaps.Snapshot(header.Root) != nil {
		return true
	}
	// In this case, we have the trie-state but not snapshot-state. If the parent
	// snapshot-state exists, we need to process this in order to not get a gap
	// in the snapshot layers.
	// Resolve parent block
	if parent := it.previous(); parent != nil {
		parentRoot = parent.Root
	} else if parent = bc.GetHeaderByHash(header.ParentHash); parent != nil {
		parentRoot = parent.Root
	}
	if parentRoot == (common.Hash{}) {
		return false // Theoretically impossible case
	}
	// Parent is also missing snapshot: we can skip this. Otherwise process.
	if bc.snaps.Snapshot(parentRoot) == nil {
		return true
	}
	return false
}

// indexBlocks reindexes or unindexes transactions depending on user configuration
func (bc *BlockChain) indexBlocks(tail *uint64, head uint64, done chan struct{}) {
	defer func() { close(done) }()

	// The tail flag is not existent, it means the node is just initialized
	// and all blocks(may from ancient store) are not indexed yet.
	if tail == nil {
		from := uint64(0)
		if bc.txLookupLimit != 0 && head >= bc.txLookupLimit {
			from = head - bc.txLookupLimit + 1
		}
		rawdb.IndexTransactions(bc.db, from, head+1, bc.quit)
		return
	}
	// The tail flag is existent, but the whole chain is required to be indexed.
	if bc.txLookupLimit == 0 || head < bc.txLookupLimit {
		if *tail > 0 {
			// It can happen when chain is rewound to a historical point which
			// is even lower than the indexes tail, recap the indexing target
			// to new head to avoid reading non-existent block bodies.
			end := *tail
			if end > head+1 {
				end = head + 1
			}
			rawdb.IndexTransactions(bc.db, 0, end, bc.quit)
		}
		return
	}
	// Update the transaction index to the new chain state
	if head-bc.txLookupLimit+1 < *tail {
		// Reindex a part of missing indices and rewind index tail to HEAD-limit
		rawdb.IndexTransactions(bc.db, head-bc.txLookupLimit+1, *tail, bc.quit)
	} else {
		// Unindex a part of stale indices and forward index tail to HEAD-limit
		rawdb.UnindexTransactions(bc.db, *tail, head-bc.txLookupLimit+1, bc.quit)
	}
}

// maintainTxIndex is responsible for the construction and deletion of the
// transaction index.
//
// User can use flag `txlookuplimit` to specify a "recentness" block, below
// which ancient tx indices get deleted. If `txlookuplimit` is 0, it means
// all tx indices will be reserved.
//
// The user can adjust the txlookuplimit value for each launch after sync,
// Geth will automatically construct the missing indices or delete the extra
// indices.
func (bc *BlockChain) maintainTxIndex() {
	defer bc.wg.Done()

<<<<<<< HEAD
	// Before starting the actual maintenance, we need to handle a special case,
	// where user might init Geth with an external ancient database. If so, we
	// need to reindex all necessary transactions before starting to process any
	// pruning requests.
	if ancients > 0 {
		var from = uint64(0)
		if bc.txLookupLimit != 0 && ancients > bc.txLookupLimit {
			from = ancients - bc.txLookupLimit
		}

		rawdb.IndexTransactions(bc.db, from, ancients, bc.quit)
	}

	// indexBlocks reindexes or unindexes transactions depending on user configuration
	indexBlocks := func(tail *uint64, head uint64, done chan struct{}) {
		defer func() { done <- struct{}{} }()

		// If the user just upgraded Geth to a new version which supports transaction
		// index pruning, write the new tail and remove anything older.
		if tail == nil {
			if bc.txLookupLimit == 0 || head < bc.txLookupLimit {
				// Nothing to delete, write the tail and return
				rawdb.WriteTxIndexTail(bc.db, 0)
			} else {
				// Prune all stale tx indices and record the tx index tail
				log.Info("Scheduled blocks & transactions unindexing", "from block", 0, "to", head-bc.txLookupLimit+1)
				rawdb.UnindexTransactions(bc.db, 0, head-bc.txLookupLimit+1, bc.quit, bc.cacheConfig.AncientPrune)
			}
			return
		}
		// If a previous indexing existed, make sure that we fill in any missing entries
		if bc.txLookupLimit == 0 || head < bc.txLookupLimit {
			if *tail > 0 {
				// It can happen when chain is rewound to a historical point which
				// is even lower than the indexes tail, recap the indexing target
				// to new head to avoid reading non-existent block bodies.
				end := *tail
				if end > head+1 {
					end = head + 1
				}
				rawdb.IndexTransactions(bc.db, 0, end, bc.quit)
			}
			return
		}
		// Update the transaction index to the new chain state
		if head-bc.txLookupLimit+1 < *tail {
			// Reindex a part of missing indices and rewind index tail to HEAD-limit
			rawdb.IndexTransactions(bc.db, head-bc.txLookupLimit+1, *tail, bc.quit)
		} else {
			// Unindex a part of stale indices and forward index tail to HEAD-limit
			log.Info("Scheduled blocks & transactions unindexing", "from block", *tail, "to", head-bc.txLookupLimit+1)
			rawdb.UnindexTransactions(bc.db, *tail, head-bc.txLookupLimit+1, bc.quit, bc.cacheConfig.AncientPrune)
		}
	}

	// Any reindexing done, start listening to chain events and moving the index window
=======
	// Listening to chain events and manipulate the transaction indexes.
>>>>>>> 18b641b0
	var (
		done   chan struct{}                  // For tx indexing routine, non-nil if the routine is active.
		headCh = make(chan ChainHeadEvent, 1) // Buffered to avoid locking up the event feed
	)
	sub := bc.SubscribeChainHeadEvent(headCh)
	if sub == nil {
		return
	}
	defer sub.Unsubscribe()

	for {
		select {
		case head := <-headCh:
			if done == nil {
				done = make(chan struct{})
				go bc.indexBlocks(rawdb.ReadTxIndexTail(bc.db), head.Block.NumberU64(), done)
			}
		case <-done:
			done = nil
		case <-bc.quit:
			if done != nil {
				log.Info("Waiting background transaction indexer and ancient pruner to exit")
				<-done
			}
			return
		}
	}
}

// reportBlock logs a bad block error.
func (bc *BlockChain) reportBlock(block *types.Block, receipts types.Receipts, err error) {
	rawdb.WriteBadBlock(bc.db, block)
	log.Error(summarizeBadBlock(block, receipts, bc.Config(), err))
}

// summarizeBadBlock returns a string summarizing the bad block and other
// relevant information.
func summarizeBadBlock(block *types.Block, receipts []*types.Receipt, config *params.ChainConfig, err error) string {
	var receiptString string
	for i, receipt := range receipts {
		receiptString += fmt.Sprintf("\n  %d: cumulative: %v gas: %v contract: %v status: %v tx: %v logs: %v bloom: %x state: %x",
			i, receipt.CumulativeGasUsed, receipt.GasUsed, receipt.ContractAddress.Hex(),
			receipt.Status, receipt.TxHash.Hex(), receipt.Logs, receipt.Bloom, receipt.PostState)
	}
	version, vcs := version.Info()
	platform := fmt.Sprintf("%s %s %s %s", version, runtime.Version(), runtime.GOARCH, runtime.GOOS)
	if vcs != "" {
		vcs = fmt.Sprintf("\nVCS: %s", vcs)
	}
	return fmt.Sprintf(`
########## BAD BLOCK #########
Block: %v (%#x)
Error: %v
Platform: %v%v
Chain config: %#v
Receipts: %v
##############################
`, block.Number(), block.Hash(), err, platform, vcs, config, receiptString)
}

// InsertHeaderChain attempts to insert the given header chain in to the local
// chain, possibly creating a reorg. If an error is returned, it will return the
// index number of the failing header as well an error describing what went wrong.
//
// The verify parameter can be used to fine tune whether nonce verification
// should be done or not. The reason behind the optional check is because some
// of the header retrieval mechanisms already need to verify nonces, as well as
// because nonces can be verified sparsely, not needing to check each.
func (bc *BlockChain) InsertHeaderChain(chain []*types.Header, checkFreq int) (int, error) {
	if len(chain) == 0 {
		return 0, nil
	}
	start := time.Now()
	if i, err := bc.hc.ValidateHeaderChain(chain, checkFreq); err != nil {
		return i, err
	}

	if !bc.chainmu.TryLock() {
		return 0, errChainStopped
	}
	defer bc.chainmu.Unlock()
	_, err := bc.hc.InsertHeaderChain(chain, start, bc.forker)
	return 0, err
}

// TxTraceStore retrieves the blockchain's tx-trace store.
func (bc *BlockChain) TxTraceStore() txtracelib.Store { return bc.txTraceStore }

// SetBlockValidatorAndProcessorForTesting sets the current validator and processor.
// This method can be used to force an invalid blockchain to be verified for tests.
// This method is unsafe and should only be used before block import starts.
func (bc *BlockChain) SetBlockValidatorAndProcessorForTesting(v Validator, p Processor) {
	bc.validator = v
	bc.processor = p
}

// SetTrieFlushInterval configures how often in-memory tries are persisted to disk.
// The interval is in terms of block processing time, not wall clock.
// It is thread-safe and can be called repeatedly without side effects.
func (bc *BlockChain) SetTrieFlushInterval(interval time.Duration) {
	atomic.StoreInt64(&bc.flushInterval, int64(interval))
}<|MERGE_RESOLUTION|>--- conflicted
+++ resolved
@@ -48,13 +48,9 @@
 	"github.com/ethereum/go-ethereum/params"
 	"github.com/ethereum/go-ethereum/rlp"
 	"github.com/ethereum/go-ethereum/trie"
-<<<<<<< HEAD
 	"github.com/ethereum/go-ethereum/txtrace"
-	lru "github.com/hashicorp/golang-lru"
 
 	txtracelib "github.com/DeBankDeFi/etherlib/pkg/txtracev2"
-=======
->>>>>>> 18b641b0
 )
 
 var (
@@ -64,9 +60,6 @@
 	headFinalizedBlockGauge = metrics.NewRegisteredGauge("chain/head/finalized", nil)
 	headSafeBlockGauge      = metrics.NewRegisteredGauge("chain/head/safe", nil)
 
-	headLastGCBlockGauge = metrics.NewRegisteredGauge("chain/head/lastgc", nil)
-	headLastPersistGauge = metrics.NewRegisteredGauge("chain/head/lastpersist", nil)
-
 	accountReadTimer   = metrics.NewRegisteredTimer("chain/account/reads", nil)
 	accountHashTimer   = metrics.NewRegisteredTimer("chain/account/hashes", nil)
 	accountUpdateTimer = metrics.NewRegisteredTimer("chain/account/updates", nil)
@@ -97,11 +90,6 @@
 
 	errInsertionInterrupted = errors.New("insertion is interrupted")
 	errChainStopped         = errors.New("blockchain is stopped")
-)
-
-var (
-	// TriesInMemory  Keeps the latest 128 blocks when pruning.
-	TriesInMemory = 128
 )
 
 const (
@@ -111,6 +99,7 @@
 	txLookupCacheLimit  = 1024
 	maxFutureBlocks     = 256
 	maxTimeFutureBlocks = 30
+	TriesInMemory       = 128
 
 	// BlockChainVersion ensures that an incompatible database forces a resync from scratch.
 	//
@@ -153,13 +142,9 @@
 	SnapshotLimit       int           // Memory allowance (MB) to use for caching snapshot entries in memory
 	Preimages           bool          // Whether to store preimage of trie key to the disk
 
-<<<<<<< HEAD
-	AncientPrune bool
-	SnapshotWait bool // Wait for snapshot construction on startup. TODO(karalabe): This is a dirty hack for testing, nuke it
-=======
+	AncientPrune    bool
+	SnapshotWait    bool // Wait for snapshot construction on startup. TODO(karalabe): This is a dirty hack for testing, nuke it
 	SnapshotNoBuild bool // Whether the background generation is allowed
-	SnapshotWait    bool // Wait for snapshot construction on startup. TODO(karalabe): This is a dirty hack for testing, nuke it
->>>>>>> 18b641b0
 }
 
 // defaultCacheConfig are the default caching values if none are specified by the
@@ -254,8 +239,8 @@
 // NewBlockChainV2 returns a fully initialised blockchain using information
 // available in the database. It initialises the default Ethereum Validator and
 // Processor. The different between NewBlockChainV2 and NewBlockchain are additional txtrace.Config and txtracelib.Store parameter will passed.
-func NewBlockChainV2(db ethdb.Database, cacheConfig *CacheConfig, chainConfig *params.ChainConfig, txTraceConfig *txtrace.Config, txStore txtracelib.Store, engine consensus.Engine, vmConfig vm.Config, shouldPreserve func(block *types.Header) bool, txLookupLimit *uint64) (*BlockChain, error) {
-	bc, err := NewBlockChain(db, cacheConfig, chainConfig, engine, vmConfig, shouldPreserve, txLookupLimit)
+func NewBlockChainV2(db ethdb.Database, cacheConfig *CacheConfig, genesis *Genesis, overrides *ChainOverrides, engine consensus.Engine, vmConfig vm.Config, shouldPreserve func(block *types.Header) bool, txLookupLimit *uint64, txTraceConfig *txtrace.Config, txStore txtracelib.Store) (*BlockChain, error) {
+	bc, err := NewBlockChain(db, cacheConfig, genesis, overrides, engine, vmConfig, shouldPreserve, txLookupLimit)
 	if err != nil {
 		return nil, err
 	}
@@ -271,20 +256,6 @@
 	if cacheConfig == nil {
 		cacheConfig = defaultCacheConfig
 	}
-<<<<<<< HEAD
-	if cacheConfig.TriesInMemory != 0 {
-		TriesInMemory = cacheConfig.TriesInMemory
-	}
-	if TriesInMemory != 128 {
-		log.Warn("TriesInMemory isn't the default value(128), non-default values may cause system instability", "triesInMemory", TriesInMemory)
-	}
-	bodyCache, _ := lru.New(bodyCacheLimit)
-	bodyRLPCache, _ := lru.New(bodyCacheLimit)
-	receiptsCache, _ := lru.New(receiptsCacheLimit)
-	blockCache, _ := lru.New(blockCacheLimit)
-	txLookupCache, _ := lru.New(txLookupCacheLimit)
-	futureBlocks, _ := lru.New(maxFutureBlocks)
-=======
 
 	// Open trie database with provided config
 	triedb := trie.NewDatabaseWithConfig(db, &trie.Config{
@@ -306,7 +277,6 @@
 	}
 	log.Info(strings.Repeat("-", 153))
 	log.Info("")
->>>>>>> 18b641b0
 
 	bc := &BlockChain{
 		chainConfig:   chainConfig,
@@ -465,20 +435,6 @@
 	bc.wg.Add(1)
 	go bc.updateFutureBlocks()
 
-<<<<<<< HEAD
-	// Start tx indexer/unindexer.
-	if txLookupLimit != nil {
-		bc.txLookupLimit = *txLookupLimit
-		if bc.cacheConfig.AncientPrune {
-			bc.txLookupLimit = params.FullImmutabilityThreshold
-		}
-
-		bc.wg.Add(1)
-		go bc.maintainTxIndex(txIndexBlock)
-	}
-
-=======
->>>>>>> 18b641b0
 	// If periodic cache journal is required, spin it up.
 	if bc.cacheConfig.TrieCleanRejournal > 0 {
 		if bc.cacheConfig.TrieCleanRejournal < time.Minute {
@@ -1091,7 +1047,8 @@
 // InsertReceiptChain attempts to complete an already existing header chain with
 // transaction and receipt data.
 // (The function name is confusing here, though it calls "insert receipt", it inserts block body for sure,
-//  but it doesn't process the transaction in the block, which is different from the InsertChain() function)
+//
+//	but it doesn't process the transaction in the block, which is different from the InsertChain() function)
 func (bc *BlockChain) InsertReceiptChain(blockChain types.Blocks, receiptChain []types.Receipts, ancientLimit uint64) (int, error) {
 	// We don't require the chainMu here since we want to maximize the
 	// concurrency of header insertion and receipt insertion.
@@ -1423,55 +1380,6 @@
 	}
 	// If we're running an archive node, always flush
 	if bc.cacheConfig.TrieDirtyDisabled {
-<<<<<<< HEAD
-		return triedb.Commit(root, false, nil)
-	} else {
-		// Full but not archive node, do proper garbage collection
-		triedb.Reference(root, common.Hash{}) // metadata reference to keep trie alive
-		bc.triegc.Push(root, -int64(block.NumberU64()))
-
-		if current := block.NumberU64(); current > uint64(TriesInMemory) {
-			// If we exceeded our memory allowance, flush matured singleton nodes to disk
-			var (
-				nodes, imgs = triedb.Size()
-				limit       = common.StorageSize(bc.cacheConfig.TrieDirtyLimit) * 1024 * 1024
-			)
-			if nodes > limit || imgs > 4*1024*1024 {
-				triedb.Cap(limit - ethdb.IdealBatchSize)
-			}
-			// Find the next state trie we need to commit
-			chosen := current - uint64(TriesInMemory)
-
-			// If we exceeded out time allowance, flush an entire trie to disk
-			if bc.gcproc > bc.cacheConfig.TrieTimeLimit {
-				// If the header is missing (canonical chain behind), we're reorging a low
-				// diff sidechain. Suspend committing until this operation is completed.
-				header := bc.GetHeaderByNumber(chosen)
-				if header == nil {
-					log.Warn("Reorg in progress, trie commit postponed", "number", chosen)
-				} else {
-					// If we're exceeding limits but haven't reached a large enough memory gap,
-					// warn the user that the system is becoming unstable.
-					if chosen < lastWrite+uint64(TriesInMemory) && bc.gcproc >= 2*bc.cacheConfig.TrieTimeLimit {
-						log.Info("State in memory for too long, committing", "time", bc.gcproc, "allowance", bc.cacheConfig.TrieTimeLimit, "optimum", float64(chosen-lastWrite)/float64(TriesInMemory))
-					}
-					// Flush an entire trie and restart the counters
-					triedb.Commit(header.Root, true, nil)
-					lastWrite = chosen
-					headLastPersistGauge.Update(int64(chosen))
-					bc.gcproc = 0
-				}
-			}
-			// Garbage collect anything below our required write retention
-			for !bc.triegc.Empty() {
-				root, number := bc.triegc.Pop()
-				if uint64(-number) > chosen {
-					bc.triegc.Push(root, number)
-					break
-				}
-				headLastGCBlockGauge.Update(-number)
-				triedb.Dereference(root.(common.Hash))
-=======
 		return bc.triedb.Commit(root, false)
 	}
 	// Full but not archive node, do proper garbage collection
@@ -1506,7 +1414,6 @@
 			// warn the user that the system is becoming unstable.
 			if chosen < bc.lastWrite+TriesInMemory && bc.gcproc >= 2*flushInterval {
 				log.Info("State in memory for too long, committing", "time", bc.gcproc, "allowance", flushInterval, "optimum", float64(chosen-bc.lastWrite)/TriesInMemory)
->>>>>>> 18b641b0
 			}
 			// Flush an entire trie and restart the counters
 			bc.triedb.Commit(header.Root, true)
@@ -2487,7 +2394,7 @@
 		rawdb.IndexTransactions(bc.db, head-bc.txLookupLimit+1, *tail, bc.quit)
 	} else {
 		// Unindex a part of stale indices and forward index tail to HEAD-limit
-		rawdb.UnindexTransactions(bc.db, *tail, head-bc.txLookupLimit+1, bc.quit)
+		rawdb.UnindexTransactions(bc.db, *tail, head-bc.txLookupLimit+1, bc.quit, bc.cacheConfig.AncientPrune)
 	}
 }
 
@@ -2504,66 +2411,7 @@
 func (bc *BlockChain) maintainTxIndex() {
 	defer bc.wg.Done()
 
-<<<<<<< HEAD
-	// Before starting the actual maintenance, we need to handle a special case,
-	// where user might init Geth with an external ancient database. If so, we
-	// need to reindex all necessary transactions before starting to process any
-	// pruning requests.
-	if ancients > 0 {
-		var from = uint64(0)
-		if bc.txLookupLimit != 0 && ancients > bc.txLookupLimit {
-			from = ancients - bc.txLookupLimit
-		}
-
-		rawdb.IndexTransactions(bc.db, from, ancients, bc.quit)
-	}
-
-	// indexBlocks reindexes or unindexes transactions depending on user configuration
-	indexBlocks := func(tail *uint64, head uint64, done chan struct{}) {
-		defer func() { done <- struct{}{} }()
-
-		// If the user just upgraded Geth to a new version which supports transaction
-		// index pruning, write the new tail and remove anything older.
-		if tail == nil {
-			if bc.txLookupLimit == 0 || head < bc.txLookupLimit {
-				// Nothing to delete, write the tail and return
-				rawdb.WriteTxIndexTail(bc.db, 0)
-			} else {
-				// Prune all stale tx indices and record the tx index tail
-				log.Info("Scheduled blocks & transactions unindexing", "from block", 0, "to", head-bc.txLookupLimit+1)
-				rawdb.UnindexTransactions(bc.db, 0, head-bc.txLookupLimit+1, bc.quit, bc.cacheConfig.AncientPrune)
-			}
-			return
-		}
-		// If a previous indexing existed, make sure that we fill in any missing entries
-		if bc.txLookupLimit == 0 || head < bc.txLookupLimit {
-			if *tail > 0 {
-				// It can happen when chain is rewound to a historical point which
-				// is even lower than the indexes tail, recap the indexing target
-				// to new head to avoid reading non-existent block bodies.
-				end := *tail
-				if end > head+1 {
-					end = head + 1
-				}
-				rawdb.IndexTransactions(bc.db, 0, end, bc.quit)
-			}
-			return
-		}
-		// Update the transaction index to the new chain state
-		if head-bc.txLookupLimit+1 < *tail {
-			// Reindex a part of missing indices and rewind index tail to HEAD-limit
-			rawdb.IndexTransactions(bc.db, head-bc.txLookupLimit+1, *tail, bc.quit)
-		} else {
-			// Unindex a part of stale indices and forward index tail to HEAD-limit
-			log.Info("Scheduled blocks & transactions unindexing", "from block", *tail, "to", head-bc.txLookupLimit+1)
-			rawdb.UnindexTransactions(bc.db, *tail, head-bc.txLookupLimit+1, bc.quit, bc.cacheConfig.AncientPrune)
-		}
-	}
-
-	// Any reindexing done, start listening to chain events and moving the index window
-=======
 	// Listening to chain events and manipulate the transaction indexes.
->>>>>>> 18b641b0
 	var (
 		done   chan struct{}                  // For tx indexing routine, non-nil if the routine is active.
 		headCh = make(chan ChainHeadEvent, 1) // Buffered to avoid locking up the event feed
