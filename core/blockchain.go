--- conflicted
+++ resolved
@@ -83,7 +83,6 @@
 	snapshotStorageReadTimer = metrics.NewRegisteredResettingTimer("chain/snapshot/storage/reads", nil)
 	snapshotCommitTimer      = metrics.NewRegisteredResettingTimer("chain/snapshot/commits", nil)
 
-<<<<<<< HEAD
 	blockImportTimer  = metrics.NewRegisteredMeter("chain/imports", nil)
 	triedbCommitTimer = metrics.NewRegisteredTimer("chain/triedb/commits", nil)
 
@@ -93,14 +92,6 @@
 	blockWriteTimer               = metrics.NewRegisteredTimer("chain/write", nil)
 	blockExecutionParallelCounter = metrics.NewRegisteredCounter("chain/execution/parallel", nil)
 	blockExecutionSerialCounter   = metrics.NewRegisteredCounter("chain/execution/serial", nil)
-=======
-	triedbCommitTimer = metrics.NewRegisteredResettingTimer("chain/triedb/commits", nil)
-
-	blockInsertTimer     = metrics.NewRegisteredResettingTimer("chain/inserts", nil)
-	blockValidationTimer = metrics.NewRegisteredResettingTimer("chain/validation", nil)
-	blockExecutionTimer  = metrics.NewRegisteredResettingTimer("chain/execution", nil)
-	blockWriteTimer      = metrics.NewRegisteredResettingTimer("chain/write", nil)
->>>>>>> aadddf3a
 
 	blockReorgMeter     = metrics.NewRegisteredMeter("chain/reorg/executes", nil)
 	blockReorgAddMeter  = metrics.NewRegisteredMeter("chain/reorg/add", nil)
@@ -116,19 +107,12 @@
 )
 
 const (
-<<<<<<< HEAD
 	bodyCacheLimit      = 256
 	blockCacheLimit     = 256
 	receiptsCacheLimit  = 1024
 	txLookupCacheLimit  = 1024
 	maxFutureBlocks     = 256
 	maxTimeFutureBlocks = 30
-=======
-	bodyCacheLimit     = 256
-	blockCacheLimit    = 256
-	receiptsCacheLimit = 32
-	txLookupCacheLimit = 1024
->>>>>>> aadddf3a
 
 	// BlockChainVersion ensures that an incompatible database forces a resync from scratch.
 	//
@@ -279,12 +263,14 @@
 	txLookupLock  sync.RWMutex
 	txLookupCache *lru.Cache[common.Hash, txLookup]
 
+	// future blocks are blocks added for later processing
+	futureBlocks *lru.Cache[common.Hash, *types.Block]
+
 	wg            sync.WaitGroup
 	quit          chan struct{} // shutdown signal, closed in Stop.
 	stopping      atomic.Bool   // false if chain is running, true when stopped
 	procInterrupt atomic.Bool   // interrupt signaler for block processing
 
-<<<<<<< HEAD
 	engine                       consensus.Engine
 	validator                    Validator // Block and state validator interface
 	prefetcher                   Prefetcher
@@ -293,21 +279,13 @@
 	parallelSpeculativeProcesses int       // Number of parallel speculative processes
 	forker                       *ForkChoice
 	vmConfig                     vm.Config
+	logger                       *tracing.Hooks
 
 	// Bor related changes
 	borReceiptsCache *lru.Cache[common.Hash, *types.Receipt] // Cache for the most recent bor receipt receipts per block
 	stateSyncData    []*types.StateSyncData                  // State sync data
 	stateSyncFeed    event.Feed                              // State sync feed
 	chain2HeadFeed   event.Feed                              // Reorg/NewHead/Fork data feed
-=======
-	engine     consensus.Engine
-	validator  Validator // Block and state validator interface
-	prefetcher Prefetcher
-	processor  Processor // Block transaction processor interface
-	forker     *ForkChoice
-	vmConfig   vm.Config
-	logger     *tracing.Hooks
->>>>>>> aadddf3a
 }
 
 // NewBlockChain returns a fully initialised block chain using information
@@ -315,7 +293,7 @@
 // and Processor.
 //
 //nolint:gocognit
-func NewBlockChain(db ethdb.Database, cacheConfig *CacheConfig, genesis *Genesis, overrides *ChainOverrides, engine consensus.Engine, vmConfig vm.Config, shouldPreserve func(header *types.Header) bool, txLookupLimit *uint64, checker ethereum.ChainValidator) (*BlockChain, error) {
+func NewBlockChain(db ethdb.Database, cacheConfig *CacheConfig, genesis *Genesis, overrides *ChainOverrides, engine consensus.Engine, vmConfig vm.Config, txLookupLimit *uint64, checker ethereum.ChainValidator) (*BlockChain, error) {
 	if cacheConfig == nil {
 		cacheConfig = defaultCacheConfig
 	}
@@ -345,50 +323,29 @@
 	log.Info("")
 
 	bc := &BlockChain{
-		chainConfig:   chainConfig,
-		cacheConfig:   cacheConfig,
-		db:            db,
-		triedb:        triedb,
-		triegc:        prque.New[int64, common.Hash](nil),
-		quit:          make(chan struct{}),
-		chainmu:       syncx.NewClosableMutex(),
-		bodyCache:     lru.NewCache[common.Hash, *types.Body](bodyCacheLimit),
-		bodyRLPCache:  lru.NewCache[common.Hash, rlp.RawValue](bodyCacheLimit),
-		receiptsCache: lru.NewCache[common.Hash, []*types.Receipt](receiptsCacheLimit),
-		blockCache:    lru.NewCache[common.Hash, *types.Block](blockCacheLimit),
-		txLookupCache: lru.NewCache[common.Hash, txLookup](txLookupCacheLimit),
-		engine:        engine,
-		vmConfig:      vmConfig,
-<<<<<<< HEAD
-
+		chainConfig:      chainConfig,
+		cacheConfig:      cacheConfig,
+		db:               db,
+		triedb:           triedb,
+		triegc:           prque.New[int64, common.Hash](nil),
+		quit:             make(chan struct{}),
+		chainmu:          syncx.NewClosableMutex(),
+		bodyCache:        lru.NewCache[common.Hash, *types.Body](bodyCacheLimit),
+		bodyRLPCache:     lru.NewCache[common.Hash, rlp.RawValue](bodyCacheLimit),
+		receiptsCache:    lru.NewCache[common.Hash, []*types.Receipt](receiptsCacheLimit),
+		blockCache:       lru.NewCache[common.Hash, *types.Block](blockCacheLimit),
+		txLookupCache:    lru.NewCache[common.Hash, txLookup](txLookupCacheLimit),
+		engine:           engine,
+		vmConfig:         vmConfig,
 		borReceiptsCache: lru.NewCache[common.Hash, *types.Receipt](receiptsCacheLimit),
-	}
-	bc.flushInterval.Store(int64(cacheConfig.TrieTimeLimit))
-	bc.forker = NewForkChoice(bc, shouldPreserve, checker)
-	bc.stateCache = state.NewDatabaseWithNodeDB(bc.db, bc.triedb)
-	bc.validator = NewBlockValidator(chainConfig, bc, engine)
-	bc.prefetcher = newStatePrefetcher(chainConfig, bc, engine)
-	bc.processor = NewStateProcessor(chainConfig, bc, engine)
-
-=======
-		logger:        vmConfig.Tracer,
-	}
->>>>>>> aadddf3a
+		logger:           vmConfig.Tracer,
+	}
 	var err error
 
 	bc.hc, err = NewHeaderChain(db, chainConfig, engine, bc.insertStopped)
 	if err != nil {
 		return nil, err
 	}
-<<<<<<< HEAD
-=======
-	bc.flushInterval.Store(int64(cacheConfig.TrieTimeLimit))
-	bc.forker = NewForkChoice(bc, shouldPreserve)
-	bc.stateCache = state.NewDatabaseWithNodeDB(bc.db, bc.triedb)
-	bc.validator = NewBlockValidator(chainConfig, bc)
-	bc.prefetcher = newStatePrefetcher(chainConfig, bc.hc)
-	bc.processor = NewStateProcessor(chainConfig, bc.hc)
->>>>>>> aadddf3a
 
 	bc.genesisBlock = bc.GetBlockByNumber(0)
 	if bc.genesisBlock == nil {
@@ -497,7 +454,6 @@
 	// BOR - commented out intentionally
 	// bc.engine.VerifyHeader(bc, bc.CurrentHeader())
 
-<<<<<<< HEAD
 	// Check the current state of the block hashes and make sure that we do not have any of the bad blocks in our chain
 	for hash := range BadHashes {
 		if header := bc.GetHeaderByHash(hash); header != nil {
@@ -512,7 +468,10 @@
 				}
 
 				log.Error("Chain rewind was successful, resuming normal operation")
-=======
+			}
+		}
+	}
+
 	if bc.logger != nil && bc.logger.OnBlockchainInit != nil {
 		bc.logger.OnBlockchainInit(chainConfig)
 	}
@@ -521,7 +480,6 @@
 			alloc, err := getGenesisState(bc.db, block.Hash())
 			if err != nil {
 				return nil, fmt.Errorf("failed to get genesis state: %w", err)
->>>>>>> aadddf3a
 			}
 			if alloc == nil {
 				return nil, errors.New("live blockchain tracer requires genesis alloc to be set")
@@ -575,8 +533,8 @@
 }
 
 // NewParallelBlockChain , similar to NewBlockChain, creates a new blockchain object, but with a parallel state processor
-func NewParallelBlockChain(db ethdb.Database, cacheConfig *CacheConfig, genesis *Genesis, overrides *ChainOverrides, engine consensus.Engine, vmConfig vm.Config, shouldPreserve func(header *types.Header) bool, txLookupLimit *uint64, checker ethereum.ChainValidator, numprocs int) (*BlockChain, error) {
-	bc, err := NewBlockChain(db, cacheConfig, genesis, overrides, engine, vmConfig, shouldPreserve, txLookupLimit, checker)
+func NewParallelBlockChain(db ethdb.Database, cacheConfig *CacheConfig, genesis *Genesis, overrides *ChainOverrides, engine consensus.Engine, vmConfig vm.Config, txLookupLimit *uint64, checker ethereum.ChainValidator, numprocs int) (*BlockChain, error) {
+	bc, err := NewBlockChain(db, cacheConfig, genesis, overrides, engine, vmConfig, txLookupLimit, checker)
 
 	if err != nil {
 		return nil, err
@@ -624,7 +582,15 @@
 		processorCount++
 
 		go func() {
-			parallelStatedb.StartPrefetcher("chain")
+			// todo: @anshalshukla || @cffls - check witness collection and requirement in start prefetchers
+			var witness *stateless.Witness
+			if bc.vmConfig.EnableWitnessCollection {
+				witness, err = stateless.NewWitness(bc, block)
+				if err != nil {
+					return
+				}
+			}
+			parallelStatedb.StartPrefetcher("chain", witness)
 			receipts, logs, usedGas, err := bc.parallelProcessor.Process(block, parallelStatedb, bc.vmConfig, ctx)
 			resultChan <- Result{receipts, logs, usedGas, err, parallelStatedb, blockExecutionParallelCounter}
 		}()
@@ -639,7 +605,15 @@
 		processorCount++
 
 		go func() {
-			statedb.StartPrefetcher("chain")
+			// todo: @anshalshukla || @cffls - check witness collection and requirement in start prefetchers
+			var witness *stateless.Witness
+			if bc.vmConfig.EnableWitnessCollection {
+				witness, err = stateless.NewWitness(bc, block)
+				if err != nil {
+					return
+				}
+			}
+			statedb.StartPrefetcher("chain", witness)
 			receipts, logs, usedGas, err := bc.processor.Process(block, statedb, bc.vmConfig, ctx)
 			resultChan <- Result{receipts, logs, usedGas, err, statedb, blockExecutionSerialCounter}
 		}()
@@ -1044,61 +1018,8 @@
 		// chain reparation mechanism without deleting any data!
 		// nolint:nestif
 		if currentBlock := bc.CurrentBlock(); currentBlock != nil && header.Number.Uint64() <= currentBlock.Number.Uint64() {
-<<<<<<< HEAD
-			newHeadBlock := bc.GetBlock(header.Hash(), header.Number.Uint64())
-			if newHeadBlock == nil {
-				log.Error("Gap in the chain, rewinding to genesis", "number", header.Number, "hash", header.Hash())
-
-				newHeadBlock = bc.genesisBlock
-			} else {
-				// Block exists. Keep rewinding until either we find one with state
-				// or until we exceed the optional threshold root hash
-				beyondRoot := (root == common.Hash{}) // Flag whether we're beyond the requested root (no root, always true)
-
-				for {
-					// If a root threshold was requested but not yet crossed, check
-					if root != (common.Hash{}) && !beyondRoot && newHeadBlock.Root() == root {
-						beyondRoot, rootNumber = true, newHeadBlock.NumberU64()
-					}
-					if !bc.HasState(newHeadBlock.Root()) && !bc.stateRecoverable(newHeadBlock.Root()) {
-						log.Trace("Block state missing, rewinding further", "number", newHeadBlock.NumberU64(), "hash", newHeadBlock.Hash())
-
-						if pivot == nil || newHeadBlock.NumberU64() > *pivot {
-							parent := bc.GetBlock(newHeadBlock.ParentHash(), newHeadBlock.NumberU64()-1)
-							if parent != nil {
-								newHeadBlock = parent
-								continue
-							}
-
-							log.Error("Missing block in the middle, aiming genesis", "number", newHeadBlock.NumberU64()-1, "hash", newHeadBlock.ParentHash())
-							newHeadBlock = bc.genesisBlock
-						} else {
-							log.Trace("Rewind passed pivot, aiming genesis", "number", newHeadBlock.NumberU64(), "hash", newHeadBlock.Hash(), "pivot", *pivot)
-							newHeadBlock = bc.genesisBlock
-						}
-					}
-
-					if beyondRoot || newHeadBlock.NumberU64() == 0 {
-						if !bc.HasState(newHeadBlock.Root()) && bc.stateRecoverable(newHeadBlock.Root()) {
-							// Rewind to a block with recoverable state. If the state is
-							// missing, run the state recovery here.
-							if err := bc.triedb.Recover(newHeadBlock.Root()); err != nil {
-								log.Crit("Failed to rollback state", "err", err) // Shouldn't happen
-							}
-							log.Debug("Rewound to block with state", "number", newHeadBlock.NumberU64(), "hash", newHeadBlock.Hash())
-						}
-						break
-					}
-
-					log.Debug("Skipping block with threshold state", "number", newHeadBlock.NumberU64(), "hash", newHeadBlock.Hash(), "root", newHeadBlock.Root())
-					newHeadBlock = bc.GetBlock(newHeadBlock.ParentHash(), newHeadBlock.NumberU64()-1) // Keep rewinding
-				}
-			}
-
-=======
 			var newHeadBlock *types.Header
 			newHeadBlock, rootNumber = bc.rewindHead(header, root)
->>>>>>> aadddf3a
 			rawdb.WriteHeadBlockHash(db, newHeadBlock.Hash())
 
 			// Degrade the chain markers if they are explicitly reverted.
@@ -1199,11 +1120,7 @@
 	bc.receiptsCache.Purge()
 	bc.blockCache.Purge()
 	bc.txLookupCache.Purge()
-<<<<<<< HEAD
-	bc.futureBlocks.Purge()
 	bc.borReceiptsCache.Purge()
-=======
->>>>>>> aadddf3a
 
 	// Clear safe block, finalized block if needed
 	if safe := bc.CurrentSafeBlock(); safe != nil && head < safe.Number.Uint64() {
@@ -1431,11 +1348,7 @@
 		if !bc.cacheConfig.TrieDirtyDisabled {
 			triedb := bc.triedb
 
-<<<<<<< HEAD
-			for _, offset := range []uint64{0, 1, bc.cacheConfig.TriesInMemory - 1} {
-=======
 			for _, offset := range []uint64{0, 1, state.TriesInMemory - 1} {
->>>>>>> aadddf3a
 				if number := bc.CurrentBlock().Number.Uint64(); number > offset {
 					recent := bc.GetBlockByNumber(number - offset)
 
@@ -1483,29 +1396,6 @@
 	return bc.procInterrupt.Load()
 }
 
-<<<<<<< HEAD
-func (bc *BlockChain) procFutureBlocks() {
-	blocks := make([]*types.Block, 0, bc.futureBlocks.Len())
-
-	for _, hash := range bc.futureBlocks.Keys() {
-		if block, exist := bc.futureBlocks.Peek(hash); exist {
-			blocks = append(blocks, block)
-		}
-	}
-
-	if len(blocks) > 0 {
-		slices.SortFunc(blocks, func(a, b *types.Block) int {
-			return a.Number().Cmp(b.Number())
-		})
-		// Insert one by one as chain insertion needs contiguous ancestry between blocks
-		for i := range blocks {
-			bc.InsertChain(blocks[i : i+1])
-		}
-	}
-}
-
-=======
->>>>>>> aadddf3a
 // WriteStatus status of write
 type WriteStatus byte
 
@@ -1702,13 +1592,9 @@
 
 		// Delete block data from the main database.
 		var (
-<<<<<<< HEAD
-			canonHashes = make(map[common.Hash]struct{})
-=======
-			batch       = bc.db.NewBatch()
 			canonHashes = make(map[common.Hash]struct{}, len(blockChain))
->>>>>>> aadddf3a
 		)
+		batch = bc.db.NewBatch()
 		for _, block := range blockChain {
 			canonHashes[block.Hash()] = struct{}{}
 
@@ -1874,11 +1760,7 @@
 
 // writeBlockWithState writes block, metadata and corresponding state data to the
 // database.
-<<<<<<< HEAD
-func (bc *BlockChain) writeBlockWithState(block *types.Block, receipts []*types.Receipt, logs []*types.Log, state *state.StateDB) ([]*types.Log, error) {
-=======
-func (bc *BlockChain) writeBlockWithState(block *types.Block, receipts []*types.Receipt, statedb *state.StateDB) error {
->>>>>>> aadddf3a
+func (bc *BlockChain) writeBlockWithState(block *types.Block, receipts []*types.Receipt, logs []*types.Log, statedb *state.StateDB) ([]*types.Log, error) {
 	// Calculate the total difficulty of the block
 	ptd := bc.GetTd(block.ParentHash(), block.NumberU64()-1)
 	if ptd == nil {
@@ -1895,7 +1777,6 @@
 	rawdb.WriteTd(blockBatch, block.Hash(), block.NumberU64(), externTd)
 	rawdb.WriteBlock(blockBatch, block)
 	rawdb.WriteReceipts(blockBatch, block.Hash(), block.NumberU64(), receipts)
-<<<<<<< HEAD
 
 	// System call appends state-sync logs into state. So, `state.Logs()` contains
 	// all logs including system-call logs (state sync logs) while `logs` contains
@@ -1905,7 +1786,7 @@
 	// In that case, we can safely assume that extra logs are from state sync logs.
 	//
 	// block logs = receipt logs + state sync logs = `state.Logs()`
-	blockLogs := state.Logs()
+	blockLogs := statedb.Logs()
 
 	var stateSyncLogs []*types.Log
 
@@ -1932,11 +1813,8 @@
 		}
 	}
 
-	rawdb.WritePreimages(blockBatch, state.Preimages())
-
-=======
 	rawdb.WritePreimages(blockBatch, statedb.Preimages())
->>>>>>> aadddf3a
+
 	if err := blockBatch.Write(); err != nil {
 		log.Crit("Failed to write block into disk", "err", err)
 	}
@@ -1960,13 +1838,8 @@
 
 	// Flush limits are not considered for the first TriesInMemory blocks.
 	current := block.NumberU64()
-<<<<<<< HEAD
-	if current <= bc.cacheConfig.TriesInMemory {
-		return []*types.Log{}, nil
-=======
 	if current <= state.TriesInMemory {
-		return nil
->>>>>>> aadddf3a
+		return nil, fmt.Errorf("block number %d is less than state.TriesInMemory %d", current, state.TriesInMemory)
 	}
 	// If we exceeded our memory allowance, flush matured singleton nodes to disk
 	var (
@@ -1978,11 +1851,7 @@
 		_ = bc.triedb.Cap(limit - ethdb.IdealBatchSize)
 	}
 	// Find the next state trie we need to commit
-<<<<<<< HEAD
-	chosen := current - bc.cacheConfig.TriesInMemory
-=======
 	chosen := current - state.TriesInMemory
->>>>>>> aadddf3a
 	flushInterval := time.Duration(bc.flushInterval.Load())
 	// If we exceeded time allowance, flush an entire trie to disk
 	if bc.gcproc > flushInterval {
@@ -1994,13 +1863,8 @@
 		} else {
 			// If we're exceeding limits but haven't reached a large enough memory gap,
 			// warn the user that the system is becoming unstable.
-<<<<<<< HEAD
-			if chosen < bc.lastWrite+bc.cacheConfig.TriesInMemory && bc.gcproc >= 2*flushInterval {
-				log.Info("State in memory for too long, committing", "time", bc.gcproc, "allowance", flushInterval, "optimum", float64(chosen-bc.lastWrite)/float64(bc.cacheConfig.TriesInMemory))
-=======
 			if chosen < bc.lastWrite+state.TriesInMemory && bc.gcproc >= 2*flushInterval {
 				log.Info("State in memory for too long, committing", "time", bc.gcproc, "allowance", flushInterval, "optimum", float64(chosen-bc.lastWrite)/state.TriesInMemory)
->>>>>>> aadddf3a
 			}
 			// Flush an entire trie and restart the counters
 			_ = bc.triedb.Commit(header.Root, true)
@@ -2022,7 +1886,6 @@
 	return stateSyncLogs, nil
 }
 
-<<<<<<< HEAD
 // WriteBlockAndSetHead writes the given block and all associated state to the database,
 // and applies the block as the new chain head.
 func (bc *BlockChain) WriteBlockAndSetHead(ctx context.Context, block *types.Block, receipts []*types.Receipt, logs []*types.Log, state *state.StateDB, emitHeadEvent bool) (status WriteStatus, err error) {
@@ -2034,8 +1897,6 @@
 	return bc.writeBlockAndSetHead(ctx, block, receipts, logs, state, emitHeadEvent)
 }
 
-=======
->>>>>>> aadddf3a
 // writeBlockAndSetHead is the internal implementation of WriteBlockAndSetHead.
 // This function expects the chain mutex to be held.
 func (bc *BlockChain) writeBlockAndSetHead(ctx context.Context, block *types.Block, receipts []*types.Receipt, logs []*types.Log, state *state.StateDB, emitHeadEvent bool) (status WriteStatus, err error) {
@@ -2104,7 +1965,6 @@
 	return status, nil
 }
 
-<<<<<<< HEAD
 // addFutureBlock checks if the block is within the max allowed window to get
 // accepted for future processing, and returns an error if the block is too far
 // ahead and was not added.
@@ -2127,8 +1987,6 @@
 	return nil
 }
 
-=======
->>>>>>> aadddf3a
 // InsertChain attempts to insert the given batch of blocks in to the canonical
 // chain or, otherwise, create a fork. If an error is returned it will return
 // the index number of the failing block as well an error describing what went
@@ -2294,7 +2152,6 @@
 
 			return it.index, err
 		}
-<<<<<<< HEAD
 	// First block is future, shove it (and all children) to the future queue (unknown ancestor)
 	case errors.Is(err, consensus.ErrFutureBlock) || (errors.Is(err, consensus.ErrUnknownAncestor) && bc.futureBlocks.Contains(it.first().ParentHash())):
 		for block != nil && (it.index == 0 || errors.Is(err, consensus.ErrUnknownAncestor)) {
@@ -2313,17 +2170,10 @@
 		// If there are any still remaining, mark as ignored
 		return it.index, err
 
-=======
->>>>>>> aadddf3a
 	// Some other error(except ErrKnownBlock) occurred, abort.
 	// ErrKnownBlock is allowed here since some known blocks
 	// still need re-execution to generate snapshots that are missing
 	case err != nil && !errors.Is(err, ErrKnownBlock):
-<<<<<<< HEAD
-		bc.futureBlocks.Remove(block.Hash())
-
-=======
->>>>>>> aadddf3a
 		stats.ignored += len(it.chain)
 
 		bc.reportBlock(block, nil, err)
@@ -2366,6 +2216,13 @@
 			log.Debug("Abort during block processing")
 			break
 		}
+
+		// If the header is a banned one, straight out abort
+		if BadHashes[block.Hash()] {
+			bc.reportBlock(block, nil, ErrBannedHash)
+			return it.index, ErrBannedHash
+		}
+
 		// If the block is known (in the middle of the chain), it's a special case for
 		// Clique blocks where they can share state among each other, so importing an
 		// older block might complete the state of the subsequent one. In this case,
@@ -2425,8 +2282,7 @@
 		if parent == nil {
 			parent = bc.GetHeader(block.ParentHash(), block.NumberU64()-1)
 		}
-<<<<<<< HEAD
-=======
+
 		statedb, err := state.New(parent.Root, bc.stateCache, bc.snaps)
 		if err != nil {
 			return it.index, err
@@ -2447,7 +2303,6 @@
 			statedb.StartPrefetcher("chain", witness)
 		}
 		activeState = statedb
->>>>>>> aadddf3a
 
 		// If we have a followup block, run that against the current state to pre-cache
 		// transactions and probabilistically some of the account/storage trie nodes.
@@ -2472,7 +2327,6 @@
 			}
 		}
 
-<<<<<<< HEAD
 		// Process block using the parent state as reference point
 		pstart := time.Now()
 		receipts, logs, usedGas, statedb, err := bc.ProcessBlock(block, parent)
@@ -2494,7 +2348,7 @@
 
 		vstart := time.Now()
 
-		if err := bc.validator.ValidateState(block, statedb, receipts, usedGas); err != nil {
+		if err := bc.validator.ValidateState(block, statedb, receipts, usedGas, false); err != nil {
 			bc.reportBlock(block, receipts, err)
 			followupInterrupt.Store(true)
 
@@ -2533,10 +2387,6 @@
 			status, err = bc.writeBlockAndSetHead(context.Background(), block, receipts, logs, statedb, false)
 		}
 
-=======
-		// The traced section of block import.
-		res, err := bc.processBlock(block, statedb, start, setHead)
->>>>>>> aadddf3a
 		followupInterrupt.Store(true)
 
 		if err != nil {
@@ -2559,7 +2409,6 @@
 			bc.gcproc += res.procTime
 			return it.index, nil // Direct block insertion of a single block
 		}
-<<<<<<< HEAD
 
 		// BOR
 		if status == CanonStatTy {
@@ -2569,10 +2418,7 @@
 		}
 		// BOR
 
-		switch status {
-=======
 		switch res.status {
->>>>>>> aadddf3a
 		case CanonStatTy:
 			log.Debug("Inserted new block", "number", block.Number(), "hash", block.Hash(),
 				"uncles", len(block.Uncles()), "txs", len(block.Transactions()), "gas", block.GasUsed(),
@@ -2582,7 +2428,7 @@
 			lastCanon = block
 
 			// Only count canonical blocks for GC processing time
-			bc.gcproc += res.procTime
+			bc.gcproc += procTime
 
 		case SideStatTy:
 			log.Debug("Inserted forked block", "number", block.Number(), "hash", block.Hash(),
@@ -2599,11 +2445,7 @@
 				"root", block.Root())
 		}
 	}
-	stats.ignored += it.remaining()
-	return it.index, err
-}
-
-<<<<<<< HEAD
+
 	// BOR
 	emitAccum()
 	// BOR
@@ -2626,7 +2468,9 @@
 	}
 
 	stats.ignored += it.remaining()
-=======
+	return it.index, err
+}
+
 // blockProcessingResult is a summary of block processing
 // used for updating the stats.
 type blockProcessingResult struct {
@@ -2652,7 +2496,6 @@
 			bc.logger.OnBlockEnd(blockEndErr)
 		}()
 	}
->>>>>>> aadddf3a
 
 	// Process block using the parent state as reference point
 	pstart := time.Now()
@@ -2700,9 +2543,9 @@
 	)
 	if !setHead {
 		// Don't set the head, only insert the block
-		err = bc.writeBlockWithState(block, receipts, statedb)
+		_, err = bc.writeBlockWithState(block, receipts, logs, statedb)
 	} else {
-		status, err = bc.writeBlockAndSetHead(block, receipts, logs, statedb, false)
+		status, err = bc.writeBlockAndSetHead(context.Background(), block, receipts, logs, statedb, false)
 	}
 	if err != nil {
 		return nil, err
@@ -3306,24 +3149,6 @@
 	return head.Hash(), nil
 }
 
-<<<<<<< HEAD
-func (bc *BlockChain) updateFutureBlocks() {
-	futureTimer := time.NewTicker(5 * time.Second)
-	defer futureTimer.Stop()
-	defer bc.wg.Done()
-
-	for {
-		select {
-		case <-futureTimer.C:
-			bc.procFutureBlocks()
-		case <-bc.quit:
-			return
-		}
-	}
-}
-
-=======
->>>>>>> aadddf3a
 // skipBlock returns 'true', if the block being imported can be skipped over, meaning
 // that the block does not need to be processed but can be considered already fully 'done'.
 func (bc *BlockChain) skipBlock(err error, it *insertIterator) bool {
