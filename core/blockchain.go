// Copyright 2014 The go-ethereum Authors
// This file is part of the go-ethereum library.
//
// The go-ethereum library is free software: you can redistribute it and/or modify
// it under the terms of the GNU Lesser General Public License as published by
// the Free Software Foundation, either version 3 of the License, or
// (at your option) any later version.
//
// The go-ethereum library is distributed in the hope that it will be useful,
// but WITHOUT ANY WARRANTY; without even the implied warranty of
// MERCHANTABILITY or FITNESS FOR A PARTICULAR PURPOSE. See the
// GNU Lesser General Public License for more details.
//
// You should have received a copy of the GNU Lesser General Public License
// along with the go-ethereum library. If not, see <http://www.gnu.org/licenses/>.

// Package core implements the Ethereum consensus protocol.
package core

import (
	"errors"
	"fmt"
	"io"
	"math/big"
	"runtime"
	"slices"
	"strings"
	"sync"
	"sync/atomic"
	"time"

	"github.com/ethereum/go-ethereum/common"
	"github.com/ethereum/go-ethereum/common/lru"
	"github.com/ethereum/go-ethereum/common/mclock"
	"github.com/ethereum/go-ethereum/common/prque"
	"github.com/ethereum/go-ethereum/consensus"
	"github.com/ethereum/go-ethereum/consensus/misc/eip4844"
	"github.com/ethereum/go-ethereum/core/rawdb"
	"github.com/ethereum/go-ethereum/core/state"
	"github.com/ethereum/go-ethereum/core/state/snapshot"
	"github.com/ethereum/go-ethereum/core/stateless"
	"github.com/ethereum/go-ethereum/core/tracing"
	"github.com/ethereum/go-ethereum/core/types"
	"github.com/ethereum/go-ethereum/core/vm"
	"github.com/ethereum/go-ethereum/ethdb"
	"github.com/ethereum/go-ethereum/event"
	"github.com/ethereum/go-ethereum/internal/syncx"
	"github.com/ethereum/go-ethereum/internal/version"
	"github.com/ethereum/go-ethereum/log"
	"github.com/ethereum/go-ethereum/metrics"
	"github.com/ethereum/go-ethereum/params"
	"github.com/ethereum/go-ethereum/rlp"
	"github.com/ethereum/go-ethereum/triedb"
	"github.com/ethereum/go-ethereum/triedb/hashdb"
	"github.com/ethereum/go-ethereum/triedb/pathdb"
)

var (
	headBlockGauge          = metrics.NewRegisteredGauge("chain/head/block", nil)
	headHeaderGauge         = metrics.NewRegisteredGauge("chain/head/header", nil)
	headFastBlockGauge      = metrics.NewRegisteredGauge("chain/head/receipt", nil)
	headFinalizedBlockGauge = metrics.NewRegisteredGauge("chain/head/finalized", nil)
	headSafeBlockGauge      = metrics.NewRegisteredGauge("chain/head/safe", nil)

	chainInfoGauge = metrics.NewRegisteredGaugeInfo("chain/info", nil)

	accountReadTimer   = metrics.NewRegisteredResettingTimer("chain/account/reads", nil)
	accountHashTimer   = metrics.NewRegisteredResettingTimer("chain/account/hashes", nil)
	accountUpdateTimer = metrics.NewRegisteredResettingTimer("chain/account/updates", nil)
	accountCommitTimer = metrics.NewRegisteredResettingTimer("chain/account/commits", nil)

	storageReadTimer   = metrics.NewRegisteredResettingTimer("chain/storage/reads", nil)
	storageUpdateTimer = metrics.NewRegisteredResettingTimer("chain/storage/updates", nil)
	storageCommitTimer = metrics.NewRegisteredResettingTimer("chain/storage/commits", nil)

	accountReadSingleTimer = metrics.NewRegisteredResettingTimer("chain/account/single/reads", nil)
	storageReadSingleTimer = metrics.NewRegisteredResettingTimer("chain/storage/single/reads", nil)

	snapshotCommitTimer = metrics.NewRegisteredResettingTimer("chain/snapshot/commits", nil)
	triedbCommitTimer   = metrics.NewRegisteredResettingTimer("chain/triedb/commits", nil)

	blockInsertTimer          = metrics.NewRegisteredResettingTimer("chain/inserts", nil)
	blockValidationTimer      = metrics.NewRegisteredResettingTimer("chain/validation", nil)
	blockCrossValidationTimer = metrics.NewRegisteredResettingTimer("chain/crossvalidation", nil)
	blockExecutionTimer       = metrics.NewRegisteredResettingTimer("chain/execution", nil)
	blockWriteTimer           = metrics.NewRegisteredResettingTimer("chain/write", nil)

	blockReorgMeter     = metrics.NewRegisteredMeter("chain/reorg/executes", nil)
	blockReorgAddMeter  = metrics.NewRegisteredMeter("chain/reorg/add", nil)
	blockReorgDropMeter = metrics.NewRegisteredMeter("chain/reorg/drop", nil)

	blockPrefetchExecuteTimer   = metrics.NewRegisteredTimer("chain/prefetch/executes", nil)
	blockPrefetchInterruptMeter = metrics.NewRegisteredMeter("chain/prefetch/interrupts", nil)

	errInsertionInterrupted = errors.New("insertion is interrupted")
	errChainStopped         = errors.New("blockchain is stopped")
	errInvalidOldChain      = errors.New("invalid old chain")
	errInvalidNewChain      = errors.New("invalid new chain")
)

const (
	bodyCacheLimit     = 256
	blockCacheLimit    = 256
	receiptsCacheLimit = 32
	txLookupCacheLimit = 1024

	// BlockChainVersion ensures that an incompatible database forces a resync from scratch.
	//
	// Changelog:
	//
	// - Version 4
	//   The following incompatible database changes were added:
	//   * the `BlockNumber`, `TxHash`, `TxIndex`, `BlockHash` and `Index` fields of log are deleted
	//   * the `Bloom` field of receipt is deleted
	//   * the `BlockIndex` and `TxIndex` fields of txlookup are deleted
	//
	// - Version 5
	//  The following incompatible database changes were added:
	//    * the `TxHash`, `GasCost`, and `ContractAddress` fields are no longer stored for a receipt
	//    * the `TxHash`, `GasCost`, and `ContractAddress` fields are computed by looking up the
	//      receipts' corresponding block
	//
	// - Version 6
	//  The following incompatible database changes were added:
	//    * Transaction lookup information stores the corresponding block number instead of block hash
	//
	// - Version 7
	//  The following incompatible database changes were added:
	//    * Use freezer as the ancient database to maintain all ancient data
	//
	// - Version 8
	//  The following incompatible database changes were added:
	//    * New scheme for contract code in order to separate the codes and trie nodes
	//
	// - Version 9
	//  The following incompatible database changes were added:
	//  * Total difficulty has been removed from both the key-value store and the ancient store.
	//  * The metadata structure of freezer is changed by adding 'flushOffset'
	BlockChainVersion uint64 = 9
)

// CacheConfig contains the configuration values for the trie database
// and state snapshot these are resident in a blockchain.
type CacheConfig struct {
	TrieCleanLimit      int           // Memory allowance (MB) to use for caching trie nodes in memory
	TrieCleanNoPrefetch bool          // Whether to disable heuristic state prefetching for followup blocks
	TrieDirtyLimit      int           // Memory limit (MB) at which to start flushing dirty trie nodes to disk
	TrieDirtyDisabled   bool          // Whether to disable trie write caching and GC altogether (archive node)
	TrieTimeLimit       time.Duration // Time limit after which to flush the current in-memory trie to disk
	SnapshotLimit       int           // Memory allowance (MB) to use for caching snapshot entries in memory
	Preimages           bool          // Whether to store preimage of trie key to the disk
	StateHistory        uint64        // Number of blocks from head whose state histories are reserved.
	StateScheme         string        // Scheme used to store ethereum states and merkle tree nodes on top

	SnapshotNoBuild bool // Whether the background generation is allowed
	SnapshotWait    bool // Wait for snapshot construction on startup. TODO(karalabe): This is a dirty hack for testing, nuke it
}

// triedbConfig derives the configures for trie database.
func (c *CacheConfig) triedbConfig(isVerkle bool) *triedb.Config {
	config := &triedb.Config{
		Preimages: c.Preimages,
		IsVerkle:  isVerkle,
	}
	if c.StateScheme == rawdb.HashScheme {
		config.HashDB = &hashdb.Config{
			CleanCacheSize: c.TrieCleanLimit * 1024 * 1024,
		}
	}
	if c.StateScheme == rawdb.PathScheme {
		config.PathDB = &pathdb.Config{
			StateHistory:    c.StateHistory,
			CleanCacheSize:  c.TrieCleanLimit * 1024 * 1024,
			WriteBufferSize: c.TrieDirtyLimit * 1024 * 1024,
		}
	}
	return config
}

// defaultCacheConfig are the default caching values if none are specified by the
// user (also used during testing).
var defaultCacheConfig = &CacheConfig{
	TrieCleanLimit: 256,
	TrieDirtyLimit: 256,
	TrieTimeLimit:  5 * time.Minute,
	SnapshotLimit:  256,
	SnapshotWait:   true,
	StateScheme:    rawdb.HashScheme,
}

// DefaultCacheConfigWithScheme returns a deep copied default cache config with
// a provided trie node scheme.
func DefaultCacheConfigWithScheme(scheme string) *CacheConfig {
	config := *defaultCacheConfig
	config.StateScheme = scheme
	return &config
}

// txLookup is wrapper over transaction lookup along with the corresponding
// transaction object.
type txLookup struct {
	lookup      *rawdb.LegacyTxLookupEntry
	transaction *types.Transaction
}

// BlockChain represents the canonical chain given a database with a genesis
// block. The Blockchain manages chain imports, reverts, chain reorganisations.
//
// Importing blocks in to the block chain happens according to the set of rules
// defined by the two stage Validator. Processing of blocks is done using the
// Processor which processes the included transaction. The validation of the state
// is done in the second part of the Validator. Failing results in aborting of
// the import.
//
// The BlockChain also helps in returning blocks from **any** chain included
// in the database as well as blocks that represents the canonical chain. It's
// important to note that GetBlock can return any block and does not need to be
// included in the canonical one where as GetBlockByNumber always represents the
// canonical chain.
type BlockChain struct {
	chainConfig *params.ChainConfig // Chain & network configuration
	cacheConfig *CacheConfig        // Cache configuration for pruning

	db            ethdb.Database                   // Low level persistent database to store final content in
	snaps         *snapshot.Tree                   // Snapshot tree for fast trie leaf access
	triegc        *prque.Prque[int64, common.Hash] // Priority queue mapping block numbers to tries to gc
	gcproc        time.Duration                    // Accumulates canonical block processing for trie dumping
	lastWrite     uint64                           // Last block when the state was flushed
	flushInterval atomic.Int64                     // Time interval (processing time) after which to flush a state
	triedb        *triedb.Database                 // The database handler for maintaining trie nodes.
	statedb       *state.CachingDB                 // State database to reuse between imports (contains state cache)
	txIndexer     *txIndexer                       // Transaction indexer, might be nil if not enabled

	hc            *HeaderChain
	rmLogsFeed    event.Feed
	chainFeed     event.Feed
	chainHeadFeed event.Feed
	logsFeed      event.Feed
	blockProcFeed event.Feed
	scope         event.SubscriptionScope
	genesisBlock  *types.Block

	// This mutex synchronizes chain write operations.
	// Readers don't need to take it, they can just read the database.
	chainmu *syncx.ClosableMutex

	currentBlock      atomic.Pointer[types.Header] // Current head of the chain
	currentSnapBlock  atomic.Pointer[types.Header] // Current head of snap-sync
	currentFinalBlock atomic.Pointer[types.Header] // Latest (consensus) finalized block
	currentSafeBlock  atomic.Pointer[types.Header] // Latest (consensus) safe block

	bodyCache     *lru.Cache[common.Hash, *types.Body]
	bodyRLPCache  *lru.Cache[common.Hash, rlp.RawValue]
	receiptsCache *lru.Cache[common.Hash, []*types.Receipt]
	blockCache    *lru.Cache[common.Hash, *types.Block]

	txLookupLock  sync.RWMutex
	txLookupCache *lru.Cache[common.Hash, txLookup]

	wg            sync.WaitGroup
	quit          chan struct{} // shutdown signal, closed in Stop.
	stopping      atomic.Bool   // false if chain is running, true when stopped
	procInterrupt atomic.Bool   // interrupt signaler for block processing

	engine     consensus.Engine
	validator  Validator // Block and state validator interface
	prefetcher Prefetcher
	processor  Processor // Block transaction processor interface
	vmConfig   vm.Config
	logger     *tracing.Hooks
}

// NewBlockChain returns a fully initialised block chain using information
// available in the database. It initialises the default Ethereum Validator
// and Processor.
func NewBlockChain(db ethdb.Database, cacheConfig *CacheConfig, genesis *Genesis, overrides *ChainOverrides, engine consensus.Engine, vmConfig vm.Config, txLookupLimit *uint64) (*BlockChain, error) {
	if cacheConfig == nil {
		cacheConfig = defaultCacheConfig
	}
	// Open trie database with provided config
	enableVerkle, err := EnableVerkleAtGenesis(db, genesis)
	if err != nil {
		return nil, err
	}
	triedb := triedb.NewDatabase(db, cacheConfig.triedbConfig(enableVerkle))

	// Write the supplied genesis to the database if it has not been initialized
	// yet. The corresponding chain config will be returned, either from the
	// provided genesis or from the locally stored configuration if the genesis
	// has already been initialized.
	chainConfig, genesisHash, compatErr, err := SetupGenesisBlockWithOverride(db, triedb, genesis, overrides)
	if err != nil {
		return nil, err
	}
	log.Info("")
	log.Info(strings.Repeat("-", 153))
	for _, line := range strings.Split(chainConfig.Description(), "\n") {
		log.Info(line)
	}
	log.Info(strings.Repeat("-", 153))
	log.Info("")

	bc := &BlockChain{
		chainConfig:   chainConfig,
		cacheConfig:   cacheConfig,
		db:            db,
		triedb:        triedb,
		triegc:        prque.New[int64, common.Hash](nil),
		quit:          make(chan struct{}),
		chainmu:       syncx.NewClosableMutex(),
		bodyCache:     lru.NewCache[common.Hash, *types.Body](bodyCacheLimit),
		bodyRLPCache:  lru.NewCache[common.Hash, rlp.RawValue](bodyCacheLimit),
		receiptsCache: lru.NewCache[common.Hash, []*types.Receipt](receiptsCacheLimit),
		blockCache:    lru.NewCache[common.Hash, *types.Block](blockCacheLimit),
		txLookupCache: lru.NewCache[common.Hash, txLookup](txLookupCacheLimit),
		engine:        engine,
		vmConfig:      vmConfig,
		logger:        vmConfig.Tracer,
	}
<<<<<<< HEAD
	var err error
=======
>>>>>>> b027a90a
	bc.hc, err = NewHeaderChain(db, chainConfig, engine, bc.insertStopped)
	if err != nil {
		return nil, err
	}
	bc.flushInterval.Store(int64(cacheConfig.TrieTimeLimit))
	bc.statedb = state.NewDatabase(bc.triedb, nil)
	bc.validator = NewBlockValidator(chainConfig, bc)
	bc.prefetcher = newStatePrefetcher(chainConfig, bc.hc)
	bc.processor = NewStateProcessor(chainConfig, bc.hc)

	bc.genesisBlock = bc.GetBlockByNumber(0)
	if bc.genesisBlock == nil {
		return nil, ErrNoGenesis
	}

	bc.currentBlock.Store(nil)
	bc.currentSnapBlock.Store(nil)
	bc.currentFinalBlock.Store(nil)
	bc.currentSafeBlock.Store(nil)

	// Update chain info data metrics
	chainInfoGauge.Update(metrics.GaugeInfoValue{"chain_id": bc.chainConfig.ChainID.String()})

	// If Geth is initialized with an external ancient store, re-initialize the
	// missing chain indexes and chain flags. This procedure can survive crash
	// and can be resumed in next restart since chain flags are updated in last step.
	if bc.empty() {
		rawdb.InitDatabaseFromFreezer(bc.db)
	}
	// Load blockchain states from disk
	if err := bc.loadLastState(); err != nil {
		return nil, err
	}
	// Make sure the state associated with the block is available, or log out
	// if there is no available state, waiting for state sync.
	head := bc.CurrentBlock()
	if !bc.HasState(head.Root) {
		if head.Number.Uint64() == 0 {
			// The genesis state is missing, which is only possible in the path-based
			// scheme. This situation occurs when the initial state sync is not finished
			// yet, or the chain head is rewound below the pivot point. In both scenarios,
			// there is no possible recovery approach except for rerunning a snap sync.
			// Do nothing here until the state syncer picks it up.
			log.Info("Genesis state is missing, wait state sync")
		} else {
			// Head state is missing, before the state recovery, find out the
			// disk layer point of snapshot(if it's enabled). Make sure the
			// rewound point is lower than disk layer.
			var diskRoot common.Hash
			if bc.cacheConfig.SnapshotLimit > 0 {
				diskRoot = rawdb.ReadSnapshotRoot(bc.db)
			}
			if diskRoot != (common.Hash{}) {
				log.Warn("Head state missing, repairing", "number", head.Number, "hash", head.Hash(), "snaproot", diskRoot)

				snapDisk, err := bc.setHeadBeyondRoot(head.Number.Uint64(), 0, diskRoot, true)
				if err != nil {
					return nil, err
				}
				// Chain rewound, persist old snapshot number to indicate recovery procedure
				if snapDisk != 0 {
					rawdb.WriteSnapshotRecoveryNumber(bc.db, snapDisk)
				}
			} else {
				log.Warn("Head state missing, repairing", "number", head.Number, "hash", head.Hash())
				if _, err := bc.setHeadBeyondRoot(head.Number.Uint64(), 0, common.Hash{}, true); err != nil {
					return nil, err
				}
			}
		}
	}
	// Ensure that a previous crash in SetHead doesn't leave extra ancients
	if frozen, err := bc.db.Ancients(); err == nil && frozen > 0 {
		var (
			needRewind bool
			low        uint64
		)
		// The head full block may be rolled back to a very low height due to
		// blockchain repair. If the head full block is even lower than the ancient
		// chain, truncate the ancient store.
		fullBlock := bc.CurrentBlock()
		if fullBlock != nil && fullBlock.Hash() != bc.genesisBlock.Hash() && fullBlock.Number.Uint64() < frozen-1 {
			needRewind = true
			low = fullBlock.Number.Uint64()
		}
		// In snap sync, it may happen that ancient data has been written to the
		// ancient store, but the LastFastBlock has not been updated, truncate the
		// extra data here.
		snapBlock := bc.CurrentSnapBlock()
		if snapBlock != nil && snapBlock.Number.Uint64() < frozen-1 {
			needRewind = true
			if snapBlock.Number.Uint64() < low || low == 0 {
				low = snapBlock.Number.Uint64()
			}
		}
		if needRewind {
			log.Error("Truncating ancient chain", "from", bc.CurrentHeader().Number.Uint64(), "to", low)
			if err := bc.SetHead(low); err != nil {
				return nil, err
			}
		}
	}
	// The first thing the node will do is reconstruct the verification data for
	// the head block (ethash cache or clique voting snapshot). Might as well do
	// it in advance.
	bc.engine.VerifyHeader(bc, bc.CurrentHeader())

	if bc.logger != nil && bc.logger.OnBlockchainInit != nil {
		bc.logger.OnBlockchainInit(chainConfig)
	}
	if bc.logger != nil && bc.logger.OnGenesisBlock != nil {
		if block := bc.CurrentBlock(); block.Number.Uint64() == 0 {
			alloc, err := getGenesisState(bc.db, block.Hash())
			if err != nil {
				return nil, fmt.Errorf("failed to get genesis state: %w", err)
			}
			if alloc == nil {
				return nil, errors.New("live blockchain tracer requires genesis alloc to be set")
			}
			bc.logger.OnGenesisBlock(bc.genesisBlock, alloc)
		}
	}

	// Load any existing snapshot, regenerating it if loading failed
	if bc.cacheConfig.SnapshotLimit > 0 {
		// If the chain was rewound past the snapshot persistent layer (causing
		// a recovery block number to be persisted to disk), check if we're still
		// in recovery mode and in that case, don't invalidate the snapshot on a
		// head mismatch.
		var recover bool

		head := bc.CurrentBlock()
		if layer := rawdb.ReadSnapshotRecoveryNumber(bc.db); layer != nil && *layer >= head.Number.Uint64() {
			log.Warn("Enabling snapshot recovery", "chainhead", head.Number, "diskbase", *layer)
			recover = true
		}
		snapconfig := snapshot.Config{
			CacheSize:  bc.cacheConfig.SnapshotLimit,
			Recovery:   recover,
			NoBuild:    bc.cacheConfig.SnapshotNoBuild,
			AsyncBuild: !bc.cacheConfig.SnapshotWait,
		}
		bc.snaps, _ = snapshot.New(snapconfig, bc.db, bc.triedb, head.Root)

		// Re-initialize the state database with snapshot
		bc.statedb = state.NewDatabase(bc.triedb, bc.snaps)
	}

	// Rewind the chain in case of an incompatible config upgrade.
	if compatErr != nil {
		log.Warn("Rewinding chain to upgrade configuration", "err", compatErr)
		if compatErr.RewindToTime > 0 {
			bc.SetHeadWithTimestamp(compatErr.RewindToTime)
		} else {
			bc.SetHead(compatErr.RewindToBlock)
		}
		rawdb.WriteChainConfig(db, genesisHash, chainConfig)
	}
	// Start tx indexer if it's enabled.
	if txLookupLimit != nil {
		bc.txIndexer = newTxIndexer(*txLookupLimit, bc)
	}
	return bc, nil
}

// empty returns an indicator whether the blockchain is empty.
// Note, it's a special case that we connect a non-empty ancient
// database with an empty node, so that we can plugin the ancient
// into node seamlessly.
func (bc *BlockChain) empty() bool {
	genesis := bc.genesisBlock.Hash()
	for _, hash := range []common.Hash{rawdb.ReadHeadBlockHash(bc.db), rawdb.ReadHeadHeaderHash(bc.db), rawdb.ReadHeadFastBlockHash(bc.db)} {
		if hash != genesis {
			return false
		}
	}
	return true
}

// loadLastState loads the last known chain state from the database. This method
// assumes that the chain manager mutex is held.
func (bc *BlockChain) loadLastState() error {
	// Restore the last known head block
	head := rawdb.ReadHeadBlockHash(bc.db)
	if head == (common.Hash{}) {
		// Corrupt or empty database, init from scratch
		log.Warn("Empty database, resetting chain")
		return bc.Reset()
	}
	// Make sure the entire head block is available
	headBlock := bc.GetBlockByHash(head)
	if headBlock == nil {
		// Corrupt or empty database, init from scratch
		log.Warn("Head block missing, resetting chain", "hash", head)
		return bc.Reset()
	}
	// Everything seems to be fine, set as the head block
	bc.currentBlock.Store(headBlock.Header())
	headBlockGauge.Update(int64(headBlock.NumberU64()))

	// Restore the last known head header
	headHeader := headBlock.Header()
	if head := rawdb.ReadHeadHeaderHash(bc.db); head != (common.Hash{}) {
		if header := bc.GetHeaderByHash(head); header != nil {
			headHeader = header
		}
	}
	bc.hc.SetCurrentHeader(headHeader)

	// Restore the last known head snap block
	bc.currentSnapBlock.Store(headBlock.Header())
	headFastBlockGauge.Update(int64(headBlock.NumberU64()))

	if head := rawdb.ReadHeadFastBlockHash(bc.db); head != (common.Hash{}) {
		if block := bc.GetBlockByHash(head); block != nil {
			bc.currentSnapBlock.Store(block.Header())
			headFastBlockGauge.Update(int64(block.NumberU64()))
		}
	}

	// Restore the last known finalized block and safe block
	// Note: the safe block is not stored on disk and it is set to the last
	// known finalized block on startup
	if head := rawdb.ReadFinalizedBlockHash(bc.db); head != (common.Hash{}) {
		if block := bc.GetBlockByHash(head); block != nil {
			bc.currentFinalBlock.Store(block.Header())
			headFinalizedBlockGauge.Update(int64(block.NumberU64()))
			bc.currentSafeBlock.Store(block.Header())
			headSafeBlockGauge.Update(int64(block.NumberU64()))
		}
	}
	// Issue a status log for the user
	var (
		currentSnapBlock  = bc.CurrentSnapBlock()
		currentFinalBlock = bc.CurrentFinalBlock()
	)
	if headHeader.Hash() != headBlock.Hash() {
		log.Info("Loaded most recent local header", "number", headHeader.Number, "hash", headHeader.Hash(), "age", common.PrettyAge(time.Unix(int64(headHeader.Time), 0)))
	}
	log.Info("Loaded most recent local block", "number", headBlock.Number(), "hash", headBlock.Hash(), "age", common.PrettyAge(time.Unix(int64(headBlock.Time()), 0)))
	if headBlock.Hash() != currentSnapBlock.Hash() {
		log.Info("Loaded most recent local snap block", "number", currentSnapBlock.Number, "hash", currentSnapBlock.Hash(), "age", common.PrettyAge(time.Unix(int64(currentSnapBlock.Time), 0)))
	}
	if currentFinalBlock != nil {
		log.Info("Loaded most recent local finalized block", "number", currentFinalBlock.Number, "hash", currentFinalBlock.Hash(), "age", common.PrettyAge(time.Unix(int64(currentFinalBlock.Time), 0)))
	}
	if pivot := rawdb.ReadLastPivotNumber(bc.db); pivot != nil {
		log.Info("Loaded last snap-sync pivot marker", "number", *pivot)
	}
	return nil
}

// SetHead rewinds the local chain to a new head. Depending on whether the node
// was snap synced or full synced and in which state, the method will try to
// delete minimal data from disk whilst retaining chain consistency.
func (bc *BlockChain) SetHead(head uint64) error {
	if _, err := bc.setHeadBeyondRoot(head, 0, common.Hash{}, false); err != nil {
		return err
	}
	// Send chain head event to update the transaction pool
	header := bc.CurrentBlock()
	if block := bc.GetBlock(header.Hash(), header.Number.Uint64()); block == nil {
		// This should never happen. In practice, previously currentBlock
		// contained the entire block whereas now only a "marker", so there
		// is an ever so slight chance for a race we should handle.
		log.Error("Current block not found in database", "block", header.Number, "hash", header.Hash())
		return fmt.Errorf("current block missing: #%d [%x..]", header.Number, header.Hash().Bytes()[:4])
	}
	bc.chainHeadFeed.Send(ChainHeadEvent{Header: header})
	return nil
}

// SetHeadWithTimestamp rewinds the local chain to a new head that has at max
// the given timestamp. Depending on whether the node was snap synced or full
// synced and in which state, the method will try to delete minimal data from
// disk whilst retaining chain consistency.
func (bc *BlockChain) SetHeadWithTimestamp(timestamp uint64) error {
	if _, err := bc.setHeadBeyondRoot(0, timestamp, common.Hash{}, false); err != nil {
		return err
	}
	// Send chain head event to update the transaction pool
	header := bc.CurrentBlock()
	if block := bc.GetBlock(header.Hash(), header.Number.Uint64()); block == nil {
		// This should never happen. In practice, previously currentBlock
		// contained the entire block whereas now only a "marker", so there
		// is an ever so slight chance for a race we should handle.
		log.Error("Current block not found in database", "block", header.Number, "hash", header.Hash())
		return fmt.Errorf("current block missing: #%d [%x..]", header.Number, header.Hash().Bytes()[:4])
	}
	bc.chainHeadFeed.Send(ChainHeadEvent{Header: header})
	return nil
}

// SetFinalized sets the finalized block.
func (bc *BlockChain) SetFinalized(header *types.Header) {
	bc.currentFinalBlock.Store(header)
	if header != nil {
		rawdb.WriteFinalizedBlockHash(bc.db, header.Hash())
		headFinalizedBlockGauge.Update(int64(header.Number.Uint64()))
	} else {
		rawdb.WriteFinalizedBlockHash(bc.db, common.Hash{})
		headFinalizedBlockGauge.Update(0)
	}
}

// SetSafe sets the safe block.
func (bc *BlockChain) SetSafe(header *types.Header) {
	bc.currentSafeBlock.Store(header)
	if header != nil {
		headSafeBlockGauge.Update(int64(header.Number.Uint64()))
	} else {
		headSafeBlockGauge.Update(0)
	}
}

// rewindHashHead implements the logic of rewindHead in the context of hash scheme.
func (bc *BlockChain) rewindHashHead(head *types.Header, root common.Hash) (*types.Header, uint64) {
	var (
		limit      uint64                             // The oldest block that will be searched for this rewinding
		beyondRoot = root == common.Hash{}            // Flag whether we're beyond the requested root (no root, always true)
		pivot      = rawdb.ReadLastPivotNumber(bc.db) // Associated block number of pivot point state
		rootNumber uint64                             // Associated block number of requested root

		start  = time.Now() // Timestamp the rewinding is restarted
		logged = time.Now() // Timestamp last progress log was printed
	)
	// The oldest block to be searched is determined by the pivot block or a constant
	// searching threshold. The rationale behind this is as follows:
	//
	// - Snap sync is selected if the pivot block is available. The earliest available
	//   state is the pivot block itself, so there is no sense in going further back.
	//
	// - Full sync is selected if the pivot block does not exist. The hash database
	//   periodically flushes the state to disk, and the used searching threshold is
	//   considered sufficient to find a persistent state, even for the testnet. It
	//   might be not enough for a chain that is nearly empty. In the worst case,
	//   the entire chain is reset to genesis, and snap sync is re-enabled on top,
	//   which is still acceptable.
	if pivot != nil {
		limit = *pivot
	} else if head.Number.Uint64() > params.FullImmutabilityThreshold {
		limit = head.Number.Uint64() - params.FullImmutabilityThreshold
	}
	for {
		logger := log.Trace
		if time.Since(logged) > time.Second*8 {
			logged = time.Now()
			logger = log.Info
		}
		logger("Block state missing, rewinding further", "number", head.Number, "hash", head.Hash(), "elapsed", common.PrettyDuration(time.Since(start)))

		// If a root threshold was requested but not yet crossed, check
		if !beyondRoot && head.Root == root {
			beyondRoot, rootNumber = true, head.Number.Uint64()
		}
		// If search limit is reached, return the genesis block as the
		// new chain head.
		if head.Number.Uint64() < limit {
			log.Info("Rewinding limit reached, resetting to genesis", "number", head.Number, "hash", head.Hash(), "limit", limit)
			return bc.genesisBlock.Header(), rootNumber
		}
		// If the associated state is not reachable, continue searching
		// backwards until an available state is found.
		if !bc.HasState(head.Root) {
			// If the chain is gapped in the middle, return the genesis
			// block as the new chain head.
			parent := bc.GetHeader(head.ParentHash, head.Number.Uint64()-1)
			if parent == nil {
				log.Error("Missing block in the middle, resetting to genesis", "number", head.Number.Uint64()-1, "hash", head.ParentHash)
				return bc.genesisBlock.Header(), rootNumber
			}
			head = parent

			// If the genesis block is reached, stop searching.
			if head.Number.Uint64() == 0 {
				log.Info("Genesis block reached", "number", head.Number, "hash", head.Hash())
				return head, rootNumber
			}
			continue // keep rewinding
		}
		// Once the available state is found, ensure that the requested root
		// has already been crossed. If not, continue rewinding.
		if beyondRoot || head.Number.Uint64() == 0 {
			log.Info("Rewound to block with state", "number", head.Number, "hash", head.Hash())
			return head, rootNumber
		}
		log.Debug("Skipping block with threshold state", "number", head.Number, "hash", head.Hash(), "root", head.Root)
		head = bc.GetHeader(head.ParentHash, head.Number.Uint64()-1) // Keep rewinding
	}
}

// rewindPathHead implements the logic of rewindHead in the context of path scheme.
func (bc *BlockChain) rewindPathHead(head *types.Header, root common.Hash) (*types.Header, uint64) {
	var (
		pivot      = rawdb.ReadLastPivotNumber(bc.db) // Associated block number of pivot block
		rootNumber uint64                             // Associated block number of requested root

		// BeyondRoot represents whether the requested root is already
		// crossed. The flag value is set to true if the root is empty.
		beyondRoot = root == common.Hash{}

		// noState represents if the target state requested for search
		// is unavailable and impossible to be recovered.
		noState = !bc.HasState(root) && !bc.stateRecoverable(root)

		start  = time.Now() // Timestamp the rewinding is restarted
		logged = time.Now() // Timestamp last progress log was printed
	)
	// Rewind the head block tag until an available state is found.
	for {
		logger := log.Trace
		if time.Since(logged) > time.Second*8 {
			logged = time.Now()
			logger = log.Info
		}
		logger("Block state missing, rewinding further", "number", head.Number, "hash", head.Hash(), "elapsed", common.PrettyDuration(time.Since(start)))

		// If a root threshold was requested but not yet crossed, check
		if !beyondRoot && head.Root == root {
			beyondRoot, rootNumber = true, head.Number.Uint64()
		}
		// If the root threshold hasn't been crossed but the available
		// state is reached, quickly determine if the target state is
		// possible to be reached or not.
		if !beyondRoot && noState && bc.HasState(head.Root) {
			beyondRoot = true
			log.Info("Disable the search for unattainable state", "root", root)
		}
		// Check if the associated state is available or recoverable if
		// the requested root has already been crossed.
		if beyondRoot && (bc.HasState(head.Root) || bc.stateRecoverable(head.Root)) {
			break
		}
		// If pivot block is reached, return the genesis block as the
		// new chain head. Theoretically there must be a persistent
		// state before or at the pivot block, prevent endless rewinding
		// towards the genesis just in case.
		if pivot != nil && *pivot >= head.Number.Uint64() {
			log.Info("Pivot block reached, resetting to genesis", "number", head.Number, "hash", head.Hash())
			return bc.genesisBlock.Header(), rootNumber
		}
		// If the chain is gapped in the middle, return the genesis
		// block as the new chain head
		parent := bc.GetHeader(head.ParentHash, head.Number.Uint64()-1) // Keep rewinding
		if parent == nil {
			log.Error("Missing block in the middle, resetting to genesis", "number", head.Number.Uint64()-1, "hash", head.ParentHash)
			return bc.genesisBlock.Header(), rootNumber
		}
		head = parent

		// If the genesis block is reached, stop searching.
		if head.Number.Uint64() == 0 {
			log.Info("Genesis block reached", "number", head.Number, "hash", head.Hash())
			return head, rootNumber
		}
	}
	// Recover if the target state if it's not available yet.
	if !bc.HasState(head.Root) {
		if err := bc.triedb.Recover(head.Root); err != nil {
			log.Crit("Failed to rollback state", "err", err)
		}
	}
	log.Info("Rewound to block with state", "number", head.Number, "hash", head.Hash())
	return head, rootNumber
}

// rewindHead searches the available states in the database and returns the associated
// block as the new head block.
//
// If the given root is not empty, then the rewind should attempt to pass the specified
// state root and return the associated block number as well. If the root, typically
// representing the state corresponding to snapshot disk layer, is deemed impassable,
// then block number zero is returned, indicating that snapshot recovery is disabled
// and the whole snapshot should be auto-generated in case of head mismatch.
func (bc *BlockChain) rewindHead(head *types.Header, root common.Hash) (*types.Header, uint64) {
	if bc.triedb.Scheme() == rawdb.PathScheme {
		return bc.rewindPathHead(head, root)
	}
	return bc.rewindHashHead(head, root)
}

// setHeadBeyondRoot rewinds the local chain to a new head with the extra condition
// that the rewind must pass the specified state root. This method is meant to be
// used when rewinding with snapshots enabled to ensure that we go back further than
// persistent disk layer. Depending on whether the node was snap synced or full, and
// in which state, the method will try to delete minimal data from disk whilst
// retaining chain consistency.
//
// The method also works in timestamp mode if `head == 0` but `time != 0`. In that
// case blocks are rolled back until the new head becomes older or equal to the
// requested time. If both `head` and `time` is 0, the chain is rewound to genesis.
//
// The method returns the block number where the requested root cap was found.
func (bc *BlockChain) setHeadBeyondRoot(head uint64, time uint64, root common.Hash, repair bool) (uint64, error) {
	if !bc.chainmu.TryLock() {
		return 0, errChainStopped
	}
	defer bc.chainmu.Unlock()

	var (
		// Track the block number of the requested root hash
		rootNumber uint64 // (no root == always 0)

		// Retrieve the last pivot block to short circuit rollbacks beyond it
		// and the current freezer limit to start nuking it's underflown.
		pivot = rawdb.ReadLastPivotNumber(bc.db)
	)
	updateFn := func(db ethdb.KeyValueWriter, header *types.Header) (*types.Header, bool) {
		// Rewind the blockchain, ensuring we don't end up with a stateless head
		// block. Note, depth equality is permitted to allow using SetHead as a
		// chain reparation mechanism without deleting any data!
		if currentBlock := bc.CurrentBlock(); currentBlock != nil && header.Number.Uint64() <= currentBlock.Number.Uint64() {
			var newHeadBlock *types.Header
			newHeadBlock, rootNumber = bc.rewindHead(header, root)
			rawdb.WriteHeadBlockHash(db, newHeadBlock.Hash())

			// Degrade the chain markers if they are explicitly reverted.
			// In theory we should update all in-memory markers in the
			// last step, however the direction of SetHead is from high
			// to low, so it's safe to update in-memory markers directly.
			bc.currentBlock.Store(newHeadBlock)
			headBlockGauge.Update(int64(newHeadBlock.Number.Uint64()))

			// The head state is missing, which is only possible in the path-based
			// scheme. This situation occurs when the chain head is rewound below
			// the pivot point. In this scenario, there is no possible recovery
			// approach except for rerunning a snap sync. Do nothing here until the
			// state syncer picks it up.
			if !bc.HasState(newHeadBlock.Root) {
				if newHeadBlock.Number.Uint64() != 0 {
					log.Crit("Chain is stateless at a non-genesis block")
				}
				log.Info("Chain is stateless, wait state sync", "number", newHeadBlock.Number, "hash", newHeadBlock.Hash())
			}
		}
		// Rewind the snap block in a simpleton way to the target head
		if currentSnapBlock := bc.CurrentSnapBlock(); currentSnapBlock != nil && header.Number.Uint64() < currentSnapBlock.Number.Uint64() {
			newHeadSnapBlock := bc.GetBlock(header.Hash(), header.Number.Uint64())
			// If either blocks reached nil, reset to the genesis state
			if newHeadSnapBlock == nil {
				newHeadSnapBlock = bc.genesisBlock
			}
			rawdb.WriteHeadFastBlockHash(db, newHeadSnapBlock.Hash())

			// Degrade the chain markers if they are explicitly reverted.
			// In theory we should update all in-memory markers in the
			// last step, however the direction of SetHead is from high
			// to low, so it's safe the update in-memory markers directly.
			bc.currentSnapBlock.Store(newHeadSnapBlock.Header())
			headFastBlockGauge.Update(int64(newHeadSnapBlock.NumberU64()))
		}
		var (
			headHeader = bc.CurrentBlock()
			headNumber = headHeader.Number.Uint64()
		)
		// If setHead underflown the freezer threshold and the block processing
		// intent afterwards is full block importing, delete the chain segment
		// between the stateful-block and the sethead target.
		var wipe bool
		frozen, _ := bc.db.Ancients()
		if headNumber+1 < frozen {
			wipe = pivot == nil || headNumber >= *pivot
		}
		return headHeader, wipe // Only force wipe if full synced
	}
	// Rewind the header chain, deleting all block bodies until then
	delFn := func(db ethdb.KeyValueWriter, hash common.Hash, num uint64) {
		// Ignore the error here since light client won't hit this path
		frozen, _ := bc.db.Ancients()
		if num+1 <= frozen {
			// Truncate all relative data(header, total difficulty, body, receipt
			// and canonical hash) from ancient store.
			if _, err := bc.db.TruncateHead(num); err != nil {
				log.Crit("Failed to truncate ancient data", "number", num, "err", err)
			}
			// Remove the hash <-> number mapping from the active store.
			rawdb.DeleteHeaderNumber(db, hash)
		} else {
			// Remove relative body and receipts from the active store.
			// The header, total difficulty and canonical hash will be
			// removed in the hc.SetHead function.
			rawdb.DeleteBody(db, hash, num)
			rawdb.DeleteReceipts(db, hash, num)
		}
		// Todo(rjl493456442) txlookup, bloombits, etc
	}
	// If SetHead was only called as a chain reparation method, try to skip
	// touching the header chain altogether, unless the freezer is broken
	if repair {
		if target, force := updateFn(bc.db, bc.CurrentBlock()); force {
			bc.hc.SetHead(target.Number.Uint64(), nil, delFn)
		}
	} else {
		// Rewind the chain to the requested head and keep going backwards until a
		// block with a state is found or snap sync pivot is passed
		if time > 0 {
			log.Warn("Rewinding blockchain to timestamp", "target", time)
			bc.hc.SetHeadWithTimestamp(time, updateFn, delFn)
		} else {
			log.Warn("Rewinding blockchain to block", "target", head)
			bc.hc.SetHead(head, updateFn, delFn)
		}
	}
	// Clear out any stale content from the caches
	bc.bodyCache.Purge()
	bc.bodyRLPCache.Purge()
	bc.receiptsCache.Purge()
	bc.blockCache.Purge()
	bc.txLookupCache.Purge()

	// Clear safe block, finalized block if needed
	if safe := bc.CurrentSafeBlock(); safe != nil && head < safe.Number.Uint64() {
		log.Warn("SetHead invalidated safe block")
		bc.SetSafe(nil)
	}
	if finalized := bc.CurrentFinalBlock(); finalized != nil && head < finalized.Number.Uint64() {
		log.Error("SetHead invalidated finalized block")
		bc.SetFinalized(nil)
	}
	return rootNumber, bc.loadLastState()
}

// SnapSyncCommitHead sets the current head block to the one defined by the hash
// irrelevant what the chain contents were prior.
func (bc *BlockChain) SnapSyncCommitHead(hash common.Hash) error {
	// Make sure that both the block as well at its state trie exists
	block := bc.GetBlockByHash(hash)
	if block == nil {
		return fmt.Errorf("non existent block [%x..]", hash[:4])
	}
	// Reset the trie database with the fresh snap synced state.
	root := block.Root()
	if bc.triedb.Scheme() == rawdb.PathScheme {
		if err := bc.triedb.Enable(root); err != nil {
			return err
		}
	}
	if !bc.HasState(root) {
		return fmt.Errorf("non existent state [%x..]", root[:4])
	}
	// If all checks out, manually set the head block.
	if !bc.chainmu.TryLock() {
		return errChainStopped
	}
	bc.currentBlock.Store(block.Header())
	headBlockGauge.Update(int64(block.NumberU64()))
	bc.chainmu.Unlock()

	// Destroy any existing state snapshot and regenerate it in the background,
	// also resuming the normal maintenance of any previously paused snapshot.
	if bc.snaps != nil {
		bc.snaps.Rebuild(root)
	}
	log.Info("Committed new head block", "number", block.Number(), "hash", hash)
	return nil
}

// Reset purges the entire blockchain, restoring it to its genesis state.
func (bc *BlockChain) Reset() error {
	return bc.ResetWithGenesisBlock(bc.genesisBlock)
}

// ResetWithGenesisBlock purges the entire blockchain, restoring it to the
// specified genesis state.
func (bc *BlockChain) ResetWithGenesisBlock(genesis *types.Block) error {
	// Dump the entire block chain and purge the caches
	if err := bc.SetHead(0); err != nil {
		return err
	}
	if !bc.chainmu.TryLock() {
		return errChainStopped
	}
	defer bc.chainmu.Unlock()

	// Prepare the genesis block and reinitialise the chain
	batch := bc.db.NewBatch()
	rawdb.WriteBlock(batch, genesis)
	if err := batch.Write(); err != nil {
		log.Crit("Failed to write genesis block", "err", err)
	}
	bc.writeHeadBlock(genesis)

	// Last update all in-memory chain markers
	bc.genesisBlock = genesis
	bc.currentBlock.Store(bc.genesisBlock.Header())
	headBlockGauge.Update(int64(bc.genesisBlock.NumberU64()))
	bc.hc.SetGenesis(bc.genesisBlock.Header())
	bc.hc.SetCurrentHeader(bc.genesisBlock.Header())
	bc.currentSnapBlock.Store(bc.genesisBlock.Header())
	headFastBlockGauge.Update(int64(bc.genesisBlock.NumberU64()))
	return nil
}

// Export writes the active chain to the given writer.
func (bc *BlockChain) Export(w io.Writer) error {
	return bc.ExportN(w, uint64(0), bc.CurrentBlock().Number.Uint64())
}

// ExportN writes a subset of the active chain to the given writer.
func (bc *BlockChain) ExportN(w io.Writer, first uint64, last uint64) error {
	if first > last {
		return fmt.Errorf("export failed: first (%d) is greater than last (%d)", first, last)
	}
	log.Info("Exporting batch of blocks", "count", last-first+1)

	var (
		parentHash common.Hash
		start      = time.Now()
		reported   = time.Now()
	)
	for nr := first; nr <= last; nr++ {
		block := bc.GetBlockByNumber(nr)
		if block == nil {
			return fmt.Errorf("export failed on #%d: not found", nr)
		}
		if nr > first && block.ParentHash() != parentHash {
			return errors.New("export failed: chain reorg during export")
		}
		parentHash = block.Hash()
		if err := block.EncodeRLP(w); err != nil {
			return err
		}
		if time.Since(reported) >= statsReportLimit {
			log.Info("Exporting blocks", "exported", block.NumberU64()-first, "elapsed", common.PrettyDuration(time.Since(start)))
			reported = time.Now()
		}
	}
	return nil
}

// writeHeadBlock injects a new head block into the current block chain. This method
// assumes that the block is indeed a true head. It will also reset the head
// header and the head snap sync block to this very same block if they are older
// or if they are on a different side chain.
//
// Note, this function assumes that the `mu` mutex is held!
func (bc *BlockChain) writeHeadBlock(block *types.Block) {
	// Add the block to the canonical chain number scheme and mark as the head
	batch := bc.db.NewBatch()
	rawdb.WriteHeadHeaderHash(batch, block.Hash())
	rawdb.WriteHeadFastBlockHash(batch, block.Hash())
	rawdb.WriteCanonicalHash(batch, block.Hash(), block.NumberU64())
	rawdb.WriteTxLookupEntriesByBlock(batch, block)
	rawdb.WriteHeadBlockHash(batch, block.Hash())

	// Flush the whole batch into the disk, exit the node if failed
	if err := batch.Write(); err != nil {
		log.Crit("Failed to update chain indexes and markers", "err", err)
	}
	// Update all in-memory chain markers in the last step
	bc.hc.SetCurrentHeader(block.Header())

	bc.currentSnapBlock.Store(block.Header())
	headFastBlockGauge.Update(int64(block.NumberU64()))

	bc.currentBlock.Store(block.Header())
	headBlockGauge.Update(int64(block.NumberU64()))
}

// stopWithoutSaving stops the blockchain service. If any imports are currently in progress
// it will abort them using the procInterrupt. This method stops all running
// goroutines, but does not do all the post-stop work of persisting data.
// OBS! It is generally recommended to use the Stop method!
// This method has been exposed to allow tests to stop the blockchain while simulating
// a crash.
func (bc *BlockChain) stopWithoutSaving() {
	if !bc.stopping.CompareAndSwap(false, true) {
		return
	}
	// Signal shutdown tx indexer.
	if bc.txIndexer != nil {
		bc.txIndexer.close()
	}
	// Unsubscribe all subscriptions registered from blockchain.
	bc.scope.Close()

	// Signal shutdown to all goroutines.
	close(bc.quit)
	bc.StopInsert()

	// Now wait for all chain modifications to end and persistent goroutines to exit.
	//
	// Note: Close waits for the mutex to become available, i.e. any running chain
	// modification will have exited when Close returns. Since we also called StopInsert,
	// the mutex should become available quickly. It cannot be taken again after Close has
	// returned.
	bc.chainmu.Close()
	bc.wg.Wait()
}

// Stop stops the blockchain service. If any imports are currently in progress
// it will abort them using the procInterrupt.
func (bc *BlockChain) Stop() {
	bc.stopWithoutSaving()

	// Ensure that the entirety of the state snapshot is journaled to disk.
	var snapBase common.Hash
	if bc.snaps != nil {
		var err error
		if snapBase, err = bc.snaps.Journal(bc.CurrentBlock().Root); err != nil {
			log.Error("Failed to journal state snapshot", "err", err)
		}
		bc.snaps.Release()
	}
	if bc.triedb.Scheme() == rawdb.PathScheme {
		// Ensure that the in-memory trie nodes are journaled to disk properly.
		if err := bc.triedb.Journal(bc.CurrentBlock().Root); err != nil {
			log.Info("Failed to journal in-memory trie nodes", "err", err)
		}
	} else {
		// Ensure the state of a recent block is also stored to disk before exiting.
		// We're writing three different states to catch different restart scenarios:
		//  - HEAD:     So we don't need to reprocess any blocks in the general case
		//  - HEAD-1:   So we don't do large reorgs if our HEAD becomes an uncle
		//  - HEAD-127: So we have a hard limit on the number of blocks reexecuted
		if !bc.cacheConfig.TrieDirtyDisabled {
			triedb := bc.triedb

			for _, offset := range []uint64{0, 1, state.TriesInMemory - 1} {
				if number := bc.CurrentBlock().Number.Uint64(); number > offset {
					recent := bc.GetBlockByNumber(number - offset)

					log.Info("Writing cached state to disk", "block", recent.Number(), "hash", recent.Hash(), "root", recent.Root())
					if err := triedb.Commit(recent.Root(), true); err != nil {
						log.Error("Failed to commit recent state trie", "err", err)
					}
				}
			}
			if snapBase != (common.Hash{}) {
				log.Info("Writing snapshot state to disk", "root", snapBase)
				if err := triedb.Commit(snapBase, true); err != nil {
					log.Error("Failed to commit recent state trie", "err", err)
				}
			}
			for !bc.triegc.Empty() {
				triedb.Dereference(bc.triegc.PopItem())
			}
			if _, nodes, _ := triedb.Size(); nodes != 0 { // all memory is contained within the nodes return for hashdb
				log.Error("Dangling trie nodes after full cleanup")
			}
		}
	}
	// Allow tracers to clean-up and release resources.
	if bc.logger != nil && bc.logger.OnClose != nil {
		bc.logger.OnClose()
	}
	// Close the trie database, release all the held resources as the last step.
	if err := bc.triedb.Close(); err != nil {
		log.Error("Failed to close trie database", "err", err)
	}
	log.Info("Blockchain stopped")
}

// StopInsert interrupts all insertion methods, causing them to return
// errInsertionInterrupted as soon as possible. Insertion is permanently disabled after
// calling this method.
func (bc *BlockChain) StopInsert() {
	bc.procInterrupt.Store(true)
}

// insertStopped returns true after StopInsert has been called.
func (bc *BlockChain) insertStopped() bool {
	return bc.procInterrupt.Load()
}

// WriteStatus status of write
type WriteStatus byte

const (
	NonStatTy WriteStatus = iota
	CanonStatTy
	SideStatTy
)

// InsertReceiptChain attempts to complete an already existing header chain with
// transaction and receipt data.
func (bc *BlockChain) InsertReceiptChain(blockChain types.Blocks, receiptChain []types.Receipts, ancientLimit uint64) (int, error) {
	// We don't require the chainMu here since we want to maximize the
	// concurrency of header insertion and receipt insertion.
	bc.wg.Add(1)
	defer bc.wg.Done()

	var (
		ancientBlocks, liveBlocks     types.Blocks
		ancientReceipts, liveReceipts []types.Receipts
	)
	// Do a sanity check that the provided chain is actually ordered and linked
	for i, block := range blockChain {
		if i != 0 {
			prev := blockChain[i-1]
			if block.NumberU64() != prev.NumberU64()+1 || block.ParentHash() != prev.Hash() {
				log.Error("Non contiguous receipt insert",
					"number", block.Number(), "hash", block.Hash(), "parent", block.ParentHash(),
					"prevnumber", prev.Number(), "prevhash", prev.Hash())
				return 0, fmt.Errorf("non contiguous insert: item %d is #%d [%x..], item %d is #%d [%x..] (parent [%x..])",
					i-1, prev.NumberU64(), prev.Hash().Bytes()[:4],
					i, block.NumberU64(), block.Hash().Bytes()[:4], block.ParentHash().Bytes()[:4])
			}
		}
		if block.NumberU64() <= ancientLimit {
			ancientBlocks, ancientReceipts = append(ancientBlocks, block), append(ancientReceipts, receiptChain[i])
		} else {
			liveBlocks, liveReceipts = append(liveBlocks, block), append(liveReceipts, receiptChain[i])
		}

		// Here we also validate that blob transactions in the block do not contain a sidecar.
		// While the sidecar does not affect the block hash / tx hash, sending blobs within a block is not allowed.
		for txIndex, tx := range block.Transactions() {
			if tx.Type() == types.BlobTxType && tx.BlobTxSidecar() != nil {
				return 0, fmt.Errorf("block #%d contains unexpected blob sidecar in tx at index %d", block.NumberU64(), txIndex)
			}
		}
	}

	var (
		stats = struct{ processed, ignored int32 }{}
		start = time.Now()
		size  = int64(0)
	)

	// updateHead updates the head snap sync block if the inserted blocks are better
	// and returns an indicator whether the inserted blocks are canonical.
	updateHead := func(head *types.Block) bool {
		if !bc.chainmu.TryLock() {
			return false
		}
		defer bc.chainmu.Unlock()

		// Rewind may have occurred, skip in that case.
		if bc.CurrentHeader().Number.Cmp(head.Number()) >= 0 {
			rawdb.WriteHeadFastBlockHash(bc.db, head.Hash())
			bc.currentSnapBlock.Store(head.Header())
			headFastBlockGauge.Update(int64(head.NumberU64()))
			return true
		}
		return false
	}
	// writeAncient writes blockchain and corresponding receipt chain into ancient store.
	//
	// this function only accepts canonical chain data. All side chain will be reverted
	// eventually.
	writeAncient := func(blockChain types.Blocks, receiptChain []types.Receipts) (int, error) {
		first := blockChain[0]
		last := blockChain[len(blockChain)-1]

		// Ensure genesis is in ancients.
		if first.NumberU64() == 1 {
			if frozen, _ := bc.db.Ancients(); frozen == 0 {
				writeSize, err := rawdb.WriteAncientBlocks(bc.db, []*types.Block{bc.genesisBlock}, []types.Receipts{nil})
				if err != nil {
					log.Error("Error writing genesis to ancients", "err", err)
					return 0, err
				}
				size += writeSize
				log.Info("Wrote genesis to ancients")
			}
		}
		// Before writing the blocks to the ancients, we need to ensure that
		// they correspond to the what the headerchain 'expects'.
		// We only check the last block/header, since it's a contiguous chain.
		if !bc.HasHeader(last.Hash(), last.NumberU64()) {
			return 0, fmt.Errorf("containing header #%d [%x..] unknown", last.Number(), last.Hash().Bytes()[:4])
		}
		// Write all chain data to ancients.
		writeSize, err := rawdb.WriteAncientBlocks(bc.db, blockChain, receiptChain)
		if err != nil {
			log.Error("Error importing chain data to ancients", "err", err)
			return 0, err
		}
		size += writeSize

		// Sync the ancient store explicitly to ensure all data has been flushed to disk.
		if err := bc.db.Sync(); err != nil {
			return 0, err
		}
		// Update the current snap block because all block data is now present in DB.
		previousSnapBlock := bc.CurrentSnapBlock().Number.Uint64()
		if !updateHead(blockChain[len(blockChain)-1]) {
			// We end up here if the header chain has reorg'ed, and the blocks/receipts
			// don't match the canonical chain.
			if _, err := bc.db.TruncateHead(previousSnapBlock + 1); err != nil {
				log.Error("Can't truncate ancient store after failed insert", "err", err)
			}
			return 0, errSideChainReceipts
		}

		// Delete block data from the main database.
		var (
			batch       = bc.db.NewBatch()
			canonHashes = make(map[common.Hash]struct{}, len(blockChain))
		)
		for _, block := range blockChain {
			canonHashes[block.Hash()] = struct{}{}
			if block.NumberU64() == 0 {
				continue
			}
			rawdb.DeleteCanonicalHash(batch, block.NumberU64())
			rawdb.DeleteBlockWithoutNumber(batch, block.Hash(), block.NumberU64())
		}
		// Delete side chain hash-to-number mappings.
		for _, nh := range rawdb.ReadAllHashesInRange(bc.db, first.NumberU64(), last.NumberU64()) {
			if _, canon := canonHashes[nh.Hash]; !canon {
				rawdb.DeleteHeader(batch, nh.Hash, nh.Number)
			}
		}
		if err := batch.Write(); err != nil {
			return 0, err
		}
		stats.processed += int32(len(blockChain))
		return 0, nil
	}

	// writeLive writes blockchain and corresponding receipt chain into active store.
	writeLive := func(blockChain types.Blocks, receiptChain []types.Receipts) (int, error) {
		var (
			skipPresenceCheck = false
			batch             = bc.db.NewBatch()
		)
		for i, block := range blockChain {
			// Short circuit insertion if shutting down or processing failed
			if bc.insertStopped() {
				return 0, errInsertionInterrupted
			}
			// Short circuit if the owner header is unknown
			if !bc.HasHeader(block.Hash(), block.NumberU64()) {
				return i, fmt.Errorf("containing header #%d [%x..] unknown", block.Number(), block.Hash().Bytes()[:4])
			}
			if !skipPresenceCheck {
				// Ignore if the entire data is already known
				if bc.HasBlock(block.Hash(), block.NumberU64()) {
					stats.ignored++
					continue
				} else {
					// If block N is not present, neither are the later blocks.
					// This should be true, but if we are mistaken, the shortcut
					// here will only cause overwriting of some existing data
					skipPresenceCheck = true
				}
			}
			// Write all the data out into the database
			rawdb.WriteBody(batch, block.Hash(), block.NumberU64(), block.Body())
			rawdb.WriteReceipts(batch, block.Hash(), block.NumberU64(), receiptChain[i])

			// Write everything belongs to the blocks into the database. So that
			// we can ensure all components of body is completed(body, receipts)
			// except transaction indexes(will be created once sync is finished).
			if batch.ValueSize() >= ethdb.IdealBatchSize {
				if err := batch.Write(); err != nil {
					return 0, err
				}
				size += int64(batch.ValueSize())
				batch.Reset()
			}
			stats.processed++
		}
		// Write everything belongs to the blocks into the database. So that
		// we can ensure all components of body is completed(body, receipts,
		// tx indexes)
		if batch.ValueSize() > 0 {
			size += int64(batch.ValueSize())
			if err := batch.Write(); err != nil {
				return 0, err
			}
		}
		updateHead(blockChain[len(blockChain)-1])
		return 0, nil
	}

	// Write downloaded chain data and corresponding receipt chain data
	if len(ancientBlocks) > 0 {
		if n, err := writeAncient(ancientBlocks, ancientReceipts); err != nil {
			if err == errInsertionInterrupted {
				return 0, nil
			}
			return n, err
		}
	}
	if len(liveBlocks) > 0 {
		if n, err := writeLive(liveBlocks, liveReceipts); err != nil {
			if err == errInsertionInterrupted {
				return 0, nil
			}
			return n, err
		}
	}
	var (
		head    = blockChain[len(blockChain)-1]
		context = []interface{}{
			"count", stats.processed, "elapsed", common.PrettyDuration(time.Since(start)),
			"number", head.Number(), "hash", head.Hash(), "age", common.PrettyAge(time.Unix(int64(head.Time()), 0)),
			"size", common.StorageSize(size),
		}
	)
	if stats.ignored > 0 {
		context = append(context, []interface{}{"ignored", stats.ignored}...)
	}
	log.Debug("Imported new block receipts", context...)

	return 0, nil
}

// writeBlockWithoutState writes only the block and its metadata to the database,
// but does not write any state. This is used to construct competing side forks
// up to the point where they exceed the canonical total difficulty.
func (bc *BlockChain) writeBlockWithoutState(block *types.Block) (err error) {
	if bc.insertStopped() {
		return errInsertionInterrupted
	}
	batch := bc.db.NewBatch()
	rawdb.WriteBlock(batch, block)
	if err := batch.Write(); err != nil {
		log.Crit("Failed to write block into disk", "err", err)
	}
	return nil
}

// writeKnownBlock updates the head block flag with a known block
// and introduces chain reorg if necessary.
func (bc *BlockChain) writeKnownBlock(block *types.Block) error {
	current := bc.CurrentBlock()
	if block.ParentHash() != current.Hash() {
		if err := bc.reorg(current, block.Header()); err != nil {
			return err
		}
	}
	bc.writeHeadBlock(block)
	return nil
}

// writeBlockWithState writes block, metadata and corresponding state data to the
// database.
func (bc *BlockChain) writeBlockWithState(block *types.Block, receipts []*types.Receipt, statedb *state.StateDB) error {
<<<<<<< HEAD
	// Calculate the total difficulty of the block
	ptd := bc.GetTd(block.ParentHash(), block.NumberU64()-1)
	if ptd == nil {
=======
	if !bc.HasHeader(block.ParentHash(), block.NumberU64()-1) {
>>>>>>> b027a90a
		return consensus.ErrUnknownAncestor
	}
	// Irrelevant of the canonical status, write the block itself to the database.
	//
	// Note all the components of block(hash->number map, header, body, receipts)
	// should be written atomically. BlockBatch is used for containing all components.
	blockBatch := bc.db.NewBatch()
	rawdb.WriteBlock(blockBatch, block)
	rawdb.WriteReceipts(blockBatch, block.Hash(), block.NumberU64(), receipts)
	rawdb.WritePreimages(blockBatch, statedb.Preimages())
	if err := blockBatch.Write(); err != nil {
		log.Crit("Failed to write block into disk", "err", err)
	}
	// Commit all cached state changes into underlying memory database.
<<<<<<< HEAD
	root, err := statedb.Commit(block.NumberU64(), bc.chainConfig.IsEIP158(block.Number()))
=======
	root, err := statedb.Commit(block.NumberU64(), bc.chainConfig.IsEIP158(block.Number()), bc.chainConfig.IsCancun(block.Number(), block.Time()))
>>>>>>> b027a90a
	if err != nil {
		return err
	}
	// If node is running in path mode, skip explicit gc operation
	// which is unnecessary in this mode.
	if bc.triedb.Scheme() == rawdb.PathScheme {
		return nil
	}
	// If we're running an archive node, always flush
	if bc.cacheConfig.TrieDirtyDisabled {
		return bc.triedb.Commit(root, false)
	}
	// Full but not archive node, do proper garbage collection
	bc.triedb.Reference(root, common.Hash{}) // metadata reference to keep trie alive
	bc.triegc.Push(root, -int64(block.NumberU64()))

	// Flush limits are not considered for the first TriesInMemory blocks.
	current := block.NumberU64()
	if current <= state.TriesInMemory {
		return nil
	}
	// If we exceeded our memory allowance, flush matured singleton nodes to disk
	var (
		_, nodes, imgs = bc.triedb.Size() // all memory is contained within the nodes return for hashdb
		limit          = common.StorageSize(bc.cacheConfig.TrieDirtyLimit) * 1024 * 1024
	)
	if nodes > limit || imgs > 4*1024*1024 {
		bc.triedb.Cap(limit - ethdb.IdealBatchSize)
	}
	// Find the next state trie we need to commit
	chosen := current - state.TriesInMemory
	flushInterval := time.Duration(bc.flushInterval.Load())
	// If we exceeded time allowance, flush an entire trie to disk
	if bc.gcproc > flushInterval {
		// If the header is missing (canonical chain behind), we're reorging a low
		// diff sidechain. Suspend committing until this operation is completed.
		header := bc.GetHeaderByNumber(chosen)
		if header == nil {
			log.Warn("Reorg in progress, trie commit postponed", "number", chosen)
		} else {
			// If we're exceeding limits but haven't reached a large enough memory gap,
			// warn the user that the system is becoming unstable.
			if chosen < bc.lastWrite+state.TriesInMemory && bc.gcproc >= 2*flushInterval {
				log.Info("State in memory for too long, committing", "time", bc.gcproc, "allowance", flushInterval, "optimum", float64(chosen-bc.lastWrite)/state.TriesInMemory)
			}
			// Flush an entire trie and restart the counters
			bc.triedb.Commit(header.Root, true)
			bc.lastWrite = chosen
			bc.gcproc = 0
		}
	}
	// Garbage collect anything below our required write retention
	for !bc.triegc.Empty() {
		root, number := bc.triegc.Pop()
		if uint64(-number) > chosen {
			bc.triegc.Push(root, number)
			break
		}
		bc.triedb.Dereference(root)
	}
	return nil
}

// writeBlockAndSetHead is the internal implementation of WriteBlockAndSetHead.
// This function expects the chain mutex to be held.
func (bc *BlockChain) writeBlockAndSetHead(block *types.Block, receipts []*types.Receipt, logs []*types.Log, state *state.StateDB, emitHeadEvent bool) (status WriteStatus, err error) {
	if err := bc.writeBlockWithState(block, receipts, state); err != nil {
		return NonStatTy, err
	}
	currentBlock := bc.CurrentBlock()

	// Reorganise the chain if the parent is not the head block
	if block.ParentHash() != currentBlock.Hash() {
		if err := bc.reorg(currentBlock, block.Header()); err != nil {
			return NonStatTy, err
		}
	}

	// Set new head.
	bc.writeHeadBlock(block)

	bc.chainFeed.Send(ChainEvent{Header: block.Header()})
	if len(logs) > 0 {
		bc.logsFeed.Send(logs)
	}
	// In theory, we should fire a ChainHeadEvent when we inject
	// a canonical block, but sometimes we can insert a batch of
	// canonical blocks. Avoid firing too many ChainHeadEvents,
	// we will fire an accumulated ChainHeadEvent and disable fire
	// event here.
	if emitHeadEvent {
		bc.chainHeadFeed.Send(ChainHeadEvent{Header: block.Header()})
	}
	return CanonStatTy, nil
}

// InsertChain attempts to insert the given batch of blocks in to the canonical
// chain or, otherwise, create a fork. If an error is returned it will return
// the index number of the failing block as well an error describing what went
// wrong. After insertion is done, all accumulated events will be fired.
func (bc *BlockChain) InsertChain(chain types.Blocks) (int, error) {
	// Sanity check that we have something meaningful to import
	if len(chain) == 0 {
		return 0, nil
	}
	bc.blockProcFeed.Send(true)
	defer bc.blockProcFeed.Send(false)

	// Do a sanity check that the provided chain is actually ordered and linked.
	for i := 1; i < len(chain); i++ {
		block, prev := chain[i], chain[i-1]
		if block.NumberU64() != prev.NumberU64()+1 || block.ParentHash() != prev.Hash() {
			log.Error("Non contiguous block insert",
				"number", block.Number(),
				"hash", block.Hash(),
				"parent", block.ParentHash(),
				"prevnumber", prev.Number(),
				"prevhash", prev.Hash(),
			)
			return 0, fmt.Errorf("non contiguous insert: item %d is #%d [%x..], item %d is #%d [%x..] (parent [%x..])", i-1, prev.NumberU64(),
				prev.Hash().Bytes()[:4], i, block.NumberU64(), block.Hash().Bytes()[:4], block.ParentHash().Bytes()[:4])
		}
	}
	// Pre-checks passed, start the full block imports
	if !bc.chainmu.TryLock() {
		return 0, errChainStopped
	}
	defer bc.chainmu.Unlock()

	_, n, err := bc.insertChain(chain, true, false) // No witness collection for mass inserts (would get super large)
	return n, err
}

// insertChain is the internal implementation of InsertChain, which assumes that
// 1) chains are contiguous, and 2) The chain mutex is held.
//
// This method is split out so that import batches that require re-injecting
// historical blocks can do so without releasing the lock, which could lead to
// racey behaviour. If a sidechain import is in progress, and the historic state
// is imported, but then new canon-head is added before the actual sidechain
// completes, then the historic state could be pruned again
func (bc *BlockChain) insertChain(chain types.Blocks, setHead bool, makeWitness bool) (*stateless.Witness, int, error) {
	// If the chain is terminating, don't even bother starting up.
	if bc.insertStopped() {
		return nil, 0, nil
	}
	// Start a parallel signature recovery (signer will fluke on fork transition, minimal perf loss)
	SenderCacher().RecoverFromBlocks(types.MakeSigner(bc.chainConfig, chain[0].Number(), chain[0].Time()), chain)

	var (
		stats     = insertStats{startTime: mclock.Now()}
		lastCanon *types.Block
	)
	// Fire a single chain head event if we've progressed the chain
	defer func() {
		if lastCanon != nil && bc.CurrentBlock().Hash() == lastCanon.Hash() {
			bc.chainHeadFeed.Send(ChainHeadEvent{Header: lastCanon.Header()})
		}
	}()
	// Start the parallel header verifier
	headers := make([]*types.Header, len(chain))
	for i, block := range chain {
		headers[i] = block.Header()
	}
	abort, results := bc.engine.VerifyHeaders(bc, headers)
	defer close(abort)

	// Peek the error for the first block to decide the directing import logic
	it := newInsertIterator(chain, results, bc.validator)
	block, err := it.next()

	// Left-trim all the known blocks that don't need to build snapshot
	if bc.skipBlock(err, it) {
		// First block (and state) is known
		//   1. We did a roll-back, and should now do a re-import
		//   2. The block is stored as a sidechain, and is lying about it's stateroot, and passes a stateroot
		//      from the canonical chain, which has not been verified.
		// Skip all known blocks that are behind us.
		current := bc.CurrentBlock()
		for block != nil && bc.skipBlock(err, it) {
			if block.NumberU64() > current.Number.Uint64() || bc.GetCanonicalHash(block.NumberU64()) != block.Hash() {
				break
			}
			log.Debug("Ignoring already known block", "number", block.Number(), "hash", block.Hash())
			stats.ignored++

			block, err = it.next()
		}
		// The remaining blocks are still known blocks, the only scenario here is:
		// During the snap sync, the pivot point is already submitted but rollback
		// happens. Then node resets the head full block to a lower height via `rollback`
		// and leaves a few known blocks in the database.
		//
		// When node runs a snap sync again, it can re-import a batch of known blocks via
		// `insertChain` while a part of them have higher total difficulty than current
		// head full block(new pivot point).
		for block != nil && bc.skipBlock(err, it) {
			log.Debug("Writing previously known block", "number", block.Number(), "hash", block.Hash())
			if err := bc.writeKnownBlock(block); err != nil {
				return nil, it.index, err
			}
			lastCanon = block

			block, err = it.next()
		}
		// Falls through to the block import
	}
	switch {
	// First block is pruned
	case errors.Is(err, consensus.ErrPrunedAncestor):
		if setHead {
			// First block is pruned, insert as sidechain and reorg only if TD grows enough
			log.Debug("Pruned ancestor, inserting as sidechain", "number", block.Number(), "hash", block.Hash())
			return bc.insertSideChain(block, it, makeWitness)
		} else {
			// We're post-merge and the parent is pruned, try to recover the parent state
			log.Debug("Pruned ancestor", "number", block.Number(), "hash", block.Hash())
			_, err := bc.recoverAncestors(block, makeWitness)
			return nil, it.index, err
		}
	// Some other error(except ErrKnownBlock) occurred, abort.
	// ErrKnownBlock is allowed here since some known blocks
	// still need re-execution to generate snapshots that are missing
	case err != nil && !errors.Is(err, ErrKnownBlock):
		stats.ignored += len(it.chain)
		bc.reportBlock(block, nil, err)
		return nil, it.index, err
	}
	// No validation errors for the first block (or chain prefix skipped)
	var activeState *state.StateDB
	defer func() {
		// The chain importer is starting and stopping trie prefetchers. If a bad
		// block or other error is hit however, an early return may not properly
		// terminate the background threads. This defer ensures that we clean up
		// and dangling prefetcher, without deferring each and holding on live refs.
		if activeState != nil {
			activeState.StopPrefetcher()
		}
	}()

	// Track the singleton witness from this chain insertion (if any)
	var witness *stateless.Witness

	for ; block != nil && err == nil || errors.Is(err, ErrKnownBlock); block, err = it.next() {
		// If the chain is terminating, stop processing blocks
		if bc.insertStopped() {
			log.Debug("Abort during block processing")
			break
		}
		// If the block is known (in the middle of the chain), it's a special case for
		// Clique blocks where they can share state among each other, so importing an
		// older block might complete the state of the subsequent one. In this case,
		// just skip the block (we already validated it once fully (and crashed), since
		// its header and body was already in the database). But if the corresponding
		// snapshot layer is missing, forcibly rerun the execution to build it.
		if bc.skipBlock(err, it) {
			logger := log.Debug
			if bc.chainConfig.Clique == nil {
				logger = log.Warn
			}
			logger("Inserted known block", "number", block.Number(), "hash", block.Hash(),
				"uncles", len(block.Uncles()), "txs", len(block.Transactions()), "gas", block.GasUsed(),
				"root", block.Root())

			// Special case. Commit the empty receipt slice if we meet the known
			// block in the middle. It can only happen in the clique chain. Whenever
			// we insert blocks via `insertSideChain`, we only commit `td`, `header`
			// and `body` if it's non-existent. Since we don't have receipts without
			// reexecution, so nothing to commit. But if the sidechain will be adopted
			// as the canonical chain eventually, it needs to be reexecuted for missing
			// state, but if it's this special case here(skip reexecution) we will lose
			// the empty receipt entry.
			if len(block.Transactions()) == 0 {
				rawdb.WriteReceipts(bc.db, block.Hash(), block.NumberU64(), nil)
			} else {
				log.Error("Please file an issue, skip known block execution without receipt",
					"hash", block.Hash(), "number", block.NumberU64())
			}
			if err := bc.writeKnownBlock(block); err != nil {
				return nil, it.index, err
			}
			stats.processed++
			if bc.logger != nil && bc.logger.OnSkippedBlock != nil {
				bc.logger.OnSkippedBlock(tracing.BlockEvent{
					Block:     block,
					Finalized: bc.CurrentFinalBlock(),
					Safe:      bc.CurrentSafeBlock(),
				})
			}
			// We can assume that logs are empty here, since the only way for consecutive
			// Clique blocks to have the same state is if there are no transactions.
			lastCanon = block
			continue
		}
		// Retrieve the parent block and it's state to execute on top
		start := time.Now()
		parent := it.previous()
		if parent == nil {
			parent = bc.GetHeader(block.ParentHash(), block.NumberU64()-1)
		}
		statedb, err := state.New(parent.Root, bc.statedb)
		if err != nil {
			return nil, it.index, err
		}

		// If we are past Byzantium, enable prefetching to pull in trie node paths
		// while processing transactions. Before Byzantium the prefetcher is mostly
		// useless due to the intermediate root hashing after each transaction.
		if bc.chainConfig.IsByzantium(block.Number()) {
			// Generate witnesses either if we're self-testing, or if it's the
			// only block being inserted. A bit crude, but witnesses are huge,
			// so we refuse to make an entire chain of them.
			if bc.vmConfig.StatelessSelfValidation || (makeWitness && len(chain) == 1) {
				witness, err = stateless.NewWitness(block.Header(), bc)
				if err != nil {
					return nil, it.index, err
				}
			}
			statedb.StartPrefetcher("chain", witness)
		}
		activeState = statedb

		// If we have a followup block, run that against the current state to pre-cache
		// transactions and probabilistically some of the account/storage trie nodes.
		var followupInterrupt atomic.Bool
		if !bc.cacheConfig.TrieCleanNoPrefetch {
			if followup, err := it.peek(); followup != nil && err == nil {
				throwaway, _ := state.New(parent.Root, bc.statedb)

				go func(start time.Time, followup *types.Block, throwaway *state.StateDB) {
					// Disable tracing for prefetcher executions.
					vmCfg := bc.vmConfig
					vmCfg.Tracer = nil
					bc.prefetcher.Prefetch(followup, throwaway, vmCfg, &followupInterrupt)

					blockPrefetchExecuteTimer.Update(time.Since(start))
					if followupInterrupt.Load() {
						blockPrefetchInterruptMeter.Mark(1)
					}
				}(time.Now(), followup, throwaway)
			}
		}

		// The traced section of block import.
		res, err := bc.processBlock(block, statedb, start, setHead)
		followupInterrupt.Store(true)
		if err != nil {
			return nil, it.index, err
		}
		// Report the import stats before returning the various results
		stats.processed++
		stats.usedGas += res.usedGas

		var snapDiffItems, snapBufItems common.StorageSize
		if bc.snaps != nil {
			snapDiffItems, snapBufItems = bc.snaps.Size()
		}
		trieDiffNodes, trieBufNodes, _ := bc.triedb.Size()
		stats.report(chain, it.index, snapDiffItems, snapBufItems, trieDiffNodes, trieBufNodes, setHead)

		if !setHead {
			// After merge we expect few side chains. Simply count
			// all blocks the CL gives us for GC processing time
			bc.gcproc += res.procTime
			return witness, it.index, nil // Direct block insertion of a single block
		}
		switch res.status {
		case CanonStatTy:
			log.Debug("Inserted new block", "number", block.Number(), "hash", block.Hash(),
				"uncles", len(block.Uncles()), "txs", len(block.Transactions()), "gas", block.GasUsed(),
				"elapsed", common.PrettyDuration(time.Since(start)),
				"root", block.Root())

			lastCanon = block

			// Only count canonical blocks for GC processing time
			bc.gcproc += res.procTime

		case SideStatTy:
			log.Debug("Inserted forked block", "number", block.Number(), "hash", block.Hash(),
				"diff", block.Difficulty(), "elapsed", common.PrettyDuration(time.Since(start)),
				"txs", len(block.Transactions()), "gas", block.GasUsed(), "uncles", len(block.Uncles()),
				"root", block.Root())

		default:
			// This in theory is impossible, but lets be nice to our future selves and leave
			// a log, instead of trying to track down blocks imports that don't emit logs.
			log.Warn("Inserted block with unknown status", "number", block.Number(), "hash", block.Hash(),
				"diff", block.Difficulty(), "elapsed", common.PrettyDuration(time.Since(start)),
				"txs", len(block.Transactions()), "gas", block.GasUsed(), "uncles", len(block.Uncles()),
				"root", block.Root())
		}
	}
	stats.ignored += it.remaining()
	return witness, it.index, err
}

// blockProcessingResult is a summary of block processing
// used for updating the stats.
type blockProcessingResult struct {
	usedGas  uint64
	procTime time.Duration
	status   WriteStatus
}

// processBlock executes and validates the given block. If there was no error
// it writes the block and associated state to database.
func (bc *BlockChain) processBlock(block *types.Block, statedb *state.StateDB, start time.Time, setHead bool) (_ *blockProcessingResult, blockEndErr error) {
	if bc.logger != nil && bc.logger.OnBlockStart != nil {
		bc.logger.OnBlockStart(tracing.BlockEvent{
			Block:     block,
			Finalized: bc.CurrentFinalBlock(),
			Safe:      bc.CurrentSafeBlock(),
		})
	}
	if bc.logger != nil && bc.logger.OnBlockEnd != nil {
		defer func() {
			bc.logger.OnBlockEnd(blockEndErr)
		}()
	}

	// Process block using the parent state as reference point
	pstart := time.Now()
	res, err := bc.processor.Process(block, statedb, bc.vmConfig)
	if err != nil {
		bc.reportBlock(block, res, err)
		return nil, err
	}
	ptime := time.Since(pstart)

	vstart := time.Now()
	if err := bc.validator.ValidateState(block, statedb, res, false); err != nil {
		bc.reportBlock(block, res, err)
		return nil, err
	}
	vtime := time.Since(vstart)

	// If witnesses was generated and stateless self-validation requested, do
	// that now. Self validation should *never* run in production, it's more of
	// a tight integration to enable running *all* consensus tests through the
	// witness builder/runner, which would otherwise be impossible due to the
	// various invalid chain states/behaviors being contained in those tests.
	xvstart := time.Now()
	if witness := statedb.Witness(); witness != nil && bc.vmConfig.StatelessSelfValidation {
		log.Warn("Running stateless self-validation", "block", block.Number(), "hash", block.Hash())

		// Remove critical computed fields from the block to force true recalculation
		context := block.Header()
		context.Root = common.Hash{}
		context.ReceiptHash = common.Hash{}

		task := types.NewBlockWithHeader(context).WithBody(*block.Body())

		// Run the stateless self-cross-validation
<<<<<<< HEAD
		crossStateRoot, crossReceiptRoot, err := ExecuteStateless(bc.chainConfig, task, witness)
=======
		crossStateRoot, crossReceiptRoot, err := ExecuteStateless(bc.chainConfig, bc.vmConfig, task, witness)
>>>>>>> b027a90a
		if err != nil {
			return nil, fmt.Errorf("stateless self-validation failed: %v", err)
		}
		if crossStateRoot != block.Root() {
			return nil, fmt.Errorf("stateless self-validation root mismatch (cross: %x local: %x)", crossStateRoot, block.Root())
		}
		if crossReceiptRoot != block.ReceiptHash() {
			return nil, fmt.Errorf("stateless self-validation receipt root mismatch (cross: %x local: %x)", crossReceiptRoot, block.ReceiptHash())
		}
	}
	xvtime := time.Since(xvstart)
	proctime := time.Since(start) // processing + validation + cross validation

	// Update the metrics touched during block processing and validation
	accountReadTimer.Update(statedb.AccountReads) // Account reads are complete(in processing)
	storageReadTimer.Update(statedb.StorageReads) // Storage reads are complete(in processing)
	if statedb.AccountLoaded != 0 {
		accountReadSingleTimer.Update(statedb.AccountReads / time.Duration(statedb.AccountLoaded))
	}
	if statedb.StorageLoaded != 0 {
		storageReadSingleTimer.Update(statedb.StorageReads / time.Duration(statedb.StorageLoaded))
	}
	accountUpdateTimer.Update(statedb.AccountUpdates)                                 // Account updates are complete(in validation)
	storageUpdateTimer.Update(statedb.StorageUpdates)                                 // Storage updates are complete(in validation)
	accountHashTimer.Update(statedb.AccountHashes)                                    // Account hashes are complete(in validation)
	triehash := statedb.AccountHashes                                                 // The time spent on tries hashing
	trieUpdate := statedb.AccountUpdates + statedb.StorageUpdates                     // The time spent on tries update
	blockExecutionTimer.Update(ptime - (statedb.AccountReads + statedb.StorageReads)) // The time spent on EVM processing
	blockValidationTimer.Update(vtime - (triehash + trieUpdate))                      // The time spent on block validation
	blockCrossValidationTimer.Update(xvtime)                                          // The time spent on stateless cross validation

	// Write the block to the chain and get the status.
	var (
		wstart = time.Now()
		status WriteStatus
	)
	if !setHead {
		// Don't set the head, only insert the block
		err = bc.writeBlockWithState(block, res.Receipts, statedb)
	} else {
		status, err = bc.writeBlockAndSetHead(block, res.Receipts, res.Logs, statedb, false)
	}
	if err != nil {
		return nil, err
	}
	// Update the metrics touched during block commit
	accountCommitTimer.Update(statedb.AccountCommits)   // Account commits are complete, we can mark them
	storageCommitTimer.Update(statedb.StorageCommits)   // Storage commits are complete, we can mark them
	snapshotCommitTimer.Update(statedb.SnapshotCommits) // Snapshot commits are complete, we can mark them
	triedbCommitTimer.Update(statedb.TrieDBCommits)     // Trie database commits are complete, we can mark them

	blockWriteTimer.Update(time.Since(wstart) - max(statedb.AccountCommits, statedb.StorageCommits) /* concurrent */ - statedb.SnapshotCommits - statedb.TrieDBCommits)
	blockInsertTimer.UpdateSince(start)

	return &blockProcessingResult{usedGas: res.GasUsed, procTime: proctime, status: status}, nil
}

// insertSideChain is called when an import batch hits upon a pruned ancestor
// error, which happens when a sidechain with a sufficiently old fork-block is
// found.
//
// The method writes all (header-and-body-valid) blocks to disk, then tries to
// switch over to the new chain if the TD exceeded the current chain.
// insertSideChain is only used pre-merge.
func (bc *BlockChain) insertSideChain(block *types.Block, it *insertIterator, makeWitness bool) (*stateless.Witness, int, error) {
<<<<<<< HEAD
	var (
		externTd *big.Int
		current  = bc.CurrentBlock()
	)
=======
	var current = bc.CurrentBlock()

>>>>>>> b027a90a
	// The first sidechain block error is already verified to be ErrPrunedAncestor.
	// Since we don't import them here, we expect ErrUnknownAncestor for the remaining
	// ones. Any other errors means that the block is invalid, and should not be written
	// to disk.
	err := consensus.ErrPrunedAncestor
	for ; block != nil && errors.Is(err, consensus.ErrPrunedAncestor); block, err = it.next() {
		// Check the canonical state root for that number
		if number := block.NumberU64(); current.Number.Uint64() >= number {
			canonical := bc.GetBlockByNumber(number)
			if canonical != nil && canonical.Hash() == block.Hash() {
				// Not a sidechain block, this is a re-import of a canon block which has it's state pruned
				continue
			}
			if canonical != nil && canonical.Root() == block.Root() {
				// This is most likely a shadow-state attack. When a fork is imported into the
				// database, and it eventually reaches a block height which is not pruned, we
				// just found that the state already exist! This means that the sidechain block
				// refers to a state which already exists in our canon chain.
				//
				// If left unchecked, we would now proceed importing the blocks, without actually
				// having verified the state of the previous blocks.
				log.Warn("Sidechain ghost-state attack detected", "number", block.NumberU64(), "sideroot", block.Root(), "canonroot", canonical.Root())

				// If someone legitimately side-mines blocks, they would still be imported as usual. However,
				// we cannot risk writing unverified blocks to disk when they obviously target the pruning
				// mechanism.
				return nil, it.index, errors.New("sidechain ghost-state attack")
			}
		}
		if !bc.HasBlock(block.Hash(), block.NumberU64()) {
			start := time.Now()
<<<<<<< HEAD
			if err := bc.writeBlockWithoutState(block, externTd); err != nil {
=======
			if err := bc.writeBlockWithoutState(block); err != nil {
>>>>>>> b027a90a
				return nil, it.index, err
			}
			log.Debug("Injected sidechain block", "number", block.Number(), "hash", block.Hash(),
				"diff", block.Difficulty(), "elapsed", common.PrettyDuration(time.Since(start)),
				"txs", len(block.Transactions()), "gas", block.GasUsed(), "uncles", len(block.Uncles()),
				"root", block.Root())
		}
	}
	// Gather all the sidechain hashes (full blocks may be memory heavy)
	var (
		hashes  []common.Hash
		numbers []uint64
	)
	parent := it.previous()
	for parent != nil && !bc.HasState(parent.Root) {
		if bc.stateRecoverable(parent.Root) {
			if err := bc.triedb.Recover(parent.Root); err != nil {
				return nil, 0, err
			}
			break
		}
		hashes = append(hashes, parent.Hash())
		numbers = append(numbers, parent.Number.Uint64())

		parent = bc.GetHeader(parent.ParentHash, parent.Number.Uint64()-1)
	}
	if parent == nil {
		return nil, it.index, errors.New("missing parent")
	}
	// Import all the pruned blocks to make the state available
	var (
		blocks []*types.Block
		memory uint64
	)
	for i := len(hashes) - 1; i >= 0; i-- {
		// Append the next block to our batch
		block := bc.GetBlock(hashes[i], numbers[i])

		blocks = append(blocks, block)
		memory += block.Size()

		// If memory use grew too large, import and continue. Sadly we need to discard
		// all raised events and logs from notifications since we're too heavy on the
		// memory here.
		if len(blocks) >= 2048 || memory > 64*1024*1024 {
			log.Info("Importing heavy sidechain segment", "blocks", len(blocks), "start", blocks[0].NumberU64(), "end", block.NumberU64())
			if _, _, err := bc.insertChain(blocks, true, false); err != nil {
				return nil, 0, err
			}
			blocks, memory = blocks[:0], 0

			// If the chain is terminating, stop processing blocks
			if bc.insertStopped() {
				log.Debug("Abort during blocks processing")
				return nil, 0, nil
			}
		}
	}
	if len(blocks) > 0 {
		log.Info("Importing sidechain segment", "start", blocks[0].NumberU64(), "end", blocks[len(blocks)-1].NumberU64())
		return bc.insertChain(blocks, true, makeWitness)
	}
	return nil, 0, nil
}

// recoverAncestors finds the closest ancestor with available state and re-execute
// all the ancestor blocks since that.
// recoverAncestors is only used post-merge.
// We return the hash of the latest block that we could correctly validate.
func (bc *BlockChain) recoverAncestors(block *types.Block, makeWitness bool) (common.Hash, error) {
	// Gather all the sidechain hashes (full blocks may be memory heavy)
	var (
		hashes  []common.Hash
		numbers []uint64
		parent  = block
	)
	for parent != nil && !bc.HasState(parent.Root()) {
		if bc.stateRecoverable(parent.Root()) {
			if err := bc.triedb.Recover(parent.Root()); err != nil {
				return common.Hash{}, err
			}
			break
		}
		hashes = append(hashes, parent.Hash())
		numbers = append(numbers, parent.NumberU64())
		parent = bc.GetBlock(parent.ParentHash(), parent.NumberU64()-1)

		// If the chain is terminating, stop iteration
		if bc.insertStopped() {
			log.Debug("Abort during blocks iteration")
			return common.Hash{}, errInsertionInterrupted
		}
	}
	if parent == nil {
		return common.Hash{}, errors.New("missing parent")
	}
	// Import all the pruned blocks to make the state available
	for i := len(hashes) - 1; i >= 0; i-- {
		// If the chain is terminating, stop processing blocks
		if bc.insertStopped() {
			log.Debug("Abort during blocks processing")
			return common.Hash{}, errInsertionInterrupted
		}
		var b *types.Block
		if i == 0 {
			b = block
		} else {
			b = bc.GetBlock(hashes[i], numbers[i])
		}
		if _, _, err := bc.insertChain(types.Blocks{b}, false, makeWitness && i == 0); err != nil {
			return b.ParentHash(), err
		}
	}
	return block.Hash(), nil
}

// collectLogs collects the logs that were generated or removed during the
// processing of a block. These logs are later announced as deleted or reborn.
func (bc *BlockChain) collectLogs(b *types.Block, removed bool) []*types.Log {
	var blobGasPrice *big.Int
	if b.ExcessBlobGas() != nil {
		blobGasPrice = eip4844.CalcBlobFee(bc.chainConfig, b.Header())
	}
	receipts := rawdb.ReadRawReceipts(bc.db, b.Hash(), b.NumberU64())
	if err := receipts.DeriveFields(bc.chainConfig, b.Hash(), b.NumberU64(), b.Time(), b.BaseFee(), blobGasPrice, b.Transactions()); err != nil {
		log.Error("Failed to derive block receipts fields", "hash", b.Hash(), "number", b.NumberU64(), "err", err)
	}
	var logs []*types.Log
	for _, receipt := range receipts {
		for _, log := range receipt.Logs {
			if removed {
				log.Removed = true
			}
			logs = append(logs, log)
		}
	}
	return logs
}

// reorg takes two blocks, an old chain and a new chain and will reconstruct the
// blocks and inserts them to be part of the new canonical chain and accumulates
// potential missing transactions and post an event about them.
//
// Note the new head block won't be processed here, callers need to handle it
// externally.
func (bc *BlockChain) reorg(oldHead *types.Header, newHead *types.Header) error {
	var (
		newChain    []*types.Header
		oldChain    []*types.Header
		commonBlock *types.Header
	)
	// Reduce the longer chain to the same number as the shorter one
	if oldHead.Number.Uint64() > newHead.Number.Uint64() {
		// Old chain is longer, gather all transactions and logs as deleted ones
		for ; oldHead != nil && oldHead.Number.Uint64() != newHead.Number.Uint64(); oldHead = bc.GetHeader(oldHead.ParentHash, oldHead.Number.Uint64()-1) {
			oldChain = append(oldChain, oldHead)
		}
	} else {
		// New chain is longer, stash all blocks away for subsequent insertion
		for ; newHead != nil && newHead.Number.Uint64() != oldHead.Number.Uint64(); newHead = bc.GetHeader(newHead.ParentHash, newHead.Number.Uint64()-1) {
			newChain = append(newChain, newHead)
		}
	}
	if oldHead == nil {
		return errInvalidOldChain
	}
	if newHead == nil {
		return errInvalidNewChain
	}
	// Both sides of the reorg are at the same number, reduce both until the common
	// ancestor is found
	for {
		// If the common ancestor was found, bail out
		if oldHead.Hash() == newHead.Hash() {
			commonBlock = oldHead
			break
		}
		// Remove an old block as well as stash away a new block
		oldChain = append(oldChain, oldHead)
		newChain = append(newChain, newHead)

		// Step back with both chains
		oldHead = bc.GetHeader(oldHead.ParentHash, oldHead.Number.Uint64()-1)
		if oldHead == nil {
			return errInvalidOldChain
		}
		newHead = bc.GetHeader(newHead.ParentHash, newHead.Number.Uint64()-1)
		if newHead == nil {
			return errInvalidNewChain
		}
	}
	// Ensure the user sees large reorgs
	if len(oldChain) > 0 && len(newChain) > 0 {
		logFn := log.Info
		msg := "Chain reorg detected"
		if len(oldChain) > 63 {
			msg = "Large chain reorg detected"
			logFn = log.Warn
		}
		logFn(msg, "number", commonBlock.Number, "hash", commonBlock.Hash(),
			"drop", len(oldChain), "dropfrom", oldChain[0].Hash(), "add", len(newChain), "addfrom", newChain[0].Hash())
		blockReorgAddMeter.Mark(int64(len(newChain)))
		blockReorgDropMeter.Mark(int64(len(oldChain)))
		blockReorgMeter.Mark(1)
	} else if len(newChain) > 0 {
		// Special case happens in the post merge stage that current head is
		// the ancestor of new head while these two blocks are not consecutive
		log.Info("Extend chain", "add", len(newChain), "number", newChain[0].Number, "hash", newChain[0].Hash())
		blockReorgAddMeter.Mark(int64(len(newChain)))
	} else {
		// len(newChain) == 0 && len(oldChain) > 0
		// rewind the canonical chain to a lower point.
		log.Error("Impossible reorg, please file an issue", "oldnum", oldHead.Number, "oldhash", oldHead.Hash(), "oldblocks", len(oldChain), "newnum", newHead.Number, "newhash", newHead.Hash(), "newblocks", len(newChain))
	}
	// Acquire the tx-lookup lock before mutation. This step is essential
	// as the txlookups should be changed atomically, and all subsequent
	// reads should be blocked until the mutation is complete.
	bc.txLookupLock.Lock()

	// Reorg can be executed, start reducing the chain's old blocks and appending
	// the new blocks
	var (
		deletedTxs []common.Hash
		rebirthTxs []common.Hash

		deletedLogs []*types.Log
		rebirthLogs []*types.Log
	)
	// Deleted log emission on the API uses forward order, which is borked, but
	// we'll leave it in for legacy reasons.
	//
	// TODO(karalabe): This should be nuked out, no idea how, deprecate some APIs?
	{
		for i := len(oldChain) - 1; i >= 0; i-- {
			block := bc.GetBlock(oldChain[i].Hash(), oldChain[i].Number.Uint64())
			if block == nil {
				return errInvalidOldChain // Corrupt database, mostly here to avoid weird panics
			}
			if logs := bc.collectLogs(block, true); len(logs) > 0 {
				deletedLogs = append(deletedLogs, logs...)
			}
			if len(deletedLogs) > 512 {
				bc.rmLogsFeed.Send(RemovedLogsEvent{deletedLogs})
				deletedLogs = nil
			}
		}
		if len(deletedLogs) > 0 {
			bc.rmLogsFeed.Send(RemovedLogsEvent{deletedLogs})
		}
	}
	// Undo old blocks in reverse order
	for i := 0; i < len(oldChain); i++ {
		// Collect all the deleted transactions
		block := bc.GetBlock(oldChain[i].Hash(), oldChain[i].Number.Uint64())
		if block == nil {
			return errInvalidOldChain // Corrupt database, mostly here to avoid weird panics
		}
		for _, tx := range block.Transactions() {
			deletedTxs = append(deletedTxs, tx.Hash())
		}
		// Collect deleted logs and emit them for new integrations
		if logs := bc.collectLogs(block, true); len(logs) > 0 {
			// Emit revertals latest first, older then
			slices.Reverse(logs)

			// TODO(karalabe): Hook into the reverse emission part
		}
	}
	// Apply new blocks in forward order
	for i := len(newChain) - 1; i >= 1; i-- {
		// Collect all the included transactions
		block := bc.GetBlock(newChain[i].Hash(), newChain[i].Number.Uint64())
		if block == nil {
			return errInvalidNewChain // Corrupt database, mostly here to avoid weird panics
		}
		for _, tx := range block.Transactions() {
			rebirthTxs = append(rebirthTxs, tx.Hash())
		}
		// Collect inserted logs and emit them
		if logs := bc.collectLogs(block, false); len(logs) > 0 {
			rebirthLogs = append(rebirthLogs, logs...)
		}
		if len(rebirthLogs) > 512 {
			bc.logsFeed.Send(rebirthLogs)
			rebirthLogs = nil
		}
		// Update the head block
		bc.writeHeadBlock(block)
	}
	if len(rebirthLogs) > 0 {
		bc.logsFeed.Send(rebirthLogs)
	}
	// Delete useless indexes right now which includes the non-canonical
	// transaction indexes, canonical chain indexes which above the head.
	batch := bc.db.NewBatch()
	for _, tx := range types.HashDifference(deletedTxs, rebirthTxs) {
		rawdb.DeleteTxLookupEntry(batch, tx)
	}
	// Delete all hash markers that are not part of the new canonical chain.
	// Because the reorg function does not handle new chain head, all hash
	// markers greater than or equal to new chain head should be deleted.
	number := commonBlock.Number
	if len(newChain) > 1 {
		number = newChain[1].Number
	}
	for i := number.Uint64() + 1; ; i++ {
		hash := rawdb.ReadCanonicalHash(bc.db, i)
		if hash == (common.Hash{}) {
			break
		}
		rawdb.DeleteCanonicalHash(batch, i)
	}
	if err := batch.Write(); err != nil {
		log.Crit("Failed to delete useless indexes", "err", err)
	}
	// Reset the tx lookup cache to clear stale txlookup cache.
	bc.txLookupCache.Purge()

	// Release the tx-lookup lock after mutation.
	bc.txLookupLock.Unlock()

	return nil
}

// InsertBlockWithoutSetHead executes the block, runs the necessary verification
// upon it and then persist the block and the associate state into the database.
// The key difference between the InsertChain is it won't do the canonical chain
// updating. It relies on the additional SetCanonical call to finalize the entire
// procedure.
func (bc *BlockChain) InsertBlockWithoutSetHead(block *types.Block, makeWitness bool) (*stateless.Witness, error) {
	if !bc.chainmu.TryLock() {
		return nil, errChainStopped
	}
	defer bc.chainmu.Unlock()

	witness, _, err := bc.insertChain(types.Blocks{block}, false, makeWitness)
	return witness, err
}

// SetCanonical rewinds the chain to set the new head block as the specified
// block. It's possible that the state of the new head is missing, and it will
// be recovered in this function as well.
func (bc *BlockChain) SetCanonical(head *types.Block) (common.Hash, error) {
	if !bc.chainmu.TryLock() {
		return common.Hash{}, errChainStopped
	}
	defer bc.chainmu.Unlock()

	// Re-execute the reorged chain in case the head state is missing.
	if !bc.HasState(head.Root()) {
		if latestValidHash, err := bc.recoverAncestors(head, false); err != nil {
			return latestValidHash, err
		}
		log.Info("Recovered head state", "number", head.Number(), "hash", head.Hash())
	}
	// Run the reorg if necessary and set the given block as new head.
	start := time.Now()
	if head.ParentHash() != bc.CurrentBlock().Hash() {
		if err := bc.reorg(bc.CurrentBlock(), head.Header()); err != nil {
			return common.Hash{}, err
		}
	}
	bc.writeHeadBlock(head)

	// Emit events
	logs := bc.collectLogs(head, false)
	bc.chainFeed.Send(ChainEvent{Header: head.Header()})
	if len(logs) > 0 {
		bc.logsFeed.Send(logs)
	}
	bc.chainHeadFeed.Send(ChainHeadEvent{Header: head.Header()})

	context := []interface{}{
		"number", head.Number(),
		"hash", head.Hash(),
		"root", head.Root(),
		"elapsed", time.Since(start),
	}
	if timestamp := time.Unix(int64(head.Time()), 0); time.Since(timestamp) > time.Minute {
		context = append(context, []interface{}{"age", common.PrettyAge(timestamp)}...)
	}
	log.Info("Chain head was updated", context...)
	return head.Hash(), nil
}

// skipBlock returns 'true', if the block being imported can be skipped over, meaning
// that the block does not need to be processed but can be considered already fully 'done'.
func (bc *BlockChain) skipBlock(err error, it *insertIterator) bool {
	// We can only ever bypass processing if the only error returned by the validator
	// is ErrKnownBlock, which means all checks passed, but we already have the block
	// and state.
	if !errors.Is(err, ErrKnownBlock) {
		return false
	}
	// If we're not using snapshots, we can skip this, since we have both block
	// and (trie-) state
	if bc.snaps == nil {
		return true
	}
	var (
		header     = it.current() // header can't be nil
		parentRoot common.Hash
	)
	// If we also have the snapshot-state, we can skip the processing.
	if bc.snaps.Snapshot(header.Root) != nil {
		return true
	}
	// In this case, we have the trie-state but not snapshot-state. If the parent
	// snapshot-state exists, we need to process this in order to not get a gap
	// in the snapshot layers.
	// Resolve parent block
	if parent := it.previous(); parent != nil {
		parentRoot = parent.Root
	} else if parent = bc.GetHeaderByHash(header.ParentHash); parent != nil {
		parentRoot = parent.Root
	}
	if parentRoot == (common.Hash{}) {
		return false // Theoretically impossible case
	}
	// Parent is also missing snapshot: we can skip this. Otherwise process.
	if bc.snaps.Snapshot(parentRoot) == nil {
		return true
	}
	return false
}

// reportBlock logs a bad block error.
func (bc *BlockChain) reportBlock(block *types.Block, res *ProcessResult, err error) {
	var receipts types.Receipts
	if res != nil {
		receipts = res.Receipts
	}
	rawdb.WriteBadBlock(bc.db, block)
	log.Error(summarizeBadBlock(block, receipts, bc.Config(), err))
}

// summarizeBadBlock returns a string summarizing the bad block and other
// relevant information.
func summarizeBadBlock(block *types.Block, receipts []*types.Receipt, config *params.ChainConfig, err error) string {
	var receiptString string
	for i, receipt := range receipts {
		receiptString += fmt.Sprintf("\n  %d: cumulative: %v gas: %v contract: %v status: %v tx: %v logs: %v bloom: %x state: %x",
			i, receipt.CumulativeGasUsed, receipt.GasUsed, receipt.ContractAddress.Hex(),
			receipt.Status, receipt.TxHash.Hex(), receipt.Logs, receipt.Bloom, receipt.PostState)
	}
	version, vcs := version.Info()
	platform := fmt.Sprintf("%s %s %s %s", version, runtime.Version(), runtime.GOARCH, runtime.GOOS)
	if vcs != "" {
		vcs = fmt.Sprintf("\nVCS: %s", vcs)
	}
	return fmt.Sprintf(`
########## BAD BLOCK #########
Block: %v (%#x)
Error: %v
Platform: %v%v
Chain config: %#v
Receipts: %v
##############################
`, block.Number(), block.Hash(), err, platform, vcs, config, receiptString)
}

// InsertHeaderChain attempts to insert the given header chain in to the local
// chain, possibly creating a reorg. If an error is returned, it will return the
// index number of the failing header as well an error describing what went wrong.
func (bc *BlockChain) InsertHeaderChain(chain []*types.Header) (int, error) {
	if len(chain) == 0 {
		return 0, nil
	}
	start := time.Now()
	if i, err := bc.hc.ValidateHeaderChain(chain); err != nil {
		return i, err
	}

	if !bc.chainmu.TryLock() {
		return 0, errChainStopped
	}
	defer bc.chainmu.Unlock()
	_, err := bc.hc.InsertHeaderChain(chain, start)
	return 0, err
}

// SetBlockValidatorAndProcessorForTesting sets the current validator and processor.
// This method can be used to force an invalid blockchain to be verified for tests.
// This method is unsafe and should only be used before block import starts.
func (bc *BlockChain) SetBlockValidatorAndProcessorForTesting(v Validator, p Processor) {
	bc.validator = v
	bc.processor = p
}

// SetTrieFlushInterval configures how often in-memory tries are persisted to disk.
// The interval is in terms of block processing time, not wall clock.
// It is thread-safe and can be called repeatedly without side effects.
func (bc *BlockChain) SetTrieFlushInterval(interval time.Duration) {
	bc.flushInterval.Store(int64(interval))
}

// GetTrieFlushInterval gets the in-memory tries flushAlloc interval
func (bc *BlockChain) GetTrieFlushInterval() time.Duration {
	return time.Duration(bc.flushInterval.Load())
}<|MERGE_RESOLUTION|>--- conflicted
+++ resolved
@@ -317,10 +317,6 @@
 		vmConfig:      vmConfig,
 		logger:        vmConfig.Tracer,
 	}
-<<<<<<< HEAD
-	var err error
-=======
->>>>>>> b027a90a
 	bc.hc, err = NewHeaderChain(db, chainConfig, engine, bc.insertStopped)
 	if err != nil {
 		return nil, err
@@ -1453,13 +1449,7 @@
 // writeBlockWithState writes block, metadata and corresponding state data to the
 // database.
 func (bc *BlockChain) writeBlockWithState(block *types.Block, receipts []*types.Receipt, statedb *state.StateDB) error {
-<<<<<<< HEAD
-	// Calculate the total difficulty of the block
-	ptd := bc.GetTd(block.ParentHash(), block.NumberU64()-1)
-	if ptd == nil {
-=======
 	if !bc.HasHeader(block.ParentHash(), block.NumberU64()-1) {
->>>>>>> b027a90a
 		return consensus.ErrUnknownAncestor
 	}
 	// Irrelevant of the canonical status, write the block itself to the database.
@@ -1474,11 +1464,7 @@
 		log.Crit("Failed to write block into disk", "err", err)
 	}
 	// Commit all cached state changes into underlying memory database.
-<<<<<<< HEAD
-	root, err := statedb.Commit(block.NumberU64(), bc.chainConfig.IsEIP158(block.Number()))
-=======
 	root, err := statedb.Commit(block.NumberU64(), bc.chainConfig.IsEIP158(block.Number()), bc.chainConfig.IsCancun(block.Number(), block.Time()))
->>>>>>> b027a90a
 	if err != nil {
 		return err
 	}
@@ -1933,11 +1919,7 @@
 		task := types.NewBlockWithHeader(context).WithBody(*block.Body())
 
 		// Run the stateless self-cross-validation
-<<<<<<< HEAD
-		crossStateRoot, crossReceiptRoot, err := ExecuteStateless(bc.chainConfig, task, witness)
-=======
 		crossStateRoot, crossReceiptRoot, err := ExecuteStateless(bc.chainConfig, bc.vmConfig, task, witness)
->>>>>>> b027a90a
 		if err != nil {
 			return nil, fmt.Errorf("stateless self-validation failed: %v", err)
 		}
@@ -2003,15 +1985,8 @@
 // switch over to the new chain if the TD exceeded the current chain.
 // insertSideChain is only used pre-merge.
 func (bc *BlockChain) insertSideChain(block *types.Block, it *insertIterator, makeWitness bool) (*stateless.Witness, int, error) {
-<<<<<<< HEAD
-	var (
-		externTd *big.Int
-		current  = bc.CurrentBlock()
-	)
-=======
 	var current = bc.CurrentBlock()
 
->>>>>>> b027a90a
 	// The first sidechain block error is already verified to be ErrPrunedAncestor.
 	// Since we don't import them here, we expect ErrUnknownAncestor for the remaining
 	// ones. Any other errors means that the block is invalid, and should not be written
@@ -2043,11 +2018,7 @@
 		}
 		if !bc.HasBlock(block.Hash(), block.NumberU64()) {
 			start := time.Now()
-<<<<<<< HEAD
-			if err := bc.writeBlockWithoutState(block, externTd); err != nil {
-=======
 			if err := bc.writeBlockWithoutState(block); err != nil {
->>>>>>> b027a90a
 				return nil, it.index, err
 			}
 			log.Debug("Injected sidechain block", "number", block.Number(), "hash", block.Hash(),
