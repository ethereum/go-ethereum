// Copyright 2014 The go-ethereum Authors
// This file is part of the go-ethereum library.
//
// The go-ethereum library is free software: you can redistribute it and/or modify
// it under the terms of the GNU Lesser General Public License as published by
// the Free Software Foundation, either version 3 of the License, or
// (at your option) any later version.
//
// The go-ethereum library is distributed in the hope that it will be useful,
// but WITHOUT ANY WARRANTY; without even the implied warranty of
// MERCHANTABILITY or FITNESS FOR A PARTICULAR PURPOSE. See the
// GNU Lesser General Public License for more details.
//
// You should have received a copy of the GNU Lesser General Public License
// along with the go-ethereum library. If not, see <http://www.gnu.org/licenses/>.

// Package core implements the Ethereum consensus protocol.
package core

import (
	"errors"
	"fmt"
	"io"
	"math/big"
	"runtime"
	"sort"
	"strings"
	"sync"
	"sync/atomic"
	"time"

	"github.com/ethereum/go-ethereum/common"
	"github.com/ethereum/go-ethereum/common/lru"
	"github.com/ethereum/go-ethereum/common/mclock"
	"github.com/ethereum/go-ethereum/common/prque"
	"github.com/ethereum/go-ethereum/consensus"
	"github.com/ethereum/go-ethereum/core/rawdb"
	"github.com/ethereum/go-ethereum/core/state"
	"github.com/ethereum/go-ethereum/core/state/snapshot"
	"github.com/ethereum/go-ethereum/core/types"
	"github.com/ethereum/go-ethereum/core/vm"
	"github.com/ethereum/go-ethereum/ethdb"
	"github.com/ethereum/go-ethereum/event"
	"github.com/ethereum/go-ethereum/internal/syncx"
	"github.com/ethereum/go-ethereum/internal/version"
	"github.com/ethereum/go-ethereum/log"
	"github.com/ethereum/go-ethereum/metrics"
	"github.com/ethereum/go-ethereum/params"
	"github.com/ethereum/go-ethereum/rlp"
	"github.com/ethereum/go-ethereum/trie"
)

var (
	headBlockGauge          = metrics.NewRegisteredGauge("chain/head/block", nil)
	headHeaderGauge         = metrics.NewRegisteredGauge("chain/head/header", nil)
	headFastBlockGauge      = metrics.NewRegisteredGauge("chain/head/receipt", nil)
	headFinalizedBlockGauge = metrics.NewRegisteredGauge("chain/head/finalized", nil)
	headSafeBlockGauge      = metrics.NewRegisteredGauge("chain/head/safe", nil)

	accountReadTimer   = metrics.NewRegisteredTimer("chain/account/reads", nil)
	accountHashTimer   = metrics.NewRegisteredTimer("chain/account/hashes", nil)
	accountUpdateTimer = metrics.NewRegisteredTimer("chain/account/updates", nil)
	accountCommitTimer = metrics.NewRegisteredTimer("chain/account/commits", nil)

	storageReadTimer   = metrics.NewRegisteredTimer("chain/storage/reads", nil)
	storageHashTimer   = metrics.NewRegisteredTimer("chain/storage/hashes", nil)
	storageUpdateTimer = metrics.NewRegisteredTimer("chain/storage/updates", nil)
	storageCommitTimer = metrics.NewRegisteredTimer("chain/storage/commits", nil)

	snapshotAccountReadTimer = metrics.NewRegisteredTimer("chain/snapshot/account/reads", nil)
	snapshotStorageReadTimer = metrics.NewRegisteredTimer("chain/snapshot/storage/reads", nil)
	snapshotCommitTimer      = metrics.NewRegisteredTimer("chain/snapshot/commits", nil)

	triedbCommitTimer = metrics.NewRegisteredTimer("chain/triedb/commits", nil)

	blockInsertTimer     = metrics.NewRegisteredTimer("chain/inserts", nil)
	blockValidationTimer = metrics.NewRegisteredTimer("chain/validation", nil)
	blockExecutionTimer  = metrics.NewRegisteredTimer("chain/execution", nil)
	blockWriteTimer      = metrics.NewRegisteredTimer("chain/write", nil)

	blockReorgMeter     = metrics.NewRegisteredMeter("chain/reorg/executes", nil)
	blockReorgAddMeter  = metrics.NewRegisteredMeter("chain/reorg/add", nil)
	blockReorgDropMeter = metrics.NewRegisteredMeter("chain/reorg/drop", nil)

	blockPrefetchExecuteTimer   = metrics.NewRegisteredTimer("chain/prefetch/executes", nil)
	blockPrefetchInterruptMeter = metrics.NewRegisteredMeter("chain/prefetch/interrupts", nil)

	errInsertionInterrupted = errors.New("insertion is interrupted")
	errChainStopped         = errors.New("blockchain is stopped")
	errInvalidOldChain      = errors.New("invalid old chain")
	errInvalidNewChain      = errors.New("invalid new chain")
)

const (
	bodyCacheLimit      = 256
	blockCacheLimit     = 256
	receiptsCacheLimit  = 32
	txLookupCacheLimit  = 1024
	maxFutureBlocks     = 256
	maxTimeFutureBlocks = 30
	TriesInMemory       = 128

	// BlockChainVersion ensures that an incompatible database forces a resync from scratch.
	//
	// Changelog:
	//
	// - Version 4
	//   The following incompatible database changes were added:
	//   * the `BlockNumber`, `TxHash`, `TxIndex`, `BlockHash` and `Index` fields of log are deleted
	//   * the `Bloom` field of receipt is deleted
	//   * the `BlockIndex` and `TxIndex` fields of txlookup are deleted
	// - Version 5
	//  The following incompatible database changes were added:
	//    * the `TxHash`, `GasCost`, and `ContractAddress` fields are no longer stored for a receipt
	//    * the `TxHash`, `GasCost`, and `ContractAddress` fields are computed by looking up the
	//      receipts' corresponding block
	// - Version 6
	//  The following incompatible database changes were added:
	//    * Transaction lookup information stores the corresponding block number instead of block hash
	// - Version 7
	//  The following incompatible database changes were added:
	//    * Use freezer as the ancient database to maintain all ancient data
	// - Version 8
	//  The following incompatible database changes were added:
	//    * New scheme for contract code in order to separate the codes and trie nodes
	BlockChainVersion uint64 = 8
)

// CacheConfig contains the configuration values for the trie database
// that's resident in a blockchain.
type CacheConfig struct {
	TrieCleanLimit      int           // Memory allowance (MB) to use for caching trie nodes in memory
	TrieCleanJournal    string        // Disk journal for saving clean cache entries.
	TrieCleanRejournal  time.Duration // Time interval to dump clean cache to disk periodically
	TrieCleanNoPrefetch bool          // Whether to disable heuristic state prefetching for followup blocks
	TrieDirtyLimit      int           // Memory limit (MB) at which to start flushing dirty trie nodes to disk
	TrieDirtyDisabled   bool          // Whether to disable trie write caching and GC altogether (archive node)
	TrieTimeLimit       time.Duration // Time limit after which to flush the current in-memory trie to disk
	SnapshotLimit       int           // Memory allowance (MB) to use for caching snapshot entries in memory
	Preimages           bool          // Whether to store preimage of trie key to the disk

	SnapshotNoBuild bool // Whether the background generation is allowed
	SnapshotWait    bool // Wait for snapshot construction on startup. TODO(karalabe): This is a dirty hack for testing, nuke it
}

// defaultCacheConfig are the default caching values if none are specified by the
// user (also used during testing).
var defaultCacheConfig = &CacheConfig{
	TrieCleanLimit: 256,
	TrieDirtyLimit: 256,
	TrieTimeLimit:  5 * time.Minute,
	SnapshotLimit:  256,
	SnapshotWait:   true,
}

// BlockchainLogger is used to collect traces during chain processing.
// Please make a copy of the referenced types if you intend to retain them.
type BlockchainLogger interface {
	vm.EVMLogger
	state.StateLogger
	// OnBlockStart is called before executing `block`.
	// `td` is the total difficulty prior to `block`.
	OnBlockStart(block *types.Block, td *big.Int, finalized *types.Header, safe *types.Header)
	OnBlockEnd(err error)
	OnGenesisBlock(genesis *types.Block, alloc GenesisAlloc)
}

// BlockChain represents the canonical chain given a database with a genesis
// block. The Blockchain manages chain imports, reverts, chain reorganisations.
//
// Importing blocks in to the block chain happens according to the set of rules
// defined by the two stage Validator. Processing of blocks is done using the
// Processor which processes the included transaction. The validation of the state
// is done in the second part of the Validator. Failing results in aborting of
// the import.
//
// The BlockChain also helps in returning blocks from **any** chain included
// in the database as well as blocks that represents the canonical chain. It's
// important to note that GetBlock can return any block and does not need to be
// included in the canonical one where as GetBlockByNumber always represents the
// canonical chain.
type BlockChain struct {
	chainConfig *params.ChainConfig // Chain & network configuration
	cacheConfig *CacheConfig        // Cache configuration for pruning

	db            ethdb.Database                   // Low level persistent database to store final content in
	snaps         *snapshot.Tree                   // Snapshot tree for fast trie leaf access
	triegc        *prque.Prque[int64, common.Hash] // Priority queue mapping block numbers to tries to gc
	gcproc        time.Duration                    // Accumulates canonical block processing for trie dumping
	lastWrite     uint64                           // Last block when the state was flushed
	flushInterval atomic.Int64                     // Time interval (processing time) after which to flush a state
	triedb        *trie.Database                   // The database handler for maintaining trie nodes.
	stateCache    state.Database                   // State database to reuse between imports (contains state cache)

	// txLookupLimit is the maximum number of blocks from head whose tx indices
	// are reserved:
	//  * 0:   means no limit and regenerate any missing indexes
	//  * N:   means N block limit [HEAD-N+1, HEAD] and delete extra indexes
	//  * nil: disable tx reindexer/deleter, but still index new blocks
	txLookupLimit uint64

	hc            *HeaderChain
	rmLogsFeed    event.Feed
	chainFeed     event.Feed
	chainSideFeed event.Feed
	chainHeadFeed event.Feed
	logsFeed      event.Feed
	blockProcFeed event.Feed
	scope         event.SubscriptionScope
	genesisBlock  *types.Block

	// This mutex synchronizes chain write operations.
	// Readers don't need to take it, they can just read the database.
	chainmu *syncx.ClosableMutex

	currentBlock      atomic.Pointer[types.Header] // Current head of the chain
	currentSnapBlock  atomic.Pointer[types.Header] // Current head of snap-sync
	currentFinalBlock atomic.Pointer[types.Header] // Latest (consensus) finalized block
	currentSafeBlock  atomic.Pointer[types.Header] // Latest (consensus) safe block

	bodyCache     *lru.Cache[common.Hash, *types.Body]
	bodyRLPCache  *lru.Cache[common.Hash, rlp.RawValue]
	receiptsCache *lru.Cache[common.Hash, []*types.Receipt]
	blockCache    *lru.Cache[common.Hash, *types.Block]
	txLookupCache *lru.Cache[common.Hash, *rawdb.LegacyTxLookupEntry]

	// future blocks are blocks added for later processing
	futureBlocks *lru.Cache[common.Hash, *types.Block]

	wg            sync.WaitGroup //
	quit          chan struct{}  // shutdown signal, closed in Stop.
	stopping      atomic.Bool    // false if chain is running, true when stopped
	procInterrupt atomic.Bool    // interrupt signaler for block processing

	engine     consensus.Engine
	validator  Validator // Block and state validator interface
	prefetcher Prefetcher
	processor  Processor // Block transaction processor interface
	forker     *ForkChoice
	vmConfig   vm.Config
	logger     BlockchainLogger
}

// NewBlockChain returns a fully initialised block chain using information
// available in the database. It initialises the default Ethereum Validator
// and Processor.
func NewBlockChain(db ethdb.Database, cacheConfig *CacheConfig, genesis *Genesis, overrides *ChainOverrides, engine consensus.Engine, vmConfig vm.Config, shouldPreserve func(header *types.Header) bool, txLookupLimit *uint64) (*BlockChain, error) {
	if cacheConfig == nil {
		cacheConfig = defaultCacheConfig
	}
	// Open trie database with provided config
	triedb := trie.NewDatabaseWithConfig(db, &trie.Config{
		Cache:     cacheConfig.TrieCleanLimit,
		Journal:   cacheConfig.TrieCleanJournal,
		Preimages: cacheConfig.Preimages,
	})
	var logger BlockchainLogger
	if vmConfig.Tracer != nil {
		l, ok := vmConfig.Tracer.(BlockchainLogger)
		if !ok {
			return nil, fmt.Errorf("only extended tracers are supported for live mode")
		}
		logger = l
	}
	// Setup the genesis block, commit the provided genesis specification
	// to database if the genesis block is not present yet, or load the
	// stored one from database.
	// TODO: pass in blockchainLogger here to catch genesis block and allocs
	chainConfig, genesisHash, genesisErr := SetupGenesisBlockWithOverride(db, triedb, genesis, overrides, logger)
	if _, ok := genesisErr.(*params.ConfigCompatError); genesisErr != nil && !ok {
		return nil, genesisErr
	}
	log.Info("")
	log.Info(strings.Repeat("-", 153))
	for _, line := range strings.Split(chainConfig.Description(), "\n") {
		log.Info(line)
	}
	log.Info(strings.Repeat("-", 153))
	log.Info("")

	bc := &BlockChain{
		chainConfig:   chainConfig,
		cacheConfig:   cacheConfig,
		db:            db,
		triedb:        triedb,
		triegc:        prque.New[int64, common.Hash](nil),
		quit:          make(chan struct{}),
		chainmu:       syncx.NewClosableMutex(),
		bodyCache:     lru.NewCache[common.Hash, *types.Body](bodyCacheLimit),
		bodyRLPCache:  lru.NewCache[common.Hash, rlp.RawValue](bodyCacheLimit),
		receiptsCache: lru.NewCache[common.Hash, []*types.Receipt](receiptsCacheLimit),
		blockCache:    lru.NewCache[common.Hash, *types.Block](blockCacheLimit),
		txLookupCache: lru.NewCache[common.Hash, *rawdb.LegacyTxLookupEntry](txLookupCacheLimit),
		futureBlocks:  lru.NewCache[common.Hash, *types.Block](maxFutureBlocks),
		engine:        engine,
		vmConfig:      vmConfig,
		logger:        logger,
	}
	bc.flushInterval.Store(int64(cacheConfig.TrieTimeLimit))
	bc.forker = NewForkChoice(bc, shouldPreserve)
	bc.stateCache = state.NewDatabaseWithNodeDB(bc.db, bc.triedb)
	bc.validator = NewBlockValidator(chainConfig, bc, engine)
	bc.prefetcher = newStatePrefetcher(chainConfig, bc, engine)
	bc.processor = NewStateProcessor(chainConfig, bc, engine)

	var err error
	bc.hc, err = NewHeaderChain(db, chainConfig, engine, bc.insertStopped)
	if err != nil {
		return nil, err
	}
	bc.genesisBlock = bc.GetBlockByNumber(0)
	if bc.genesisBlock == nil {
		return nil, ErrNoGenesis
	}

	bc.currentBlock.Store(nil)
	bc.currentSnapBlock.Store(nil)
	bc.currentFinalBlock.Store(nil)
	bc.currentSafeBlock.Store(nil)

	// If Geth is initialized with an external ancient store, re-initialize the
	// missing chain indexes and chain flags. This procedure can survive crash
	// and can be resumed in next restart since chain flags are updated in last step.
	if bc.empty() {
		rawdb.InitDatabaseFromFreezer(bc.db)
	}
	// Load blockchain states from disk
	if err := bc.loadLastState(); err != nil {
		return nil, err
	}
	// Make sure the state associated with the block is available
	head := bc.CurrentBlock()
	if !bc.HasState(head.Root) {
		// Head state is missing, before the state recovery, find out the
		// disk layer point of snapshot(if it's enabled). Make sure the
		// rewound point is lower than disk layer.
		var diskRoot common.Hash
		if bc.cacheConfig.SnapshotLimit > 0 {
			diskRoot = rawdb.ReadSnapshotRoot(bc.db)
		}
		if diskRoot != (common.Hash{}) {
			log.Warn("Head state missing, repairing", "number", head.Number, "hash", head.Hash(), "snaproot", diskRoot)

			snapDisk, err := bc.setHeadBeyondRoot(head.Number.Uint64(), 0, diskRoot, true)
			if err != nil {
				return nil, err
			}
			// Chain rewound, persist old snapshot number to indicate recovery procedure
			if snapDisk != 0 {
				rawdb.WriteSnapshotRecoveryNumber(bc.db, snapDisk)
			}
		} else {
			log.Warn("Head state missing, repairing", "number", head.Number, "hash", head.Hash())
			if _, err := bc.setHeadBeyondRoot(head.Number.Uint64(), 0, common.Hash{}, true); err != nil {
				return nil, err
			}
		}
	}
	// Ensure that a previous crash in SetHead doesn't leave extra ancients
	if frozen, err := bc.db.Ancients(); err == nil && frozen > 0 {
		var (
			needRewind bool
			low        uint64
		)
		// The head full block may be rolled back to a very low height due to
		// blockchain repair. If the head full block is even lower than the ancient
		// chain, truncate the ancient store.
		fullBlock := bc.CurrentBlock()
		if fullBlock != nil && fullBlock.Hash() != bc.genesisBlock.Hash() && fullBlock.Number.Uint64() < frozen-1 {
			needRewind = true
			low = fullBlock.Number.Uint64()
		}
		// In fast sync, it may happen that ancient data has been written to the
		// ancient store, but the LastFastBlock has not been updated, truncate the
		// extra data here.
		snapBlock := bc.CurrentSnapBlock()
		if snapBlock != nil && snapBlock.Number.Uint64() < frozen-1 {
			needRewind = true
			if snapBlock.Number.Uint64() < low || low == 0 {
				low = snapBlock.Number.Uint64()
			}
		}
		if needRewind {
			log.Error("Truncating ancient chain", "from", bc.CurrentHeader().Number.Uint64(), "to", low)
			if err := bc.SetHead(low); err != nil {
				return nil, err
			}
		}
	}
	// The first thing the node will do is reconstruct the verification data for
	// the head block (ethash cache or clique voting snapshot). Might as well do
	// it in advance.
	bc.engine.VerifyHeader(bc, bc.CurrentHeader())

	// Check the current state of the block hashes and make sure that we do not have any of the bad blocks in our chain
	for hash := range BadHashes {
		if header := bc.GetHeaderByHash(hash); header != nil {
			// get the canonical block corresponding to the offending header's number
			headerByNumber := bc.GetHeaderByNumber(header.Number.Uint64())
			// make sure the headerByNumber (if present) is in our current canonical chain
			if headerByNumber != nil && headerByNumber.Hash() == header.Hash() {
				log.Error("Found bad hash, rewinding chain", "number", header.Number, "hash", header.ParentHash)
				if err := bc.SetHead(header.Number.Uint64() - 1); err != nil {
					return nil, err
				}
				log.Error("Chain rewind was successful, resuming normal operation")
			}
		}
	}

	// Load any existing snapshot, regenerating it if loading failed
	if bc.cacheConfig.SnapshotLimit > 0 {
		// If the chain was rewound past the snapshot persistent layer (causing
		// a recovery block number to be persisted to disk), check if we're still
		// in recovery mode and in that case, don't invalidate the snapshot on a
		// head mismatch.
		var recover bool

		head := bc.CurrentBlock()
		if layer := rawdb.ReadSnapshotRecoveryNumber(bc.db); layer != nil && *layer >= head.Number.Uint64() {
			log.Warn("Enabling snapshot recovery", "chainhead", head.Number, "diskbase", *layer)
			recover = true
		}
		snapconfig := snapshot.Config{
			CacheSize:  bc.cacheConfig.SnapshotLimit,
			Recovery:   recover,
			NoBuild:    bc.cacheConfig.SnapshotNoBuild,
			AsyncBuild: !bc.cacheConfig.SnapshotWait,
		}
		bc.snaps, _ = snapshot.New(snapconfig, bc.db, bc.triedb, head.Root)
	}

	// Start future block processor.
	bc.wg.Add(1)
	go bc.updateFutureBlocks()

	// If periodic cache journal is required, spin it up.
	if bc.cacheConfig.TrieCleanRejournal > 0 {
		if bc.cacheConfig.TrieCleanRejournal < time.Minute {
			log.Warn("Sanitizing invalid trie cache journal time", "provided", bc.cacheConfig.TrieCleanRejournal, "updated", time.Minute)
			bc.cacheConfig.TrieCleanRejournal = time.Minute
		}
		bc.wg.Add(1)
		go func() {
			defer bc.wg.Done()
			bc.triedb.SaveCachePeriodically(bc.cacheConfig.TrieCleanJournal, bc.cacheConfig.TrieCleanRejournal, bc.quit)
		}()
	}
	// Rewind the chain in case of an incompatible config upgrade.
	if compat, ok := genesisErr.(*params.ConfigCompatError); ok {
		log.Warn("Rewinding chain to upgrade configuration", "err", compat)
		if compat.RewindToTime > 0 {
			bc.SetHeadWithTimestamp(compat.RewindToTime)
		} else {
			bc.SetHead(compat.RewindToBlock)
		}
		rawdb.WriteChainConfig(db, genesisHash, chainConfig)
	}
	// Start tx indexer/unindexer if required.
	if txLookupLimit != nil {
		bc.txLookupLimit = *txLookupLimit

		bc.wg.Add(1)
		go bc.maintainTxIndex()
	}
	return bc, nil
}

// empty returns an indicator whether the blockchain is empty.
// Note, it's a special case that we connect a non-empty ancient
// database with an empty node, so that we can plugin the ancient
// into node seamlessly.
func (bc *BlockChain) empty() bool {
	genesis := bc.genesisBlock.Hash()
	for _, hash := range []common.Hash{rawdb.ReadHeadBlockHash(bc.db), rawdb.ReadHeadHeaderHash(bc.db), rawdb.ReadHeadFastBlockHash(bc.db)} {
		if hash != genesis {
			return false
		}
	}
	return true
}

// loadLastState loads the last known chain state from the database. This method
// assumes that the chain manager mutex is held.
func (bc *BlockChain) loadLastState() error {
	// Restore the last known head block
	head := rawdb.ReadHeadBlockHash(bc.db)
	if head == (common.Hash{}) {
		// Corrupt or empty database, init from scratch
		log.Warn("Empty database, resetting chain")
		return bc.Reset()
	}
	// Make sure the entire head block is available
	headBlock := bc.GetBlockByHash(head)
	if headBlock == nil {
		// Corrupt or empty database, init from scratch
		log.Warn("Head block missing, resetting chain", "hash", head)
		return bc.Reset()
	}
	// Everything seems to be fine, set as the head block
	bc.currentBlock.Store(headBlock.Header())
	headBlockGauge.Update(int64(headBlock.NumberU64()))

	// Restore the last known head header
	headHeader := headBlock.Header()
	if head := rawdb.ReadHeadHeaderHash(bc.db); head != (common.Hash{}) {
		if header := bc.GetHeaderByHash(head); header != nil {
			headHeader = header
		}
	}
	bc.hc.SetCurrentHeader(headHeader)

	// Restore the last known head fast block
	bc.currentSnapBlock.Store(headBlock.Header())
	headFastBlockGauge.Update(int64(headBlock.NumberU64()))

	if head := rawdb.ReadHeadFastBlockHash(bc.db); head != (common.Hash{}) {
		if block := bc.GetBlockByHash(head); block != nil {
			bc.currentSnapBlock.Store(block.Header())
			headFastBlockGauge.Update(int64(block.NumberU64()))
		}
	}

	// Restore the last known finalized block and safe block
	// Note: the safe block is not stored on disk and it is set to the last
	// known finalized block on startup
	if head := rawdb.ReadFinalizedBlockHash(bc.db); head != (common.Hash{}) {
		if block := bc.GetBlockByHash(head); block != nil {
			bc.currentFinalBlock.Store(block.Header())
			headFinalizedBlockGauge.Update(int64(block.NumberU64()))
			bc.currentSafeBlock.Store(block.Header())
			headSafeBlockGauge.Update(int64(block.NumberU64()))
		}
	}
	// Issue a status log for the user
	var (
		currentSnapBlock  = bc.CurrentSnapBlock()
		currentFinalBlock = bc.CurrentFinalBlock()

		headerTd = bc.GetTd(headHeader.Hash(), headHeader.Number.Uint64())
		blockTd  = bc.GetTd(headBlock.Hash(), headBlock.NumberU64())
	)
	if headHeader.Hash() != headBlock.Hash() {
		log.Info("Loaded most recent local header", "number", headHeader.Number, "hash", headHeader.Hash(), "td", headerTd, "age", common.PrettyAge(time.Unix(int64(headHeader.Time), 0)))
	}
	log.Info("Loaded most recent local block", "number", headBlock.Number(), "hash", headBlock.Hash(), "td", blockTd, "age", common.PrettyAge(time.Unix(int64(headBlock.Time()), 0)))
	if headBlock.Hash() != currentSnapBlock.Hash() {
		fastTd := bc.GetTd(currentSnapBlock.Hash(), currentSnapBlock.Number.Uint64())
		log.Info("Loaded most recent local snap block", "number", currentSnapBlock.Number, "hash", currentSnapBlock.Hash(), "td", fastTd, "age", common.PrettyAge(time.Unix(int64(currentSnapBlock.Time), 0)))
	}
	if currentFinalBlock != nil {
		finalTd := bc.GetTd(currentFinalBlock.Hash(), currentFinalBlock.Number.Uint64())
		log.Info("Loaded most recent local finalized block", "number", currentFinalBlock.Number, "hash", currentFinalBlock.Hash(), "td", finalTd, "age", common.PrettyAge(time.Unix(int64(currentFinalBlock.Time), 0)))
	}
	if pivot := rawdb.ReadLastPivotNumber(bc.db); pivot != nil {
		log.Info("Loaded last fast-sync pivot marker", "number", *pivot)
	}
	return nil
}

// SetHead rewinds the local chain to a new head. Depending on whether the node
// was fast synced or full synced and in which state, the method will try to
// delete minimal data from disk whilst retaining chain consistency.
func (bc *BlockChain) SetHead(head uint64) error {
	if _, err := bc.setHeadBeyondRoot(head, 0, common.Hash{}, false); err != nil {
		return err
	}
	// Send chain head event to update the transaction pool
	header := bc.CurrentBlock()
	block := bc.GetBlock(header.Hash(), header.Number.Uint64())
	if block == nil {
		// This should never happen. In practice, previsouly currentBlock
		// contained the entire block whereas now only a "marker", so there
		// is an ever so slight chance for a race we should handle.
		log.Error("Current block not found in database", "block", header.Number, "hash", header.Hash())
		return fmt.Errorf("current block missing: #%d [%x..]", header.Number, header.Hash().Bytes()[:4])
	}
	bc.chainHeadFeed.Send(ChainHeadEvent{Block: block})
	return nil
}

// SetHeadWithTimestamp rewinds the local chain to a new head that has at max
// the given timestamp. Depending on whether the node was fast synced or full
// synced and in which state, the method will try to delete minimal data from
// disk whilst retaining chain consistency.
func (bc *BlockChain) SetHeadWithTimestamp(timestamp uint64) error {
	if _, err := bc.setHeadBeyondRoot(0, timestamp, common.Hash{}, false); err != nil {
		return err
	}
	// Send chain head event to update the transaction pool
	header := bc.CurrentBlock()
	block := bc.GetBlock(header.Hash(), header.Number.Uint64())
	if block == nil {
		// This should never happen. In practice, previsouly currentBlock
		// contained the entire block whereas now only a "marker", so there
		// is an ever so slight chance for a race we should handle.
		log.Error("Current block not found in database", "block", header.Number, "hash", header.Hash())
		return fmt.Errorf("current block missing: #%d [%x..]", header.Number, header.Hash().Bytes()[:4])
	}
	bc.chainHeadFeed.Send(ChainHeadEvent{Block: block})
	return nil
}

// SetFinalized sets the finalized block.
func (bc *BlockChain) SetFinalized(header *types.Header) {
	bc.currentFinalBlock.Store(header)
	if header != nil {
		rawdb.WriteFinalizedBlockHash(bc.db, header.Hash())
		headFinalizedBlockGauge.Update(int64(header.Number.Uint64()))
	} else {
		rawdb.WriteFinalizedBlockHash(bc.db, common.Hash{})
		headFinalizedBlockGauge.Update(0)
	}
}

// SetSafe sets the safe block.
func (bc *BlockChain) SetSafe(header *types.Header) {
	bc.currentSafeBlock.Store(header)
	if header != nil {
		headSafeBlockGauge.Update(int64(header.Number.Uint64()))
	} else {
		headSafeBlockGauge.Update(0)
	}
}

// setHeadBeyondRoot rewinds the local chain to a new head with the extra condition
// that the rewind must pass the specified state root. This method is meant to be
// used when rewinding with snapshots enabled to ensure that we go back further than
// persistent disk layer. Depending on whether the node was fast synced or full, and
// in which state, the method will try to delete minimal data from disk whilst
// retaining chain consistency.
//
// The method also works in timestamp mode if `head == 0` but `time != 0`. In that
// case blocks are rolled back until the new head becomes older or equal to the
// requested time. If both `head` and `time` is 0, the chain is rewound to genesis.
//
// The method returns the block number where the requested root cap was found.
func (bc *BlockChain) setHeadBeyondRoot(head uint64, time uint64, root common.Hash, repair bool) (uint64, error) {
	if !bc.chainmu.TryLock() {
		return 0, errChainStopped
	}
	defer bc.chainmu.Unlock()

	// Track the block number of the requested root hash
	var rootNumber uint64 // (no root == always 0)

	// Retrieve the last pivot block to short circuit rollbacks beyond it and the
	// current freezer limit to start nuking id underflown
	pivot := rawdb.ReadLastPivotNumber(bc.db)
	frozen, _ := bc.db.Ancients()

	updateFn := func(db ethdb.KeyValueWriter, header *types.Header) (*types.Header, bool) {
		// Rewind the blockchain, ensuring we don't end up with a stateless head
		// block. Note, depth equality is permitted to allow using SetHead as a
		// chain reparation mechanism without deleting any data!
		if currentBlock := bc.CurrentBlock(); currentBlock != nil && header.Number.Uint64() <= currentBlock.Number.Uint64() {
			newHeadBlock := bc.GetBlock(header.Hash(), header.Number.Uint64())
			if newHeadBlock == nil {
				log.Error("Gap in the chain, rewinding to genesis", "number", header.Number, "hash", header.Hash())
				newHeadBlock = bc.genesisBlock
			} else {
				// Block exists, keep rewinding until we find one with state,
				// keeping rewinding until we exceed the optional threshold
				// root hash
				beyondRoot := (root == common.Hash{}) // Flag whether we're beyond the requested root (no root, always true)

				for {
					// If a root threshold was requested but not yet crossed, check
					if root != (common.Hash{}) && !beyondRoot && newHeadBlock.Root() == root {
						beyondRoot, rootNumber = true, newHeadBlock.NumberU64()
					}
					if !bc.HasState(newHeadBlock.Root()) {
						log.Trace("Block state missing, rewinding further", "number", newHeadBlock.NumberU64(), "hash", newHeadBlock.Hash())
						if pivot == nil || newHeadBlock.NumberU64() > *pivot {
							parent := bc.GetBlock(newHeadBlock.ParentHash(), newHeadBlock.NumberU64()-1)
							if parent != nil {
								newHeadBlock = parent
								continue
							}
							log.Error("Missing block in the middle, aiming genesis", "number", newHeadBlock.NumberU64()-1, "hash", newHeadBlock.ParentHash())
							newHeadBlock = bc.genesisBlock
						} else {
							log.Trace("Rewind passed pivot, aiming genesis", "number", newHeadBlock.NumberU64(), "hash", newHeadBlock.Hash(), "pivot", *pivot)
							newHeadBlock = bc.genesisBlock
						}
					}
					if beyondRoot || newHeadBlock.NumberU64() == 0 {
						if newHeadBlock.NumberU64() == 0 {
							// Recommit the genesis state into disk in case the rewinding destination
							// is genesis block and the relevant state is gone. In the future this
							// rewinding destination can be the earliest block stored in the chain
							// if the historical chain pruning is enabled. In that case the logic
							// needs to be improved here.
							if !bc.HasState(bc.genesisBlock.Root()) {
								if err := CommitGenesisState(bc.db, bc.triedb, bc.genesisBlock.Hash()); err != nil {
									log.Crit("Failed to commit genesis state", "err", err)
								}
								log.Debug("Recommitted genesis state to disk")
							}
						}
						log.Debug("Rewound to block with state", "number", newHeadBlock.NumberU64(), "hash", newHeadBlock.Hash())
						break
					}
					log.Debug("Skipping block with threshold state", "number", newHeadBlock.NumberU64(), "hash", newHeadBlock.Hash(), "root", newHeadBlock.Root())
					newHeadBlock = bc.GetBlock(newHeadBlock.ParentHash(), newHeadBlock.NumberU64()-1) // Keep rewinding
				}
			}
			rawdb.WriteHeadBlockHash(db, newHeadBlock.Hash())

			// Degrade the chain markers if they are explicitly reverted.
			// In theory we should update all in-memory markers in the
			// last step, however the direction of SetHead is from high
			// to low, so it's safe to update in-memory markers directly.
			bc.currentBlock.Store(newHeadBlock.Header())
			headBlockGauge.Update(int64(newHeadBlock.NumberU64()))
		}
		// Rewind the fast block in a simpleton way to the target head
		if currentSnapBlock := bc.CurrentSnapBlock(); currentSnapBlock != nil && header.Number.Uint64() < currentSnapBlock.Number.Uint64() {
			newHeadSnapBlock := bc.GetBlock(header.Hash(), header.Number.Uint64())
			// If either blocks reached nil, reset to the genesis state
			if newHeadSnapBlock == nil {
				newHeadSnapBlock = bc.genesisBlock
			}
			rawdb.WriteHeadFastBlockHash(db, newHeadSnapBlock.Hash())

			// Degrade the chain markers if they are explicitly reverted.
			// In theory we should update all in-memory markers in the
			// last step, however the direction of SetHead is from high
			// to low, so it's safe the update in-memory markers directly.
			bc.currentSnapBlock.Store(newHeadSnapBlock.Header())
			headFastBlockGauge.Update(int64(newHeadSnapBlock.NumberU64()))
		}
		var (
			headHeader = bc.CurrentBlock()
			headNumber = headHeader.Number.Uint64()
		)
		// If setHead underflown the freezer threshold and the block processing
		// intent afterwards is full block importing, delete the chain segment
		// between the stateful-block and the sethead target.
		var wipe bool
		if headNumber+1 < frozen {
			wipe = pivot == nil || headNumber >= *pivot
		}
		return headHeader, wipe // Only force wipe if full synced
	}
	// Rewind the header chain, deleting all block bodies until then
	delFn := func(db ethdb.KeyValueWriter, hash common.Hash, num uint64) {
		// Ignore the error here since light client won't hit this path
		frozen, _ := bc.db.Ancients()
		if num+1 <= frozen {
			// Truncate all relative data(header, total difficulty, body, receipt
			// and canonical hash) from ancient store.
			if err := bc.db.TruncateHead(num); err != nil {
				log.Crit("Failed to truncate ancient data", "number", num, "err", err)
			}
			// Remove the hash <-> number mapping from the active store.
			rawdb.DeleteHeaderNumber(db, hash)
		} else {
			// Remove relative body and receipts from the active store.
			// The header, total difficulty and canonical hash will be
			// removed in the hc.SetHead function.
			rawdb.DeleteBody(db, hash, num)
			rawdb.DeleteReceipts(db, hash, num)
		}
		// Todo(rjl493456442) txlookup, bloombits, etc
	}
	// If SetHead was only called as a chain reparation method, try to skip
	// touching the header chain altogether, unless the freezer is broken
	if repair {
		if target, force := updateFn(bc.db, bc.CurrentBlock()); force {
			bc.hc.SetHead(target.Number.Uint64(), updateFn, delFn)
		}
	} else {
		// Rewind the chain to the requested head and keep going backwards until a
		// block with a state is found or fast sync pivot is passed
		if time > 0 {
			log.Warn("Rewinding blockchain to timestamp", "target", time)
			bc.hc.SetHeadWithTimestamp(time, updateFn, delFn)
		} else {
			log.Warn("Rewinding blockchain to block", "target", head)
			bc.hc.SetHead(head, updateFn, delFn)
		}
	}
	// Clear out any stale content from the caches
	bc.bodyCache.Purge()
	bc.bodyRLPCache.Purge()
	bc.receiptsCache.Purge()
	bc.blockCache.Purge()
	bc.txLookupCache.Purge()
	bc.futureBlocks.Purge()

	// Clear safe block, finalized block if needed
	if safe := bc.CurrentSafeBlock(); safe != nil && head < safe.Number.Uint64() {
		log.Warn("SetHead invalidated safe block")
		bc.SetSafe(nil)
	}
	if finalized := bc.CurrentFinalBlock(); finalized != nil && head < finalized.Number.Uint64() {
		log.Error("SetHead invalidated finalized block")
		bc.SetFinalized(nil)
	}
	return rootNumber, bc.loadLastState()
}

// SnapSyncCommitHead sets the current head block to the one defined by the hash
// irrelevant what the chain contents were prior.
func (bc *BlockChain) SnapSyncCommitHead(hash common.Hash) error {
	// Make sure that both the block as well at its state trie exists
	block := bc.GetBlockByHash(hash)
	if block == nil {
		return fmt.Errorf("non existent block [%x..]", hash[:4])
	}
	root := block.Root()
	if !bc.HasState(root) {
		return fmt.Errorf("non existent state [%x..]", root[:4])
	}
	// If all checks out, manually set the head block.
	if !bc.chainmu.TryLock() {
		return errChainStopped
	}
	bc.currentBlock.Store(block.Header())
	headBlockGauge.Update(int64(block.NumberU64()))
	bc.chainmu.Unlock()

	// Destroy any existing state snapshot and regenerate it in the background,
	// also resuming the normal maintenance of any previously paused snapshot.
	if bc.snaps != nil {
		bc.snaps.Rebuild(root)
	}
	log.Info("Committed new head block", "number", block.Number(), "hash", hash)
	return nil
}

// Reset purges the entire blockchain, restoring it to its genesis state.
func (bc *BlockChain) Reset() error {
	return bc.ResetWithGenesisBlock(bc.genesisBlock)
}

// ResetWithGenesisBlock purges the entire blockchain, restoring it to the
// specified genesis state.
func (bc *BlockChain) ResetWithGenesisBlock(genesis *types.Block) error {
	// Dump the entire block chain and purge the caches
	if err := bc.SetHead(0); err != nil {
		return err
	}
	if !bc.chainmu.TryLock() {
		return errChainStopped
	}
	defer bc.chainmu.Unlock()

	// Prepare the genesis block and reinitialise the chain
	batch := bc.db.NewBatch()
	rawdb.WriteTd(batch, genesis.Hash(), genesis.NumberU64(), genesis.Difficulty())
	rawdb.WriteBlock(batch, genesis)
	if err := batch.Write(); err != nil {
		log.Crit("Failed to write genesis block", "err", err)
	}
	bc.writeHeadBlock(genesis)

	// Last update all in-memory chain markers
	bc.genesisBlock = genesis
	bc.currentBlock.Store(bc.genesisBlock.Header())
	headBlockGauge.Update(int64(bc.genesisBlock.NumberU64()))
	bc.hc.SetGenesis(bc.genesisBlock.Header())
	bc.hc.SetCurrentHeader(bc.genesisBlock.Header())
	bc.currentSnapBlock.Store(bc.genesisBlock.Header())
	headFastBlockGauge.Update(int64(bc.genesisBlock.NumberU64()))
	return nil
}

// Export writes the active chain to the given writer.
func (bc *BlockChain) Export(w io.Writer) error {
	return bc.ExportN(w, uint64(0), bc.CurrentBlock().Number.Uint64())
}

// ExportN writes a subset of the active chain to the given writer.
func (bc *BlockChain) ExportN(w io.Writer, first uint64, last uint64) error {
	if first > last {
		return fmt.Errorf("export failed: first (%d) is greater than last (%d)", first, last)
	}
	log.Info("Exporting batch of blocks", "count", last-first+1)

	var (
		parentHash common.Hash
		start      = time.Now()
		reported   = time.Now()
	)
	for nr := first; nr <= last; nr++ {
		block := bc.GetBlockByNumber(nr)
		if block == nil {
			return fmt.Errorf("export failed on #%d: not found", nr)
		}
		if nr > first && block.ParentHash() != parentHash {
			return errors.New("export failed: chain reorg during export")
		}
		parentHash = block.Hash()
		if err := block.EncodeRLP(w); err != nil {
			return err
		}
		if time.Since(reported) >= statsReportLimit {
			log.Info("Exporting blocks", "exported", block.NumberU64()-first, "elapsed", common.PrettyDuration(time.Since(start)))
			reported = time.Now()
		}
	}
	return nil
}

// writeHeadBlock injects a new head block into the current block chain. This method
// assumes that the block is indeed a true head. It will also reset the head
// header and the head fast sync block to this very same block if they are older
// or if they are on a different side chain.
//
// Note, this function assumes that the `mu` mutex is held!
func (bc *BlockChain) writeHeadBlock(block *types.Block) {
	// Add the block to the canonical chain number scheme and mark as the head
	batch := bc.db.NewBatch()
	rawdb.WriteHeadHeaderHash(batch, block.Hash())
	rawdb.WriteHeadFastBlockHash(batch, block.Hash())
	rawdb.WriteCanonicalHash(batch, block.Hash(), block.NumberU64())
	rawdb.WriteTxLookupEntriesByBlock(batch, block)
	rawdb.WriteHeadBlockHash(batch, block.Hash())

	// Flush the whole batch into the disk, exit the node if failed
	if err := batch.Write(); err != nil {
		log.Crit("Failed to update chain indexes and markers", "err", err)
	}
	// Update all in-memory chain markers in the last step
	bc.hc.SetCurrentHeader(block.Header())

	bc.currentSnapBlock.Store(block.Header())
	headFastBlockGauge.Update(int64(block.NumberU64()))

	bc.currentBlock.Store(block.Header())
	headBlockGauge.Update(int64(block.NumberU64()))
}

// stopWithoutSaving stops the blockchain service. If any imports are currently in progress
// it will abort them using the procInterrupt. This method stops all running
// goroutines, but does not do all the post-stop work of persisting data.
// OBS! It is generally recommended to use the Stop method!
// This method has been exposed to allow tests to stop the blockchain while simulating
// a crash.
func (bc *BlockChain) stopWithoutSaving() {
	if !bc.stopping.CompareAndSwap(false, true) {
		return
	}

	// Unsubscribe all subscriptions registered from blockchain.
	bc.scope.Close()

	// Signal shutdown to all goroutines.
	close(bc.quit)
	bc.StopInsert()

	// Now wait for all chain modifications to end and persistent goroutines to exit.
	//
	// Note: Close waits for the mutex to become available, i.e. any running chain
	// modification will have exited when Close returns. Since we also called StopInsert,
	// the mutex should become available quickly. It cannot be taken again after Close has
	// returned.
	bc.chainmu.Close()
	bc.wg.Wait()
}

// Stop stops the blockchain service. If any imports are currently in progress
// it will abort them using the procInterrupt.
func (bc *BlockChain) Stop() {
	bc.stopWithoutSaving()

	// Ensure that the entirety of the state snapshot is journalled to disk.
	var snapBase common.Hash
	if bc.snaps != nil {
		var err error
		if snapBase, err = bc.snaps.Journal(bc.CurrentBlock().Root); err != nil {
			log.Error("Failed to journal state snapshot", "err", err)
		}
	}

	// Ensure the state of a recent block is also stored to disk before exiting.
	// We're writing three different states to catch different restart scenarios:
	//  - HEAD:     So we don't need to reprocess any blocks in the general case
	//  - HEAD-1:   So we don't do large reorgs if our HEAD becomes an uncle
	//  - HEAD-127: So we have a hard limit on the number of blocks reexecuted
	if !bc.cacheConfig.TrieDirtyDisabled {
		triedb := bc.triedb

		for _, offset := range []uint64{0, 1, TriesInMemory - 1} {
			if number := bc.CurrentBlock().Number.Uint64(); number > offset {
				recent := bc.GetBlockByNumber(number - offset)

				log.Info("Writing cached state to disk", "block", recent.Number(), "hash", recent.Hash(), "root", recent.Root())
				if err := triedb.Commit(recent.Root(), true); err != nil {
					log.Error("Failed to commit recent state trie", "err", err)
				}
			}
		}
		if snapBase != (common.Hash{}) {
			log.Info("Writing snapshot state to disk", "root", snapBase)
			if err := triedb.Commit(snapBase, true); err != nil {
				log.Error("Failed to commit recent state trie", "err", err)
			}
		}
		for !bc.triegc.Empty() {
			triedb.Dereference(bc.triegc.PopItem())
		}
		if size, _ := triedb.Size(); size != 0 {
			log.Error("Dangling trie nodes after full cleanup")
		}
	}
	// Flush the collected preimages to disk
	if err := bc.stateCache.TrieDB().Close(); err != nil {
		log.Error("Failed to close trie db", "err", err)
	}
	// Ensure all live cached entries be saved into disk, so that we can skip
	// cache warmup when node restarts.
	if bc.cacheConfig.TrieCleanJournal != "" {
		bc.triedb.SaveCache(bc.cacheConfig.TrieCleanJournal)
	}
	log.Info("Blockchain stopped")
}

// StopInsert interrupts all insertion methods, causing them to return
// errInsertionInterrupted as soon as possible. Insertion is permanently disabled after
// calling this method.
func (bc *BlockChain) StopInsert() {
	bc.procInterrupt.Store(true)
}

// insertStopped returns true after StopInsert has been called.
func (bc *BlockChain) insertStopped() bool {
	return bc.procInterrupt.Load()
}

func (bc *BlockChain) procFutureBlocks() {
	blocks := make([]*types.Block, 0, bc.futureBlocks.Len())
	for _, hash := range bc.futureBlocks.Keys() {
		if block, exist := bc.futureBlocks.Peek(hash); exist {
			blocks = append(blocks, block)
		}
	}
	if len(blocks) > 0 {
		sort.Slice(blocks, func(i, j int) bool {
			return blocks[i].NumberU64() < blocks[j].NumberU64()
		})
		// Insert one by one as chain insertion needs contiguous ancestry between blocks
		for i := range blocks {
			bc.InsertChain(blocks[i : i+1])
		}
	}
}

// WriteStatus status of write
type WriteStatus byte

const (
	NonStatTy WriteStatus = iota
	CanonStatTy
	SideStatTy
)

// InsertReceiptChain attempts to complete an already existing header chain with
// transaction and receipt data.
func (bc *BlockChain) InsertReceiptChain(blockChain types.Blocks, receiptChain []types.Receipts, ancientLimit uint64) (int, error) {
	// We don't require the chainMu here since we want to maximize the
	// concurrency of header insertion and receipt insertion.
	bc.wg.Add(1)
	defer bc.wg.Done()

	var (
		ancientBlocks, liveBlocks     types.Blocks
		ancientReceipts, liveReceipts []types.Receipts
	)
	// Do a sanity check that the provided chain is actually ordered and linked
	for i := 0; i < len(blockChain); i++ {
		if i != 0 {
			if blockChain[i].NumberU64() != blockChain[i-1].NumberU64()+1 || blockChain[i].ParentHash() != blockChain[i-1].Hash() {
				log.Error("Non contiguous receipt insert", "number", blockChain[i].Number(), "hash", blockChain[i].Hash(), "parent", blockChain[i].ParentHash(),
					"prevnumber", blockChain[i-1].Number(), "prevhash", blockChain[i-1].Hash())
				return 0, fmt.Errorf("non contiguous insert: item %d is #%d [%x..], item %d is #%d [%x..] (parent [%x..])", i-1, blockChain[i-1].NumberU64(),
					blockChain[i-1].Hash().Bytes()[:4], i, blockChain[i].NumberU64(), blockChain[i].Hash().Bytes()[:4], blockChain[i].ParentHash().Bytes()[:4])
			}
		}
		if blockChain[i].NumberU64() <= ancientLimit {
			ancientBlocks, ancientReceipts = append(ancientBlocks, blockChain[i]), append(ancientReceipts, receiptChain[i])
		} else {
			liveBlocks, liveReceipts = append(liveBlocks, blockChain[i]), append(liveReceipts, receiptChain[i])
		}
	}

	var (
		stats = struct{ processed, ignored int32 }{}
		start = time.Now()
		size  = int64(0)
	)

	// updateHead updates the head fast sync block if the inserted blocks are better
	// and returns an indicator whether the inserted blocks are canonical.
	updateHead := func(head *types.Block) bool {
		if !bc.chainmu.TryLock() {
			return false
		}
		defer bc.chainmu.Unlock()

		// Rewind may have occurred, skip in that case.
		if bc.CurrentHeader().Number.Cmp(head.Number()) >= 0 {
			reorg, err := bc.forker.ReorgNeeded(bc.CurrentSnapBlock(), head.Header())
			if err != nil {
				log.Warn("Reorg failed", "err", err)
				return false
			} else if !reorg {
				return false
			}
			rawdb.WriteHeadFastBlockHash(bc.db, head.Hash())
			bc.currentSnapBlock.Store(head.Header())
			headFastBlockGauge.Update(int64(head.NumberU64()))
			return true
		}
		return false
	}
	// writeAncient writes blockchain and corresponding receipt chain into ancient store.
	//
	// this function only accepts canonical chain data. All side chain will be reverted
	// eventually.
	writeAncient := func(blockChain types.Blocks, receiptChain []types.Receipts) (int, error) {
		first := blockChain[0]
		last := blockChain[len(blockChain)-1]

		// Ensure genesis is in ancients.
		if first.NumberU64() == 1 {
			if frozen, _ := bc.db.Ancients(); frozen == 0 {
				b := bc.genesisBlock
				td := bc.genesisBlock.Difficulty()
				writeSize, err := rawdb.WriteAncientBlocks(bc.db, []*types.Block{b}, []types.Receipts{nil}, td)
				size += writeSize
				if err != nil {
					log.Error("Error writing genesis to ancients", "err", err)
					return 0, err
				}
				log.Info("Wrote genesis to ancients")
			}
		}
		// Before writing the blocks to the ancients, we need to ensure that
		// they correspond to the what the headerchain 'expects'.
		// We only check the last block/header, since it's a contiguous chain.
		if !bc.HasHeader(last.Hash(), last.NumberU64()) {
			return 0, fmt.Errorf("containing header #%d [%x..] unknown", last.Number(), last.Hash().Bytes()[:4])
		}

		// Write all chain data to ancients.
		td := bc.GetTd(first.Hash(), first.NumberU64())
		writeSize, err := rawdb.WriteAncientBlocks(bc.db, blockChain, receiptChain, td)
		size += writeSize
		if err != nil {
			log.Error("Error importing chain data to ancients", "err", err)
			return 0, err
		}

		// Write tx indices if any condition is satisfied:
		// * If user requires to reserve all tx indices(txlookuplimit=0)
		// * If all ancient tx indices are required to be reserved(txlookuplimit is even higher than ancientlimit)
		// * If block number is large enough to be regarded as a recent block
		// It means blocks below the ancientLimit-txlookupLimit won't be indexed.
		//
		// But if the `TxIndexTail` is not nil, e.g. Geth is initialized with
		// an external ancient database, during the setup, blockchain will start
		// a background routine to re-indexed all indices in [ancients - txlookupLimit, ancients)
		// range. In this case, all tx indices of newly imported blocks should be
		// generated.
		var batch = bc.db.NewBatch()
		for i, block := range blockChain {
			if bc.txLookupLimit == 0 || ancientLimit <= bc.txLookupLimit || block.NumberU64() >= ancientLimit-bc.txLookupLimit {
				rawdb.WriteTxLookupEntriesByBlock(batch, block)
			} else if rawdb.ReadTxIndexTail(bc.db) != nil {
				rawdb.WriteTxLookupEntriesByBlock(batch, block)
			}
			stats.processed++

			if batch.ValueSize() > ethdb.IdealBatchSize || i == len(blockChain)-1 {
				size += int64(batch.ValueSize())
				if err = batch.Write(); err != nil {
					snapBlock := bc.CurrentSnapBlock().Number.Uint64()
					if err := bc.db.TruncateHead(snapBlock + 1); err != nil {
						log.Error("Can't truncate ancient store after failed insert", "err", err)
					}
					return 0, err
				}
				batch.Reset()
			}
		}

		// Sync the ancient store explicitly to ensure all data has been flushed to disk.
		if err := bc.db.Sync(); err != nil {
			return 0, err
		}
		// Update the current fast block because all block data is now present in DB.
		previousSnapBlock := bc.CurrentSnapBlock().Number.Uint64()
		if !updateHead(blockChain[len(blockChain)-1]) {
			// We end up here if the header chain has reorg'ed, and the blocks/receipts
			// don't match the canonical chain.
			if err := bc.db.TruncateHead(previousSnapBlock + 1); err != nil {
				log.Error("Can't truncate ancient store after failed insert", "err", err)
			}
			return 0, errSideChainReceipts
		}

		// Delete block data from the main database.
		batch.Reset()
		canonHashes := make(map[common.Hash]struct{})
		for _, block := range blockChain {
			canonHashes[block.Hash()] = struct{}{}
			if block.NumberU64() == 0 {
				continue
			}
			rawdb.DeleteCanonicalHash(batch, block.NumberU64())
			rawdb.DeleteBlockWithoutNumber(batch, block.Hash(), block.NumberU64())
		}
		// Delete side chain hash-to-number mappings.
		for _, nh := range rawdb.ReadAllHashesInRange(bc.db, first.NumberU64(), last.NumberU64()) {
			if _, canon := canonHashes[nh.Hash]; !canon {
				rawdb.DeleteHeader(batch, nh.Hash, nh.Number)
			}
		}
		if err := batch.Write(); err != nil {
			return 0, err
		}
		return 0, nil
	}

	// writeLive writes blockchain and corresponding receipt chain into active store.
	writeLive := func(blockChain types.Blocks, receiptChain []types.Receipts) (int, error) {
		skipPresenceCheck := false
		batch := bc.db.NewBatch()
		for i, block := range blockChain {
			// Short circuit insertion if shutting down or processing failed
			if bc.insertStopped() {
				return 0, errInsertionInterrupted
			}
			// Short circuit if the owner header is unknown
			if !bc.HasHeader(block.Hash(), block.NumberU64()) {
				return i, fmt.Errorf("containing header #%d [%x..] unknown", block.Number(), block.Hash().Bytes()[:4])
			}
			if !skipPresenceCheck {
				// Ignore if the entire data is already known
				if bc.HasBlock(block.Hash(), block.NumberU64()) {
					stats.ignored++
					continue
				} else {
					// If block N is not present, neither are the later blocks.
					// This should be true, but if we are mistaken, the shortcut
					// here will only cause overwriting of some existing data
					skipPresenceCheck = true
				}
			}
			// Write all the data out into the database
			rawdb.WriteBody(batch, block.Hash(), block.NumberU64(), block.Body())
			rawdb.WriteReceipts(batch, block.Hash(), block.NumberU64(), receiptChain[i])
			rawdb.WriteTxLookupEntriesByBlock(batch, block) // Always write tx indices for live blocks, we assume they are needed

			// Write everything belongs to the blocks into the database. So that
			// we can ensure all components of body is completed(body, receipts,
			// tx indexes)
			if batch.ValueSize() >= ethdb.IdealBatchSize {
				if err := batch.Write(); err != nil {
					return 0, err
				}
				size += int64(batch.ValueSize())
				batch.Reset()
			}
			stats.processed++
		}
		// Write everything belongs to the blocks into the database. So that
		// we can ensure all components of body is completed(body, receipts,
		// tx indexes)
		if batch.ValueSize() > 0 {
			size += int64(batch.ValueSize())
			if err := batch.Write(); err != nil {
				return 0, err
			}
		}
		updateHead(blockChain[len(blockChain)-1])
		return 0, nil
	}

	// Write downloaded chain data and corresponding receipt chain data
	if len(ancientBlocks) > 0 {
		if n, err := writeAncient(ancientBlocks, ancientReceipts); err != nil {
			if err == errInsertionInterrupted {
				return 0, nil
			}
			return n, err
		}
	}
	// Write the tx index tail (block number from where we index) before write any live blocks
	if len(liveBlocks) > 0 && liveBlocks[0].NumberU64() == ancientLimit+1 {
		// The tx index tail can only be one of the following two options:
		// * 0: all ancient blocks have been indexed
		// * ancient-limit: the indices of blocks before ancient-limit are ignored
		if tail := rawdb.ReadTxIndexTail(bc.db); tail == nil {
			if bc.txLookupLimit == 0 || ancientLimit <= bc.txLookupLimit {
				rawdb.WriteTxIndexTail(bc.db, 0)
			} else {
				rawdb.WriteTxIndexTail(bc.db, ancientLimit-bc.txLookupLimit)
			}
		}
	}
	if len(liveBlocks) > 0 {
		if n, err := writeLive(liveBlocks, liveReceipts); err != nil {
			if err == errInsertionInterrupted {
				return 0, nil
			}
			return n, err
		}
	}

	head := blockChain[len(blockChain)-1]
	context := []interface{}{
		"count", stats.processed, "elapsed", common.PrettyDuration(time.Since(start)),
		"number", head.Number(), "hash", head.Hash(), "age", common.PrettyAge(time.Unix(int64(head.Time()), 0)),
		"size", common.StorageSize(size),
	}
	if stats.ignored > 0 {
		context = append(context, []interface{}{"ignored", stats.ignored}...)
	}
	log.Debug("Imported new block receipts", context...)

	return 0, nil
}

// writeBlockWithoutState writes only the block and its metadata to the database,
// but does not write any state. This is used to construct competing side forks
// up to the point where they exceed the canonical total difficulty.
func (bc *BlockChain) writeBlockWithoutState(block *types.Block, td *big.Int) (err error) {
	if bc.insertStopped() {
		return errInsertionInterrupted
	}

	batch := bc.db.NewBatch()
	rawdb.WriteTd(batch, block.Hash(), block.NumberU64(), td)
	rawdb.WriteBlock(batch, block)
	if err := batch.Write(); err != nil {
		log.Crit("Failed to write block into disk", "err", err)
	}
	return nil
}

// writeKnownBlock updates the head block flag with a known block
// and introduces chain reorg if necessary.
func (bc *BlockChain) writeKnownBlock(block *types.Block) error {
	current := bc.CurrentBlock()
	if block.ParentHash() != current.Hash() {
		if err := bc.reorg(current, block); err != nil {
			return err
		}
	}
	bc.writeHeadBlock(block)
	return nil
}

// writeBlockWithState writes block, metadata and corresponding state data to the
// database.
func (bc *BlockChain) writeBlockWithState(block *types.Block, receipts []*types.Receipt, state *state.StateDB) error {
	// Calculate the total difficulty of the block
	ptd := bc.GetTd(block.ParentHash(), block.NumberU64()-1)
	if ptd == nil {
		return consensus.ErrUnknownAncestor
	}
	// Make sure no inconsistent state is leaked during insertion
	externTd := new(big.Int).Add(block.Difficulty(), ptd)

	// Irrelevant of the canonical status, write the block itself to the database.
	//
	// Note all the components of block(td, hash->number map, header, body, receipts)
	// should be written atomically. BlockBatch is used for containing all components.
	blockBatch := bc.db.NewBatch()
	rawdb.WriteTd(blockBatch, block.Hash(), block.NumberU64(), externTd)
	rawdb.WriteBlock(blockBatch, block)
	rawdb.WriteReceipts(blockBatch, block.Hash(), block.NumberU64(), receipts)
	rawdb.WritePreimages(blockBatch, state.Preimages())
	if err := blockBatch.Write(); err != nil {
		log.Crit("Failed to write block into disk", "err", err)
	}
	// Commit all cached state changes into underlying memory database.
	root, err := state.Commit(bc.chainConfig.IsEIP158(block.Number()))
	if err != nil {
		return err
	}
	// If we're running an archive node, always flush
	if bc.cacheConfig.TrieDirtyDisabled {
		return bc.triedb.Commit(root, false)
	}
	// Full but not archive node, do proper garbage collection
	bc.triedb.Reference(root, common.Hash{}) // metadata reference to keep trie alive
	bc.triegc.Push(root, -int64(block.NumberU64()))

	current := block.NumberU64()
	// Flush limits are not considered for the first TriesInMemory blocks.
	if current <= TriesInMemory {
		return nil
	}
	// If we exceeded our memory allowance, flush matured singleton nodes to disk
	var (
		nodes, imgs = bc.triedb.Size()
		limit       = common.StorageSize(bc.cacheConfig.TrieDirtyLimit) * 1024 * 1024
	)
	if nodes > limit || imgs > 4*1024*1024 {
		bc.triedb.Cap(limit - ethdb.IdealBatchSize)
	}
	// Find the next state trie we need to commit
	chosen := current - TriesInMemory
	flushInterval := time.Duration(bc.flushInterval.Load())
	// If we exceeded time allowance, flush an entire trie to disk
	if bc.gcproc > flushInterval {
		// If the header is missing (canonical chain behind), we're reorging a low
		// diff sidechain. Suspend committing until this operation is completed.
		header := bc.GetHeaderByNumber(chosen)
		if header == nil {
			log.Warn("Reorg in progress, trie commit postponed", "number", chosen)
		} else {
			// If we're exceeding limits but haven't reached a large enough memory gap,
			// warn the user that the system is becoming unstable.
			if chosen < bc.lastWrite+TriesInMemory && bc.gcproc >= 2*flushInterval {
				log.Info("State in memory for too long, committing", "time", bc.gcproc, "allowance", flushInterval, "optimum", float64(chosen-bc.lastWrite)/TriesInMemory)
			}
			// Flush an entire trie and restart the counters
			bc.triedb.Commit(header.Root, true)
			bc.lastWrite = chosen
			bc.gcproc = 0
		}
	}
	// Garbage collect anything below our required write retention
	for !bc.triegc.Empty() {
		root, number := bc.triegc.Pop()
		if uint64(-number) > chosen {
			bc.triegc.Push(root, number)
			break
		}
		bc.triedb.Dereference(root)
	}
	return nil
}

// WriteBlockAndSetHead writes the given block and all associated state to the database,
// and applies the block as the new chain head.
func (bc *BlockChain) WriteBlockAndSetHead(block *types.Block, receipts []*types.Receipt, logs []*types.Log, state *state.StateDB, emitHeadEvent bool) (status WriteStatus, err error) {
	if !bc.chainmu.TryLock() {
		return NonStatTy, errChainStopped
	}
	defer bc.chainmu.Unlock()

	return bc.writeBlockAndSetHead(block, receipts, logs, state, emitHeadEvent)
}

// writeBlockAndSetHead is the internal implementation of WriteBlockAndSetHead.
// This function expects the chain mutex to be held.
func (bc *BlockChain) writeBlockAndSetHead(block *types.Block, receipts []*types.Receipt, logs []*types.Log, state *state.StateDB, emitHeadEvent bool) (status WriteStatus, err error) {
	if err := bc.writeBlockWithState(block, receipts, state); err != nil {
		return NonStatTy, err
	}
	currentBlock := bc.CurrentBlock()
	reorg, err := bc.forker.ReorgNeeded(currentBlock, block.Header())
	if err != nil {
		return NonStatTy, err
	}
	if reorg {
		// Reorganise the chain if the parent is not the head block
		if block.ParentHash() != currentBlock.Hash() {
			if err := bc.reorg(currentBlock, block); err != nil {
				return NonStatTy, err
			}
		}
		status = CanonStatTy
	} else {
		status = SideStatTy
	}
	// Set new head.
	if status == CanonStatTy {
		bc.writeHeadBlock(block)
	}
	bc.futureBlocks.Remove(block.Hash())

	if status == CanonStatTy {
		bc.chainFeed.Send(ChainEvent{Block: block, Hash: block.Hash(), Logs: logs})
		if len(logs) > 0 {
			bc.logsFeed.Send(logs)
		}
		// In theory, we should fire a ChainHeadEvent when we inject
		// a canonical block, but sometimes we can insert a batch of
		// canonical blocks. Avoid firing too many ChainHeadEvents,
		// we will fire an accumulated ChainHeadEvent and disable fire
		// event here.
		if emitHeadEvent {
			bc.chainHeadFeed.Send(ChainHeadEvent{Block: block})
		}
	} else {
		bc.chainSideFeed.Send(ChainSideEvent{Block: block})
	}
	return status, nil
}

// addFutureBlock checks if the block is within the max allowed window to get
// accepted for future processing, and returns an error if the block is too far
// ahead and was not added.
//
// TODO after the transition, the future block shouldn't be kept. Because
// it's not checked in the Geth side anymore.
func (bc *BlockChain) addFutureBlock(block *types.Block) error {
	max := uint64(time.Now().Unix() + maxTimeFutureBlocks)
	if block.Time() > max {
		return fmt.Errorf("future block timestamp %v > allowed %v", block.Time(), max)
	}
	if block.Difficulty().Cmp(common.Big0) == 0 {
		// Never add PoS blocks into the future queue
		return nil
	}
	bc.futureBlocks.Add(block.Hash(), block)
	return nil
}

// InsertChain attempts to insert the given batch of blocks in to the canonical
// chain or, otherwise, create a fork. If an error is returned it will return
// the index number of the failing block as well an error describing what went
// wrong. After insertion is done, all accumulated events will be fired.
func (bc *BlockChain) InsertChain(chain types.Blocks) (int, error) {
	// Sanity check that we have something meaningful to import
	if len(chain) == 0 {
		return 0, nil
	}
	bc.blockProcFeed.Send(true)
	defer bc.blockProcFeed.Send(false)

	// Do a sanity check that the provided chain is actually ordered and linked.
	for i := 1; i < len(chain); i++ {
		block, prev := chain[i], chain[i-1]
		if block.NumberU64() != prev.NumberU64()+1 || block.ParentHash() != prev.Hash() {
			log.Error("Non contiguous block insert",
				"number", block.Number(),
				"hash", block.Hash(),
				"parent", block.ParentHash(),
				"prevnumber", prev.Number(),
				"prevhash", prev.Hash(),
			)
			return 0, fmt.Errorf("non contiguous insert: item %d is #%d [%x..], item %d is #%d [%x..] (parent [%x..])", i-1, prev.NumberU64(),
				prev.Hash().Bytes()[:4], i, block.NumberU64(), block.Hash().Bytes()[:4], block.ParentHash().Bytes()[:4])
		}
	}
	// Pre-checks passed, start the full block imports
	if !bc.chainmu.TryLock() {
		return 0, errChainStopped
	}
	defer bc.chainmu.Unlock()
	return bc.insertChain(chain, true)
}

// insertChain is the internal implementation of InsertChain, which assumes that
// 1) chains are contiguous, and 2) The chain mutex is held.
//
// This method is split out so that import batches that require re-injecting
// historical blocks can do so without releasing the lock, which could lead to
// racey behaviour. If a sidechain import is in progress, and the historic state
// is imported, but then new canon-head is added before the actual sidechain
// completes, then the historic state could be pruned again
func (bc *BlockChain) insertChain(chain types.Blocks, setHead bool) (int, error) {
	// If the chain is terminating, don't even bother starting up.
	if bc.insertStopped() {
		return 0, nil
	}

	// Start a parallel signature recovery (signer will fluke on fork transition, minimal perf loss)
	SenderCacher.RecoverFromBlocks(types.MakeSigner(bc.chainConfig, chain[0].Number(), chain[0].Time()), chain)

	var (
		stats     = insertStats{startTime: mclock.Now()}
		lastCanon *types.Block
	)
	// Fire a single chain head event if we've progressed the chain
	defer func() {
		if lastCanon != nil && bc.CurrentBlock().Hash() == lastCanon.Hash() {
			bc.chainHeadFeed.Send(ChainHeadEvent{lastCanon})
		}
	}()
	// Start the parallel header verifier
	headers := make([]*types.Header, len(chain))
	for i, block := range chain {
		headers[i] = block.Header()
	}
	abort, results := bc.engine.VerifyHeaders(bc, headers)
	defer close(abort)

	// Peek the error for the first block to decide the directing import logic
	it := newInsertIterator(chain, results, bc.validator)
	block, err := it.next()

	// Left-trim all the known blocks that don't need to build snapshot
	if bc.skipBlock(err, it) {
		// First block (and state) is known
		//   1. We did a roll-back, and should now do a re-import
		//   2. The block is stored as a sidechain, and is lying about it's stateroot, and passes a stateroot
		//      from the canonical chain, which has not been verified.
		// Skip all known blocks that are behind us.
		var (
			reorg   bool
			current = bc.CurrentBlock()
		)
		for block != nil && bc.skipBlock(err, it) {
			reorg, err = bc.forker.ReorgNeeded(current, block.Header())
			if err != nil {
				return it.index, err
			}
			if reorg {
				// Switch to import mode if the forker says the reorg is necessary
				// and also the block is not on the canonical chain.
				// In eth2 the forker always returns true for reorg decision (blindly trusting
				// the external consensus engine), but in order to prevent the unnecessary
				// reorgs when importing known blocks, the special case is handled here.
				if block.NumberU64() > current.Number.Uint64() || bc.GetCanonicalHash(block.NumberU64()) != block.Hash() {
					break
				}
			}
			log.Debug("Ignoring already known block", "number", block.Number(), "hash", block.Hash())
			stats.ignored++

			block, err = it.next()
		}
		// The remaining blocks are still known blocks, the only scenario here is:
		// During the fast sync, the pivot point is already submitted but rollback
		// happens. Then node resets the head full block to a lower height via `rollback`
		// and leaves a few known blocks in the database.
		//
		// When node runs a fast sync again, it can re-import a batch of known blocks via
		// `insertChain` while a part of them have higher total difficulty than current
		// head full block(new pivot point).
		for block != nil && bc.skipBlock(err, it) {
			log.Debug("Writing previously known block", "number", block.Number(), "hash", block.Hash())
			if err := bc.writeKnownBlock(block); err != nil {
				return it.index, err
			}
			lastCanon = block

			block, err = it.next()
		}
		// Falls through to the block import
	}
	switch {
	// First block is pruned
	case errors.Is(err, consensus.ErrPrunedAncestor):
		if setHead {
			// First block is pruned, insert as sidechain and reorg only if TD grows enough
			log.Debug("Pruned ancestor, inserting as sidechain", "number", block.Number(), "hash", block.Hash())
			return bc.insertSideChain(block, it)
		} else {
			// We're post-merge and the parent is pruned, try to recover the parent state
			log.Debug("Pruned ancestor", "number", block.Number(), "hash", block.Hash())
			_, err := bc.recoverAncestors(block)
			return it.index, err
		}
	// First block is future, shove it (and all children) to the future queue (unknown ancestor)
	case errors.Is(err, consensus.ErrFutureBlock) || (errors.Is(err, consensus.ErrUnknownAncestor) && bc.futureBlocks.Contains(it.first().ParentHash())):
		for block != nil && (it.index == 0 || errors.Is(err, consensus.ErrUnknownAncestor)) {
			log.Debug("Future block, postponing import", "number", block.Number(), "hash", block.Hash())
			if err := bc.addFutureBlock(block); err != nil {
				return it.index, err
			}
			block, err = it.next()
		}
		stats.queued += it.processed()
		stats.ignored += it.remaining()

		// If there are any still remaining, mark as ignored
		return it.index, err

	// Some other error(except ErrKnownBlock) occurred, abort.
	// ErrKnownBlock is allowed here since some known blocks
	// still need re-execution to generate snapshots that are missing
	case err != nil && !errors.Is(err, ErrKnownBlock):
		bc.futureBlocks.Remove(block.Hash())
		stats.ignored += len(it.chain)
		bc.reportBlock(block, nil, err)
		return it.index, err
	}
	// No validation errors for the first block (or chain prefix skipped)
	var activeState *state.StateDB
	defer func() {
		// The chain importer is starting and stopping trie prefetchers. If a bad
		// block or other error is hit however, an early return may not properly
		// terminate the background threads. This defer ensures that we clean up
		// and dangling prefetcher, without defering each and holding on live refs.
		if activeState != nil {
			activeState.StopPrefetcher()
		}
	}()

	for ; block != nil && err == nil || errors.Is(err, ErrKnownBlock); block, err = it.next() {
		// If the chain is terminating, stop processing blocks
		if bc.insertStopped() {
			log.Debug("Abort during block processing")
			break
		}
		// If the header is a banned one, straight out abort
		if BadHashes[block.Hash()] {
			bc.reportBlock(block, nil, ErrBannedHash)
			return it.index, ErrBannedHash
		}
		// If the block is known (in the middle of the chain), it's a special case for
		// Clique blocks where they can share state among each other, so importing an
		// older block might complete the state of the subsequent one. In this case,
		// just skip the block (we already validated it once fully (and crashed), since
		// its header and body was already in the database). But if the corresponding
		// snapshot layer is missing, forcibly rerun the execution to build it.
		if bc.skipBlock(err, it) {
			logger := log.Debug
			if bc.chainConfig.Clique == nil {
				logger = log.Warn
			}
			logger("Inserted known block", "number", block.Number(), "hash", block.Hash(),
				"uncles", len(block.Uncles()), "txs", len(block.Transactions()), "gas", block.GasUsed(),
				"root", block.Root())

			// Special case. Commit the empty receipt slice if we meet the known
			// block in the middle. It can only happen in the clique chain. Whenever
			// we insert blocks via `insertSideChain`, we only commit `td`, `header`
			// and `body` if it's non-existent. Since we don't have receipts without
			// reexecution, so nothing to commit. But if the sidechain will be adopted
			// as the canonical chain eventually, it needs to be reexecuted for missing
			// state, but if it's this special case here(skip reexecution) we will lose
			// the empty receipt entry.
			if len(block.Transactions()) == 0 {
				rawdb.WriteReceipts(bc.db, block.Hash(), block.NumberU64(), nil)
			} else {
				log.Error("Please file an issue, skip known block execution without receipt",
					"hash", block.Hash(), "number", block.NumberU64())
			}
			if err := bc.writeKnownBlock(block); err != nil {
				return it.index, err
			}
			stats.processed++

			// We can assume that logs are empty here, since the only way for consecutive
			// Clique blocks to have the same state is if there are no transactions.
			lastCanon = block
			continue
		}

		// Retrieve the parent block and it's state to execute on top
		start := time.Now()
		parent := it.previous()
		if parent == nil {
			parent = bc.GetHeader(block.ParentHash(), block.NumberU64()-1)
		}
		statedb, err := state.New(parent.Root, bc.stateCache, bc.snaps)
		if err != nil {
			return it.index, err
		}
		statedb.SetLogger(bc.logger)

		// Enable prefetching to pull in trie node paths while processing transactions
		statedb.StartPrefetcher("chain")
		activeState = statedb

		// If we have a followup block, run that against the current state to pre-cache
		// transactions and probabilistically some of the account/storage trie nodes.
		var followupInterrupt atomic.Bool
		if !bc.cacheConfig.TrieCleanNoPrefetch {
			if followup, err := it.peek(); followup != nil && err == nil {
				throwaway, _ := state.New(parent.Root, bc.stateCache, bc.snaps)

				go func(start time.Time, followup *types.Block, throwaway *state.StateDB) {
<<<<<<< HEAD
					config := bc.vmConfig
					config.Tracer = nil

					bc.prefetcher.Prefetch(followup, throwaway, config, &followupInterrupt)
=======
					vmCfg := bc.vmConfig
					vmCfg.Tracer = nil
					bc.prefetcher.Prefetch(followup, throwaway, vmCfg, &followupInterrupt)
>>>>>>> 4370527c

					blockPrefetchExecuteTimer.Update(time.Since(start))
					if followupInterrupt.Load() {
						blockPrefetchInterruptMeter.Mark(1)
					}
				}(time.Now(), followup, throwaway)
			}
		}

		// Process block using the parent state as reference point
		pstart := time.Now()

		if bc.logger != nil {
			td := bc.GetTd(block.ParentHash(), block.NumberU64()-1)
			bc.logger.OnBlockStart(block, td, bc.CurrentFinalBlock(), bc.CurrentSafeBlock())
		}
		receipts, logs, usedGas, err := bc.processor.Process(block, statedb, bc.vmConfig)
		if err != nil {
			bc.reportBlock(block, receipts, err)
			followupInterrupt.Store(true)
			if bc.logger != nil {
				bc.logger.OnBlockEnd(err)
			}
			return it.index, err
		}
		ptime := time.Since(pstart)

		vstart := time.Now()
		if err := bc.validator.ValidateState(block, statedb, receipts, usedGas); err != nil {
			bc.reportBlock(block, receipts, err)
			followupInterrupt.Store(true)
			if bc.logger != nil {
				bc.logger.OnBlockEnd(err)
			}
			return it.index, err
		}
		vtime := time.Since(vstart)
		proctime := time.Since(start) // processing + validation

		// Update the metrics touched during block processing and validation
		accountReadTimer.Update(statedb.AccountReads)                   // Account reads are complete(in processing)
		storageReadTimer.Update(statedb.StorageReads)                   // Storage reads are complete(in processing)
		snapshotAccountReadTimer.Update(statedb.SnapshotAccountReads)   // Account reads are complete(in processing)
		snapshotStorageReadTimer.Update(statedb.SnapshotStorageReads)   // Storage reads are complete(in processing)
		accountUpdateTimer.Update(statedb.AccountUpdates)               // Account updates are complete(in validation)
		storageUpdateTimer.Update(statedb.StorageUpdates)               // Storage updates are complete(in validation)
		accountHashTimer.Update(statedb.AccountHashes)                  // Account hashes are complete(in validation)
		storageHashTimer.Update(statedb.StorageHashes)                  // Storage hashes are complete(in validation)
		triehash := statedb.AccountHashes + statedb.StorageHashes       // The time spent on tries hashing
		trieUpdate := statedb.AccountUpdates + statedb.StorageUpdates   // The time spent on tries update
		trieRead := statedb.SnapshotAccountReads + statedb.AccountReads // The time spent on account read
		trieRead += statedb.SnapshotStorageReads + statedb.StorageReads // The time spent on storage read
		blockExecutionTimer.Update(ptime - trieRead)                    // The time spent on EVM processing
		blockValidationTimer.Update(vtime - (triehash + trieUpdate))    // The time spent on block validation

		// Write the block to the chain and get the status.
		var (
			wstart = time.Now()
			status WriteStatus
		)
		if !setHead {
			// Don't set the head, only insert the block
			err = bc.writeBlockWithState(block, receipts, statedb)
		} else {
			status, err = bc.writeBlockAndSetHead(block, receipts, logs, statedb, false)
		}
		followupInterrupt.Store(true)
		if err != nil {
			if bc.logger != nil {
				bc.logger.OnBlockEnd(err)
			}
			return it.index, err
		}

		// Update the metrics touched during block commit
		accountCommitTimer.Update(statedb.AccountCommits)   // Account commits are complete, we can mark them
		storageCommitTimer.Update(statedb.StorageCommits)   // Storage commits are complete, we can mark them
		snapshotCommitTimer.Update(statedb.SnapshotCommits) // Snapshot commits are complete, we can mark them
		triedbCommitTimer.Update(statedb.TrieDBCommits)     // Trie database commits are complete, we can mark them

		blockWriteTimer.Update(time.Since(wstart) - statedb.AccountCommits - statedb.StorageCommits - statedb.SnapshotCommits - statedb.TrieDBCommits)
		blockInsertTimer.UpdateSince(start)

		// Report the import stats before returning the various results
		stats.processed++
		stats.usedGas += usedGas

		dirty, _ := bc.triedb.Size()
		stats.report(chain, it.index, dirty, setHead)

		if bc.logger != nil {
			bc.logger.OnBlockEnd(nil)
		}

		if !setHead {
			// After merge we expect few side chains. Simply count
			// all blocks the CL gives us for GC processing time
			bc.gcproc += proctime

			return it.index, nil // Direct block insertion of a single block
		}
		switch status {
		case CanonStatTy:
			log.Debug("Inserted new block", "number", block.Number(), "hash", block.Hash(),
				"uncles", len(block.Uncles()), "txs", len(block.Transactions()), "gas", block.GasUsed(),
				"elapsed", common.PrettyDuration(time.Since(start)),
				"root", block.Root())

			lastCanon = block

			// Only count canonical blocks for GC processing time
			bc.gcproc += proctime

		case SideStatTy:
			log.Debug("Inserted forked block", "number", block.Number(), "hash", block.Hash(),
				"diff", block.Difficulty(), "elapsed", common.PrettyDuration(time.Since(start)),
				"txs", len(block.Transactions()), "gas", block.GasUsed(), "uncles", len(block.Uncles()),
				"root", block.Root())

		default:
			// This in theory is impossible, but lets be nice to our future selves and leave
			// a log, instead of trying to track down blocks imports that don't emit logs.
			log.Warn("Inserted block with unknown status", "number", block.Number(), "hash", block.Hash(),
				"diff", block.Difficulty(), "elapsed", common.PrettyDuration(time.Since(start)),
				"txs", len(block.Transactions()), "gas", block.GasUsed(), "uncles", len(block.Uncles()),
				"root", block.Root())
		}
	}

	// Any blocks remaining here? The only ones we care about are the future ones
	if block != nil && errors.Is(err, consensus.ErrFutureBlock) {
		if err := bc.addFutureBlock(block); err != nil {
			return it.index, err
		}
		block, err = it.next()

		for ; block != nil && errors.Is(err, consensus.ErrUnknownAncestor); block, err = it.next() {
			if err := bc.addFutureBlock(block); err != nil {
				return it.index, err
			}
			stats.queued++
		}
	}
	stats.ignored += it.remaining()

	return it.index, err
}

// insertSideChain is called when an import batch hits upon a pruned ancestor
// error, which happens when a sidechain with a sufficiently old fork-block is
// found.
//
// The method writes all (header-and-body-valid) blocks to disk, then tries to
// switch over to the new chain if the TD exceeded the current chain.
// insertSideChain is only used pre-merge.
func (bc *BlockChain) insertSideChain(block *types.Block, it *insertIterator) (int, error) {
	var (
		externTd  *big.Int
		lastBlock = block
		current   = bc.CurrentBlock()
	)
	// The first sidechain block error is already verified to be ErrPrunedAncestor.
	// Since we don't import them here, we expect ErrUnknownAncestor for the remaining
	// ones. Any other errors means that the block is invalid, and should not be written
	// to disk.
	err := consensus.ErrPrunedAncestor
	for ; block != nil && errors.Is(err, consensus.ErrPrunedAncestor); block, err = it.next() {
		// Check the canonical state root for that number
		if number := block.NumberU64(); current.Number.Uint64() >= number {
			canonical := bc.GetBlockByNumber(number)
			if canonical != nil && canonical.Hash() == block.Hash() {
				// Not a sidechain block, this is a re-import of a canon block which has it's state pruned

				// Collect the TD of the block. Since we know it's a canon one,
				// we can get it directly, and not (like further below) use
				// the parent and then add the block on top
				externTd = bc.GetTd(block.Hash(), block.NumberU64())
				continue
			}
			if canonical != nil && canonical.Root() == block.Root() {
				// This is most likely a shadow-state attack. When a fork is imported into the
				// database, and it eventually reaches a block height which is not pruned, we
				// just found that the state already exist! This means that the sidechain block
				// refers to a state which already exists in our canon chain.
				//
				// If left unchecked, we would now proceed importing the blocks, without actually
				// having verified the state of the previous blocks.
				log.Warn("Sidechain ghost-state attack detected", "number", block.NumberU64(), "sideroot", block.Root(), "canonroot", canonical.Root())

				// If someone legitimately side-mines blocks, they would still be imported as usual. However,
				// we cannot risk writing unverified blocks to disk when they obviously target the pruning
				// mechanism.
				return it.index, errors.New("sidechain ghost-state attack")
			}
		}
		if externTd == nil {
			externTd = bc.GetTd(block.ParentHash(), block.NumberU64()-1)
		}
		externTd = new(big.Int).Add(externTd, block.Difficulty())

		if !bc.HasBlock(block.Hash(), block.NumberU64()) {
			start := time.Now()
			if err := bc.writeBlockWithoutState(block, externTd); err != nil {
				return it.index, err
			}
			log.Debug("Injected sidechain block", "number", block.Number(), "hash", block.Hash(),
				"diff", block.Difficulty(), "elapsed", common.PrettyDuration(time.Since(start)),
				"txs", len(block.Transactions()), "gas", block.GasUsed(), "uncles", len(block.Uncles()),
				"root", block.Root())
		}
		lastBlock = block
	}
	// At this point, we've written all sidechain blocks to database. Loop ended
	// either on some other error or all were processed. If there was some other
	// error, we can ignore the rest of those blocks.
	//
	// If the externTd was larger than our local TD, we now need to reimport the previous
	// blocks to regenerate the required state
	reorg, err := bc.forker.ReorgNeeded(current, lastBlock.Header())
	if err != nil {
		return it.index, err
	}
	if !reorg {
		localTd := bc.GetTd(current.Hash(), current.Number.Uint64())
		log.Info("Sidechain written to disk", "start", it.first().NumberU64(), "end", it.previous().Number, "sidetd", externTd, "localtd", localTd)
		return it.index, err
	}
	// Gather all the sidechain hashes (full blocks may be memory heavy)
	var (
		hashes  []common.Hash
		numbers []uint64
	)
	parent := it.previous()
	for parent != nil && !bc.HasState(parent.Root) {
		hashes = append(hashes, parent.Hash())
		numbers = append(numbers, parent.Number.Uint64())

		parent = bc.GetHeader(parent.ParentHash, parent.Number.Uint64()-1)
	}
	if parent == nil {
		return it.index, errors.New("missing parent")
	}
	// Import all the pruned blocks to make the state available
	var (
		blocks []*types.Block
		memory uint64
	)
	for i := len(hashes) - 1; i >= 0; i-- {
		// Append the next block to our batch
		block := bc.GetBlock(hashes[i], numbers[i])

		blocks = append(blocks, block)
		memory += block.Size()

		// If memory use grew too large, import and continue. Sadly we need to discard
		// all raised events and logs from notifications since we're too heavy on the
		// memory here.
		if len(blocks) >= 2048 || memory > 64*1024*1024 {
			log.Info("Importing heavy sidechain segment", "blocks", len(blocks), "start", blocks[0].NumberU64(), "end", block.NumberU64())
			if _, err := bc.insertChain(blocks, true); err != nil {
				return 0, err
			}
			blocks, memory = blocks[:0], 0

			// If the chain is terminating, stop processing blocks
			if bc.insertStopped() {
				log.Debug("Abort during blocks processing")
				return 0, nil
			}
		}
	}
	if len(blocks) > 0 {
		log.Info("Importing sidechain segment", "start", blocks[0].NumberU64(), "end", blocks[len(blocks)-1].NumberU64())
		return bc.insertChain(blocks, true)
	}
	return 0, nil
}

// recoverAncestors finds the closest ancestor with available state and re-execute
// all the ancestor blocks since that.
// recoverAncestors is only used post-merge.
// We return the hash of the latest block that we could correctly validate.
func (bc *BlockChain) recoverAncestors(block *types.Block) (common.Hash, error) {
	// Gather all the sidechain hashes (full blocks may be memory heavy)
	var (
		hashes  []common.Hash
		numbers []uint64
		parent  = block
	)
	for parent != nil && !bc.HasState(parent.Root()) {
		hashes = append(hashes, parent.Hash())
		numbers = append(numbers, parent.NumberU64())
		parent = bc.GetBlock(parent.ParentHash(), parent.NumberU64()-1)

		// If the chain is terminating, stop iteration
		if bc.insertStopped() {
			log.Debug("Abort during blocks iteration")
			return common.Hash{}, errInsertionInterrupted
		}
	}
	if parent == nil {
		return common.Hash{}, errors.New("missing parent")
	}
	// Import all the pruned blocks to make the state available
	for i := len(hashes) - 1; i >= 0; i-- {
		// If the chain is terminating, stop processing blocks
		if bc.insertStopped() {
			log.Debug("Abort during blocks processing")
			return common.Hash{}, errInsertionInterrupted
		}
		var b *types.Block
		if i == 0 {
			b = block
		} else {
			b = bc.GetBlock(hashes[i], numbers[i])
		}
		if _, err := bc.insertChain(types.Blocks{b}, false); err != nil {
			return b.ParentHash(), err
		}
	}
	return block.Hash(), nil
}

// collectLogs collects the logs that were generated or removed during
// the processing of a block. These logs are later announced as deleted or reborn.
func (bc *BlockChain) collectLogs(b *types.Block, removed bool) []*types.Log {
	receipts := rawdb.ReadRawReceipts(bc.db, b.Hash(), b.NumberU64())
	receipts.DeriveFields(bc.chainConfig, b.Hash(), b.NumberU64(), b.Time(), b.BaseFee(), b.Transactions())

	var logs []*types.Log
	for _, receipt := range receipts {
		for _, log := range receipt.Logs {
			if removed {
				log.Removed = true
			}
			logs = append(logs, log)
		}
	}
	return logs
}

// reorg takes two blocks, an old chain and a new chain and will reconstruct the
// blocks and inserts them to be part of the new canonical chain and accumulates
// potential missing transactions and post an event about them.
// Note the new head block won't be processed here, callers need to handle it
// externally.
func (bc *BlockChain) reorg(oldHead *types.Header, newHead *types.Block) error {
	var (
		newChain    types.Blocks
		oldChain    types.Blocks
		commonBlock *types.Block

		deletedTxs []common.Hash
		addedTxs   []common.Hash
	)
	oldBlock := bc.GetBlock(oldHead.Hash(), oldHead.Number.Uint64())
	if oldBlock == nil {
		return errors.New("current head block missing")
	}
	newBlock := newHead

	// Reduce the longer chain to the same number as the shorter one
	if oldBlock.NumberU64() > newBlock.NumberU64() {
		// Old chain is longer, gather all transactions and logs as deleted ones
		for ; oldBlock != nil && oldBlock.NumberU64() != newBlock.NumberU64(); oldBlock = bc.GetBlock(oldBlock.ParentHash(), oldBlock.NumberU64()-1) {
			oldChain = append(oldChain, oldBlock)
			for _, tx := range oldBlock.Transactions() {
				deletedTxs = append(deletedTxs, tx.Hash())
			}
		}
	} else {
		// New chain is longer, stash all blocks away for subsequent insertion
		for ; newBlock != nil && newBlock.NumberU64() != oldBlock.NumberU64(); newBlock = bc.GetBlock(newBlock.ParentHash(), newBlock.NumberU64()-1) {
			newChain = append(newChain, newBlock)
		}
	}
	if oldBlock == nil {
		return errInvalidOldChain
	}
	if newBlock == nil {
		return errInvalidNewChain
	}
	// Both sides of the reorg are at the same number, reduce both until the common
	// ancestor is found
	for {
		// If the common ancestor was found, bail out
		if oldBlock.Hash() == newBlock.Hash() {
			commonBlock = oldBlock
			break
		}
		// Remove an old block as well as stash away a new block
		oldChain = append(oldChain, oldBlock)
		for _, tx := range oldBlock.Transactions() {
			deletedTxs = append(deletedTxs, tx.Hash())
		}
		newChain = append(newChain, newBlock)

		// Step back with both chains
		oldBlock = bc.GetBlock(oldBlock.ParentHash(), oldBlock.NumberU64()-1)
		if oldBlock == nil {
			return errInvalidOldChain
		}
		newBlock = bc.GetBlock(newBlock.ParentHash(), newBlock.NumberU64()-1)
		if newBlock == nil {
			return errInvalidNewChain
		}
	}

	// Ensure the user sees large reorgs
	if len(oldChain) > 0 && len(newChain) > 0 {
		logFn := log.Info
		msg := "Chain reorg detected"
		if len(oldChain) > 63 {
			msg = "Large chain reorg detected"
			logFn = log.Warn
		}
		logFn(msg, "number", commonBlock.Number(), "hash", commonBlock.Hash(),
			"drop", len(oldChain), "dropfrom", oldChain[0].Hash(), "add", len(newChain), "addfrom", newChain[0].Hash())
		blockReorgAddMeter.Mark(int64(len(newChain)))
		blockReorgDropMeter.Mark(int64(len(oldChain)))
		blockReorgMeter.Mark(1)
	} else if len(newChain) > 0 {
		// Special case happens in the post merge stage that current head is
		// the ancestor of new head while these two blocks are not consecutive
		log.Info("Extend chain", "add", len(newChain), "number", newChain[0].Number(), "hash", newChain[0].Hash())
		blockReorgAddMeter.Mark(int64(len(newChain)))
	} else {
		// len(newChain) == 0 && len(oldChain) > 0
		// rewind the canonical chain to a lower point.
		log.Error("Impossible reorg, please file an issue", "oldnum", oldBlock.Number(), "oldhash", oldBlock.Hash(), "oldblocks", len(oldChain), "newnum", newBlock.Number(), "newhash", newBlock.Hash(), "newblocks", len(newChain))
	}
	// Insert the new chain(except the head block(reverse order)),
	// taking care of the proper incremental order.
	for i := len(newChain) - 1; i >= 1; i-- {
		// Insert the block in the canonical way, re-writing history
		bc.writeHeadBlock(newChain[i])

		// Collect the new added transactions.
		for _, tx := range newChain[i].Transactions() {
			addedTxs = append(addedTxs, tx.Hash())
		}
	}

	// Delete useless indexes right now which includes the non-canonical
	// transaction indexes, canonical chain indexes which above the head.
	indexesBatch := bc.db.NewBatch()
	for _, tx := range types.HashDifference(deletedTxs, addedTxs) {
		rawdb.DeleteTxLookupEntry(indexesBatch, tx)
	}

	// Delete all hash markers that are not part of the new canonical chain.
	// Because the reorg function does not handle new chain head, all hash
	// markers greater than or equal to new chain head should be deleted.
	number := commonBlock.NumberU64()
	if len(newChain) > 1 {
		number = newChain[1].NumberU64()
	}
	for i := number + 1; ; i++ {
		hash := rawdb.ReadCanonicalHash(bc.db, i)
		if hash == (common.Hash{}) {
			break
		}
		rawdb.DeleteCanonicalHash(indexesBatch, i)
	}
	if err := indexesBatch.Write(); err != nil {
		log.Crit("Failed to delete useless indexes", "err", err)
	}

	// Send out events for logs from the old canon chain, and 'reborn'
	// logs from the new canon chain. The number of logs can be very
	// high, so the events are sent in batches of size around 512.

	// Deleted logs + blocks:
	var deletedLogs []*types.Log
	for i := len(oldChain) - 1; i >= 0; i-- {
		// Also send event for blocks removed from the canon chain.
		bc.chainSideFeed.Send(ChainSideEvent{Block: oldChain[i]})

		// Collect deleted logs for notification
		if logs := bc.collectLogs(oldChain[i], true); len(logs) > 0 {
			deletedLogs = append(deletedLogs, logs...)
		}
		if len(deletedLogs) > 512 {
			bc.rmLogsFeed.Send(RemovedLogsEvent{deletedLogs})
			deletedLogs = nil
		}
	}
	if len(deletedLogs) > 0 {
		bc.rmLogsFeed.Send(RemovedLogsEvent{deletedLogs})
	}

	// New logs:
	var rebirthLogs []*types.Log
	for i := len(newChain) - 1; i >= 1; i-- {
		if logs := bc.collectLogs(newChain[i], false); len(logs) > 0 {
			rebirthLogs = append(rebirthLogs, logs...)
		}
		if len(rebirthLogs) > 512 {
			bc.logsFeed.Send(rebirthLogs)
			rebirthLogs = nil
		}
	}
	if len(rebirthLogs) > 0 {
		bc.logsFeed.Send(rebirthLogs)
	}
	return nil
}

// InsertBlockWithoutSetHead executes the block, runs the necessary verification
// upon it and then persist the block and the associate state into the database.
// The key difference between the InsertChain is it won't do the canonical chain
// updating. It relies on the additional SetCanonical call to finalize the entire
// procedure.
func (bc *BlockChain) InsertBlockWithoutSetHead(block *types.Block) error {
	if !bc.chainmu.TryLock() {
		return errChainStopped
	}
	defer bc.chainmu.Unlock()

	_, err := bc.insertChain(types.Blocks{block}, false)
	return err
}

// SetCanonical rewinds the chain to set the new head block as the specified
// block. It's possible that the state of the new head is missing, and it will
// be recovered in this function as well.
func (bc *BlockChain) SetCanonical(head *types.Block) (common.Hash, error) {
	if !bc.chainmu.TryLock() {
		return common.Hash{}, errChainStopped
	}
	defer bc.chainmu.Unlock()

	// Re-execute the reorged chain in case the head state is missing.
	if !bc.HasState(head.Root()) {
		if latestValidHash, err := bc.recoverAncestors(head); err != nil {
			return latestValidHash, err
		}
		log.Info("Recovered head state", "number", head.Number(), "hash", head.Hash())
	}
	// Run the reorg if necessary and set the given block as new head.
	start := time.Now()
	if head.ParentHash() != bc.CurrentBlock().Hash() {
		if err := bc.reorg(bc.CurrentBlock(), head); err != nil {
			return common.Hash{}, err
		}
	}
	bc.writeHeadBlock(head)

	// Emit events
	logs := bc.collectLogs(head, false)
	bc.chainFeed.Send(ChainEvent{Block: head, Hash: head.Hash(), Logs: logs})
	if len(logs) > 0 {
		bc.logsFeed.Send(logs)
	}
	bc.chainHeadFeed.Send(ChainHeadEvent{Block: head})

	context := []interface{}{
		"number", head.Number(),
		"hash", head.Hash(),
		"root", head.Root(),
		"elapsed", time.Since(start),
	}
	if timestamp := time.Unix(int64(head.Time()), 0); time.Since(timestamp) > time.Minute {
		context = append(context, []interface{}{"age", common.PrettyAge(timestamp)}...)
	}
	log.Info("Chain head was updated", context...)
	return head.Hash(), nil
}

func (bc *BlockChain) updateFutureBlocks() {
	futureTimer := time.NewTicker(5 * time.Second)
	defer futureTimer.Stop()
	defer bc.wg.Done()
	for {
		select {
		case <-futureTimer.C:
			bc.procFutureBlocks()
		case <-bc.quit:
			return
		}
	}
}

// skipBlock returns 'true', if the block being imported can be skipped over, meaning
// that the block does not need to be processed but can be considered already fully 'done'.
func (bc *BlockChain) skipBlock(err error, it *insertIterator) bool {
	// We can only ever bypass processing if the only error returned by the validator
	// is ErrKnownBlock, which means all checks passed, but we already have the block
	// and state.
	if !errors.Is(err, ErrKnownBlock) {
		return false
	}
	// If we're not using snapshots, we can skip this, since we have both block
	// and (trie-) state
	if bc.snaps == nil {
		return true
	}
	var (
		header     = it.current() // header can't be nil
		parentRoot common.Hash
	)
	// If we also have the snapshot-state, we can skip the processing.
	if bc.snaps.Snapshot(header.Root) != nil {
		return true
	}
	// In this case, we have the trie-state but not snapshot-state. If the parent
	// snapshot-state exists, we need to process this in order to not get a gap
	// in the snapshot layers.
	// Resolve parent block
	if parent := it.previous(); parent != nil {
		parentRoot = parent.Root
	} else if parent = bc.GetHeaderByHash(header.ParentHash); parent != nil {
		parentRoot = parent.Root
	}
	if parentRoot == (common.Hash{}) {
		return false // Theoretically impossible case
	}
	// Parent is also missing snapshot: we can skip this. Otherwise process.
	if bc.snaps.Snapshot(parentRoot) == nil {
		return true
	}
	return false
}

// indexBlocks reindexes or unindexes transactions depending on user configuration
func (bc *BlockChain) indexBlocks(tail *uint64, head uint64, done chan struct{}) {
	defer func() { close(done) }()

	// The tail flag is not existent, it means the node is just initialized
	// and all blocks(may from ancient store) are not indexed yet.
	if tail == nil {
		from := uint64(0)
		if bc.txLookupLimit != 0 && head >= bc.txLookupLimit {
			from = head - bc.txLookupLimit + 1
		}
		rawdb.IndexTransactions(bc.db, from, head+1, bc.quit)
		return
	}
	// The tail flag is existent, but the whole chain is required to be indexed.
	if bc.txLookupLimit == 0 || head < bc.txLookupLimit {
		if *tail > 0 {
			// It can happen when chain is rewound to a historical point which
			// is even lower than the indexes tail, recap the indexing target
			// to new head to avoid reading non-existent block bodies.
			end := *tail
			if end > head+1 {
				end = head + 1
			}
			rawdb.IndexTransactions(bc.db, 0, end, bc.quit)
		}
		return
	}
	// Update the transaction index to the new chain state
	if head-bc.txLookupLimit+1 < *tail {
		// Reindex a part of missing indices and rewind index tail to HEAD-limit
		rawdb.IndexTransactions(bc.db, head-bc.txLookupLimit+1, *tail, bc.quit)
	} else {
		// Unindex a part of stale indices and forward index tail to HEAD-limit
		rawdb.UnindexTransactions(bc.db, *tail, head-bc.txLookupLimit+1, bc.quit)
	}
}

// maintainTxIndex is responsible for the construction and deletion of the
// transaction index.
//
// User can use flag `txlookuplimit` to specify a "recentness" block, below
// which ancient tx indices get deleted. If `txlookuplimit` is 0, it means
// all tx indices will be reserved.
//
// The user can adjust the txlookuplimit value for each launch after sync,
// Geth will automatically construct the missing indices or delete the extra
// indices.
func (bc *BlockChain) maintainTxIndex() {
	defer bc.wg.Done()

	// Listening to chain events and manipulate the transaction indexes.
	var (
		done   chan struct{}                  // Non-nil if background unindexing or reindexing routine is active.
		headCh = make(chan ChainHeadEvent, 1) // Buffered to avoid locking up the event feed
	)
	sub := bc.SubscribeChainHeadEvent(headCh)
	if sub == nil {
		return
	}
	defer sub.Unsubscribe()

	for {
		select {
		case head := <-headCh:
			if done == nil {
				done = make(chan struct{})
				go bc.indexBlocks(rawdb.ReadTxIndexTail(bc.db), head.Block.NumberU64(), done)
			}
		case <-done:
			done = nil
		case <-bc.quit:
			if done != nil {
				log.Info("Waiting background transaction indexer to exit")
				<-done
			}
			return
		}
	}
}

// reportBlock logs a bad block error.
func (bc *BlockChain) reportBlock(block *types.Block, receipts types.Receipts, err error) {
	rawdb.WriteBadBlock(bc.db, block)
	log.Error(summarizeBadBlock(block, receipts, bc.Config(), err))
}

// summarizeBadBlock returns a string summarizing the bad block and other
// relevant information.
func summarizeBadBlock(block *types.Block, receipts []*types.Receipt, config *params.ChainConfig, err error) string {
	var receiptString string
	for i, receipt := range receipts {
		receiptString += fmt.Sprintf("\n  %d: cumulative: %v gas: %v contract: %v status: %v tx: %v logs: %v bloom: %x state: %x",
			i, receipt.CumulativeGasUsed, receipt.GasUsed, receipt.ContractAddress.Hex(),
			receipt.Status, receipt.TxHash.Hex(), receipt.Logs, receipt.Bloom, receipt.PostState)
	}
	version, vcs := version.Info()
	platform := fmt.Sprintf("%s %s %s %s", version, runtime.Version(), runtime.GOARCH, runtime.GOOS)
	if vcs != "" {
		vcs = fmt.Sprintf("\nVCS: %s", vcs)
	}
	return fmt.Sprintf(`
########## BAD BLOCK #########
Block: %v (%#x)
Error: %v
Platform: %v%v
Chain config: %#v
Receipts: %v
##############################
`, block.Number(), block.Hash(), err, platform, vcs, config, receiptString)
}

// InsertHeaderChain attempts to insert the given header chain in to the local
// chain, possibly creating a reorg. If an error is returned, it will return the
// index number of the failing header as well an error describing what went wrong.
func (bc *BlockChain) InsertHeaderChain(chain []*types.Header) (int, error) {
	if len(chain) == 0 {
		return 0, nil
	}
	start := time.Now()
	if i, err := bc.hc.ValidateHeaderChain(chain); err != nil {
		return i, err
	}

	if !bc.chainmu.TryLock() {
		return 0, errChainStopped
	}
	defer bc.chainmu.Unlock()
	_, err := bc.hc.InsertHeaderChain(chain, start, bc.forker)
	return 0, err
}

// SetBlockValidatorAndProcessorForTesting sets the current validator and processor.
// This method can be used to force an invalid blockchain to be verified for tests.
// This method is unsafe and should only be used before block import starts.
func (bc *BlockChain) SetBlockValidatorAndProcessorForTesting(v Validator, p Processor) {
	bc.validator = v
	bc.processor = p
}

// SetTrieFlushInterval configures how often in-memory tries are persisted to disk.
// The interval is in terms of block processing time, not wall clock.
// It is thread-safe and can be called repeatedly without side effects.
func (bc *BlockChain) SetTrieFlushInterval(interval time.Duration) {
	bc.flushInterval.Store(int64(interval))
}

// GetTrieFlushInterval gets the in-memroy tries flush interval
func (bc *BlockChain) GetTrieFlushInterval() time.Duration {
	return time.Duration(bc.flushInterval.Load())
}<|MERGE_RESOLUTION|>--- conflicted
+++ resolved
@@ -1763,16 +1763,9 @@
 				throwaway, _ := state.New(parent.Root, bc.stateCache, bc.snaps)
 
 				go func(start time.Time, followup *types.Block, throwaway *state.StateDB) {
-<<<<<<< HEAD
-					config := bc.vmConfig
-					config.Tracer = nil
-
-					bc.prefetcher.Prefetch(followup, throwaway, config, &followupInterrupt)
-=======
 					vmCfg := bc.vmConfig
 					vmCfg.Tracer = nil
 					bc.prefetcher.Prefetch(followup, throwaway, vmCfg, &followupInterrupt)
->>>>>>> 4370527c
 
 					blockPrefetchExecuteTimer.Update(time.Since(start))
 					if followupInterrupt.Load() {
