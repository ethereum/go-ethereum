--- conflicted
+++ resolved
@@ -13,14 +13,7 @@
 {
 	using namespace jit;
 
-<<<<<<< HEAD
-	RuntimeData data = {};
-=======
-	Compiler::Options defaultOptions;
-	auto module = Compiler(defaultOptions).compile(_ext.code);
-
 	RuntimeData data{{},nullptr,nullptr};
->>>>>>> 46d19261
 
 #define set(INDEX, VALUE) data.elems[INDEX] = eth2llvm(VALUE)
 	set(RuntimeData::Gas, m_gas);
@@ -66,7 +59,7 @@
 
 }
 }
- 
+
 namespace
 {
 	// MSVS linker ignores export symbols in Env.cpp if nothing point at least one of them
