--- conflicted
+++ resolved
@@ -26,20 +26,9 @@
 var (
 	// MainnetChainConfig is the chain parameters to run a node on the main network.
 	MainnetChainConfig = &ChainConfig{
-<<<<<<< HEAD
-		ChainId:        MainNetChainID,
-		HomesteadBlock: MainNetHomesteadBlock,
-		DAOForkBlock:   nil,
-		DAOForkSupport: true,
-		EIP150Block:    MainNetHomesteadGasRepriceBlock,
-		EIP150Hash:     MainNetHomesteadGasRepriceHash,
-		EIP155Block:    MainNetSpuriousDragon,
-		EIP158Block:    MainNetSpuriousDragon,
-		Ethash:         new(EthashConfig),
-=======
 		ChainId:         MainNetChainID,
 		HomesteadBlock:  MainNetHomesteadBlock,
-		DAOForkBlock:    MainNetDAOForkBlock,
+		DAOForkBlock:    nil,
 		DAOForkSupport:  true,
 		EIP150Block:     MainNetHomesteadGasRepriceBlock,
 		EIP150Hash:      MainNetHomesteadGasRepriceHash,
@@ -48,7 +37,6 @@
 		MetropolisBlock: MainNetMetropolisBlock,
 
 		Ethash: new(EthashConfig),
->>>>>>> 6171d01b
 	}
 
 	// TestnetChainConfig contains the chain parameters to run a node on the Ropsten test network.
