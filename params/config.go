--- conflicted
+++ resolved
@@ -115,11 +115,7 @@
 		MuirGlacierBlock:        big.NewInt(7_117_117),
 		BerlinBlock:             big.NewInt(9_812_189),
 		LondonBlock:             big.NewInt(10_499_401),
-<<<<<<< HEAD
-		TerminalTotalDifficulty: big.NewInt(43531756765713534),
-=======
 		TerminalTotalDifficulty: new(big.Int).SetUint64(50000000000000000),
->>>>>>> 23bee162
 		Ethash:                  new(EthashConfig),
 	}
 
