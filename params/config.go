--- conflicted
+++ resolved
@@ -61,12 +61,9 @@
 		CancunTime:              newUint64(1710338135),
 		DepositContractAddress:  common.HexToAddress("0x00000000219ab540356cbb839cbe05303d7705fa"),
 		Ethash:                  new(EthashConfig),
-<<<<<<< HEAD
-=======
 		BlobScheduleConfig: &BlobScheduleConfig{
 			Cancun: DefaultCancunBlobConfig,
 		},
->>>>>>> b027a90a
 	}
 	// HoleskyChainConfig contains the chain parameters to run a node on the Holesky test network.
 	HoleskyChainConfig = &ChainConfig{
@@ -90,16 +87,12 @@
 		MergeNetsplitBlock:      nil,
 		ShanghaiTime:            newUint64(1696000704),
 		CancunTime:              newUint64(1707305664),
-<<<<<<< HEAD
-		Ethash:                  new(EthashConfig),
-=======
 		PragueTime:              newUint64(1740434112),
 		Ethash:                  new(EthashConfig),
 		BlobScheduleConfig: &BlobScheduleConfig{
 			Cancun: DefaultCancunBlobConfig,
 			Prague: DefaultPragueBlobConfig,
 		},
->>>>>>> b027a90a
 	}
 	// SepoliaChainConfig contains the chain parameters to run a node on the Sepolia test network.
 	SepoliaChainConfig = &ChainConfig{
@@ -123,16 +116,12 @@
 		MergeNetsplitBlock:      big.NewInt(1735371),
 		ShanghaiTime:            newUint64(1677557088),
 		CancunTime:              newUint64(1706655072),
-<<<<<<< HEAD
-		Ethash:                  new(EthashConfig),
-=======
 		PragueTime:              newUint64(1741159776),
 		Ethash:                  new(EthashConfig),
 		BlobScheduleConfig: &BlobScheduleConfig{
 			Cancun: DefaultCancunBlobConfig,
 			Prague: DefaultPragueBlobConfig,
 		},
->>>>>>> b027a90a
 	}
 	// AllEthashProtocolChanges contains every protocol change (EIPs) introduced
 	// and accepted by the Ethereum core developers into the Ethash consensus.
@@ -158,10 +147,7 @@
 		ShanghaiTime:            nil,
 		CancunTime:              nil,
 		PragueTime:              nil,
-<<<<<<< HEAD
-=======
 		OsakaTime:               nil,
->>>>>>> b027a90a
 		VerkleTime:              nil,
 		Ethash:                  new(EthashConfig),
 		Clique:                  nil,
@@ -186,13 +172,10 @@
 		CancunTime:              newUint64(0),
 		TerminalTotalDifficulty: big.NewInt(0),
 		PragueTime:              newUint64(0),
-<<<<<<< HEAD
-=======
 		BlobScheduleConfig: &BlobScheduleConfig{
 			Cancun: DefaultCancunBlobConfig,
 			Prague: DefaultPragueBlobConfig,
 		},
->>>>>>> b027a90a
 	}
 
 	// AllCliqueProtocolChanges contains every protocol change (EIPs) introduced
@@ -218,10 +201,7 @@
 		ShanghaiTime:            nil,
 		CancunTime:              nil,
 		PragueTime:              nil,
-<<<<<<< HEAD
-=======
 		OsakaTime:               nil,
->>>>>>> b027a90a
 		VerkleTime:              nil,
 		TerminalTotalDifficulty: big.NewInt(math.MaxInt64),
 		Ethash:                  nil,
@@ -251,10 +231,7 @@
 		ShanghaiTime:            nil,
 		CancunTime:              nil,
 		PragueTime:              nil,
-<<<<<<< HEAD
-=======
 		OsakaTime:               nil,
->>>>>>> b027a90a
 		VerkleTime:              nil,
 		TerminalTotalDifficulty: big.NewInt(math.MaxInt64),
 		Ethash:                  new(EthashConfig),
@@ -284,21 +261,15 @@
 		ShanghaiTime:            newUint64(0),
 		CancunTime:              newUint64(0),
 		PragueTime:              newUint64(0),
-<<<<<<< HEAD
-=======
 		OsakaTime:               nil,
->>>>>>> b027a90a
 		VerkleTime:              nil,
 		TerminalTotalDifficulty: big.NewInt(0),
 		Ethash:                  new(EthashConfig),
 		Clique:                  nil,
-<<<<<<< HEAD
-=======
 		BlobScheduleConfig: &BlobScheduleConfig{
 			Cancun: DefaultCancunBlobConfig,
 			Prague: DefaultPragueBlobConfig,
 		},
->>>>>>> b027a90a
 	}
 
 	// NonActivatedConfig defines the chain configuration without activating
@@ -324,10 +295,7 @@
 		ShanghaiTime:            nil,
 		CancunTime:              nil,
 		PragueTime:              nil,
-<<<<<<< HEAD
-=======
 		OsakaTime:               nil,
->>>>>>> b027a90a
 		VerkleTime:              nil,
 		TerminalTotalDifficulty: big.NewInt(math.MaxInt64),
 		Ethash:                  new(EthashConfig),
@@ -405,8 +373,6 @@
 	TerminalTotalDifficulty *big.Int `json:"terminalTotalDifficulty,omitempty"`
 
 	DepositContractAddress common.Address `json:"depositContractAddress,omitempty"`
-<<<<<<< HEAD
-=======
 
 	// EnableVerkleAtGenesis is a flag that specifies whether the network uses
 	// the Verkle tree starting from the genesis block. If set to true, the
@@ -420,7 +386,6 @@
 	// always occurs after the genesis block, making this flag irrelevant in
 	// those cases.
 	EnableVerkleAtGenesis bool `json:"enableVerkleAtGenesis,omitempty"`
->>>>>>> b027a90a
 
 	// Various consensus engines
 	Ethash             *EthashConfig       `json:"ethash,omitempty"`
@@ -634,21 +599,16 @@
 	return c.IsLondon(num) && isTimestampForked(c.PragueTime, time)
 }
 
-<<<<<<< HEAD
-=======
 // IsOsaka returns whether time is either equal to the Osaka fork time or greater.
 func (c *ChainConfig) IsOsaka(num *big.Int, time uint64) bool {
 	return c.IsLondon(num) && isTimestampForked(c.OsakaTime, time)
 }
 
->>>>>>> b027a90a
 // IsVerkle returns whether time is either equal to the Verkle fork time or greater.
 func (c *ChainConfig) IsVerkle(num *big.Int, time uint64) bool {
 	return c.IsLondon(num) && isTimestampForked(c.VerkleTime, time)
 }
 
-<<<<<<< HEAD
-=======
 // IsVerkleGenesis checks whether the verkle fork is activated at the genesis block.
 //
 // Verkle mode is considered enabled if the verkle fork time is configured,
@@ -663,7 +623,6 @@
 	return c.EnableVerkleAtGenesis
 }
 
->>>>>>> b027a90a
 // IsEIP4762 returns whether eip 4762 has been activated at given block.
 func (c *ChainConfig) IsEIP4762(num *big.Int, time uint64) bool {
 	return c.IsVerkle(num, time)
@@ -1075,10 +1034,7 @@
 		IsShanghai:       isMerge && c.IsShanghai(num, timestamp),
 		IsCancun:         isMerge && c.IsCancun(num, timestamp),
 		IsPrague:         isMerge && c.IsPrague(num, timestamp),
-<<<<<<< HEAD
-=======
 		IsOsaka:          isMerge && c.IsOsaka(num, timestamp),
->>>>>>> b027a90a
 		IsVerkle:         isVerkle,
 		IsEIP4762:        isVerkle,
 	}
