// Copyright 2016 The go-ethereum Authors
// This file is part of the go-ethereum library.
//
// The go-ethereum library is free software: you can redistribute it and/or modify
// it under the terms of the GNU Lesser General Public License as published by
// the Free Software Foundation, either version 3 of the License, or
// (at your option) any later version.
//
// The go-ethereum library is distributed in the hope that it will be useful,
// but WITHOUT ANY WARRANTY; without even the implied warranty of
// MERCHANTABILITY or FITNESS FOR A PARTICULAR PURPOSE. See the
// GNU Lesser General Public License for more details.
//
// You should have received a copy of the GNU Lesser General Public License
// along with the go-ethereum library. If not, see <http://www.gnu.org/licenses/>.

package params

import (
	"fmt"
	"math/big"

	"github.com/ethereum/go-ethereum/common"
)

// Genesis hashes to enforce below configs on.
var (
<<<<<<< HEAD
	MainnetGenesisHash = common.HexToHash("8d13370621558f4ed0da587934473c0404729f28b0ff1d50e5fdd840457a2f17") // Mainnet genesis hash to enforce below configs on
	TestnetGenesisHash = common.HexToHash("dffc8ae3b45965404b4fd73ce7f0e13e822ac0fc23ce7e95b42bc5f1e57023a5") // Testnet genesis hash to enforce below configs on
=======
	MainnetGenesisHash = common.HexToHash("0xd4e56740f876aef8c010b86a40d5f56745a118d0906a34e69aec8c0db1cb8fa3")
	TestnetGenesisHash = common.HexToHash("0x41941023680923e0fe4d74a34bdac8141f2540e3ae90623718e47d66d1ca4a2d")
	RinkebyGenesisHash = common.HexToHash("0x6341fd3daf94b748c72ced5a5b26028f2474f5f00d824504e4fa37a75767e177")
	GoerliGenesisHash  = common.HexToHash("0xbf7e331f7f7c1dd2e05159666b3bf8bc7a8a3a9eb1d518969eab529dd9b88c1a")
>>>>>>> 4bcc0a37
)

// TrustedCheckpoints associates each known checkpoint with the genesis hash of
// the chain it belongs to.
var TrustedCheckpoints = map[common.Hash]*TrustedCheckpoint{
	MainnetGenesisHash: MainnetTrustedCheckpoint,
	TestnetGenesisHash: TestnetTrustedCheckpoint,
	RinkebyGenesisHash: RinkebyTrustedCheckpoint,
	GoerliGenesisHash:  GoerliTrustedCheckpoint,
}

var (
	// MainnetChainConfig is the chain parameters to run a node on the main network.
	MainnetChainConfig = &ChainConfig{
		ChainID:             big.NewInt(1),
		HomesteadBlock:      big.NewInt(1150000),
		DAOForkBlock:        big.NewInt(1920000),
		DAOForkSupport:      true,
		EIP150Block:         big.NewInt(2463000),
		EIP150Hash:          common.HexToHash("0x2086799aeebeae135c246c65021c82b4e15a2c451340993aacfd2751886514f0"),
		EIP155Block:         big.NewInt(2675000),
		EIP158Block:         big.NewInt(2675000),
		ByzantiumBlock:      big.NewInt(4370000),
		ConstantinopleBlock: big.NewInt(7280000),
		PetersburgBlock:     big.NewInt(7280000),
		Ethash:              new(EthashConfig),
	}

	// MainnetTrustedCheckpoint contains the light client trusted checkpoint for the main network.
	MainnetTrustedCheckpoint = &TrustedCheckpoint{
		Name:         "mainnet",
		SectionIndex: 227,
		SectionHead:  common.HexToHash("0xa2e0b25d72c2fc6e35a7f853cdacb193b4b4f95c606accf7f8fa8415283582c7"),
		CHTRoot:      common.HexToHash("0xf69bdd4053b95b61a27b106a0e86103d791edd8574950dc96aa351ab9b9f1aa0"),
		BloomRoot:    common.HexToHash("0xec1b454d4c6322c78ccedf76ac922a8698c3cac4d98748a84af4995b7bd3d744"),
	}

	// TestnetChainConfig contains the chain parameters to run a node on the Ropsten test network.
	TestnetChainConfig = &ChainConfig{
		ChainID:             big.NewInt(3),
		HomesteadBlock:      big.NewInt(0),
		DAOForkBlock:        nil,
		DAOForkSupport:      true,
		EIP150Block:         big.NewInt(0),
		EIP150Hash:          common.HexToHash("0x62e0fde86e34c263e250fbcd5ca4598ba8ca10a1d166c8526bb127e10b313311"),
		EIP155Block:         big.NewInt(10),
		EIP158Block:         big.NewInt(10),
		ByzantiumBlock:      big.NewInt(1700000),
		ConstantinopleBlock: big.NewInt(4230000),
		PetersburgBlock:     big.NewInt(4939394),
		Ethash:              new(EthashConfig),
	}

	// TestnetTrustedCheckpoint contains the light client trusted checkpoint for the Ropsten test network.
	TestnetTrustedCheckpoint = &TrustedCheckpoint{
		Name:         "testnet",
		SectionIndex: 161,
		SectionHead:  common.HexToHash("0x5378afa734e1feafb34bcca1534c4d96952b754579b96a4afb23d5301ecececc"),
		CHTRoot:      common.HexToHash("0x1cf2b071e7443a62914362486b613ff30f60cea0d9c268ed8c545f876a3ee60c"),
		BloomRoot:    common.HexToHash("0x5ac25c84bd18a9cbe878d4609a80220f57f85037a112644532412ba0d498a31b"),
	}

	// RinkebyChainConfig contains the chain parameters to run a node on the Rinkeby test network.
	RinkebyChainConfig = &ChainConfig{
		ChainID:             big.NewInt(4),
		HomesteadBlock:      big.NewInt(1),
		DAOForkBlock:        nil,
		DAOForkSupport:      true,
		EIP150Block:         big.NewInt(2),
		EIP150Hash:          common.HexToHash("0x9b095b36c15eaf13044373aef8ee0bd3a382a5abb92e402afa44b8249c3a90e9"),
		EIP155Block:         big.NewInt(3),
		EIP158Block:         big.NewInt(3),
		ByzantiumBlock:      big.NewInt(1035301),
<<<<<<< HEAD
		ConstantinopleBlock: nil,
		XDPoS: &XDPoSConfig{
=======
		ConstantinopleBlock: big.NewInt(3660663),
		PetersburgBlock:     big.NewInt(4321234),
		Clique: &CliqueConfig{
>>>>>>> 4bcc0a37
			Period: 15,
			Epoch:  30000,
		},
	}

	// RinkebyTrustedCheckpoint contains the light client trusted checkpoint for the Rinkeby test network.
	RinkebyTrustedCheckpoint = &TrustedCheckpoint{
		Name:         "rinkeby",
		SectionIndex: 125,
		SectionHead:  common.HexToHash("0x8a738386f6bb34add15846f8f49c4c519a2f32519096e792b9f43bcb407c831c"),
		CHTRoot:      common.HexToHash("0xa1e5720a9bad4dce794f129e4ac6744398197b652868011486a6f89c8ec84a75"),
		BloomRoot:    common.HexToHash("0xa3048fe8b7e30f77f11bc755a88478363d7d3e71c2bdfe4e8ab9e269cd804ba2"),
	}

	// GoerliChainConfig contains the chain parameters to run a node on the Görli test network.
	GoerliChainConfig = &ChainConfig{
		ChainID:             big.NewInt(5),
		HomesteadBlock:      big.NewInt(0),
		DAOForkBlock:        nil,
		DAOForkSupport:      true,
		EIP150Block:         big.NewInt(0),
		EIP155Block:         big.NewInt(0),
		EIP158Block:         big.NewInt(0),
		ByzantiumBlock:      big.NewInt(0),
		ConstantinopleBlock: big.NewInt(0),
		PetersburgBlock:     big.NewInt(0),
		Clique: &CliqueConfig{
			Period: 15,
			Epoch:  30000,
		},
	}

	// GoerliTrustedCheckpoint contains the light client trusted checkpoint for the Görli test network.
	GoerliTrustedCheckpoint = &TrustedCheckpoint{
		Name:         "goerli",
		SectionIndex: 9,
		SectionHead:  common.HexToHash("0x8e223d827391eee53b07cb8ee057dbfa11c93e0b45352188c783affd7840a921"),
		CHTRoot:      common.HexToHash("0xe0a817ac69b36c1e437c5b0cff9e764853f5115702b5f66d451b665d6afb7e78"),
		BloomRoot:    common.HexToHash("0x50d672aeb655b723284969c7c1201fb6ca003c23ed144bcb9f2d1b30e2971c1b"),
	}

	// AllEthashProtocolChanges contains every protocol change (EIPs) introduced
	// and accepted by the Ethereum core developers into the Ethash consensus.
	//
	// This configuration is intentionally not using keyed fields to force anyone
	// adding flags to the config to also have to set these fields.
<<<<<<< HEAD
	AllEthashProtocolChanges = &ChainConfig{big.NewInt(1337), big.NewInt(0), nil, false, big.NewInt(0), common.Hash{}, big.NewInt(0), big.NewInt(0), big.NewInt(0), nil, new(EthashConfig), nil, nil}
=======
	AllEthashProtocolChanges = &ChainConfig{big.NewInt(1337), big.NewInt(0), nil, false, big.NewInt(0), common.Hash{}, big.NewInt(0), big.NewInt(0), big.NewInt(0), big.NewInt(0), big.NewInt(0), nil, new(EthashConfig), nil}
>>>>>>> 4bcc0a37

	// AllXDPoSProtocolChanges contains every protocol change (EIPs) introduced
	// and accepted by the Ethereum core developers into the XDPoS consensus.
	//
	// This configuration is intentionally not using keyed fields to force anyone
	// adding flags to the config to also have to set these fields.
<<<<<<< HEAD
	AllXDPoSProtocolChanges  = &ChainConfig{big.NewInt(1337), big.NewInt(0), nil, false, big.NewInt(0), common.Hash{}, big.NewInt(0), big.NewInt(0), big.NewInt(0), nil, nil, nil, &XDPoSConfig{Period: 0, Epoch: 30000}}
	AllCliqueProtocolChanges = &ChainConfig{big.NewInt(1337), big.NewInt(0), nil, false, big.NewInt(0), common.Hash{}, big.NewInt(0), big.NewInt(0), big.NewInt(0), nil, nil, &CliqueConfig{Period: 0, Epoch: 30000}, nil}
	TestChainConfig          = &ChainConfig{big.NewInt(1), big.NewInt(0), nil, false, big.NewInt(0), common.Hash{}, big.NewInt(0), big.NewInt(0), big.NewInt(0), nil, new(EthashConfig), nil, nil}
	TestRules                = TestChainConfig.Rules(new(big.Int))
=======
	AllCliqueProtocolChanges = &ChainConfig{big.NewInt(1337), big.NewInt(0), nil, false, big.NewInt(0), common.Hash{}, big.NewInt(0), big.NewInt(0), big.NewInt(0), big.NewInt(0), big.NewInt(0), nil, nil, &CliqueConfig{Period: 0, Epoch: 30000}}

	TestChainConfig = &ChainConfig{big.NewInt(1), big.NewInt(0), nil, false, big.NewInt(0), common.Hash{}, big.NewInt(0), big.NewInt(0), big.NewInt(0), big.NewInt(0), big.NewInt(0), nil, new(EthashConfig), nil}
	TestRules       = TestChainConfig.Rules(new(big.Int))
>>>>>>> 4bcc0a37
)

// TrustedCheckpoint represents a set of post-processed trie roots (CHT and
// BloomTrie) associated with the appropriate section index and head hash. It is
// used to start light syncing from this checkpoint and avoid downloading the
// entire header chain while still being able to securely access old headers/logs.
type TrustedCheckpoint struct {
	Name         string      `json:"-"`
	SectionIndex uint64      `json:"sectionIndex"`
	SectionHead  common.Hash `json:"sectionHead"`
	CHTRoot      common.Hash `json:"chtRoot"`
	BloomRoot    common.Hash `json:"bloomRoot"`
}

// ChainConfig is the core config which determines the blockchain settings.
//
// ChainConfig is stored in the database on a per block basis. This means
// that any network, identified by its genesis block, can have its own
// set of configuration options.
type ChainConfig struct {
	ChainID *big.Int `json:"chainId"` // chainId identifies the current chain and is used for replay protection

	HomesteadBlock *big.Int `json:"homesteadBlock,omitempty"` // Homestead switch block (nil = no fork, 0 = already homestead)

	DAOForkBlock   *big.Int `json:"daoForkBlock,omitempty"`   // TheDAO hard-fork switch block (nil = no fork)
	DAOForkSupport bool     `json:"daoForkSupport,omitempty"` // Whether the nodes supports or opposes the DAO hard-fork

	// EIP150 implements the Gas price changes (https://github.com/ethereum/EIPs/issues/150)
	EIP150Block *big.Int    `json:"eip150Block,omitempty"` // EIP150 HF block (nil = no fork)
	EIP150Hash  common.Hash `json:"eip150Hash,omitempty"`  // EIP150 HF hash (needed for header only clients as only gas pricing changed)

	EIP155Block *big.Int `json:"eip155Block,omitempty"` // EIP155 HF block
	EIP158Block *big.Int `json:"eip158Block,omitempty"` // EIP158 HF block

	ByzantiumBlock      *big.Int `json:"byzantiumBlock,omitempty"`      // Byzantium switch block (nil = no fork, 0 = already on byzantium)
	ConstantinopleBlock *big.Int `json:"constantinopleBlock,omitempty"` // Constantinople switch block (nil = no fork, 0 = already activated)
	PetersburgBlock     *big.Int `json:"petersburgBlock,omitempty"`     // Petersburg switch block (nil = same as Constantinople)
	EWASMBlock          *big.Int `json:"ewasmBlock,omitempty"`          // EWASM switch block (nil = no fork, 0 = already activated)

	// Various consensus engines
	Ethash *EthashConfig `json:"ethash,omitempty"`
	Clique *CliqueConfig `json:"clique,omitempty"`
	XDPoS  *XDPoSConfig  `json:"XDPoS,omitempty"`
}

// EthashConfig is the consensus engine configs for proof-of-work based sealing.
type EthashConfig struct{}

// String implements the stringer interface, returning the consensus engine details.
func (c *EthashConfig) String() string {
	return "ethash"
}

// CliqueConfig is the consensus engine configs for proof-of-authority based sealing.
type CliqueConfig struct {
	Period uint64 `json:"period"` // Number of seconds between blocks to enforce
	Epoch  uint64 `json:"epoch"`  // Epoch length to reset votes and checkpoint
}

// String implements the stringer interface, returning the consensus engine details.
func (c *CliqueConfig) String() string {
	return "clique"
}

// XDPoSConfig is the consensus engine configs for delegated-proof-of-stake based sealing.
type XDPoSConfig struct {
	Period              uint64         `json:"period"`              // Number of seconds between blocks to enforce
	Epoch               uint64         `json:"epoch"`               // Epoch length to reset votes and checkpoint
	Reward              uint64         `json:"reward"`              // Block reward - unit Ether
	RewardCheckpoint    uint64         `json:"rewardCheckpoint"`    // Checkpoint block for calculate rewards.
	Gap                 uint64         `json:"gap"`                 // Gap time preparing for the next epoch
	FoudationWalletAddr common.Address `json:"foudationWalletAddr"` // Foundation Address Wallet
}

// String implements the stringer interface, returning the consensus engine details.
func (c *XDPoSConfig) String() string {
	return "XDPoS"
}

// String implements the fmt.Stringer interface.
func (c *ChainConfig) String() string {
	var engine interface{}
	switch {
	case c.Ethash != nil:
		engine = c.Ethash
	case c.XDPoS != nil:
		engine = c.XDPoS
	default:
		engine = "unknown"
	}
	return fmt.Sprintf("{ChainID: %v Homestead: %v DAO: %v DAOSupport: %v EIP150: %v EIP155: %v EIP158: %v Byzantium: %v Constantinople: %v  ConstantinopleFix: %v Engine: %v}",
		c.ChainID,
		c.HomesteadBlock,
		c.DAOForkBlock,
		c.DAOForkSupport,
		c.EIP150Block,
		c.EIP155Block,
		c.EIP158Block,
		c.ByzantiumBlock,
		c.ConstantinopleBlock,
		c.PetersburgBlock,
		engine,
	)
}

// IsHomestead returns whether num is either equal to the homestead block or greater.
func (c *ChainConfig) IsHomestead(num *big.Int) bool {
	return isForked(c.HomesteadBlock, num)
}

// IsDAOFork returns whether num is either equal to the DAO fork block or greater.
func (c *ChainConfig) IsDAOFork(num *big.Int) bool {
	return isForked(c.DAOForkBlock, num)
}

// IsEIP150 returns whether num is either equal to the EIP150 fork block or greater.
func (c *ChainConfig) IsEIP150(num *big.Int) bool {
	return isForked(c.EIP150Block, num)
}

// IsEIP155 returns whether num is either equal to the EIP155 fork block or greater.
func (c *ChainConfig) IsEIP155(num *big.Int) bool {
	return isForked(c.EIP155Block, num)
}

// IsEIP158 returns whether num is either equal to the EIP158 fork block or greater.
func (c *ChainConfig) IsEIP158(num *big.Int) bool {
	return isForked(c.EIP158Block, num)
}

// IsByzantium returns whether num is either equal to the Byzantium fork block or greater.
func (c *ChainConfig) IsByzantium(num *big.Int) bool {
	return isForked(c.ByzantiumBlock, num)
}

// IsConstantinople returns whether num is either equal to the Constantinople fork block or greater.
func (c *ChainConfig) IsConstantinople(num *big.Int) bool {
	return isForked(c.ConstantinopleBlock, num)
}

<<<<<<< HEAD
func (c *ChainConfig) IsTIP2019(num *big.Int) bool {
	return isForked(common.TIP2019Block, num)
}

func (c *ChainConfig) IsTIPSigning(num *big.Int) bool {
	return isForked(common.TIPSigning, num)
}

func (c *ChainConfig) IsTIPRandomize(num *big.Int) bool {
	return isForked(common.TIPRandomize, num)
}

// IsTIPIncreaseMasternodes using for increase masternodes from 18 to 40
// Time update: 23-07-2019
func (c *ChainConfig) IsTIPIncreaseMasternodes(num *big.Int) bool {
	return isForked(common.TIPIncreaseMasternodes, num)
=======
// IsPetersburg returns whether num is either
// - equal to or greater than the PetersburgBlock fork block,
// - OR is nil, and Constantinople is active
func (c *ChainConfig) IsPetersburg(num *big.Int) bool {
	return isForked(c.PetersburgBlock, num) || c.PetersburgBlock == nil && isForked(c.ConstantinopleBlock, num)
}

// IsEWASM returns whether num represents a block number after the EWASM fork
func (c *ChainConfig) IsEWASM(num *big.Int) bool {
	return isForked(c.EWASMBlock, num)
>>>>>>> 4bcc0a37
}

// GasTable returns the gas table corresponding to the current phase (homestead or homestead reprice).
//
// The returned GasTable's fields shouldn't, under any circumstances, be changed.
func (c *ChainConfig) GasTable(num *big.Int) GasTable {
	if num == nil {
		return GasTableHomestead
	}
	switch {
	case c.IsConstantinople(num):
		return GasTableConstantinople
	case c.IsEIP158(num):
		return GasTableEIP158
	case c.IsEIP150(num):
		return GasTableEIP150
	default:
		return GasTableHomestead
	}
}

// CheckCompatible checks whether scheduled fork transitions have been imported
// with a mismatching chain configuration.
func (c *ChainConfig) CheckCompatible(newcfg *ChainConfig, height uint64) *ConfigCompatError {
	bhead := new(big.Int).SetUint64(height)

	// Iterate checkCompatible to find the lowest conflict.
	var lasterr *ConfigCompatError
	for {
		err := c.checkCompatible(newcfg, bhead)
		if err == nil || (lasterr != nil && err.RewindTo == lasterr.RewindTo) {
			break
		}
		lasterr = err
		bhead.SetUint64(err.RewindTo)
	}
	return lasterr
}

func (c *ChainConfig) checkCompatible(newcfg *ChainConfig, head *big.Int) *ConfigCompatError {
	if isForkIncompatible(c.HomesteadBlock, newcfg.HomesteadBlock, head) {
		return newCompatError("Homestead fork block", c.HomesteadBlock, newcfg.HomesteadBlock)
	}
	if isForkIncompatible(c.DAOForkBlock, newcfg.DAOForkBlock, head) {
		return newCompatError("DAO fork block", c.DAOForkBlock, newcfg.DAOForkBlock)
	}
	if c.IsDAOFork(head) && c.DAOForkSupport != newcfg.DAOForkSupport {
		return newCompatError("DAO fork support flag", c.DAOForkBlock, newcfg.DAOForkBlock)
	}
	if isForkIncompatible(c.EIP150Block, newcfg.EIP150Block, head) {
		return newCompatError("EIP150 fork block", c.EIP150Block, newcfg.EIP150Block)
	}
	if isForkIncompatible(c.EIP155Block, newcfg.EIP155Block, head) {
		return newCompatError("EIP155 fork block", c.EIP155Block, newcfg.EIP155Block)
	}
	if isForkIncompatible(c.EIP158Block, newcfg.EIP158Block, head) {
		return newCompatError("EIP158 fork block", c.EIP158Block, newcfg.EIP158Block)
	}
	if c.IsEIP158(head) && !configNumEqual(c.ChainID, newcfg.ChainID) {
		return newCompatError("EIP158 chain ID", c.EIP158Block, newcfg.EIP158Block)
	}
	if isForkIncompatible(c.ByzantiumBlock, newcfg.ByzantiumBlock, head) {
		return newCompatError("Byzantium fork block", c.ByzantiumBlock, newcfg.ByzantiumBlock)
	}
	if isForkIncompatible(c.ConstantinopleBlock, newcfg.ConstantinopleBlock, head) {
		return newCompatError("Constantinople fork block", c.ConstantinopleBlock, newcfg.ConstantinopleBlock)
	}
	if isForkIncompatible(c.PetersburgBlock, newcfg.PetersburgBlock, head) {
		return newCompatError("ConstantinopleFix fork block", c.PetersburgBlock, newcfg.PetersburgBlock)
	}
	if isForkIncompatible(c.EWASMBlock, newcfg.EWASMBlock, head) {
		return newCompatError("ewasm fork block", c.EWASMBlock, newcfg.EWASMBlock)
	}
	return nil
}

// isForkIncompatible returns true if a fork scheduled at s1 cannot be rescheduled to
// block s2 because head is already past the fork.
func isForkIncompatible(s1, s2, head *big.Int) bool {
	return (isForked(s1, head) || isForked(s2, head)) && !configNumEqual(s1, s2)
}

// isForked returns whether a fork scheduled at block s is active at the given head block.
func isForked(s, head *big.Int) bool {
	if s == nil || head == nil {
		return false
	}
	return s.Cmp(head) <= 0
}

func configNumEqual(x, y *big.Int) bool {
	if x == nil {
		return y == nil
	}
	if y == nil {
		return x == nil
	}
	return x.Cmp(y) == 0
}

// ConfigCompatError is raised if the locally-stored blockchain is initialised with a
// ChainConfig that would alter the past.
type ConfigCompatError struct {
	What string
	// block numbers of the stored and new configurations
	StoredConfig, NewConfig *big.Int
	// the block number to which the local chain must be rewound to correct the error
	RewindTo uint64
}

func newCompatError(what string, storedblock, newblock *big.Int) *ConfigCompatError {
	var rew *big.Int
	switch {
	case storedblock == nil:
		rew = newblock
	case newblock == nil || storedblock.Cmp(newblock) < 0:
		rew = storedblock
	default:
		rew = newblock
	}
	err := &ConfigCompatError{what, storedblock, newblock, 0}
	if rew != nil && rew.Sign() > 0 {
		err.RewindTo = rew.Uint64() - 1
	}
	return err
}

func (err *ConfigCompatError) Error() string {
	return fmt.Sprintf("mismatching %s in database (have %d, want %d, rewindto %d)", err.What, err.StoredConfig, err.NewConfig, err.RewindTo)
}

// Rules wraps ChainConfig and is merely syntactic sugar or can be used for functions
// that do not have or require information about the block.
//
// Rules is a one time interface meaning that it shouldn't be used in between transition
// phases.
type Rules struct {
	ChainID                                     *big.Int
	IsHomestead, IsEIP150, IsEIP155, IsEIP158   bool
	IsByzantium, IsConstantinople, IsPetersburg bool
}

// Rules ensures c's ChainID is not nil.
func (c *ChainConfig) Rules(num *big.Int) Rules {
	chainID := c.ChainID
	if chainID == nil {
		chainID = new(big.Int)
	}
	return Rules{
		ChainID:          new(big.Int).Set(chainID),
		IsHomestead:      c.IsHomestead(num),
		IsEIP150:         c.IsEIP150(num),
		IsEIP155:         c.IsEIP155(num),
		IsEIP158:         c.IsEIP158(num),
		IsByzantium:      c.IsByzantium(num),
		IsConstantinople: c.IsConstantinople(num),
		IsPetersburg:     c.IsPetersburg(num),
	}
}<|MERGE_RESOLUTION|>--- conflicted
+++ resolved
@@ -25,15 +25,8 @@
 
 // Genesis hashes to enforce below configs on.
 var (
-<<<<<<< HEAD
 	MainnetGenesisHash = common.HexToHash("8d13370621558f4ed0da587934473c0404729f28b0ff1d50e5fdd840457a2f17") // Mainnet genesis hash to enforce below configs on
 	TestnetGenesisHash = common.HexToHash("dffc8ae3b45965404b4fd73ce7f0e13e822ac0fc23ce7e95b42bc5f1e57023a5") // Testnet genesis hash to enforce below configs on
-=======
-	MainnetGenesisHash = common.HexToHash("0xd4e56740f876aef8c010b86a40d5f56745a118d0906a34e69aec8c0db1cb8fa3")
-	TestnetGenesisHash = common.HexToHash("0x41941023680923e0fe4d74a34bdac8141f2540e3ae90623718e47d66d1ca4a2d")
-	RinkebyGenesisHash = common.HexToHash("0x6341fd3daf94b748c72ced5a5b26028f2474f5f00d824504e4fa37a75767e177")
-	GoerliGenesisHash  = common.HexToHash("0xbf7e331f7f7c1dd2e05159666b3bf8bc7a8a3a9eb1d518969eab529dd9b88c1a")
->>>>>>> 4bcc0a37
 )
 
 // TrustedCheckpoints associates each known checkpoint with the genesis hash of
@@ -41,8 +34,6 @@
 var TrustedCheckpoints = map[common.Hash]*TrustedCheckpoint{
 	MainnetGenesisHash: MainnetTrustedCheckpoint,
 	TestnetGenesisHash: TestnetTrustedCheckpoint,
-	RinkebyGenesisHash: RinkebyTrustedCheckpoint,
-	GoerliGenesisHash:  GoerliTrustedCheckpoint,
 }
 
 var (
@@ -57,11 +48,12 @@
 		EIP155Block:         big.NewInt(2675000),
 		EIP158Block:         big.NewInt(2675000),
 		ByzantiumBlock:      big.NewInt(4370000),
-		ConstantinopleBlock: big.NewInt(7280000),
-		PetersburgBlock:     big.NewInt(7280000),
+		ConstantinopleBlock: nil,
+		PetersburgBlock:     nil,
 		Ethash:              new(EthashConfig),
 	}
 
+	// TODO: calculate trusted checkpoint for our chain
 	// MainnetTrustedCheckpoint contains the light client trusted checkpoint for the main network.
 	MainnetTrustedCheckpoint = &TrustedCheckpoint{
 		Name:         "mainnet",
@@ -82,11 +74,12 @@
 		EIP155Block:         big.NewInt(10),
 		EIP158Block:         big.NewInt(10),
 		ByzantiumBlock:      big.NewInt(1700000),
-		ConstantinopleBlock: big.NewInt(4230000),
-		PetersburgBlock:     big.NewInt(4939394),
+		ConstantinopleBlock: nil,
+		PetersburgBlock:     nil,
 		Ethash:              new(EthashConfig),
 	}
 
+	// TODO: calculate trusted checkpoint for our chain
 	// TestnetTrustedCheckpoint contains the light client trusted checkpoint for the Ropsten test network.
 	TestnetTrustedCheckpoint = &TrustedCheckpoint{
 		Name:         "testnet",
@@ -107,14 +100,9 @@
 		EIP155Block:         big.NewInt(3),
 		EIP158Block:         big.NewInt(3),
 		ByzantiumBlock:      big.NewInt(1035301),
-<<<<<<< HEAD
 		ConstantinopleBlock: nil,
+		PetersburgBlock:     nil,
 		XDPoS: &XDPoSConfig{
-=======
-		ConstantinopleBlock: big.NewInt(3660663),
-		PetersburgBlock:     big.NewInt(4321234),
-		Clique: &CliqueConfig{
->>>>>>> 4bcc0a37
 			Period: 15,
 			Epoch:  30000,
 		},
@@ -161,28 +149,18 @@
 	//
 	// This configuration is intentionally not using keyed fields to force anyone
 	// adding flags to the config to also have to set these fields.
-<<<<<<< HEAD
-	AllEthashProtocolChanges = &ChainConfig{big.NewInt(1337), big.NewInt(0), nil, false, big.NewInt(0), common.Hash{}, big.NewInt(0), big.NewInt(0), big.NewInt(0), nil, new(EthashConfig), nil, nil}
-=======
-	AllEthashProtocolChanges = &ChainConfig{big.NewInt(1337), big.NewInt(0), nil, false, big.NewInt(0), common.Hash{}, big.NewInt(0), big.NewInt(0), big.NewInt(0), big.NewInt(0), big.NewInt(0), nil, new(EthashConfig), nil}
->>>>>>> 4bcc0a37
+	AllEthashProtocolChanges = &ChainConfig{big.NewInt(1337), big.NewInt(0), nil, false, big.NewInt(0), common.Hash{}, big.NewInt(0), big.NewInt(0), big.NewInt(0), big.NewInt(0), big.NewInt(0), nil, new(EthashConfig), nil, nil}
 
 	// AllXDPoSProtocolChanges contains every protocol change (EIPs) introduced
 	// and accepted by the Ethereum core developers into the XDPoS consensus.
 	//
 	// This configuration is intentionally not using keyed fields to force anyone
 	// adding flags to the config to also have to set these fields.
-<<<<<<< HEAD
-	AllXDPoSProtocolChanges  = &ChainConfig{big.NewInt(1337), big.NewInt(0), nil, false, big.NewInt(0), common.Hash{}, big.NewInt(0), big.NewInt(0), big.NewInt(0), nil, nil, nil, &XDPoSConfig{Period: 0, Epoch: 30000}}
-	AllCliqueProtocolChanges = &ChainConfig{big.NewInt(1337), big.NewInt(0), nil, false, big.NewInt(0), common.Hash{}, big.NewInt(0), big.NewInt(0), big.NewInt(0), nil, nil, &CliqueConfig{Period: 0, Epoch: 30000}, nil}
-	TestChainConfig          = &ChainConfig{big.NewInt(1), big.NewInt(0), nil, false, big.NewInt(0), common.Hash{}, big.NewInt(0), big.NewInt(0), big.NewInt(0), nil, new(EthashConfig), nil, nil}
-	TestRules                = TestChainConfig.Rules(new(big.Int))
-=======
-	AllCliqueProtocolChanges = &ChainConfig{big.NewInt(1337), big.NewInt(0), nil, false, big.NewInt(0), common.Hash{}, big.NewInt(0), big.NewInt(0), big.NewInt(0), big.NewInt(0), big.NewInt(0), nil, nil, &CliqueConfig{Period: 0, Epoch: 30000}}
-
-	TestChainConfig = &ChainConfig{big.NewInt(1), big.NewInt(0), nil, false, big.NewInt(0), common.Hash{}, big.NewInt(0), big.NewInt(0), big.NewInt(0), big.NewInt(0), big.NewInt(0), nil, new(EthashConfig), nil}
+	AllXDPoSProtocolChanges  = &ChainConfig{big.NewInt(1337), big.NewInt(0), nil, false, big.NewInt(0), common.Hash{}, big.NewInt(0), big.NewInt(0), big.NewInt(0), nil, nil, nil, nil, nil, &XDPoSConfig{Period: 0, Epoch: 30000}}
+	AllCliqueProtocolChanges = &ChainConfig{big.NewInt(1337), big.NewInt(0), nil, false, big.NewInt(0), common.Hash{}, big.NewInt(0), big.NewInt(0), big.NewInt(0), big.NewInt(0), big.NewInt(0), nil, nil, &CliqueConfig{Period: 0, Epoch: 30000}, nil}
+
+	TestChainConfig = &ChainConfig{big.NewInt(1), big.NewInt(0), nil, false, big.NewInt(0), common.Hash{}, big.NewInt(0), big.NewInt(0), big.NewInt(0), big.NewInt(0), big.NewInt(0), nil, new(EthashConfig), nil, nil}
 	TestRules       = TestChainConfig.Rules(new(big.Int))
->>>>>>> 4bcc0a37
 )
 
 // TrustedCheckpoint represents a set of post-processed trie roots (CHT and
@@ -323,24 +301,6 @@
 	return isForked(c.ConstantinopleBlock, num)
 }
 
-<<<<<<< HEAD
-func (c *ChainConfig) IsTIP2019(num *big.Int) bool {
-	return isForked(common.TIP2019Block, num)
-}
-
-func (c *ChainConfig) IsTIPSigning(num *big.Int) bool {
-	return isForked(common.TIPSigning, num)
-}
-
-func (c *ChainConfig) IsTIPRandomize(num *big.Int) bool {
-	return isForked(common.TIPRandomize, num)
-}
-
-// IsTIPIncreaseMasternodes using for increase masternodes from 18 to 40
-// Time update: 23-07-2019
-func (c *ChainConfig) IsTIPIncreaseMasternodes(num *big.Int) bool {
-	return isForked(common.TIPIncreaseMasternodes, num)
-=======
 // IsPetersburg returns whether num is either
 // - equal to or greater than the PetersburgBlock fork block,
 // - OR is nil, and Constantinople is active
@@ -351,7 +311,24 @@
 // IsEWASM returns whether num represents a block number after the EWASM fork
 func (c *ChainConfig) IsEWASM(num *big.Int) bool {
 	return isForked(c.EWASMBlock, num)
->>>>>>> 4bcc0a37
+}
+
+func (c *ChainConfig) IsTIP2019(num *big.Int) bool {
+	return isForked(common.TIP2019Block, num)
+}
+
+func (c *ChainConfig) IsTIPSigning(num *big.Int) bool {
+	return isForked(common.TIPSigning, num)
+}
+
+func (c *ChainConfig) IsTIPRandomize(num *big.Int) bool {
+	return isForked(common.TIPRandomize, num)
+}
+
+// IsTIPIncreaseMasternodes using for increase masternodes from 18 to 40
+// Time update: 23-07-2019
+func (c *ChainConfig) IsTIPIncreaseMasternodes(num *big.Int) bool {
+	return isForked(common.TIPIncreaseMasternodes, num)
 }
 
 // GasTable returns the gas table corresponding to the current phase (homestead or homestead reprice).
