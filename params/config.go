--- conflicted
+++ resolved
@@ -24,34 +24,22 @@
 )
 
 var (
-	MainnetGenesisHash = common.HexToHash("0xd4e56740f876aef8c010b86a40d5f56745a118d0906a34e69aec8c0db1cb8fa3") // Mainnet genesis hash to enforce below configs on
+	MainnetGenesisHash = common.HexToHash("0x2fe75cf9ba10cb1105e1750d872911e75365ba24fdd5db7f099445c901fea895") // Mainnet genesis hash to enforce below configs on
 	TestnetGenesisHash = common.HexToHash("0x41941023680923e0fe4d74a34bdac8141f2540e3ae90623718e47d66d1ca4a2d") // Testnet genesis hash to enforce below configs on
 )
 
 var (
 	// MainnetChainConfig is the chain parameters to run a node on the main network.
 	MainnetChainConfig = &ChainConfig{
-<<<<<<< HEAD
-		ChainId:         MainNetChainID,
-		HomesteadBlock:  MainNetHomesteadBlock,
-		DAOForkBlock:    nil,
-		DAOForkSupport:  true,
-		EIP150Block:     MainNetHomesteadGasRepriceBlock,
-		EIP150Hash:      MainNetHomesteadGasRepriceHash,
-		EIP155Block:     MainNetSpuriousDragon,
-		EIP158Block:     MainNetSpuriousDragon,
-		MetropolisBlock: MainNetMetropolisBlock,
-=======
-		ChainId:        big.NewInt(1),
-		HomesteadBlock: big.NewInt(1150000),
-		DAOForkBlock:   big.NewInt(1920000),
+		ChainId:        big.NewInt(2),
+		HomesteadBlock: big.NewInt(200000),
+		DAOForkBlock:   nil,
 		DAOForkSupport: true,
-		EIP150Block:    big.NewInt(2463000),
-		EIP150Hash:     common.HexToHash("0x2086799aeebeae135c246c65021c82b4e15a2c451340993aacfd2751886514f0"),
-		EIP155Block:    big.NewInt(2675000),
-		EIP158Block:    big.NewInt(2675000),
-		ByzantiumBlock: big.NewInt(4370000),
->>>>>>> e9295163
+		EIP150Block:    big.NewInt(200000),
+		EIP150Hash:     common.HexToHash("0x41941023680923e0fe4d74a34bdac8141f2540e3ae90623718e47d66d1ca4a2d"),
+		EIP155Block:    big.NewInt(600000),
+		EIP158Block:    big.NewInt(600000),
+		ByzantiumBlock: big.NewInt(800000),
 
 		Ethash: new(EthashConfig),
 	}
