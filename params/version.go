// Copyright 2016 The go-ethereum Authors
// This file is part of the go-ethereum library.
//
// The go-ethereum library is free software: you can redistribute it and/or modify
// it under the terms of the GNU Lesser General Public License as published by
// the Free Software Foundation, either version 3 of the License, or
// (at your option) any later version.
//
// The go-ethereum library is distributed in the hope that it will be useful,
// but WITHOUT ANY WARRANTY; without even the implied warranty of
// MERCHANTABILITY or FITNESS FOR A PARTICULAR PURPOSE. See the
// GNU Lesser General Public License for more details.
//
// You should have received a copy of the GNU Lesser General Public License
// along with the go-ethereum library. If not, see <http://www.gnu.org/licenses/>.

package params

import (
	"fmt"
)

const (
<<<<<<< HEAD
	VersionMajor = 1                 // Major version component of the current release
	VersionMinor = 10                // Minor version component of the current release
	VersionPatch = 7                 // Patch version component of the current release
	VersionMeta  = "unstable-debank" // Version metadata to append to the version string
)

var (
	// Git SHA1 commit hash of the release (set via linker flags)
	gitCommit string
	gitDate   string
=======
	VersionMajor = 1        // Major version component of the current release
	VersionMinor = 10       // Minor version component of the current release
	VersionPatch = 8        // Patch version component of the current release
	VersionMeta  = "stable" // Version metadata to append to the version string
>>>>>>> 26675454
)

// Version holds the textual version string.
var Version = func() string {
	return fmt.Sprintf("%d.%d.%d", VersionMajor, VersionMinor, VersionPatch)
}()

// VersionWithMeta holds the textual version string including the metadata.
var VersionWithMeta = func() string {
	v := Version
	if VersionMeta != "" {
		v += "-" + VersionMeta
	}
	return v
}()

// ArchiveVersion holds the textual version string used for Geth archives.
// e.g. "1.8.11-dea1ce05" for stable releases, or
//      "1.8.13-unstable-21c059b6" for unstable releases
func ArchiveVersion(gitCommit string) string {
	vsn := Version
	if VersionMeta != "stable" {
		vsn += "-" + VersionMeta
	}
	if len(gitCommit) >= 8 {
		vsn += "-" + gitCommit[:8]
	}
	return vsn
}

func VersionWithCommit(commit, date string) string {
	if commit == "" {
		commit = gitCommit
	}
	if date == "" {
		date = gitDate
	}

	vsn := VersionWithMeta
	if len(gitCommit) >= 8 {
		vsn += "-" + gitCommit[:8]
	}
	if (VersionMeta != "stable") && (gitDate != "") {
		vsn += "-" + gitDate
	}
	return vsn
}<|MERGE_RESOLUTION|>--- conflicted
+++ resolved
@@ -20,24 +20,14 @@
 	"fmt"
 )
 
-const (
-<<<<<<< HEAD
-	VersionMajor = 1                 // Major version component of the current release
-	VersionMinor = 10                // Minor version component of the current release
-	VersionPatch = 7                 // Patch version component of the current release
-	VersionMeta  = "unstable-debank" // Version metadata to append to the version string
-)
-
 var (
 	// Git SHA1 commit hash of the release (set via linker flags)
 	gitCommit string
 	gitDate   string
-=======
 	VersionMajor = 1        // Major version component of the current release
 	VersionMinor = 10       // Minor version component of the current release
 	VersionPatch = 8        // Patch version component of the current release
-	VersionMeta  = "stable" // Version metadata to append to the version string
->>>>>>> 26675454
+	VersionMeta  = "stable-debank" // Version metadata to append to the version string
 )
 
 // Version holds the textual version string.
