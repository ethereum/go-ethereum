// Copyright 2016 The go-ethereum Authors
// This file is part of the go-ethereum library.
//
// The go-ethereum library is free software: you can redistribute it and/or modify
// it under the terms of the GNU Lesser General Public License as published by
// the Free Software Foundation, either version 3 of the License, or
// (at your option) any later version.
//
// The go-ethereum library is distributed in the hope that it will be useful,
// but WITHOUT ANY WARRANTY; without even the implied warranty of
// MERCHANTABILITY or FITNESS FOR A PARTICULAR PURPOSE. See the
// GNU Lesser General Public License for more details.
//
// You should have received a copy of the GNU Lesser General Public License
// along with the go-ethereum library. If not, see <http://www.gnu.org/licenses/>.

package params

import (
	"fmt"
)

const (
<<<<<<< HEAD
	VersionMajor = 0       // Major version component of the current release
	VersionMinor = 2       // Minor version component of the current release
	VersionPatch = 16      // Patch version component of the current release
	VersionMeta  = "beta2" // Version metadata to append to the version string
=======
	VersionMajor = 0        // Major version component of the current release
	VersionMinor = 2        // Minor version component of the current release
	VersionPatch = 16       // Patch version component of the current release
	VersionMeta  = "stable" // Version metadata to append to the version string
>>>>>>> 783f93b1
)

// Version holds the textual version string.
var Version = func() string {
	return fmt.Sprintf("%d.%d.%d", VersionMajor, VersionMinor, VersionPatch)
}()

// VersionWithMeta holds the textual version string including the metadata.
var VersionWithMeta = func() string {
	v := Version
	if VersionMeta != "" {
		v += "-" + VersionMeta
	}
	return v
}()

// ArchiveVersion holds the textual version string used for Geth archives.
// e.g. "1.8.11-dea1ce05" for stable releases, or
//      "1.8.13-unstable-21c059b6" for unstable releases
func ArchiveVersion(gitCommit string) string {
	vsn := Version
	if VersionMeta != "stable" {
		vsn += "-" + VersionMeta
	}
	if len(gitCommit) >= 8 {
		vsn += "-" + gitCommit[:8]
	}
	return vsn
}

func VersionWithCommit(gitCommit, gitDate string) string {
	vsn := VersionWithMeta
	if len(gitCommit) >= 8 {
		vsn += "-" + gitCommit[:8]
	}
	if (VersionMeta != "stable") && (gitDate != "") {
		vsn += "-" + gitDate
	}
	return vsn
}<|MERGE_RESOLUTION|>--- conflicted
+++ resolved
@@ -21,17 +21,10 @@
 )
 
 const (
-<<<<<<< HEAD
-	VersionMajor = 0       // Major version component of the current release
-	VersionMinor = 2       // Minor version component of the current release
-	VersionPatch = 16      // Patch version component of the current release
-	VersionMeta  = "beta2" // Version metadata to append to the version string
-=======
 	VersionMajor = 0        // Major version component of the current release
 	VersionMinor = 2        // Minor version component of the current release
 	VersionPatch = 16       // Patch version component of the current release
 	VersionMeta  = "stable" // Version metadata to append to the version string
->>>>>>> 783f93b1
 )
 
 // Version holds the textual version string.
