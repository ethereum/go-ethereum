// Copyright 2015 The go-expanse Authors
// This file is part of the go-expanse library.
//
// The go-expanse library is free software: you can redistribute it and/or modify
// it under the terms of the GNU Lesser General Public License as published by
// the Free Software Foundation, either version 3 of the License, or
// (at your option) any later version.
//
// The go-expanse library is distributed in the hope that it will be useful,
// but WITHOUT ANY WARRANTY; without even the implied warranty of
// MERCHANTABILITY or FITNESS FOR A PARTICULAR PURPOSE. See the
// GNU Lesser General Public License for more details.
//
// You should have received a copy of the GNU Lesser General Public License
// along with the go-expanse library. If not, see <http://www.gnu.org/licenses/>.

package params

import (
	"math/big"

	"github.com/ethereum/go-ethereum/common"
)

var (
<<<<<<< HEAD
	TestNetHomesteadBlock = big.NewInt(0)  // testnet homestead block
	MainNetHomesteadBlock = big.NewInt(200000) // mainnet homestead block
=======
	TestNetGenesisHash = common.HexToHash("0x41941023680923e0fe4d74a34bdac8141f2540e3ae90623718e47d66d1ca4a2d") // Testnet genesis hash to enforce below configs on
	MainNetGenesisHash = common.HexToHash("0xd4e56740f876aef8c010b86a40d5f56745a118d0906a34e69aec8c0db1cb8fa3") // Mainnet genesis hash to enforce below configs on

	TestNetHomesteadBlock = big.NewInt(0)       // Testnet homestead block
	MainNetHomesteadBlock = big.NewInt(1150000) // Mainnet homestead block

	TestNetHomesteadGasRepriceBlock = big.NewInt(0)       // Testnet gas reprice block
	MainNetHomesteadGasRepriceBlock = big.NewInt(2463000) // Mainnet gas reprice block

	TestNetHomesteadGasRepriceHash = common.HexToHash("0x41941023680923e0fe4d74a34bdac8141f2540e3ae90623718e47d66d1ca4a2d") // Testnet gas reprice block hash (used by fast sync)
	MainNetHomesteadGasRepriceHash = common.HexToHash("0x2086799aeebeae135c246c65021c82b4e15a2c451340993aacfd2751886514f0") // Mainnet gas reprice block hash (used by fast sync)

	TestNetSpuriousDragon = big.NewInt(10)
	MainNetSpuriousDragon = big.NewInt(2675000)

	TestNetChainID = big.NewInt(3) // Test net default chain ID
	MainNetChainID = big.NewInt(1) // main net default chain ID
>>>>>>> a973d1d5
)<|MERGE_RESOLUTION|>--- conflicted
+++ resolved
@@ -1,48 +1,44 @@
-// Copyright 2015 The go-expanse Authors
-// This file is part of the go-expanse library.
+// Copyright 2015 The go-ethereum Authors
+// This file is part of the go-ethereum library.
 //
-// The go-expanse library is free software: you can redistribute it and/or modify
+// The go-ethereum library is free software: you can redistribute it and/or modify
 // it under the terms of the GNU Lesser General Public License as published by
 // the Free Software Foundation, either version 3 of the License, or
 // (at your option) any later version.
 //
-// The go-expanse library is distributed in the hope that it will be useful,
+// The go-ethereum library is distributed in the hope that it will be useful,
 // but WITHOUT ANY WARRANTY; without even the implied warranty of
 // MERCHANTABILITY or FITNESS FOR A PARTICULAR PURPOSE. See the
 // GNU Lesser General Public License for more details.
 //
 // You should have received a copy of the GNU Lesser General Public License
-// along with the go-expanse library. If not, see <http://www.gnu.org/licenses/>.
+// along with the go-ethereum library. If not, see <http://www.gnu.org/licenses/>.
 
 package params
 
 import (
 	"math/big"
 
-	"github.com/ethereum/go-ethereum/common"
+	"github.com/expanse-org/go-expanse/common"
 )
 
 var (
-<<<<<<< HEAD
-	TestNetHomesteadBlock = big.NewInt(0)  // testnet homestead block
-	MainNetHomesteadBlock = big.NewInt(200000) // mainnet homestead block
-=======
 	TestNetGenesisHash = common.HexToHash("0x41941023680923e0fe4d74a34bdac8141f2540e3ae90623718e47d66d1ca4a2d") // Testnet genesis hash to enforce below configs on
-	MainNetGenesisHash = common.HexToHash("0xd4e56740f876aef8c010b86a40d5f56745a118d0906a34e69aec8c0db1cb8fa3") // Mainnet genesis hash to enforce below configs on
+	MainNetGenesisHash = common.HexToHash("0x2fe75cf9ba10cb1105e1750d872911e75365ba24fdd5db7f099445c901fea895") // Mainnet genesis hash to enforce below configs on
 
 	TestNetHomesteadBlock = big.NewInt(0)       // Testnet homestead block
-	MainNetHomesteadBlock = big.NewInt(1150000) // Mainnet homestead block
+	MainNetHomesteadBlock = big.NewInt(200000) // Mainnet homestead block
 
 	TestNetHomesteadGasRepriceBlock = big.NewInt(0)       // Testnet gas reprice block
-	MainNetHomesteadGasRepriceBlock = big.NewInt(2463000) // Mainnet gas reprice block
+	MainNetHomesteadGasRepriceBlock = big.NewInt(550000) // Mainnet gas reprice block
 
 	TestNetHomesteadGasRepriceHash = common.HexToHash("0x41941023680923e0fe4d74a34bdac8141f2540e3ae90623718e47d66d1ca4a2d") // Testnet gas reprice block hash (used by fast sync)
-	MainNetHomesteadGasRepriceHash = common.HexToHash("0x2086799aeebeae135c246c65021c82b4e15a2c451340993aacfd2751886514f0") // Mainnet gas reprice block hash (used by fast sync)
+	//fix this after the block is found
+	MainNetHomesteadGasRepriceHash = common.HexToHash("0x0") // Mainnet gas reprice block hash (used by fast sync)
 
 	TestNetSpuriousDragon = big.NewInt(10)
-	MainNetSpuriousDragon = big.NewInt(2675000)
+	MainNetSpuriousDragon = big.NewInt(550000)
 
 	TestNetChainID = big.NewInt(3) // Test net default chain ID
 	MainNetChainID = big.NewInt(1) // main net default chain ID
->>>>>>> a973d1d5
 )