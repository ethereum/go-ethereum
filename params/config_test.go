// Copyright 2017 The go-ethereum Authors
// This file is part of the go-ethereum library.
//
// The go-ethereum library is free software: you can redistribute it and/or modify
// it under the terms of the GNU Lesser General Public License as published by
// the Free Software Foundation, either version 3 of the License, or
// (at your option) any later version.
//
// The go-ethereum library is distributed in the hope that it will be useful,
// but WITHOUT ANY WARRANTY; without even the implied warranty of
// MERCHANTABILITY or FITNESS FOR A PARTICULAR PURPOSE. See the
// GNU Lesser General Public License for more details.
//
// You should have received a copy of the GNU Lesser General Public License
// along with the go-ethereum library. If not, see <http://www.gnu.org/licenses/>.

package params

import (
	"math"
	"math/big"
	"reflect"
	"testing"
	"time"

<<<<<<< HEAD
	"gotest.tools/assert"

	"github.com/ethereum/go-ethereum/common/math"
=======
	"github.com/stretchr/testify/require"
>>>>>>> eb00f169
)

func TestCheckCompatible(t *testing.T) {
	type test struct {
		stored, new   *ChainConfig
		headBlock     uint64
		headTimestamp uint64
		wantErr       *ConfigCompatError
	}

	tests := []test{
		{stored: AllEthashProtocolChanges, new: AllEthashProtocolChanges, headBlock: 0, headTimestamp: 0, wantErr: nil},
		{stored: AllEthashProtocolChanges, new: AllEthashProtocolChanges, headBlock: 0, headTimestamp: uint64(time.Now().Unix()), wantErr: nil},
		{stored: AllEthashProtocolChanges, new: AllEthashProtocolChanges, headBlock: 100, wantErr: nil},
		{
			stored:    &ChainConfig{EIP150Block: big.NewInt(10)},
			new:       &ChainConfig{EIP150Block: big.NewInt(20)},
			headBlock: 9,
			wantErr:   nil,
		},
		{
			stored:    AllEthashProtocolChanges,
			new:       &ChainConfig{HomesteadBlock: nil},
			headBlock: 3,
			wantErr: &ConfigCompatError{
				What:          "Homestead fork block",
				StoredBlock:   big.NewInt(0),
				NewBlock:      nil,
				RewindToBlock: 0,
			},
		},
		{
			stored:    AllEthashProtocolChanges,
			new:       &ChainConfig{HomesteadBlock: big.NewInt(1)},
			headBlock: 3,
			wantErr: &ConfigCompatError{
				What:          "Homestead fork block",
				StoredBlock:   big.NewInt(0),
				NewBlock:      big.NewInt(1),
				RewindToBlock: 0,
			},
		},
		{
			stored:    &ChainConfig{HomesteadBlock: big.NewInt(30), EIP150Block: big.NewInt(10)},
			new:       &ChainConfig{HomesteadBlock: big.NewInt(25), EIP150Block: big.NewInt(20)},
			headBlock: 25,
			wantErr: &ConfigCompatError{
				What:          "EIP150 fork block",
				StoredBlock:   big.NewInt(10),
				NewBlock:      big.NewInt(20),
				RewindToBlock: 9,
			},
		},
		{
			stored:    &ChainConfig{ConstantinopleBlock: big.NewInt(30)},
			new:       &ChainConfig{ConstantinopleBlock: big.NewInt(30), PetersburgBlock: big.NewInt(30)},
			headBlock: 40,
			wantErr:   nil,
		},
		{
			stored:    &ChainConfig{ConstantinopleBlock: big.NewInt(30)},
			new:       &ChainConfig{ConstantinopleBlock: big.NewInt(30), PetersburgBlock: big.NewInt(31)},
			headBlock: 40,
			wantErr: &ConfigCompatError{
				What:          "Petersburg fork block",
				StoredBlock:   nil,
				NewBlock:      big.NewInt(31),
				RewindToBlock: 30,
			},
		},
		{
			stored:        &ChainConfig{ShanghaiBlock: big.NewInt(30)},
			new:           &ChainConfig{ShanghaiBlock: big.NewInt(30)},
			headTimestamp: 9,
			wantErr:       nil,
		},
	}

	for _, test := range tests {
		err := test.stored.CheckCompatible(test.new, test.headBlock, test.headTimestamp)
		if !reflect.DeepEqual(err, test.wantErr) {
			t.Errorf("error mismatch:\nstored: %v\nnew: %v\nheadBlock: %v\nheadTimestamp: %v\nerr: %v\nwant: %v", test.stored, test.new, test.headBlock, test.headTimestamp, err, test.wantErr)
		}
	}
}

func TestConfigRules(t *testing.T) {
	t.Parallel()

	c := &ChainConfig{
		LondonBlock:   new(big.Int),
		ShanghaiBlock: big.NewInt(10),
		CancunBlock:   big.NewInt(20),
		PragueBlock:   big.NewInt(30),
		VerkleBlock:   big.NewInt(40),
	}

	block := new(big.Int)

	if r := c.Rules(block, true, 0); r.IsShanghai {
		t.Errorf("expected %v to not be shanghai", 0)
	}

	block.SetInt64(10)

	if r := c.Rules(block, true, 0); !r.IsShanghai {
		t.Errorf("expected %v to be shanghai", 10)
	}

	block.SetInt64(20)

	if r := c.Rules(block, true, 0); !r.IsCancun {
		t.Errorf("expected %v to be cancun", 20)
	}

	block.SetInt64(30)

	if r := c.Rules(block, true, 0); !r.IsPrague {
		t.Errorf("expected %v to be prague", 30)
	}

	block = block.SetInt64(math.MaxInt64)

	if r := c.Rules(block, true, 0); !r.IsShanghai {
		t.Errorf("expected %v to be shanghai", 0)
	}
}

func TestBorKeyValueConfigHelper(t *testing.T) {
	t.Parallel()

	backupMultiplier := map[string]uint64{
		"0":        2,
		"25275000": 5,
		"29638656": 2,
	}
	assert.Equal(t, borKeyValueConfigHelper(backupMultiplier, 0), uint64(2))
	assert.Equal(t, borKeyValueConfigHelper(backupMultiplier, 1), uint64(2))
	assert.Equal(t, borKeyValueConfigHelper(backupMultiplier, 25275000-1), uint64(2))
	assert.Equal(t, borKeyValueConfigHelper(backupMultiplier, 25275000), uint64(5))
	assert.Equal(t, borKeyValueConfigHelper(backupMultiplier, 25275000+1), uint64(5))
	assert.Equal(t, borKeyValueConfigHelper(backupMultiplier, 29638656-1), uint64(5))
	assert.Equal(t, borKeyValueConfigHelper(backupMultiplier, 29638656), uint64(2))
	assert.Equal(t, borKeyValueConfigHelper(backupMultiplier, 29638656+1), uint64(2))

	config := map[string]uint64{
		"0":         1,
		"90000000":  2,
		"100000000": 3,
	}
	assert.Equal(t, borKeyValueConfigHelper(config, 0), uint64(1))
	assert.Equal(t, borKeyValueConfigHelper(config, 1), uint64(1))
	assert.Equal(t, borKeyValueConfigHelper(config, 90000000-1), uint64(1))
	assert.Equal(t, borKeyValueConfigHelper(config, 90000000), uint64(2))
	assert.Equal(t, borKeyValueConfigHelper(config, 90000000+1), uint64(2))
	assert.Equal(t, borKeyValueConfigHelper(config, 100000000-1), uint64(2))
	assert.Equal(t, borKeyValueConfigHelper(config, 100000000), uint64(3))
	assert.Equal(t, borKeyValueConfigHelper(config, 100000000+1), uint64(3))

	burntContract := map[string]string{
		"22640000": "0x70bcA57F4579f58670aB2d18Ef16e02C17553C38",
		"41824608": "0x617b94CCCC2511808A3C9478ebb96f455CF167aA",
	}
	assert.Equal(t, borKeyValueConfigHelper(burntContract, 22640000), "0x70bcA57F4579f58670aB2d18Ef16e02C17553C38")
	assert.Equal(t, borKeyValueConfigHelper(burntContract, 22640000+1), "0x70bcA57F4579f58670aB2d18Ef16e02C17553C38")
	assert.Equal(t, borKeyValueConfigHelper(burntContract, 41824608-1), "0x70bcA57F4579f58670aB2d18Ef16e02C17553C38")
	assert.Equal(t, borKeyValueConfigHelper(burntContract, 41824608), "0x617b94CCCC2511808A3C9478ebb96f455CF167aA")
	assert.Equal(t, borKeyValueConfigHelper(burntContract, 41824608+1), "0x617b94CCCC2511808A3C9478ebb96f455CF167aA")
}<|MERGE_RESOLUTION|>--- conflicted
+++ resolved
@@ -23,13 +23,7 @@
 	"testing"
 	"time"
 
-<<<<<<< HEAD
-	"gotest.tools/assert"
-
-	"github.com/ethereum/go-ethereum/common/math"
-=======
 	"github.com/stretchr/testify/require"
->>>>>>> eb00f169
 )
 
 func TestCheckCompatible(t *testing.T) {
