// Copyright 2020 The go-ethereum Authors
// This file is part of the go-ethereum library.
//
// The go-ethereum library is free software: you can redistribute it and/or modify
// it under the terms of the GNU Lesser General Public License as published by
// the Free Software Foundation, either version 3 of the License, or
// (at your option) any later version.
//
// The go-ethereum library is distributed in the hope that it will be useful,
// but WITHOUT ANY WARRANTY; without even the implied warranty of
// MERCHANTABILITY or FITNESS FOR A PARTICULAR PURPOSE. See the
// GNU Lesser General Public License for more details.
//
// You should have received a copy of the GNU Lesser General Public License
// along with the go-ethereum library. If not, see <http://www.gnu.org/licenses/>.

package trie

import (
	"bytes"
	"errors"
	"sync"

	"github.com/ethereum/go-ethereum/common"
	"github.com/ethereum/go-ethereum/core/types"
	"github.com/ethereum/go-ethereum/log"
	"github.com/ethereum/go-ethereum/metrics"
)

var (
	stPool = sync.Pool{New: func() any { return new(stNode) }}
	_      = types.TrieHasher((*StackTrie)(nil))
)

// StackTrieOptions contains the configured options for manipulating the stackTrie.
type StackTrieOptions struct {
	Writer  func(path []byte, hash common.Hash, blob []byte) // The function to commit the dirty nodes
	Cleaner func(path []byte)                                // The function to clean up dangling nodes

	SkipLeftBoundary  bool          // Flag whether the nodes on the left boundary are skipped for committing
	SkipRightBoundary bool          // Flag whether the nodes on the right boundary are skipped for committing
	boundaryGauge     metrics.Gauge // Gauge to track how many boundary nodes are met
}

// NewStackTrieOptions initializes an empty options for stackTrie.
func NewStackTrieOptions() *StackTrieOptions { return &StackTrieOptions{} }

<<<<<<< HEAD
func stackTrieFromPool(writeFn NodeWriteFunc, owner common.Hash) *StackTrie {
	st := stPool.Get().(*StackTrie)
	st.owner = owner
	st.writeFn = writeFn

	return st
=======
// WithWriter configures trie node writer within the options.
func (o *StackTrieOptions) WithWriter(writer func(path []byte, hash common.Hash, blob []byte)) *StackTrieOptions {
	o.Writer = writer
	return o
}

// WithCleaner configures the cleaner in the option for removing dangling nodes.
func (o *StackTrieOptions) WithCleaner(cleaner func(path []byte)) *StackTrieOptions {
	o.Cleaner = cleaner
	return o
>>>>>>> 916d6a44
}

// WithSkipBoundary configures whether the left and right boundary nodes are
// filtered for committing, along with a gauge metrics to track how many
// boundary nodes are met.
func (o *StackTrieOptions) WithSkipBoundary(skipLeft, skipRight bool, gauge metrics.Gauge) *StackTrieOptions {
	o.SkipLeftBoundary = skipLeft
	o.SkipRightBoundary = skipRight
	o.boundaryGauge = gauge
	return o
}

// StackTrie is a trie implementation that expects keys to be inserted
// in order. Once it determines that a subtree will no longer be inserted
// into, it will hash it and free up the memory it uses.
type StackTrie struct {
	options *StackTrieOptions
	root    *stNode
	h       *hasher

	first []byte // The (hex-encoded without terminator) key of first inserted entry, tracked as left boundary.
	last  []byte // The (hex-encoded without terminator) key of last inserted entry, tracked as right boundary.
}

// NewStackTrie allocates and initializes an empty trie.
func NewStackTrie(options *StackTrieOptions) *StackTrie {
	if options == nil {
		options = NewStackTrieOptions()
	}
	return &StackTrie{
		options: options,
		root:    stPool.Get().(*stNode),
		h:       newHasher(false),
	}
}

// Update inserts a (key, value) pair into the stack trie.
func (t *StackTrie) Update(key, value []byte) error {
	if len(value) == 0 {
		return errors.New("trying to insert empty (deletion)")
	}
	k := keybytesToHex(key)
	k = k[:len(k)-1] // chop the termination flag
	if bytes.Compare(t.last, k) >= 0 {
		return errors.New("non-ascending key order")
	}
<<<<<<< HEAD

	return &st, nil
}

// MarshalBinary implements encoding.BinaryMarshaler
func (st *StackTrie) MarshalBinary() (data []byte, err error) {
	var (
		b bytes.Buffer
		w = bufio.NewWriter(&b)
	)

	if err := gob.NewEncoder(w).Encode(struct {
		Owner    common.Hash
		NodeType uint8
		Val      []byte
		Key      []byte
	}{
		st.owner,
		st.nodeType,
		st.val,
		st.key,
	}); err != nil {
		return nil, err
	}

	for _, child := range st.children {
		if child == nil {
			w.WriteByte(0)
			continue
		}

		w.WriteByte(1)

		if childData, err := child.MarshalBinary(); err != nil {
			return nil, err
		} else {
			w.Write(childData)
		}
	}

	w.Flush()

	return b.Bytes(), nil
=======
	// track the first and last inserted entries.
	if t.first == nil {
		t.first = append([]byte{}, k...)
	}
	if t.last == nil {
		t.last = append([]byte{}, k...) // allocate key slice
	} else {
		t.last = append(t.last[:0], k...) // reuse key slice
	}
	t.insert(t.root, k, value, nil)
	return nil
>>>>>>> 916d6a44
}

// MustUpdate is a wrapper of Update and will omit any encountered error but
// just print out an error message.
func (t *StackTrie) MustUpdate(key, value []byte) {
	if err := t.Update(key, value); err != nil {
		log.Error("Unhandled trie error in StackTrie.Update", "err", err)
	}
}

<<<<<<< HEAD
func (st *StackTrie) unmarshalBinary(r io.Reader) error {
	var dec struct {
		Owner    common.Hash
		NodeType uint8
		Val      []byte
		Key      []byte
	}

	if err := gob.NewDecoder(r).Decode(&dec); err != nil {
		return err
	}

	st.owner = dec.Owner
	st.nodeType = dec.NodeType
	st.val = dec.Val
	st.key = dec.Key

	var hasChild = make([]byte, 1)
	for i := range st.children {
		if _, err := r.Read(hasChild); err != nil {
			return err
		} else if hasChild[0] == 0 {
			continue
		}

		var child StackTrie

		if err := child.unmarshalBinary(r); err != nil {
			return err
		}

		st.children[i] = &child
	}

	return nil
=======
// Reset resets the stack trie object to empty state.
func (t *StackTrie) Reset() {
	t.options = NewStackTrieOptions()
	t.root = stPool.Get().(*stNode)
	t.first = nil
	t.last = nil
>>>>>>> 916d6a44
}

// stNode represents a node within a StackTrie
type stNode struct {
	typ      uint8       // node type (as in branch, ext, leaf)
	key      []byte      // key chunk covered by this (leaf|ext) node
	val      []byte      // value contained by this node if it's a leaf
	children [16]*stNode // list of children (for branch and exts)
}

// newLeaf constructs a leaf node with provided node key and value. The key
// will be deep-copied in the function and safe to modify afterwards, but
// value is not.
func newLeaf(key, val []byte) *stNode {
	st := stPool.Get().(*stNode)
	st.typ = leafNode
	st.key = append(st.key, key...)
	st.val = val

	return st
}

// newExt constructs an extension node with provided node key and child. The
// key will be deep-copied in the function and safe to modify afterwards.
func newExt(key []byte, child *stNode) *stNode {
	st := stPool.Get().(*stNode)
	st.typ = extNode
	st.key = append(st.key, key...)
	st.children[0] = child

	return st
}

// List all values that stNode#nodeType can hold
const (
	emptyNode = iota
	branchNode
	extNode
	leafNode
	hashedNode
)

<<<<<<< HEAD
// Update inserts a (key, value) pair into the stack trie.
func (st *StackTrie) Update(key, value []byte) error {
	k := keybytesToHex(key)

	if len(value) == 0 {
		panic("deletion not supported")
	}

	st.insert(k[:len(k)-1], value, nil)

	return nil
}

// MustUpdate is a wrapper of Update and will omit any encountered error but
// just print out an error message.
func (st *StackTrie) MustUpdate(key, value []byte) {
	if err := st.Update(key, value); err != nil {
		log.Error("Unhandled trie error in StackTrie.Update", "err", err)
	}
}

func (st *StackTrie) Reset() {
	st.owner = common.Hash{}
	st.writeFn = nil
	st.key = st.key[:0]
	st.val = nil

	for i := range st.children {
		st.children[i] = nil
	}

	st.nodeType = emptyNode
=======
func (n *stNode) reset() *stNode {
	n.key = n.key[:0]
	n.val = nil
	for i := range n.children {
		n.children[i] = nil
	}
	n.typ = emptyNode
	return n
>>>>>>> 916d6a44
}

// Helper function that, given a full key, determines the index
// at which the chunk pointed by st.keyOffset is different from
// the same chunk in the full key.
func (n *stNode) getDiffIndex(key []byte) int {
	for idx, nibble := range n.key {
		if nibble != key[idx] {
			return idx
		}
	}
<<<<<<< HEAD

	return len(st.key)
=======
	return len(n.key)
>>>>>>> 916d6a44
}

// Helper function to that inserts a (key, value) pair into
// the trie.
func (t *StackTrie) insert(st *stNode, key, value []byte, path []byte) {
	switch st.typ {
	case branchNode: /* Branch */
		idx := int(key[0])

		// Unresolve elder siblings
		for i := idx - 1; i >= 0; i-- {
			if st.children[i] != nil {
				if st.children[i].typ != hashedNode {
					t.hash(st.children[i], append(path, byte(i)))
				}

				break
			}
		}

		// Add new child
		if st.children[idx] == nil {
			st.children[idx] = newLeaf(key[1:], value)
		} else {
			t.insert(st.children[idx], key[1:], value, append(path, key[0]))
		}

	case extNode: /* Ext */
		// Compare both key chunks and see where they differ
		diffidx := st.getDiffIndex(key)

		// Check if chunks are identical. If so, recurse into
		// the child node. Otherwise, the key has to be split
		// into 1) an optional common prefix, 2) the fullnode
		// representing the two differing path, and 3) a leaf
		// for each of the differentiated subtrees.
		if diffidx == len(st.key) {
			// Ext key and key segment are identical, recurse into
			// the child node.
			t.insert(st.children[0], key[diffidx:], value, append(path, key[:diffidx]...))
			return
		}
		// Save the original part. Depending if the break is
		// at the extension's last byte or not, create an
		// intermediate extension or use the extension's child
		// node directly.
		var n *stNode
		if diffidx < len(st.key)-1 {
			// Break on the non-last byte, insert an intermediate
			// extension. The path prefix of the newly-inserted
			// extension should also contain the different byte.
			n = newExt(st.key[diffidx+1:], st.children[0])
			t.hash(n, append(path, st.key[:diffidx+1]...))
		} else {
			// Break on the last byte, no need to insert
			// an extension node: reuse the current node.
			// The path prefix of the original part should
			// still be same.
			n = st.children[0]
			t.hash(n, append(path, st.key...))
		}
<<<<<<< HEAD

		var p *StackTrie

=======
		var p *stNode
>>>>>>> 916d6a44
		if diffidx == 0 {
			// the break is on the first byte, so
			// the current node is converted into
			// a branch node.
			st.children[0] = nil
			p = st
			st.typ = branchNode
		} else {
			// the common prefix is at least one byte
			// long, insert a new intermediate branch
			// node.
			st.children[0] = stPool.Get().(*stNode)
			st.children[0].typ = branchNode
			p = st.children[0]
		}
		// Create a leaf for the inserted part
		o := newLeaf(key[diffidx+1:], value)

		// Insert both child leaves where they belong:
		origIdx := st.key[diffidx]
		newIdx := key[diffidx]
		p.children[origIdx] = n
		p.children[newIdx] = o
		st.key = st.key[:diffidx]

	case leafNode: /* Leaf */
		// Compare both key chunks and see where they differ
		diffidx := st.getDiffIndex(key)

		// Overwriting a key isn't supported, which means that
		// the current leaf is expected to be split into 1) an
		// optional extension for the common prefix of these 2
		// keys, 2) a fullnode selecting the path on which the
		// keys differ, and 3) one leaf for the differentiated
		// component of each key.
		if diffidx >= len(st.key) {
			panic("Trying to insert into existing key")
		}

		// Check if the split occurs at the first nibble of the
		// chunk. In that case, no prefix extnode is necessary.
		// Otherwise, create that
<<<<<<< HEAD
		var p *StackTrie

=======
		var p *stNode
>>>>>>> 916d6a44
		if diffidx == 0 {
			// Convert current leaf into a branch
			st.typ = branchNode
			p = st
			st.children[0] = nil
		} else {
			// Convert current node into an ext,
			// and insert a child branch node.
			st.typ = extNode
			st.children[0] = stPool.Get().(*stNode)
			st.children[0].typ = branchNode
			p = st.children[0]
		}

		// Create the two child leaves: one containing the original
		// value and another containing the new value. The child leaf
		// is hashed directly in order to free up some memory.
		origIdx := st.key[diffidx]
		p.children[origIdx] = newLeaf(st.key[diffidx+1:], st.val)
		t.hash(p.children[origIdx], append(path, st.key[:diffidx+1]...))

		newIdx := key[diffidx]
		p.children[newIdx] = newLeaf(key[diffidx+1:], value)

		// Finally, cut off the key part that has been passed
		// over to the children.
		st.key = st.key[:diffidx]
		st.val = nil

	case emptyNode: /* Empty */
		st.typ = leafNode
		st.key = key
		st.val = value

	case hashedNode:
		panic("trying to insert into hash")

	default:
		panic("invalid type")
	}
}

// hash converts st into a 'hashedNode', if possible. Possible outcomes:
//
// 1. The rlp-encoded value was >= 32 bytes:
//   - Then the 32-byte `hash` will be accessible in `st.val`.
//   - And the 'st.type' will be 'hashedNode'
//
// 2. The rlp-encoded value was < 32 bytes
//   - Then the <32 byte rlp-encoded value will be accessible in 'st.val'.
//   - And the 'st.type' will be 'hashedNode' AGAIN
//
// This method also sets 'st.type' to hashedNode, and clears 'st.key'.
func (t *StackTrie) hash(st *stNode, path []byte) {
	var (
		blob     []byte   // RLP-encoded node blob
		internal [][]byte // List of node paths covered by the extension node
	)
	switch st.typ {
	case hashedNode:
		return

	case emptyNode:
		st.val = types.EmptyRootHash.Bytes()
		st.key = st.key[:0]
<<<<<<< HEAD
		st.nodeType = hashedNode

=======
		st.typ = hashedNode
>>>>>>> 916d6a44
		return

	case branchNode:
		var nodes fullNode
		for i, child := range st.children {
			if child == nil {
				nodes.Children[i] = nilValueNode
				continue
			}
<<<<<<< HEAD

			child.hashRec(hasher, append(path, byte(i)))
=======
			t.hash(child, append(path, byte(i)))
>>>>>>> 916d6a44

			if len(child.val) < 32 {
				nodes.Children[i] = rawNode(child.val)
			} else {
				nodes.Children[i] = hashNode(child.val)
			}
			st.children[i] = nil
<<<<<<< HEAD

			returnToPool(child)
=======
			stPool.Put(child.reset()) // Release child back to pool.
>>>>>>> 916d6a44
		}
		nodes.encode(t.h.encbuf)
		blob = t.h.encodedBytes()

	case extNode:
		// recursively hash and commit child as the first step
		t.hash(st.children[0], append(path, st.key...))

		// Collect the path of internal nodes between shortNode and its **in disk**
		// child. This is essential in the case of path mode scheme to avoid leaving
		// danging nodes within the range of this internal path on disk, which would
		// break the guarantee for state healing.
		if len(st.children[0].val) >= 32 && t.options.Cleaner != nil {
			for i := 1; i < len(st.key); i++ {
				internal = append(internal, append(path, st.key[:i]...))
			}
		}
		// encode the extension node
		n := shortNode{Key: hexToCompactInPlace(st.key)}
		if len(st.children[0].val) < 32 {
			n.Val = rawNode(st.children[0].val)
		} else {
			n.Val = hashNode(st.children[0].val)
		}
		n.encode(t.h.encbuf)
		blob = t.h.encodedBytes()

		stPool.Put(st.children[0].reset()) // Release child back to pool.
		st.children[0] = nil

	case leafNode:
		st.key = append(st.key, byte(16))
		n := shortNode{Key: hexToCompactInPlace(st.key), Val: valueNode(st.val)}

		n.encode(t.h.encbuf)
		blob = t.h.encodedBytes()

	default:
		panic("invalid node type")
	}

	st.typ = hashedNode
	st.key = st.key[:0]

<<<<<<< HEAD
	if len(encodedNode) < 32 {
		st.val = common.CopyBytes(encodedNode)
=======
	// Skip committing the non-root node if the size is smaller than 32 bytes.
	if len(blob) < 32 && len(path) > 0 {
		st.val = common.CopyBytes(blob)
>>>>>>> 916d6a44
		return
	}
	// Write the hash to the 'val'. We allocate a new val here to not mutate
	// input values.
	st.val = t.h.hashData(blob)

<<<<<<< HEAD
	st.hashRec(hasher, nil)

	if len(st.val) == 32 {
		copy(h[:], st.val)
		return h
	}
	// If the node's RLP isn't 32 bytes long, the node will not
	// be hashed, and instead contain the  rlp-encoding of the
	// node. For the top level node, we need to force the hashing.
	hasher.sha.Reset()
	hasher.sha.Write(st.val)
	hasher.sha.Read(h[:])

	return h
=======
	// Short circuit if the stack trie is not configured for writing.
	if t.options.Writer == nil {
		return
	}
	// Skip committing if the node is on the left boundary and stackTrie is
	// configured to filter the boundary.
	if t.options.SkipLeftBoundary && bytes.HasPrefix(t.first, path) {
		if t.options.boundaryGauge != nil {
			t.options.boundaryGauge.Inc(1)
		}
		return
	}
	// Skip committing if the node is on the right boundary and stackTrie is
	// configured to filter the boundary.
	if t.options.SkipRightBoundary && bytes.HasPrefix(t.last, path) {
		if t.options.boundaryGauge != nil {
			t.options.boundaryGauge.Inc(1)
		}
		return
	}
	// Clean up the internal dangling nodes covered by the extension node.
	// This should be done before writing the node to adhere to the committing
	// order from bottom to top.
	for _, path := range internal {
		t.options.Cleaner(path)
	}
	t.options.Writer(path, common.BytesToHash(st.val), blob)
>>>>>>> 916d6a44
}

// Hash will firstly hash the entire trie if it's still not hashed and then commit
// all nodes to the associated database. Actually most of the trie nodes have been
// committed already. The main purpose here is to commit the nodes on right boundary.
//
<<<<<<< HEAD
// The associated database is expected, otherwise the whole commit
// functionality should be disabled.
func (st *StackTrie) Commit() (h common.Hash, err error) {
	if st.writeFn == nil {
		return common.Hash{}, ErrCommitDisabled
	}

	hasher := newHasher(false)
	defer returnHasherToPool(hasher)

	st.hashRec(hasher, nil)

	if len(st.val) == 32 {
		copy(h[:], st.val)
		return h, nil
	}
	// If the node's RLP isn't 32 bytes long, the node will not
	// be hashed (and committed), and instead contain the rlp-encoding of the
	// node. For the top level node, we need to force the hashing+commit.
	hasher.sha.Reset()
	hasher.sha.Write(st.val)
	hasher.sha.Read(h[:])

	st.writeFn(st.owner, nil, h, st.val)

	return h, nil
=======
// For stack trie, Hash and Commit are functionally identical.
func (t *StackTrie) Hash() common.Hash {
	n := t.root
	t.hash(n, nil)
	return common.BytesToHash(n.val)
}

// Commit will firstly hash the entire trie if it's still not hashed and then commit
// all nodes to the associated database. Actually most of the trie nodes have been
// committed already. The main purpose here is to commit the nodes on right boundary.
//
// For stack trie, Hash and Commit are functionally identical.
func (t *StackTrie) Commit() common.Hash {
	return t.Hash()
>>>>>>> 916d6a44
}<|MERGE_RESOLUTION|>--- conflicted
+++ resolved
@@ -45,14 +45,6 @@
 // NewStackTrieOptions initializes an empty options for stackTrie.
 func NewStackTrieOptions() *StackTrieOptions { return &StackTrieOptions{} }
 
-<<<<<<< HEAD
-func stackTrieFromPool(writeFn NodeWriteFunc, owner common.Hash) *StackTrie {
-	st := stPool.Get().(*StackTrie)
-	st.owner = owner
-	st.writeFn = writeFn
-
-	return st
-=======
 // WithWriter configures trie node writer within the options.
 func (o *StackTrieOptions) WithWriter(writer func(path []byte, hash common.Hash, blob []byte)) *StackTrieOptions {
 	o.Writer = writer
@@ -63,7 +55,6 @@
 func (o *StackTrieOptions) WithCleaner(cleaner func(path []byte)) *StackTrieOptions {
 	o.Cleaner = cleaner
 	return o
->>>>>>> 916d6a44
 }
 
 // WithSkipBoundary configures whether the left and right boundary nodes are
@@ -110,51 +101,6 @@
 	if bytes.Compare(t.last, k) >= 0 {
 		return errors.New("non-ascending key order")
 	}
-<<<<<<< HEAD
-
-	return &st, nil
-}
-
-// MarshalBinary implements encoding.BinaryMarshaler
-func (st *StackTrie) MarshalBinary() (data []byte, err error) {
-	var (
-		b bytes.Buffer
-		w = bufio.NewWriter(&b)
-	)
-
-	if err := gob.NewEncoder(w).Encode(struct {
-		Owner    common.Hash
-		NodeType uint8
-		Val      []byte
-		Key      []byte
-	}{
-		st.owner,
-		st.nodeType,
-		st.val,
-		st.key,
-	}); err != nil {
-		return nil, err
-	}
-
-	for _, child := range st.children {
-		if child == nil {
-			w.WriteByte(0)
-			continue
-		}
-
-		w.WriteByte(1)
-
-		if childData, err := child.MarshalBinary(); err != nil {
-			return nil, err
-		} else {
-			w.Write(childData)
-		}
-	}
-
-	w.Flush()
-
-	return b.Bytes(), nil
-=======
 	// track the first and last inserted entries.
 	if t.first == nil {
 		t.first = append([]byte{}, k...)
@@ -166,7 +112,6 @@
 	}
 	t.insert(t.root, k, value, nil)
 	return nil
->>>>>>> 916d6a44
 }
 
 // MustUpdate is a wrapper of Update and will omit any encountered error but
@@ -177,50 +122,12 @@
 	}
 }
 
-<<<<<<< HEAD
-func (st *StackTrie) unmarshalBinary(r io.Reader) error {
-	var dec struct {
-		Owner    common.Hash
-		NodeType uint8
-		Val      []byte
-		Key      []byte
-	}
-
-	if err := gob.NewDecoder(r).Decode(&dec); err != nil {
-		return err
-	}
-
-	st.owner = dec.Owner
-	st.nodeType = dec.NodeType
-	st.val = dec.Val
-	st.key = dec.Key
-
-	var hasChild = make([]byte, 1)
-	for i := range st.children {
-		if _, err := r.Read(hasChild); err != nil {
-			return err
-		} else if hasChild[0] == 0 {
-			continue
-		}
-
-		var child StackTrie
-
-		if err := child.unmarshalBinary(r); err != nil {
-			return err
-		}
-
-		st.children[i] = &child
-	}
-
-	return nil
-=======
 // Reset resets the stack trie object to empty state.
 func (t *StackTrie) Reset() {
 	t.options = NewStackTrieOptions()
 	t.root = stPool.Get().(*stNode)
 	t.first = nil
 	t.last = nil
->>>>>>> 916d6a44
 }
 
 // stNode represents a node within a StackTrie
@@ -263,40 +170,6 @@
 	hashedNode
 )
 
-<<<<<<< HEAD
-// Update inserts a (key, value) pair into the stack trie.
-func (st *StackTrie) Update(key, value []byte) error {
-	k := keybytesToHex(key)
-
-	if len(value) == 0 {
-		panic("deletion not supported")
-	}
-
-	st.insert(k[:len(k)-1], value, nil)
-
-	return nil
-}
-
-// MustUpdate is a wrapper of Update and will omit any encountered error but
-// just print out an error message.
-func (st *StackTrie) MustUpdate(key, value []byte) {
-	if err := st.Update(key, value); err != nil {
-		log.Error("Unhandled trie error in StackTrie.Update", "err", err)
-	}
-}
-
-func (st *StackTrie) Reset() {
-	st.owner = common.Hash{}
-	st.writeFn = nil
-	st.key = st.key[:0]
-	st.val = nil
-
-	for i := range st.children {
-		st.children[i] = nil
-	}
-
-	st.nodeType = emptyNode
-=======
 func (n *stNode) reset() *stNode {
 	n.key = n.key[:0]
 	n.val = nil
@@ -305,7 +178,6 @@
 	}
 	n.typ = emptyNode
 	return n
->>>>>>> 916d6a44
 }
 
 // Helper function that, given a full key, determines the index
@@ -317,12 +189,7 @@
 			return idx
 		}
 	}
-<<<<<<< HEAD
-
-	return len(st.key)
-=======
 	return len(n.key)
->>>>>>> 916d6a44
 }
 
 // Helper function to that inserts a (key, value) pair into
@@ -384,13 +251,7 @@
 			n = st.children[0]
 			t.hash(n, append(path, st.key...))
 		}
-<<<<<<< HEAD
-
-		var p *StackTrie
-
-=======
 		var p *stNode
->>>>>>> 916d6a44
 		if diffidx == 0 {
 			// the break is on the first byte, so
 			// the current node is converted into
@@ -433,12 +294,7 @@
 		// Check if the split occurs at the first nibble of the
 		// chunk. In that case, no prefix extnode is necessary.
 		// Otherwise, create that
-<<<<<<< HEAD
-		var p *StackTrie
-
-=======
 		var p *stNode
->>>>>>> 916d6a44
 		if diffidx == 0 {
 			// Convert current leaf into a branch
 			st.typ = branchNode
@@ -504,12 +360,7 @@
 	case emptyNode:
 		st.val = types.EmptyRootHash.Bytes()
 		st.key = st.key[:0]
-<<<<<<< HEAD
-		st.nodeType = hashedNode
-
-=======
 		st.typ = hashedNode
->>>>>>> 916d6a44
 		return
 
 	case branchNode:
@@ -519,12 +370,7 @@
 				nodes.Children[i] = nilValueNode
 				continue
 			}
-<<<<<<< HEAD
-
-			child.hashRec(hasher, append(path, byte(i)))
-=======
 			t.hash(child, append(path, byte(i)))
->>>>>>> 916d6a44
 
 			if len(child.val) < 32 {
 				nodes.Children[i] = rawNode(child.val)
@@ -532,12 +378,7 @@
 				nodes.Children[i] = hashNode(child.val)
 			}
 			st.children[i] = nil
-<<<<<<< HEAD
-
-			returnToPool(child)
-=======
 			stPool.Put(child.reset()) // Release child back to pool.
->>>>>>> 916d6a44
 		}
 		nodes.encode(t.h.encbuf)
 		blob = t.h.encodedBytes()
@@ -582,36 +423,15 @@
 	st.typ = hashedNode
 	st.key = st.key[:0]
 
-<<<<<<< HEAD
-	if len(encodedNode) < 32 {
-		st.val = common.CopyBytes(encodedNode)
-=======
 	// Skip committing the non-root node if the size is smaller than 32 bytes.
 	if len(blob) < 32 && len(path) > 0 {
 		st.val = common.CopyBytes(blob)
->>>>>>> 916d6a44
 		return
 	}
 	// Write the hash to the 'val'. We allocate a new val here to not mutate
 	// input values.
 	st.val = t.h.hashData(blob)
 
-<<<<<<< HEAD
-	st.hashRec(hasher, nil)
-
-	if len(st.val) == 32 {
-		copy(h[:], st.val)
-		return h
-	}
-	// If the node's RLP isn't 32 bytes long, the node will not
-	// be hashed, and instead contain the  rlp-encoding of the
-	// node. For the top level node, we need to force the hashing.
-	hasher.sha.Reset()
-	hasher.sha.Write(st.val)
-	hasher.sha.Read(h[:])
-
-	return h
-=======
 	// Short circuit if the stack trie is not configured for writing.
 	if t.options.Writer == nil {
 		return
@@ -639,41 +459,12 @@
 		t.options.Cleaner(path)
 	}
 	t.options.Writer(path, common.BytesToHash(st.val), blob)
->>>>>>> 916d6a44
 }
 
 // Hash will firstly hash the entire trie if it's still not hashed and then commit
 // all nodes to the associated database. Actually most of the trie nodes have been
 // committed already. The main purpose here is to commit the nodes on right boundary.
 //
-<<<<<<< HEAD
-// The associated database is expected, otherwise the whole commit
-// functionality should be disabled.
-func (st *StackTrie) Commit() (h common.Hash, err error) {
-	if st.writeFn == nil {
-		return common.Hash{}, ErrCommitDisabled
-	}
-
-	hasher := newHasher(false)
-	defer returnHasherToPool(hasher)
-
-	st.hashRec(hasher, nil)
-
-	if len(st.val) == 32 {
-		copy(h[:], st.val)
-		return h, nil
-	}
-	// If the node's RLP isn't 32 bytes long, the node will not
-	// be hashed (and committed), and instead contain the rlp-encoding of the
-	// node. For the top level node, we need to force the hashing+commit.
-	hasher.sha.Reset()
-	hasher.sha.Write(st.val)
-	hasher.sha.Read(h[:])
-
-	st.writeFn(st.owner, nil, h, st.val)
-
-	return h, nil
-=======
 // For stack trie, Hash and Commit are functionally identical.
 func (t *StackTrie) Hash() common.Hash {
 	n := t.root
@@ -688,5 +479,4 @@
 // For stack trie, Hash and Commit are functionally identical.
 func (t *StackTrie) Commit() common.Hash {
 	return t.Hash()
->>>>>>> 916d6a44
 }