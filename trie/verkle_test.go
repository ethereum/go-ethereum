--- conflicted
+++ resolved
@@ -136,13 +136,8 @@
 		}
 	}
 
-<<<<<<< HEAD
-	// ensure there is some code in the 2nd group
-	keyOf2ndGroup := []byte{141, 124, 185, 236, 50, 22, 185, 39, 244, 47, 97, 209, 96, 235, 22, 13, 205, 38, 18, 201, 128, 223, 0, 59, 146, 199, 222, 119, 133, 13, 91, 0}
-=======
 	// ensure there is some code in the 2nd group of the 1st account
 	keyOf2ndGroup := utils.CodeChunkKeyWithEvaluatedAddress(tr.cache.Get(common.Address{1}.Bytes()), uint256.NewInt(128))
->>>>>>> b027a90a
 	chunk, err := tr.root.Get(keyOf2ndGroup, nil)
 	if err != nil {
 		t.Fatalf("Failed to get account, %v", err)
