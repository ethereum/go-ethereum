--- conflicted
+++ resolved
@@ -70,30 +70,16 @@
 		} else {
 			n.flags.hash = nil
 		}
-<<<<<<< HEAD
-
-		return hashed, cached
-	case *fullNode:
-		collapsed, cached := h.hashFullNodeChildren(n)
-		hashed = h.fullnodeToHash(collapsed, force)
-
-=======
 		return hashed
 	case *fullNode:
 		collapsed := h.hashFullNodeChildren(n)
 		hashed := h.fullnodeToHash(collapsed, force)
->>>>>>> 827d3fcc
 		if hn, ok := hashed.(hashNode); ok {
 			n.flags.hash = hn
 		} else {
 			n.flags.hash = nil
 		}
-<<<<<<< HEAD
-
-		return hashed, cached
-=======
 		return hashed
->>>>>>> 827d3fcc
 	default:
 		// Value and hash nodes don't have children, so they're left as were
 		return n
@@ -111,17 +97,6 @@
 	default:
 		collapsed.Val = n.Val
 	}
-<<<<<<< HEAD
-
-	return collapsed, cached
-}
-
-func (h *hasher) hashFullNodeChildren(n *fullNode) (collapsed *fullNode, cached *fullNode) {
-	// Hash the full node's children, caching the newly hashed subtrees
-	cached = n.copy()
-	collapsed = n.copy()
-
-=======
 	return &collapsed
 }
 
@@ -129,7 +104,6 @@
 // being replaced by either the hash or an embedded node if the child is small.
 func (h *hasher) hashFullNodeChildren(n *fullNode) *fullNode {
 	var children [17]node
->>>>>>> 827d3fcc
 	if h.parallel {
 		var wg sync.WaitGroup
 
@@ -158,15 +132,10 @@
 			}
 		}
 	}
-<<<<<<< HEAD
-
-	return collapsed, cached
-=======
 	if n.Children[16] != nil {
 		children[16] = n.Children[16]
 	}
 	return &fullNode{flags: nodeFlag{}, Children: children}
->>>>>>> 827d3fcc
 }
 
 // shortNodeToHash computes the hash of the given shortNode. The shortNode must
