// Copyright 2014 The go-ethereum Authors
// This file is part of the go-ethereum library.
//
// The go-ethereum library is free software: you can redistribute it and/or modify
// it under the terms of the GNU Lesser General Public License as published by
// the Free Software Foundation, either version 3 of the License, or
// (at your option) any later version.
//
// The go-ethereum library is distributed in the hope that it will be useful,
// but WITHOUT ANY WARRANTY; without even the implied warranty of
// MERCHANTABILITY or FITNESS FOR A PARTICULAR PURPOSE. See the
// GNU Lesser General Public License for more details.
//
// You should have received a copy of the GNU Lesser General Public License
// along with the go-ethereum library. If not, see <http://www.gnu.org/licenses/>.

// Package trie implements Merkle Patricia Tries.
package trie

import (
	"bytes"
	"errors"
	"fmt"
	"sync"

	"github.com/ethereum/go-ethereum/common"
	"github.com/ethereum/go-ethereum/core/types"
	"github.com/ethereum/go-ethereum/log"
	"github.com/ethereum/go-ethereum/trie/trienode"
	"github.com/ethereum/go-ethereum/triedb/database"
)

// Trie represents a Merkle Patricia Trie. Use New to create a trie that operates
// on top of a node database. During a commit operation, the trie collects all
// modified nodes into a set for return. After committing, the trie becomes
// unusable, and callers must recreate it with the new root based on the updated
// trie database.
//
// Trie is not safe for concurrent use.
type Trie struct {
	root  node
	owner common.Hash

	// Flag whether the commit operation is already performed. If so the
	// trie is not usable(latest states is invisible).
	committed bool

	// Keep track of the number leaves which have been inserted since the last
	// hashing operation. This number will not directly map to the number of
	// actually unhashed nodes.
	unhashed int

	// uncommitted is the number of updates since last commit.
	uncommitted int

	// reader is the handler trie can retrieve nodes from.
	reader *trieReader

	// tracer is the tool to track the trie changes.
	// It will be reset after each commit operation.
	tracer      *tracer
	tracerMutex sync.Mutex
}

// newFlag returns the cache flag value for a newly created node.
func (t *Trie) newFlag() nodeFlag {
	return nodeFlag{dirty: true}
}

// Copy returns a copy of Trie.
func (t *Trie) Copy() *Trie {
	t.tracerMutex.Lock()
	defer t.tracerMutex.Unlock()

	return &Trie{
<<<<<<< HEAD
		root:        t.root,
		owner:       t.owner,
		committed:   t.committed,
		reader:      t.reader,
		tracer:      t.tracer.copy(),
		uncommitted: t.uncommitted,
		unhashed:    t.unhashed,
=======
		root:        copyNode(t.root),
		owner:       t.owner,
		committed:   t.committed,
		unhashed:    t.unhashed,
		uncommitted: t.uncommitted,
		reader:      t.reader,
		tracer:      t.tracer.copy(),
>>>>>>> 827d3fcc
	}
}

// New creates the trie instance with provided trie id and the read-only
// database. The state specified by trie id must be available, otherwise
// an error will be returned. The trie root specified by trie id can be
// zero hash or the sha3 hash of an empty string, then trie is initially
// empty, otherwise, the root node must be present in database or returns
// a MissingNodeError if not.
func New(id *ID, db database.NodeDatabase) (*Trie, error) {
	reader, err := newTrieReader(id.StateRoot, id.Owner, db)
	if err != nil {
		return nil, err
	}

	trie := &Trie{
		owner:  id.Owner,
		reader: reader,
		tracer: newTracer(),
	}

	if id.Root != (common.Hash{}) && id.Root != types.EmptyRootHash {
		rootnode, err := trie.resolveAndTrack(id.Root[:], nil)
		if err != nil {
			return nil, err
		}

		trie.root = rootnode
	}

	return trie, nil
}

// NewEmpty is a shortcut to create empty tree. It's mostly used in tests.
func NewEmpty(db database.NodeDatabase) *Trie {
	tr, _ := New(TrieID(types.EmptyRootHash), db)
	return tr
}

// MustNodeIterator is a wrapper of NodeIterator and will omit any encountered
// error but just print out an error message.
func (t *Trie) MustNodeIterator(start []byte) NodeIterator {
	it, err := t.NodeIterator(start)
	if err != nil {
		log.Error("Unhandled trie error in Trie.NodeIterator", "err", err)
	}
	return it
}

// NodeIterator returns an iterator that returns nodes of the trie. Iteration starts at
// the key after the given start key.
func (t *Trie) NodeIterator(start []byte) (NodeIterator, error) {
	// Short circuit if the trie is already committed and not usable.
	if t.committed {
		return nil, ErrCommitted
	}
	return newNodeIterator(t, start), nil
}

// MustGet is a wrapper of Get and will omit any encountered error but just
// print out an error message.
func (t *Trie) MustGet(key []byte) []byte {
	res, err := t.Get(key)
	if err != nil {
		log.Error("Unhandled trie error in Trie.Get", "err", err)
	}

	return res
}

// Get returns the value for key stored in the trie.
// The value bytes must not be modified by the caller.
//
// If the requested node is not present in trie, no error will be returned.
// If the trie is corrupted, a MissingNodeError is returned.
func (t *Trie) Get(key []byte) ([]byte, error) {
	// Short circuit if the trie is already committed and not usable.
	if t.committed {
		return nil, ErrCommitted
	}
	value, newroot, didResolve, err := t.get(t.root, keybytesToHex(key), 0)
	if err == nil && didResolve {
		t.root = newroot
	}

	return value, err
}

func (t *Trie) get(origNode node, key []byte, pos int) (value []byte, newnode node, didResolve bool, err error) {
	switch n := (origNode).(type) {
	case nil:
		return nil, nil, false, nil
	case valueNode:
		return n, n, false, nil
	case *shortNode:
		if !bytes.HasPrefix(key[pos:], n.Key) {
			// key not found in trie
			return nil, n, false, nil
		}

		value, newnode, didResolve, err = t.get(n.Val, key, pos+len(n.Key))
		if err == nil && didResolve {
			n.Val = newnode
		}

		return value, n, didResolve, err
	case *fullNode:
		value, newnode, didResolve, err = t.get(n.Children[key[pos]], key, pos+1)
		if err == nil && didResolve {
			n.Children[key[pos]] = newnode
		}

		return value, n, didResolve, err
	case hashNode:
		child, err := t.resolveAndTrack(n, key[:pos])
		if err != nil {
			return nil, n, true, err
		}

		value, newnode, _, err := t.get(child, key, pos)

		return value, newnode, true, err
	default:
		panic(fmt.Sprintf("%T: invalid node: %v", origNode, origNode))
	}
}

// MustGetNode is a wrapper of GetNode and will omit any encountered error but
// just print out an error message.
func (t *Trie) MustGetNode(path []byte) ([]byte, int) {
	item, resolved, err := t.GetNode(path)
	if err != nil {
		log.Error("Unhandled trie error in Trie.GetNode", "err", err)
	}

	return item, resolved
}

// GetNode retrieves a trie node by compact-encoded path. It is not possible
// to use keybyte-encoding as the path might contain odd nibbles.
//
// If the requested node is not present in trie, no error will be returned.
// If the trie is corrupted, a MissingNodeError is returned.
func (t *Trie) GetNode(path []byte) ([]byte, int, error) {
	// Short circuit if the trie is already committed and not usable.
	if t.committed {
		return nil, 0, ErrCommitted
	}
	item, newroot, resolved, err := t.getNode(t.root, compactToHex(path), 0)
	if err != nil {
		return nil, resolved, err
	}

	if resolved > 0 {
		t.root = newroot
	}
<<<<<<< HEAD

	if item == nil {
		return nil, resolved, nil
	}

=======
>>>>>>> 827d3fcc
	return item, resolved, nil
}

func (t *Trie) getNode(origNode node, path []byte, pos int) (item []byte, newnode node, resolved int, err error) {
	// If non-existent path requested, abort
	if origNode == nil {
		return nil, nil, 0, nil
	}
	// If we reached the requested path, return the current node
	if pos >= len(path) {
		// Although we most probably have the original node expanded, encoding
		// that into consensus form can be nasty (needs to cascade down) and
		// time consuming. Instead, just pull the hash up from disk directly.
		var hash hashNode
		if node, ok := origNode.(hashNode); ok {
			hash = node
		} else {
			hash, _ = origNode.cache()
		}

		if hash == nil {
			return nil, origNode, 0, errors.New("non-consensus node")
		}
		blob, err := t.reader.node(path, common.BytesToHash(hash))
		return blob, origNode, 1, err
	}
	// Path still needs to be traversed, descend into children
	switch n := (origNode).(type) {
	case valueNode:
		// Path prematurely ended, abort
		return nil, nil, 0, nil

	case *shortNode:
		if !bytes.HasPrefix(path[pos:], n.Key) {
			// Path branches off from short node
			return nil, n, 0, nil
		}

		item, newnode, resolved, err = t.getNode(n.Val, path, pos+len(n.Key))
		if err == nil && resolved > 0 {
			n.Val = newnode
		}

		return item, n, resolved, err

	case *fullNode:
		item, newnode, resolved, err = t.getNode(n.Children[path[pos]], path, pos+1)
		if err == nil && resolved > 0 {
			n.Children[path[pos]] = newnode
		}

		return item, n, resolved, err

	case hashNode:
		child, err := t.resolveAndTrack(n, path[:pos])
		if err != nil {
			return nil, n, 1, err
		}

		item, newnode, resolved, err := t.getNode(child, path, pos)

		return item, newnode, resolved + 1, err

	default:
		panic(fmt.Sprintf("%T: invalid node: %v", origNode, origNode))
	}
}

// MustUpdate is a wrapper of Update and will omit any encountered error but
// just print out an error message.
func (t *Trie) MustUpdate(key, value []byte) {
	if err := t.Update(key, value); err != nil {
		log.Error("Unhandled trie error in Trie.Update", "err", err)
	}
}

// Update associates key with value in the trie. Subsequent calls to
// Get will return value. If value has length zero, any existing value
// is deleted from the trie and calls to Get will return nil.
//
// The value bytes must not be modified by the caller while they are
// stored in the trie.
//
// If the requested node is not present in trie, no error will be returned.
// If the trie is corrupted, a MissingNodeError is returned.
func (t *Trie) Update(key, value []byte) error {
	// Short circuit if the trie is already committed and not usable.
	if t.committed {
		return ErrCommitted
	}
	return t.update(key, value)
}

func (t *Trie) update(key, value []byte) error {
	t.unhashed++
	t.uncommitted++
	k := keybytesToHex(key)
	if len(value) != 0 {
		_, n, err := t.insert(t.root, nil, k, valueNode(value))
		if err != nil {
			return err
		}

		t.root = n
	} else {
		_, n, err := t.delete(t.root, nil, k)
		if err != nil {
			return err
		}

		t.root = n
	}

	return nil
}

func (t *Trie) insert(n node, prefix, key []byte, value node) (bool, node, error) {
	if len(key) == 0 {
		if v, ok := n.(valueNode); ok {
			return !bytes.Equal(v, value.(valueNode)), value, nil
		}

		return true, value, nil
	}

	switch n := n.(type) {
	case *shortNode:
		matchlen := prefixLen(key, n.Key)
		// If the whole key matches, keep this short node as is
		// and only update the value.
		if matchlen == len(n.Key) {
			dirty, nn, err := t.insert(n.Val, append(prefix, key[:matchlen]...), key[matchlen:], value)
			if !dirty || err != nil {
				return false, n, err
			}

			return true, &shortNode{n.Key, nn, t.newFlag()}, nil
		}
		// Otherwise branch out at the index where they differ.
		branch := &fullNode{flags: t.newFlag()}

		var err error

		_, branch.Children[n.Key[matchlen]], err = t.insert(nil, append(prefix, n.Key[:matchlen+1]...), n.Key[matchlen+1:], n.Val)
		if err != nil {
			return false, nil, err
		}

		_, branch.Children[key[matchlen]], err = t.insert(nil, append(prefix, key[:matchlen+1]...), key[matchlen+1:], value)
		if err != nil {
			return false, nil, err
		}
		// Replace this shortNode with the branch if it occurs at index 0.
		if matchlen == 0 {
			return true, branch, nil
		}
		// New branch node is created as a child of the original short node.
		// Track the newly inserted node in the tracer. The node identifier
		// passed is the path from the root node.
		t.tracerMutex.Lock()
		t.tracer.onInsert(append(prefix, key[:matchlen]...))
		t.tracerMutex.Unlock()

		// Replace it with a short node leading up to the branch.
		return true, &shortNode{key[:matchlen], branch, t.newFlag()}, nil

	case *fullNode:
		dirty, nn, err := t.insert(n.Children[key[0]], append(prefix, key[0]), key[1:], value)
		if !dirty || err != nil {
			return false, n, err
		}
<<<<<<< HEAD

		n = n.copy()
=======
>>>>>>> 827d3fcc
		n.flags = t.newFlag()
		n.Children[key[0]] = nn

		return true, n, nil

	case nil:
		// New short node is created and track it in the tracer. The node identifier
		// passed is the path from the root node. Note the valueNode won't be tracked
		// since it's always embedded in its parent.
		t.tracerMutex.Lock()
		t.tracer.onInsert(prefix)
		t.tracerMutex.Unlock()

		return true, &shortNode{key, value, t.newFlag()}, nil

	case hashNode:
		// We've hit a part of the trie that isn't loaded yet. Load
		// the node and insert into it. This leaves all child nodes on
		// the path to the value in the trie.
		rn, err := t.resolveAndTrack(n, prefix)
		if err != nil {
			return false, nil, err
		}

		dirty, nn, err := t.insert(rn, prefix, key, value)
		if !dirty || err != nil {
			return false, rn, err
		}

		return true, nn, nil

	default:
		panic(fmt.Sprintf("%T: invalid node: %v", n, n))
	}
}

// MustDelete is a wrapper of Delete and will omit any encountered error but
// just print out an error message.
func (t *Trie) MustDelete(key []byte) {
	if err := t.Delete(key); err != nil {
		log.Error("Unhandled trie error in Trie.Delete", "err", err)
	}
}

// Delete removes any existing value for key from the trie.
//
// If the requested node is not present in trie, no error will be returned.
// If the trie is corrupted, a MissingNodeError is returned.
func (t *Trie) Delete(key []byte) error {
	// Short circuit if the trie is already committed and not usable.
	if t.committed {
		return ErrCommitted
	}
	t.uncommitted++
	t.unhashed++
	k := keybytesToHex(key)

	_, n, err := t.delete(t.root, nil, k)
	if err != nil {
		return err
	}

	t.root = n

	return nil
}

// delete returns the new root of the trie with key deleted.
// It reduces the trie to minimal form by simplifying
// nodes on the way up after deleting recursively.
func (t *Trie) delete(n node, prefix, key []byte) (bool, node, error) {
	switch n := n.(type) {
	case *shortNode:
		matchlen := prefixLen(key, n.Key)
		if matchlen < len(n.Key) {
			return false, n, nil // don't replace n on mismatch
		}

		if matchlen == len(key) {
			// The matched short node is deleted entirely and track
			// it in the deletion set. The same the valueNode doesn't
			// need to be tracked at all since it's always embedded.
			t.tracerMutex.Lock()
			t.tracer.onDelete(prefix)
			t.tracerMutex.Unlock()

			return true, nil, nil // remove n entirely for whole matches
		}
		// The key is longer than n.Key. Remove the remaining suffix
		// from the subtrie. Child can never be nil here since the
		// subtrie must contain at least two other values with keys
		// longer than n.Key.
		dirty, child, err := t.delete(n.Val, append(prefix, key[:len(n.Key)]...), key[len(n.Key):])
		if !dirty || err != nil {
			return false, n, err
		}

		switch child := child.(type) {
		case *shortNode:
			// The child shortNode is merged into its parent, track
			// is deleted as well.
			t.tracerMutex.Lock()
			t.tracer.onDelete(append(prefix, n.Key...))
			t.tracerMutex.Unlock()

			// Deleting from the subtrie reduced it to another
			// short node. Merge the nodes to avoid creating a
			// shortNode{..., shortNode{...}}. Use concat (which
			// always creates a new slice) instead of append to
			// avoid modifying n.Key since it might be shared with
			// other nodes.
			return true, &shortNode{concat(n.Key, child.Key...), child.Val, t.newFlag()}, nil
		default:
			return true, &shortNode{n.Key, child, t.newFlag()}, nil
		}

	case *fullNode:
		dirty, nn, err := t.delete(n.Children[key[0]], append(prefix, key[0]), key[1:])
		if !dirty || err != nil {
			return false, n, err
		}
<<<<<<< HEAD

		n = n.copy()
=======
>>>>>>> 827d3fcc
		n.flags = t.newFlag()
		n.Children[key[0]] = nn

		// Because n is a full node, it must've contained at least two children
		// before the delete operation. If the new child value is non-nil, n still
		// has at least two children after the deletion, and cannot be reduced to
		// a short node.
		if nn != nil {
			return true, n, nil
		}
		// Reduction:
		// Check how many non-nil entries are left after deleting and
		// reduce the full node to a short node if only one entry is
		// left. Since n must've contained at least two children
		// before deletion (otherwise it would not be a full node) n
		// can never be reduced to nil.
		//
		// When the loop is done, pos contains the index of the single
		// value that is left in n or -2 if n contains at least two
		// values.
		pos := -1

		for i, cld := range &n.Children {
			if cld != nil {
				if pos == -1 {
					pos = i
				} else {
					pos = -2
					break
				}
			}
		}

		if pos >= 0 {
			if pos != 16 {
				// If the remaining entry is a short node, it replaces
				// n and its key gets the missing nibble tacked to the
				// front. This avoids creating an invalid
				// shortNode{..., shortNode{...}}.  Since the entry
				// might not be loaded yet, resolve it just for this
				// check.
				cnode, err := t.resolve(n.Children[pos], append(prefix, byte(pos)))
				if err != nil {
					return false, nil, err
				}

				if cnode, ok := cnode.(*shortNode); ok {
					// Replace the entire full node with the short node.
					// Mark the original short node as deleted since the
					// value is embedded into the parent now.
					t.tracerMutex.Lock()
					t.tracer.onDelete(append(prefix, byte(pos)))
					t.tracerMutex.Unlock()

					k := append([]byte{byte(pos)}, cnode.Key...)

					return true, &shortNode{k, cnode.Val, t.newFlag()}, nil
				}
			}
			// Otherwise, n is replaced by a one-nibble short node
			// containing the child.
			return true, &shortNode{[]byte{byte(pos)}, n.Children[pos], t.newFlag()}, nil
		}
		// n still contains at least two values and cannot be reduced.
		return true, n, nil

	case valueNode:
		return true, nil, nil

	case nil:
		return false, nil, nil

	case hashNode:
		// We've hit a part of the trie that isn't loaded yet. Load
		// the node and delete from it. This leaves all child nodes on
		// the path to the value in the trie.
		rn, err := t.resolveAndTrack(n, prefix)
		if err != nil {
			return false, nil, err
		}

		dirty, nn, err := t.delete(rn, prefix, key)
		if !dirty || err != nil {
			return false, rn, err
		}

		return true, nn, nil

	default:
		panic(fmt.Sprintf("%T: invalid node: %v (%v)", n, n, key))
	}
}

func concat(s1 []byte, s2 ...byte) []byte {
	r := make([]byte, len(s1)+len(s2))
	copy(r, s1)
	copy(r[len(s1):], s2)

	return r
}

// copyNode deep-copies the supplied node along with its children recursively.
func copyNode(n node) node {
	switch n := (n).(type) {
	case nil:
		return nil
	case valueNode:
		return valueNode(common.CopyBytes(n))

	case *shortNode:
		return &shortNode{
			flags: n.flags.copy(),
			Key:   common.CopyBytes(n.Key),
			Val:   copyNode(n.Val),
		}
	case *fullNode:
		var children [17]node
		for i, cn := range n.Children {
			children[i] = copyNode(cn)
		}
		return &fullNode{
			flags:    n.flags.copy(),
			Children: children,
		}
	case hashNode:
		return n
	default:
		panic(fmt.Sprintf("%T: unknown node type", n))
	}
}

func (t *Trie) resolve(n node, prefix []byte) (node, error) {
	if n, ok := n.(hashNode); ok {
		return t.resolveAndTrack(n, prefix)
	}

	return n, nil
}

// resolveAndTrack loads node from the underlying store with the given node hash
// and path prefix and also tracks the loaded node blob in tracer treated as the
// node's original value. The rlp-encoded blob is preferred to be loaded from
// database because it's easy to decode node while complex to encode node to blob.
func (t *Trie) resolveAndTrack(n hashNode, prefix []byte) (node, error) {
	blob, err := t.reader.node(prefix, common.BytesToHash(n))
	if err != nil {
		return nil, err
	}

	t.tracerMutex.Lock()
	t.tracer.onRead(prefix, blob)
<<<<<<< HEAD
	t.tracerMutex.Unlock()

	return mustDecodeNode(n, blob), nil
=======

	// The returned node blob won't be changed afterward. No need to
	// deep-copy the slice.
	return decodeNodeUnsafe(n, blob)
>>>>>>> 827d3fcc
}

// Hash returns the root hash of the trie. It does not write to the
// database and can be used even if the trie doesn't have one.
func (t *Trie) Hash() common.Hash {
<<<<<<< HEAD
	hash, cached := t.hashRoot()
	t.root = cached

	return common.BytesToHash(hash.(hashNode))
=======
	return common.BytesToHash(t.hashRoot().(hashNode))
>>>>>>> 827d3fcc
}

// Commit collects all dirty nodes in the trie and replaces them with the
// corresponding node hash. All collected nodes (including dirty leaves if
// collectLeaf is true) will be encapsulated into a nodeset for return.
// The returned nodeset can be nil if the trie is clean (nothing to commit).
// Once the trie is committed, it's not usable anymore. A new trie must
// be created with new root and updated trie database for following usage
func (t *Trie) Commit(collectLeaf bool) (common.Hash, *trienode.NodeSet) {
	defer func() {
		t.committed = true
	}()
	// Trie is empty and can be classified into two types of situations:
	// (a) The trie was empty and no update happens => return nil
	// (b) The trie was non-empty and all nodes are dropped => return
	//     the node set includes all deleted nodes
	if t.root == nil {
		paths := t.tracer.deletedNodes()
		if len(paths) == 0 {
			return types.EmptyRootHash, nil // case (a)
		}
		nodes := trienode.NewNodeSet(t.owner)
		for _, path := range paths {
			nodes.AddNode([]byte(path), trienode.NewDeleted())
		}
		return types.EmptyRootHash, nodes // case (b)
	}
	// Derive the hash for all dirty nodes first. We hold the assumption
	// in the following procedure that all nodes are hashed.
	rootHash := t.Hash()

	// Do a quick check if we really need to commit. This can happen e.g.
	// if we load a trie for reading storage values, but don't write to it.
	if hashedNode, dirty := t.root.cache(); !dirty {
		// Replace the root node with the origin hash in order to
		// ensure all resolved nodes are dropped after the commit.
		t.root = hashedNode
		return rootHash, nil
	}
	nodes := trienode.NewNodeSet(t.owner)
	for _, path := range t.tracer.deletedNodes() {
		nodes.AddNode([]byte(path), trienode.NewDeleted())
	}
	// If the number of changes is below 100, we let one thread handle it
	t.root = newCommitter(nodes, t.tracer, collectLeaf).Commit(t.root, t.uncommitted > 100)
	t.uncommitted = 0
	return rootHash, nodes
}

// hashRoot calculates the root hash of the given trie
func (t *Trie) hashRoot() node {
	if t.root == nil {
		return hashNode(types.EmptyRootHash.Bytes())
	}
	// If the number of changes is below 100, we let one thread handle it
	h := newHasher(t.unhashed >= 100)
	defer func() {
		returnHasherToPool(h)

		t.unhashed = 0
	}()
<<<<<<< HEAD

	hashed, cached := h.hash(t.root, true)

	return hashed, cached
=======
	return h.hash(t.root, true)
>>>>>>> 827d3fcc
}

// Witness returns a set containing all trie nodes that have been accessed.
func (t *Trie) Witness() map[string]struct{} {
	if len(t.tracer.accessList) == 0 {
		return nil
	}
	witness := make(map[string]struct{}, len(t.tracer.accessList))
	for _, node := range t.tracer.accessList {
		witness[string(node)] = struct{}{}
	}
	return witness
}

// Reset drops the referenced root node and cleans all internal state.
func (t *Trie) Reset() {
	t.root = nil
	t.owner = common.Hash{}
	t.unhashed = 0
	t.uncommitted = 0
<<<<<<< HEAD

	t.tracerMutex.Lock()
=======
>>>>>>> 827d3fcc
	t.tracer.reset()
	t.tracerMutex.Unlock()

	t.committed = false
}<|MERGE_RESOLUTION|>--- conflicted
+++ resolved
@@ -73,15 +73,6 @@
 	defer t.tracerMutex.Unlock()
 
 	return &Trie{
-<<<<<<< HEAD
-		root:        t.root,
-		owner:       t.owner,
-		committed:   t.committed,
-		reader:      t.reader,
-		tracer:      t.tracer.copy(),
-		uncommitted: t.uncommitted,
-		unhashed:    t.unhashed,
-=======
 		root:        copyNode(t.root),
 		owner:       t.owner,
 		committed:   t.committed,
@@ -89,7 +80,6 @@
 		uncommitted: t.uncommitted,
 		reader:      t.reader,
 		tracer:      t.tracer.copy(),
->>>>>>> 827d3fcc
 	}
 }
 
@@ -246,14 +236,6 @@
 	if resolved > 0 {
 		t.root = newroot
 	}
-<<<<<<< HEAD
-
-	if item == nil {
-		return nil, resolved, nil
-	}
-
-=======
->>>>>>> 827d3fcc
 	return item, resolved, nil
 }
 
@@ -425,11 +407,6 @@
 		if !dirty || err != nil {
 			return false, n, err
 		}
-<<<<<<< HEAD
-
-		n = n.copy()
-=======
->>>>>>> 827d3fcc
 		n.flags = t.newFlag()
 		n.Children[key[0]] = nn
 
@@ -551,11 +528,6 @@
 		if !dirty || err != nil {
 			return false, n, err
 		}
-<<<<<<< HEAD
-
-		n = n.copy()
-=======
->>>>>>> 827d3fcc
 		n.flags = t.newFlag()
 		n.Children[key[0]] = nn
 
@@ -707,29 +679,17 @@
 
 	t.tracerMutex.Lock()
 	t.tracer.onRead(prefix, blob)
-<<<<<<< HEAD
 	t.tracerMutex.Unlock()
-
-	return mustDecodeNode(n, blob), nil
-=======
 
 	// The returned node blob won't be changed afterward. No need to
 	// deep-copy the slice.
 	return decodeNodeUnsafe(n, blob)
->>>>>>> 827d3fcc
 }
 
 // Hash returns the root hash of the trie. It does not write to the
 // database and can be used even if the trie doesn't have one.
 func (t *Trie) Hash() common.Hash {
-<<<<<<< HEAD
-	hash, cached := t.hashRoot()
-	t.root = cached
-
-	return common.BytesToHash(hash.(hashNode))
-=======
 	return common.BytesToHash(t.hashRoot().(hashNode))
->>>>>>> 827d3fcc
 }
 
 // Commit collects all dirty nodes in the trie and replaces them with the
@@ -791,14 +751,7 @@
 
 		t.unhashed = 0
 	}()
-<<<<<<< HEAD
-
-	hashed, cached := h.hash(t.root, true)
-
-	return hashed, cached
-=======
 	return h.hash(t.root, true)
->>>>>>> 827d3fcc
 }
 
 // Witness returns a set containing all trie nodes that have been accessed.
@@ -819,11 +772,8 @@
 	t.owner = common.Hash{}
 	t.unhashed = 0
 	t.uncommitted = 0
-<<<<<<< HEAD
 
 	t.tracerMutex.Lock()
-=======
->>>>>>> 827d3fcc
 	t.tracer.reset()
 	t.tracerMutex.Unlock()
 
