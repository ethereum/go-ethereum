--- conflicted
+++ resolved
@@ -1,18 +1,18 @@
-// Copyright 2014 The go-ethereum Authors && Copyright 2015 go-expanse Authors
-// This file is part of the go-expanse library.
+// Copyright 2014 The go-ethereum Authors
+// This file is part of the go-ethereum library.
 //
-// The go-expanse library is free software: you can redistribute it and/or modify
+// The go-ethereum library is free software: you can redistribute it and/or modify
 // it under the terms of the GNU Lesser General Public License as published by
 // the Free Software Foundation, either version 3 of the License, or
 // (at your option) any later version.
 //
-// The go-expanse library is distributed in the hope that it will be useful,
+// The go-ethereum library is distributed in the hope that it will be useful,
 // but WITHOUT ANY WARRANTY; without even the implied warranty of
 // MERCHANTABILITY or FITNESS FOR A PARTICULAR PURPOSE. See the
 // GNU Lesser General Public License for more details.
 //
 // You should have received a copy of the GNU Lesser General Public License
-// along with the go-expanse library. If not, see <http://www.gnu.org/licenses/>.
+// along with the go-ethereum library. If not, see <http://www.gnu.org/licenses/>.
 
 package trie
 
@@ -28,8 +28,8 @@
 	"testing/quick"
 
 	"github.com/davecgh/go-spew/spew"
-	"github.com/expanse-project/go-expanse/common"
-	"github.com/expanse-project/go-expanse/ethdb"
+	"github.com/expanse-org/go-expanse/common"
+	"github.com/expanse-org/go-expanse/ethdb"
 )
 
 func init() {
@@ -198,11 +198,11 @@
 	trie := newEmpty()
 	vals := []struct{ k, v string }{
 		{"do", "verb"},
-		{"expanse", "wookiedoo"},
+		{"ether", "wookiedoo"},
 		{"horse", "stallion"},
 		{"shaman", "horse"},
 		{"doge", "coin"},
-		{"expanse", ""},
+		{"ether", ""},
 		{"dog", "puppy"},
 		{"shaman", ""},
 	}
@@ -226,11 +226,11 @@
 
 	vals := []struct{ k, v string }{
 		{"do", "verb"},
-		{"expanse", "wookiedoo"},
+		{"ether", "wookiedoo"},
 		{"horse", "stallion"},
 		{"shaman", "horse"},
 		{"doge", "coin"},
-		{"expanse", ""},
+		{"ether", ""},
 		{"dog", "puppy"},
 		{"shaman", ""},
 	}
@@ -249,7 +249,7 @@
 	trie := newEmpty()
 	vals := []struct{ k, v string }{
 		{"do", "verb"},
-		{"expanse", "wookiedoo"},
+		{"ether", "wookiedoo"},
 		{"horse", "stallion"},
 		{"shaman", "horse"},
 		{"doge", "coin"},
@@ -285,7 +285,7 @@
 	// perform some insertions on the new trie.
 	vals2 := []struct{ k, v string }{
 		{"do", "verb"},
-		{"expanse", "wookiedoo"},
+		{"ether", "wookiedoo"},
 		{"horse", "stallion"},
 		// {"shaman", "horse"},
 		// {"doge", "coin"},
@@ -302,57 +302,13 @@
 	}
 }
 
-<<<<<<< HEAD
-<<<<<<< HEAD
-func paranoiaCheck(t1 *Trie) (bool, *Trie) {
-	t2 := new(Trie)
-	it := NewIterator(t1)
-	for it.Next() {
-		t2.Update(it.Key, it.Value)
-	}
-	return t2.Hash() == t1.Hash(), t2
-}
-
-func TestParanoia(t *testing.T) {
-	t.Skip()
-=======
 func TestLargeValue(t *testing.T) {
->>>>>>> a973d1d5
 	trie := newEmpty()
 	trie.Update([]byte("key1"), []byte{99, 99, 99, 99})
 	trie.Update([]byte("key2"), bytes.Repeat([]byte{1}, 32))
 	trie.Hash()
 }
 
-<<<<<<< HEAD
-	vals := []struct{ k, v string }{
-		{"do", "verb"},
-		{"expanse", "wookiedoo"},
-		{"horse", "stallion"},
-		{"shaman", "horse"},
-		{"doge", "coin"},
-		{"expanse", ""},
-		{"dog", "puppy"},
-		{"shaman", ""},
-		{"somethingveryoddindeedthis is", "myothernodedata"},
-	}
-	for _, val := range vals {
-		updateString(trie, val.k, val.v)
-	}
-	trie.Commit()
-
-	ok, t2 := paranoiaCheck(trie)
-	if !ok {
-		t.Errorf("trie paranoia check failed %x %x", trie.Hash(), t2.Hash())
-	}
-}
-
-=======
->>>>>>> 688152569fd325eb18357a18d8ab7068b8a9082c
-// Not an actual test
-func TestOutput(t *testing.T) {
-	t.Skip()
-=======
 type countingDB struct {
 	Database
 	gets map[string]int
@@ -362,7 +318,6 @@
 	db.gets[string(key)]++
 	return db.Database.Get(key)
 }
->>>>>>> a973d1d5
 
 // TestCacheUnload checks that decoded nodes are unloaded after a
 // certain number of commit operations.
@@ -394,18 +349,9 @@
 	}
 }
 
-<<<<<<< HEAD
-func TestLargeValue(t *testing.T) {
-	trie := newEmpty()
-	trie.Update([]byte("key1"), []byte{99, 99, 99, 99})
-	trie.Update([]byte("key2"), bytes.Repeat([]byte{1}, 32))
-	trie.Hash()
-}
-=======
 // randTest performs random trie operations.
 // Instances of this test are created by Generate.
 type randTest []randTestStep
->>>>>>> a973d1d5
 
 type randTestStep struct {
 	op    int
@@ -413,11 +359,6 @@
 	value []byte // for opUpdate
 }
 
-<<<<<<< HEAD
-type randTest []randTestStep
-
-=======
->>>>>>> a973d1d5
 const (
 	opUpdate = iota
 	opDelete
@@ -426,10 +367,7 @@
 	opHash
 	opReset
 	opItercheckhash
-<<<<<<< HEAD
-=======
 	opCheckCacheInvariant
->>>>>>> a973d1d5
 	opMax // boundary value, not an actual op
 )
 
@@ -525,21 +463,13 @@
 				fmt.Println("hashes not equal")
 				return false
 			}
-<<<<<<< HEAD
-=======
 		case opCheckCacheInvariant:
 			return checkCacheInvariant(tr.root, nil, tr.cachegen, false, 0)
->>>>>>> a973d1d5
 		}
 	}
 	return true
 }
 
-<<<<<<< HEAD
-func TestRandom(t *testing.T) {
-	if err := quick.Check(runRandTest, nil); err != nil {
-		t.Fatal(err)
-=======
 func checkCacheInvariant(n, parent node, parentCachegen uint16, parentDirty bool, depth int) bool {
 	var children []node
 	var flag nodeFlag
@@ -572,7 +502,6 @@
 		if !checkCacheInvariant(child, n, flag.gen, flag.dirty, depth+1) {
 			return false
 		}
->>>>>>> a973d1d5
 	}
 	return true
 }
