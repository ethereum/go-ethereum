--- conflicted
+++ resolved
@@ -71,20 +71,12 @@
 
 // checkTrieContents cross references a reconstructed trie with an expected data
 // content map.
-<<<<<<< HEAD
-func checkTrieContents(t *testing.T, db ethdb.Database, scheme string, root []byte, content map[string][]byte) {
-	t.Helper()
-=======
 func checkTrieContents(t *testing.T, db ethdb.Database, scheme string, root []byte, content map[string][]byte, rawTrie bool) {
->>>>>>> 916d6a44
 	// Check root availability and trie contents
 	ndb := newTestDatabase(db, scheme)
 	if err := checkTrieConsistency(db, scheme, common.BytesToHash(root), rawTrie); err != nil {
 		t.Fatalf("inconsistent trie at %x: %v", root, err)
 	}
-<<<<<<< HEAD
-
-=======
 	type reader interface {
 		MustGet(key []byte) []byte
 	}
@@ -102,7 +94,6 @@
 		}
 		r = trie
 	}
->>>>>>> 916d6a44
 	for key, val := range content {
 		if have := r.MustGet([]byte(key)); !bytes.Equal(have, val) {
 			t.Errorf("entry %x: content mismatch: have %x, want %x", key, have, val)
