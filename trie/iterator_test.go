// Copyright 2014 The go-ethereum Authors
// This file is part of the go-ethereum library.
//
// The go-ethereum library is free software: you can redistribute it and/or modify
// it under the terms of the GNU Lesser General Public License as published by
// the Free Software Foundation, either version 3 of the License, or
// (at your option) any later version.
//
// The go-ethereum library is distributed in the hope that it will be useful,
// but WITHOUT ANY WARRANTY; without even the implied warranty of
// MERCHANTABILITY or FITNESS FOR A PARTICULAR PURPOSE. See the
// GNU Lesser General Public License for more details.
//
// You should have received a copy of the GNU Lesser General Public License
// along with the go-ethereum library. If not, see <http://www.gnu.org/licenses/>.

package trie

import (
	"bytes"
	"encoding/binary"
	"fmt"
	"math/rand"
	"testing"

	"github.com/ethereum/go-ethereum/common"
	"github.com/ethereum/go-ethereum/core/rawdb"
	"github.com/ethereum/go-ethereum/crypto"
	"github.com/ethereum/go-ethereum/ethdb"
	"github.com/ethereum/go-ethereum/ethdb/memorydb"
)

func TestEmptyIterator(t *testing.T) {
	trie := newEmpty()
	iter := trie.NodeIterator(nil)

	seen := make(map[string]struct{})
	for iter.Next(true) {
		seen[string(iter.Path())] = struct{}{}
	}
	if len(seen) != 0 {
		t.Fatal("Unexpected trie node iterated")
	}
}

func TestIterator(t *testing.T) {
	trie := newEmpty()
	vals := []struct{ k, v string }{
		{"do", "verb"},
		{"ether", "wookiedoo"},
		{"horse", "stallion"},
		{"shaman", "horse"},
		{"doge", "coin"},
		{"dog", "puppy"},
		{"somethingveryoddindeedthis is", "myothernodedata"},
	}
	all := make(map[string]string)
	for _, val := range vals {
		all[val.k] = val.v
		trie.Update([]byte(val.k), []byte(val.v))
	}
	trie.Commit(nil)

	found := make(map[string]string)
	it := NewIterator(trie.NodeIterator(nil))
	for it.Next() {
		found[string(it.Key)] = string(it.Value)
	}

	for k, v := range all {
		if found[k] != v {
			t.Errorf("iterator value mismatch for %s: got %q want %q", k, found[k], v)
		}
	}
}

type kv struct {
	k, v []byte
	t    bool
}

func TestIteratorLargeData(t *testing.T) {
	trie := newEmpty()
	vals := make(map[string]*kv)

	for i := byte(0); i < 255; i++ {
		value := &kv{common.LeftPadBytes([]byte{i}, 32), []byte{i}, false}
		value2 := &kv{common.LeftPadBytes([]byte{10, i}, 32), []byte{i}, false}
		trie.Update(value.k, value.v)
		trie.Update(value2.k, value2.v)
		vals[string(value.k)] = value
		vals[string(value2.k)] = value2
	}

	it := NewIterator(trie.NodeIterator(nil))
	for it.Next() {
		vals[string(it.Key)].t = true
	}

	var untouched []*kv
	for _, value := range vals {
		if !value.t {
			untouched = append(untouched, value)
		}
	}

	if len(untouched) > 0 {
		t.Errorf("Missed %d nodes", len(untouched))
		for _, value := range untouched {
			t.Error(value)
		}
	}
}

// Tests that the node iterator indeed walks over the entire database contents.
func TestNodeIteratorCoverage(t *testing.T) {
	// Create some arbitrary test trie to iterate
	db, trie, _ := makeTestTrie()

	// Gather all the node hashes found by the iterator
	hashes := make(map[common.Hash]struct{})
	for it := trie.NodeIterator(nil); it.Next(true); {
		if it.Hash() != (common.Hash{}) {
			hashes[it.Hash()] = struct{}{}
		}
	}
	// Cross check the hashes and the database itself
	for hash := range hashes {
		if _, err := db.Node(hash); err != nil {
			t.Errorf("failed to retrieve reported node %x: %v", hash, err)
		}
	}
	for hash, obj := range db.dirties {
		if obj != nil && hash != (common.Hash{}) {
			if _, ok := hashes[hash]; !ok {
				t.Errorf("state entry not reported %x", hash)
			}
		}
	}
	it := db.diskdb.NewIterator(nil, nil)
	for it.Next() {
		key := it.Key()
		if _, ok := hashes[common.BytesToHash(key)]; !ok {
			t.Errorf("state entry not reported %x", key)
		}
	}
	it.Release()
}

type kvs struct{ k, v string }

var testdata1 = []kvs{
	{"barb", "ba"},
	{"bard", "bc"},
	{"bars", "bb"},
	{"bar", "b"},
	{"fab", "z"},
	{"food", "ab"},
	{"foos", "aa"},
	{"foo", "a"},
}

var testdata2 = []kvs{
	{"aardvark", "c"},
	{"bar", "b"},
	{"barb", "bd"},
	{"bars", "be"},
	{"fab", "z"},
	{"foo", "a"},
	{"foos", "aa"},
	{"food", "ab"},
	{"jars", "d"},
}

func TestIteratorSeek(t *testing.T) {
	trie := newEmpty()
	for _, val := range testdata1 {
		trie.Update([]byte(val.k), []byte(val.v))
	}

	// Seek to the middle.
	it := NewIterator(trie.NodeIterator([]byte("fab")))
	if err := checkIteratorOrder(testdata1[4:], it); err != nil {
		t.Fatal(err)
	}

	// Seek to a non-existent key.
	it = NewIterator(trie.NodeIterator([]byte("barc")))
	if err := checkIteratorOrder(testdata1[1:], it); err != nil {
		t.Fatal(err)
	}

	// Seek beyond the end.
	it = NewIterator(trie.NodeIterator([]byte("z")))
	if err := checkIteratorOrder(nil, it); err != nil {
		t.Fatal(err)
	}
}

func checkIteratorOrder(want []kvs, it *Iterator) error {
	for it.Next() {
		if len(want) == 0 {
			return fmt.Errorf("didn't expect any more values, got key %q", it.Key)
		}
		if !bytes.Equal(it.Key, []byte(want[0].k)) {
			return fmt.Errorf("wrong key: got %q, want %q", it.Key, want[0].k)
		}
		want = want[1:]
	}
	if len(want) > 0 {
		return fmt.Errorf("iterator ended early, want key %q", want[0])
	}
	return nil
}

func TestDifferenceIterator(t *testing.T) {
	triea := newEmpty()
	for _, val := range testdata1 {
		triea.Update([]byte(val.k), []byte(val.v))
	}
	triea.Commit(nil)

	trieb := newEmpty()
	for _, val := range testdata2 {
		trieb.Update([]byte(val.k), []byte(val.v))
	}
	trieb.Commit(nil)

	found := make(map[string]string)
	di, _ := NewDifferenceIterator(triea.NodeIterator(nil), trieb.NodeIterator(nil))
	it := NewIterator(di)
	for it.Next() {
		found[string(it.Key)] = string(it.Value)
	}

	all := []struct{ k, v string }{
		{"aardvark", "c"},
		{"barb", "bd"},
		{"bars", "be"},
		{"jars", "d"},
	}
	for _, item := range all {
		if found[item.k] != item.v {
			t.Errorf("iterator value mismatch for %s: got %v want %v", item.k, found[item.k], item.v)
		}
	}
	if len(found) != len(all) {
		t.Errorf("iterator count mismatch: got %d values, want %d", len(found), len(all))
	}
}

func TestUnionIterator(t *testing.T) {
	triea := newEmpty()
	for _, val := range testdata1 {
		triea.Update([]byte(val.k), []byte(val.v))
	}
	triea.Commit(nil)

	trieb := newEmpty()
	for _, val := range testdata2 {
		trieb.Update([]byte(val.k), []byte(val.v))
	}
	trieb.Commit(nil)

	di, _ := NewUnionIterator([]NodeIterator{triea.NodeIterator(nil), trieb.NodeIterator(nil)})
	it := NewIterator(di)

	all := []struct{ k, v string }{
		{"aardvark", "c"},
		{"barb", "ba"},
		{"barb", "bd"},
		{"bard", "bc"},
		{"bars", "bb"},
		{"bars", "be"},
		{"bar", "b"},
		{"fab", "z"},
		{"food", "ab"},
		{"foos", "aa"},
		{"foo", "a"},
		{"jars", "d"},
	}

	for i, kv := range all {
		if !it.Next() {
			t.Errorf("Iterator ends prematurely at element %d", i)
		}
		if kv.k != string(it.Key) {
			t.Errorf("iterator value mismatch for element %d: got key %s want %s", i, it.Key, kv.k)
		}
		if kv.v != string(it.Value) {
			t.Errorf("iterator value mismatch for element %d: got value %s want %s", i, it.Value, kv.v)
		}
	}
	if it.Next() {
		t.Errorf("Iterator returned extra values.")
	}
}

func TestIteratorNoDups(t *testing.T) {
<<<<<<< HEAD
	tr, _ := New(common.Hash{}, NewDatabase(rawdb.NewMemoryDatabase()))
=======
	tr := NewEmpty(NewDatabase(rawdb.NewMemoryDatabase()))
>>>>>>> 23bee162
	for _, val := range testdata1 {
		tr.Update([]byte(val.k), []byte(val.v))
	}
	checkIteratorNoDups(t, tr.NodeIterator(nil), nil)
}

// This test checks that nodeIterator.Next can be retried after inserting missing trie nodes.
func TestIteratorContinueAfterErrorDisk(t *testing.T)    { testIteratorContinueAfterError(t, false) }
func TestIteratorContinueAfterErrorMemonly(t *testing.T) { testIteratorContinueAfterError(t, true) }

func testIteratorContinueAfterError(t *testing.T, memonly bool) {
	diskdb := memorydb.New()
	triedb := NewDatabase(diskdb)

	tr := NewEmpty(triedb)
	for _, val := range testdata1 {
		tr.Update([]byte(val.k), []byte(val.v))
	}
	tr.Commit(nil)
	if !memonly {
		triedb.Commit(tr.Hash(), true, nil)
	}
	wantNodeCount := checkIteratorNoDups(t, tr.NodeIterator(nil), nil)

	var (
		diskKeys [][]byte
		memKeys  []common.Hash
	)
	if memonly {
		memKeys = triedb.Nodes()
	} else {
		it := diskdb.NewIterator(nil, nil)
		for it.Next() {
			diskKeys = append(diskKeys, it.Key())
		}
		it.Release()
	}
	for i := 0; i < 20; i++ {
		// Create trie that will load all nodes from DB.
		tr, _ := New(common.Hash{}, tr.Hash(), triedb)

		// Remove a random node from the database. It can't be the root node
		// because that one is already loaded.
		var (
			rkey common.Hash
			rval []byte
			robj *cachedNode
		)
		for {
			if memonly {
				rkey = memKeys[rand.Intn(len(memKeys))]
			} else {
				copy(rkey[:], diskKeys[rand.Intn(len(diskKeys))])
			}
			if rkey != tr.Hash() {
				break
			}
		}
		if memonly {
			robj = triedb.dirties[rkey]
			delete(triedb.dirties, rkey)
		} else {
			rval, _ = diskdb.Get(rkey[:])
			diskdb.Delete(rkey[:])
		}
		// Iterate until the error is hit.
		seen := make(map[string]bool)
		it := tr.NodeIterator(nil)
		checkIteratorNoDups(t, it, seen)
		missing, ok := it.Error().(*MissingNodeError)
		if !ok || missing.NodeHash != rkey {
			t.Fatal("didn't hit missing node, got", it.Error())
		}

		// Add the node back and continue iteration.
		if memonly {
			triedb.dirties[rkey] = robj
		} else {
			diskdb.Put(rkey[:], rval)
		}
		checkIteratorNoDups(t, it, seen)
		if it.Error() != nil {
			t.Fatal("unexpected error", it.Error())
		}
		if len(seen) != wantNodeCount {
			t.Fatal("wrong node iteration count, got", len(seen), "want", wantNodeCount)
		}
	}
}

// Similar to the test above, this one checks that failure to create nodeIterator at a
// certain key prefix behaves correctly when Next is called. The expectation is that Next
// should retry seeking before returning true for the first time.
func TestIteratorContinueAfterSeekErrorDisk(t *testing.T) {
	testIteratorContinueAfterSeekError(t, false)
}
func TestIteratorContinueAfterSeekErrorMemonly(t *testing.T) {
	testIteratorContinueAfterSeekError(t, true)
}

func testIteratorContinueAfterSeekError(t *testing.T, memonly bool) {
	// Commit test trie to db, then remove the node containing "bars".
	diskdb := memorydb.New()
	triedb := NewDatabase(diskdb)

	ctr := NewEmpty(triedb)
	for _, val := range testdata1 {
		ctr.Update([]byte(val.k), []byte(val.v))
	}
	root, _, _ := ctr.Commit(nil)
	if !memonly {
		triedb.Commit(root, true, nil)
	}
	barNodeHash := common.HexToHash("05041990364eb72fcb1127652ce40d8bab765f2bfe53225b1170d276cc101c2e")
	var (
		barNodeBlob []byte
		barNodeObj  *cachedNode
	)
	if memonly {
		barNodeObj = triedb.dirties[barNodeHash]
		delete(triedb.dirties, barNodeHash)
	} else {
		barNodeBlob, _ = diskdb.Get(barNodeHash[:])
		diskdb.Delete(barNodeHash[:])
	}
	// Create a new iterator that seeks to "bars". Seeking can't proceed because
	// the node is missing.
	tr, _ := New(common.Hash{}, root, triedb)
	it := tr.NodeIterator([]byte("bars"))
	missing, ok := it.Error().(*MissingNodeError)
	if !ok {
		t.Fatal("want MissingNodeError, got", it.Error())
	} else if missing.NodeHash != barNodeHash {
		t.Fatal("wrong node missing")
	}
	// Reinsert the missing node.
	if memonly {
		triedb.dirties[barNodeHash] = barNodeObj
	} else {
		diskdb.Put(barNodeHash[:], barNodeBlob)
	}
	// Check that iteration produces the right set of values.
	if err := checkIteratorOrder(testdata1[2:], NewIterator(it)); err != nil {
		t.Fatal(err)
	}
}

func checkIteratorNoDups(t *testing.T, it NodeIterator, seen map[string]bool) int {
	if seen == nil {
		seen = make(map[string]bool)
	}
	for it.Next(true) {
		if seen[string(it.Path())] {
			t.Fatalf("iterator visited node path %x twice", it.Path())
		}
		seen[string(it.Path())] = true
	}
	return len(seen)
}

type loggingDb struct {
	getCount uint64
	backend  ethdb.KeyValueStore
}

func (l *loggingDb) Has(key []byte) (bool, error) {
	return l.backend.Has(key)
}

func (l *loggingDb) Get(key []byte) ([]byte, error) {
	l.getCount++
	return l.backend.Get(key)
}

func (l *loggingDb) Put(key []byte, value []byte) error {
	return l.backend.Put(key, value)
}

func (l *loggingDb) Delete(key []byte) error {
	return l.backend.Delete(key)
}

func (l *loggingDb) NewBatch() ethdb.Batch {
	return l.backend.NewBatch()
}

func (l *loggingDb) NewBatchWithSize(size int) ethdb.Batch {
	return l.backend.NewBatchWithSize(size)
}

func (l *loggingDb) NewIterator(prefix []byte, start []byte) ethdb.Iterator {
	return l.backend.NewIterator(prefix, start)
}

func (l *loggingDb) NewSnapshot() (ethdb.Snapshot, error) {
	return l.backend.NewSnapshot()
}

func (l *loggingDb) Stat(property string) (string, error) {
	return l.backend.Stat(property)
}

func (l *loggingDb) Compact(start []byte, limit []byte) error {
	return l.backend.Compact(start, limit)
}

func (l *loggingDb) Close() error {
	return l.backend.Close()
}

// makeLargeTestTrie create a sample test trie
func makeLargeTestTrie() (*Database, *SecureTrie, *loggingDb) {
	// Create an empty trie
	logDb := &loggingDb{0, memorydb.New()}
	triedb := NewDatabase(logDb)
	trie, _ := NewSecure(common.Hash{}, common.Hash{}, triedb)

	// Fill it with some arbitrary data
	for i := 0; i < 10000; i++ {
		key := make([]byte, 32)
		val := make([]byte, 32)
		binary.BigEndian.PutUint64(key, uint64(i))
		binary.BigEndian.PutUint64(val, uint64(i))
		key = crypto.Keccak256(key)
		val = crypto.Keccak256(val)
		trie.Update(key, val)
	}
	trie.Commit(nil)
	// Return the generated trie
	return triedb, trie, logDb
}

// Tests that the node iterator indeed walks over the entire database contents.
func TestNodeIteratorLargeTrie(t *testing.T) {
	// Create some arbitrary test trie to iterate
	db, trie, logDb := makeLargeTestTrie()
	db.Cap(0) // flush everything
	// Do a seek operation
	trie.NodeIterator(common.FromHex("0x77667766776677766778855885885885"))
	// master: 24 get operations
	// this pr: 5 get operations
	if have, want := logDb.getCount, uint64(5); have != want {
		t.Fatalf("Too many lookups during seek, have %d want %d", have, want)
	}
}

func TestIteratorNodeBlob(t *testing.T) {
	var (
		db     = memorydb.New()
		triedb = NewDatabase(db)
		trie   = NewEmpty(triedb)
	)
	vals := []struct{ k, v string }{
		{"do", "verb"},
		{"ether", "wookiedoo"},
		{"horse", "stallion"},
		{"shaman", "horse"},
		{"doge", "coin"},
		{"dog", "puppy"},
		{"somethingveryoddindeedthis is", "myothernodedata"},
	}
	all := make(map[string]string)
	for _, val := range vals {
		all[val.k] = val.v
		trie.Update([]byte(val.k), []byte(val.v))
	}
	trie.Commit(nil)
	triedb.Cap(0)

	found := make(map[common.Hash][]byte)
	it := trie.NodeIterator(nil)
	for it.Next(true) {
		if it.Hash() == (common.Hash{}) {
			continue
		}
		found[it.Hash()] = it.NodeBlob()
	}

	dbIter := db.NewIterator(nil, nil)
	defer dbIter.Release()

	var count int
	for dbIter.Next() {
		got, present := found[common.BytesToHash(dbIter.Key())]
		if !present {
			t.Fatalf("Miss trie node %v", dbIter.Key())
		}
		if !bytes.Equal(got, dbIter.Value()) {
			t.Fatalf("Unexpected trie node want %v got %v", dbIter.Value(), got)
		}
		count += 1
	}
	if count != len(found) {
		t.Fatal("Find extra trie node via iterator")
	}
}<|MERGE_RESOLUTION|>--- conflicted
+++ resolved
@@ -297,11 +297,7 @@
 }
 
 func TestIteratorNoDups(t *testing.T) {
-<<<<<<< HEAD
-	tr, _ := New(common.Hash{}, NewDatabase(rawdb.NewMemoryDatabase()))
-=======
 	tr := NewEmpty(NewDatabase(rawdb.NewMemoryDatabase()))
->>>>>>> 23bee162
 	for _, val := range testdata1 {
 		tr.Update([]byte(val.k), []byte(val.v))
 	}
