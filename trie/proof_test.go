// Copyright 2015 The go-ethereum Authors
// This file is part of the go-ethereum library.
//
// The go-ethereum library is free software: you can redistribute it and/or modify
// it under the terms of the GNU Lesser General Public License as published by
// the Free Software Foundation, either version 3 of the License, or
// (at your option) any later version.
//
// The go-ethereum library is distributed in the hope that it will be useful,
// but WITHOUT ANY WARRANTY; without even the implied warranty of
// MERCHANTABILITY or FITNESS FOR A PARTICULAR PURPOSE. See the
// GNU Lesser General Public License for more details.
//
// You should have received a copy of the GNU Lesser General Public License
// along with the go-ethereum library. If not, see <http://www.gnu.org/licenses/>.

package trie

import (
	"bytes"
	crand "crypto/rand"
	"encoding/binary"
	mrand "math/rand"
	"sort"
	"testing"
	"time"

	"github.com/ethereum/go-ethereum/common"
	"github.com/ethereum/go-ethereum/core/rawdb"
	"github.com/ethereum/go-ethereum/crypto"
	"github.com/ethereum/go-ethereum/ethdb/memorydb"
)

func init() {
	mrand.Seed(time.Now().Unix())
}

// makeProvers creates Merkle trie provers based on different implementations to
// test all variations.
func makeProvers(trie *Trie) []func(key []byte) *memorydb.Database {
	var provers []func(key []byte) *memorydb.Database

	// Create a direct trie based Merkle prover
	provers = append(provers, func(key []byte) *memorydb.Database {
		proof := memorydb.New()
		trie.Prove(key, 0, proof)
		return proof
	})
	// Create a leaf iterator based Merkle prover
	provers = append(provers, func(key []byte) *memorydb.Database {
		proof := memorydb.New()
		if it := NewIterator(trie.NodeIterator(key)); it.Next() && bytes.Equal(key, it.Key) {
			for _, p := range it.Prove() {
				proof.Put(crypto.Keccak256(p), p)
			}
		}
		return proof
	})
	return provers
}

func TestProof(t *testing.T) {
	trie, vals := randomTrie(500)
	root := trie.Hash()
	for i, prover := range makeProvers(trie) {
		for _, kv := range vals {
			proof := prover(kv.k)
			if proof == nil {
				t.Fatalf("prover %d: missing key %x while constructing proof", i, kv.k)
			}
			val, err := VerifyProof(root, kv.k, proof)
			if err != nil {
				t.Fatalf("prover %d: failed to verify proof for key %x: %v\nraw proof: %x", i, kv.k, err, proof)
			}
			if !bytes.Equal(val, kv.v) {
				t.Fatalf("prover %d: verified value mismatch for key %x: have %x, want %x", i, kv.k, val, kv.v)
			}
		}
	}
}

func TestOneElementProof(t *testing.T) {
<<<<<<< HEAD
	trie, _ := New(common.Hash{}, NewDatabase(rawdb.NewMemoryDatabase()))
=======
	trie := NewEmpty(NewDatabase(rawdb.NewMemoryDatabase()))
>>>>>>> 23bee162
	updateString(trie, "k", "v")
	for i, prover := range makeProvers(trie) {
		proof := prover([]byte("k"))
		if proof == nil {
			t.Fatalf("prover %d: nil proof", i)
		}
		if proof.Len() != 1 {
			t.Errorf("prover %d: proof should have one element", i)
		}
		val, err := VerifyProof(trie.Hash(), []byte("k"), proof)
		if err != nil {
			t.Fatalf("prover %d: failed to verify proof: %v\nraw proof: %x", i, err, proof)
		}
		if !bytes.Equal(val, []byte("v")) {
			t.Fatalf("prover %d: verified value mismatch: have %x, want 'k'", i, val)
		}
	}
}

func TestBadProof(t *testing.T) {
	trie, vals := randomTrie(800)
	root := trie.Hash()
	for i, prover := range makeProvers(trie) {
		for _, kv := range vals {
			proof := prover(kv.k)
			if proof == nil {
				t.Fatalf("prover %d: nil proof", i)
			}
			it := proof.NewIterator(nil, nil)
			for i, d := 0, mrand.Intn(proof.Len()); i <= d; i++ {
				it.Next()
			}
			key := it.Key()
			val, _ := proof.Get(key)
			proof.Delete(key)
			it.Release()

			mutateByte(val)
			proof.Put(crypto.Keccak256(val), val)

			if _, err := VerifyProof(root, kv.k, proof); err == nil {
				t.Fatalf("prover %d: expected proof to fail for key %x", i, kv.k)
			}
		}
	}
}

// Tests that missing keys can also be proven. The test explicitly uses a single
// entry trie and checks for missing keys both before and after the single entry.
func TestMissingKeyProof(t *testing.T) {
<<<<<<< HEAD
	trie, _ := New(common.Hash{}, NewDatabase(rawdb.NewMemoryDatabase()))
=======
	trie := NewEmpty(NewDatabase(rawdb.NewMemoryDatabase()))
>>>>>>> 23bee162
	updateString(trie, "k", "v")

	for i, key := range []string{"a", "j", "l", "z"} {
		proof := memorydb.New()
		trie.Prove([]byte(key), 0, proof)

		if proof.Len() != 1 {
			t.Errorf("test %d: proof should have one element", i)
		}
		val, err := VerifyProof(trie.Hash(), []byte(key), proof)
		if err != nil {
			t.Fatalf("test %d: failed to verify proof: %v\nraw proof: %x", i, err, proof)
		}
		if val != nil {
			t.Fatalf("test %d: verified value mismatch: have %x, want nil", i, val)
		}
	}
}

type entrySlice []*kv

func (p entrySlice) Len() int           { return len(p) }
func (p entrySlice) Less(i, j int) bool { return bytes.Compare(p[i].k, p[j].k) < 0 }
func (p entrySlice) Swap(i, j int)      { p[i], p[j] = p[j], p[i] }

// TestRangeProof tests normal range proof with both edge proofs
// as the existent proof. The test cases are generated randomly.
func TestRangeProof(t *testing.T) {
	trie, vals := randomTrie(4096)
	var entries entrySlice
	for _, kv := range vals {
		entries = append(entries, kv)
	}
	sort.Sort(entries)
	for i := 0; i < 500; i++ {
		start := mrand.Intn(len(entries))
		end := mrand.Intn(len(entries)-start) + start + 1

		proof := memorydb.New()
		if err := trie.Prove(entries[start].k, 0, proof); err != nil {
			t.Fatalf("Failed to prove the first node %v", err)
		}
		if err := trie.Prove(entries[end-1].k, 0, proof); err != nil {
			t.Fatalf("Failed to prove the last node %v", err)
		}
		var keys [][]byte
		var vals [][]byte
		for i := start; i < end; i++ {
			keys = append(keys, entries[i].k)
			vals = append(vals, entries[i].v)
		}
		_, err := VerifyRangeProof(trie.Hash(), keys[0], keys[len(keys)-1], keys, vals, proof)
		if err != nil {
			t.Fatalf("Case %d(%d->%d) expect no error, got %v", i, start, end-1, err)
		}
	}
}

// TestRangeProof tests normal range proof with two non-existent proofs.
// The test cases are generated randomly.
func TestRangeProofWithNonExistentProof(t *testing.T) {
	trie, vals := randomTrie(4096)
	var entries entrySlice
	for _, kv := range vals {
		entries = append(entries, kv)
	}
	sort.Sort(entries)
	for i := 0; i < 500; i++ {
		start := mrand.Intn(len(entries))
		end := mrand.Intn(len(entries)-start) + start + 1
		proof := memorydb.New()

		// Short circuit if the decreased key is same with the previous key
		first := decreseKey(common.CopyBytes(entries[start].k))
		if start != 0 && bytes.Equal(first, entries[start-1].k) {
			continue
		}
		// Short circuit if the decreased key is underflow
		if bytes.Compare(first, entries[start].k) > 0 {
			continue
		}
		// Short circuit if the increased key is same with the next key
		last := increseKey(common.CopyBytes(entries[end-1].k))
		if end != len(entries) && bytes.Equal(last, entries[end].k) {
			continue
		}
		// Short circuit if the increased key is overflow
		if bytes.Compare(last, entries[end-1].k) < 0 {
			continue
		}
		if err := trie.Prove(first, 0, proof); err != nil {
			t.Fatalf("Failed to prove the first node %v", err)
		}
		if err := trie.Prove(last, 0, proof); err != nil {
			t.Fatalf("Failed to prove the last node %v", err)
		}
		var keys [][]byte
		var vals [][]byte
		for i := start; i < end; i++ {
			keys = append(keys, entries[i].k)
			vals = append(vals, entries[i].v)
		}
		_, err := VerifyRangeProof(trie.Hash(), first, last, keys, vals, proof)
		if err != nil {
			t.Fatalf("Case %d(%d->%d) expect no error, got %v", i, start, end-1, err)
		}
	}
	// Special case, two edge proofs for two edge key.
	proof := memorydb.New()
	first := common.HexToHash("0x0000000000000000000000000000000000000000000000000000000000000000").Bytes()
	last := common.HexToHash("0xffffffffffffffffffffffffffffffffffffffffffffffffffffffffffffffff").Bytes()
	if err := trie.Prove(first, 0, proof); err != nil {
		t.Fatalf("Failed to prove the first node %v", err)
	}
	if err := trie.Prove(last, 0, proof); err != nil {
		t.Fatalf("Failed to prove the last node %v", err)
	}
	var k [][]byte
	var v [][]byte
	for i := 0; i < len(entries); i++ {
		k = append(k, entries[i].k)
		v = append(v, entries[i].v)
	}
	_, err := VerifyRangeProof(trie.Hash(), first, last, k, v, proof)
	if err != nil {
		t.Fatal("Failed to verify whole rang with non-existent edges")
	}
}

// TestRangeProofWithInvalidNonExistentProof tests such scenarios:
// - There exists a gap between the first element and the left edge proof
// - There exists a gap between the last element and the right edge proof
func TestRangeProofWithInvalidNonExistentProof(t *testing.T) {
	trie, vals := randomTrie(4096)
	var entries entrySlice
	for _, kv := range vals {
		entries = append(entries, kv)
	}
	sort.Sort(entries)

	// Case 1
	start, end := 100, 200
	first := decreseKey(common.CopyBytes(entries[start].k))

	proof := memorydb.New()
	if err := trie.Prove(first, 0, proof); err != nil {
		t.Fatalf("Failed to prove the first node %v", err)
	}
	if err := trie.Prove(entries[end-1].k, 0, proof); err != nil {
		t.Fatalf("Failed to prove the last node %v", err)
	}
	start = 105 // Gap created
	k := make([][]byte, 0)
	v := make([][]byte, 0)
	for i := start; i < end; i++ {
		k = append(k, entries[i].k)
		v = append(v, entries[i].v)
	}
	_, err := VerifyRangeProof(trie.Hash(), first, k[len(k)-1], k, v, proof)
	if err == nil {
		t.Fatalf("Expected to detect the error, got nil")
	}

	// Case 2
	start, end = 100, 200
	last := increseKey(common.CopyBytes(entries[end-1].k))
	proof = memorydb.New()
	if err := trie.Prove(entries[start].k, 0, proof); err != nil {
		t.Fatalf("Failed to prove the first node %v", err)
	}
	if err := trie.Prove(last, 0, proof); err != nil {
		t.Fatalf("Failed to prove the last node %v", err)
	}
	end = 195 // Capped slice
	k = make([][]byte, 0)
	v = make([][]byte, 0)
	for i := start; i < end; i++ {
		k = append(k, entries[i].k)
		v = append(v, entries[i].v)
	}
	_, err = VerifyRangeProof(trie.Hash(), k[0], last, k, v, proof)
	if err == nil {
		t.Fatalf("Expected to detect the error, got nil")
	}
}

// TestOneElementRangeProof tests the proof with only one
// element. The first edge proof can be existent one or
// non-existent one.
func TestOneElementRangeProof(t *testing.T) {
	trie, vals := randomTrie(4096)
	var entries entrySlice
	for _, kv := range vals {
		entries = append(entries, kv)
	}
	sort.Sort(entries)

	// One element with existent edge proof, both edge proofs
	// point to the SAME key.
	start := 1000
	proof := memorydb.New()
	if err := trie.Prove(entries[start].k, 0, proof); err != nil {
		t.Fatalf("Failed to prove the first node %v", err)
	}
	_, err := VerifyRangeProof(trie.Hash(), entries[start].k, entries[start].k, [][]byte{entries[start].k}, [][]byte{entries[start].v}, proof)
	if err != nil {
		t.Fatalf("Expected no error, got %v", err)
	}

	// One element with left non-existent edge proof
	start = 1000
	first := decreseKey(common.CopyBytes(entries[start].k))
	proof = memorydb.New()
	if err := trie.Prove(first, 0, proof); err != nil {
		t.Fatalf("Failed to prove the first node %v", err)
	}
	if err := trie.Prove(entries[start].k, 0, proof); err != nil {
		t.Fatalf("Failed to prove the last node %v", err)
	}
	_, err = VerifyRangeProof(trie.Hash(), first, entries[start].k, [][]byte{entries[start].k}, [][]byte{entries[start].v}, proof)
	if err != nil {
		t.Fatalf("Expected no error, got %v", err)
	}

	// One element with right non-existent edge proof
	start = 1000
	last := increseKey(common.CopyBytes(entries[start].k))
	proof = memorydb.New()
	if err := trie.Prove(entries[start].k, 0, proof); err != nil {
		t.Fatalf("Failed to prove the first node %v", err)
	}
	if err := trie.Prove(last, 0, proof); err != nil {
		t.Fatalf("Failed to prove the last node %v", err)
	}
	_, err = VerifyRangeProof(trie.Hash(), entries[start].k, last, [][]byte{entries[start].k}, [][]byte{entries[start].v}, proof)
	if err != nil {
		t.Fatalf("Expected no error, got %v", err)
	}

	// One element with two non-existent edge proofs
	start = 1000
	first, last = decreseKey(common.CopyBytes(entries[start].k)), increseKey(common.CopyBytes(entries[start].k))
	proof = memorydb.New()
	if err := trie.Prove(first, 0, proof); err != nil {
		t.Fatalf("Failed to prove the first node %v", err)
	}
	if err := trie.Prove(last, 0, proof); err != nil {
		t.Fatalf("Failed to prove the last node %v", err)
	}
	_, err = VerifyRangeProof(trie.Hash(), first, last, [][]byte{entries[start].k}, [][]byte{entries[start].v}, proof)
	if err != nil {
		t.Fatalf("Expected no error, got %v", err)
	}

	// Test the mini trie with only a single element.
<<<<<<< HEAD
	tinyTrie, _ := New(common.Hash{}, NewDatabase(rawdb.NewMemoryDatabase()))
=======
	tinyTrie := NewEmpty(NewDatabase(rawdb.NewMemoryDatabase()))
>>>>>>> 23bee162
	entry := &kv{randBytes(32), randBytes(20), false}
	tinyTrie.Update(entry.k, entry.v)

	first = common.HexToHash("0x0000000000000000000000000000000000000000000000000000000000000000").Bytes()
	last = entry.k
	proof = memorydb.New()
	if err := tinyTrie.Prove(first, 0, proof); err != nil {
		t.Fatalf("Failed to prove the first node %v", err)
	}
	if err := tinyTrie.Prove(last, 0, proof); err != nil {
		t.Fatalf("Failed to prove the last node %v", err)
	}
	_, err = VerifyRangeProof(tinyTrie.Hash(), first, last, [][]byte{entry.k}, [][]byte{entry.v}, proof)
	if err != nil {
		t.Fatalf("Expected no error, got %v", err)
	}
}

// TestAllElementsProof tests the range proof with all elements.
// The edge proofs can be nil.
func TestAllElementsProof(t *testing.T) {
	trie, vals := randomTrie(4096)
	var entries entrySlice
	for _, kv := range vals {
		entries = append(entries, kv)
	}
	sort.Sort(entries)

	var k [][]byte
	var v [][]byte
	for i := 0; i < len(entries); i++ {
		k = append(k, entries[i].k)
		v = append(v, entries[i].v)
	}
	_, err := VerifyRangeProof(trie.Hash(), nil, nil, k, v, nil)
	if err != nil {
		t.Fatalf("Expected no error, got %v", err)
	}

	// With edge proofs, it should still work.
	proof := memorydb.New()
	if err := trie.Prove(entries[0].k, 0, proof); err != nil {
		t.Fatalf("Failed to prove the first node %v", err)
	}
	if err := trie.Prove(entries[len(entries)-1].k, 0, proof); err != nil {
		t.Fatalf("Failed to prove the last node %v", err)
	}
	_, err = VerifyRangeProof(trie.Hash(), k[0], k[len(k)-1], k, v, proof)
	if err != nil {
		t.Fatalf("Expected no error, got %v", err)
	}

	// Even with non-existent edge proofs, it should still work.
	proof = memorydb.New()
	first := common.HexToHash("0x0000000000000000000000000000000000000000000000000000000000000000").Bytes()
	last := common.HexToHash("0xffffffffffffffffffffffffffffffffffffffffffffffffffffffffffffffff").Bytes()
	if err := trie.Prove(first, 0, proof); err != nil {
		t.Fatalf("Failed to prove the first node %v", err)
	}
	if err := trie.Prove(last, 0, proof); err != nil {
		t.Fatalf("Failed to prove the last node %v", err)
	}
	_, err = VerifyRangeProof(trie.Hash(), first, last, k, v, proof)
	if err != nil {
		t.Fatalf("Expected no error, got %v", err)
	}
}

// TestSingleSideRangeProof tests the range starts from zero.
func TestSingleSideRangeProof(t *testing.T) {
	for i := 0; i < 64; i++ {
<<<<<<< HEAD
		trie, _ := New(common.Hash{}, NewDatabase(rawdb.NewMemoryDatabase()))
=======
		trie := NewEmpty(NewDatabase(rawdb.NewMemoryDatabase()))
>>>>>>> 23bee162
		var entries entrySlice
		for i := 0; i < 4096; i++ {
			value := &kv{randBytes(32), randBytes(20), false}
			trie.Update(value.k, value.v)
			entries = append(entries, value)
		}
		sort.Sort(entries)

		var cases = []int{0, 1, 50, 100, 1000, 2000, len(entries) - 1}
		for _, pos := range cases {
			proof := memorydb.New()
			if err := trie.Prove(common.Hash{}.Bytes(), 0, proof); err != nil {
				t.Fatalf("Failed to prove the first node %v", err)
			}
			if err := trie.Prove(entries[pos].k, 0, proof); err != nil {
				t.Fatalf("Failed to prove the first node %v", err)
			}
			k := make([][]byte, 0)
			v := make([][]byte, 0)
			for i := 0; i <= pos; i++ {
				k = append(k, entries[i].k)
				v = append(v, entries[i].v)
			}
			_, err := VerifyRangeProof(trie.Hash(), common.Hash{}.Bytes(), k[len(k)-1], k, v, proof)
			if err != nil {
				t.Fatalf("Expected no error, got %v", err)
			}
		}
	}
}

// TestReverseSingleSideRangeProof tests the range ends with 0xffff...fff.
func TestReverseSingleSideRangeProof(t *testing.T) {
	for i := 0; i < 64; i++ {
<<<<<<< HEAD
		trie, _ := New(common.Hash{}, NewDatabase(rawdb.NewMemoryDatabase()))
=======
		trie := NewEmpty(NewDatabase(rawdb.NewMemoryDatabase()))
>>>>>>> 23bee162
		var entries entrySlice
		for i := 0; i < 4096; i++ {
			value := &kv{randBytes(32), randBytes(20), false}
			trie.Update(value.k, value.v)
			entries = append(entries, value)
		}
		sort.Sort(entries)

		var cases = []int{0, 1, 50, 100, 1000, 2000, len(entries) - 1}
		for _, pos := range cases {
			proof := memorydb.New()
			if err := trie.Prove(entries[pos].k, 0, proof); err != nil {
				t.Fatalf("Failed to prove the first node %v", err)
			}
			last := common.HexToHash("0xffffffffffffffffffffffffffffffffffffffffffffffffffffffffffffffff")
			if err := trie.Prove(last.Bytes(), 0, proof); err != nil {
				t.Fatalf("Failed to prove the last node %v", err)
			}
			k := make([][]byte, 0)
			v := make([][]byte, 0)
			for i := pos; i < len(entries); i++ {
				k = append(k, entries[i].k)
				v = append(v, entries[i].v)
			}
			_, err := VerifyRangeProof(trie.Hash(), k[0], last.Bytes(), k, v, proof)
			if err != nil {
				t.Fatalf("Expected no error, got %v", err)
			}
		}
	}
}

// TestBadRangeProof tests a few cases which the proof is wrong.
// The prover is expected to detect the error.
func TestBadRangeProof(t *testing.T) {
	trie, vals := randomTrie(4096)
	var entries entrySlice
	for _, kv := range vals {
		entries = append(entries, kv)
	}
	sort.Sort(entries)

	for i := 0; i < 500; i++ {
		start := mrand.Intn(len(entries))
		end := mrand.Intn(len(entries)-start) + start + 1
		proof := memorydb.New()
		if err := trie.Prove(entries[start].k, 0, proof); err != nil {
			t.Fatalf("Failed to prove the first node %v", err)
		}
		if err := trie.Prove(entries[end-1].k, 0, proof); err != nil {
			t.Fatalf("Failed to prove the last node %v", err)
		}
		var keys [][]byte
		var vals [][]byte
		for i := start; i < end; i++ {
			keys = append(keys, entries[i].k)
			vals = append(vals, entries[i].v)
		}
		var first, last = keys[0], keys[len(keys)-1]
		testcase := mrand.Intn(6)
		var index int
		switch testcase {
		case 0:
			// Modified key
			index = mrand.Intn(end - start)
			keys[index] = randBytes(32) // In theory it can't be same
		case 1:
			// Modified val
			index = mrand.Intn(end - start)
			vals[index] = randBytes(20) // In theory it can't be same
		case 2:
			// Gapped entry slice
			index = mrand.Intn(end - start)
			if (index == 0 && start < 100) || (index == end-start-1 && end <= 100) {
				continue
			}
			keys = append(keys[:index], keys[index+1:]...)
			vals = append(vals[:index], vals[index+1:]...)
		case 3:
			// Out of order
			index1 := mrand.Intn(end - start)
			index2 := mrand.Intn(end - start)
			if index1 == index2 {
				continue
			}
			keys[index1], keys[index2] = keys[index2], keys[index1]
			vals[index1], vals[index2] = vals[index2], vals[index1]
		case 4:
			// Set random key to nil, do nothing
			index = mrand.Intn(end - start)
			keys[index] = nil
		case 5:
			// Set random value to nil, deletion
			index = mrand.Intn(end - start)
			vals[index] = nil
		}
		_, err := VerifyRangeProof(trie.Hash(), first, last, keys, vals, proof)
		if err == nil {
			t.Fatalf("%d Case %d index %d range: (%d->%d) expect error, got nil", i, testcase, index, start, end-1)
		}
	}
}

// TestGappedRangeProof focuses on the small trie with embedded nodes.
// If the gapped node is embedded in the trie, it should be detected too.
func TestGappedRangeProof(t *testing.T) {
<<<<<<< HEAD
	trie, _ := New(common.Hash{}, NewDatabase(rawdb.NewMemoryDatabase()))
=======
	trie := NewEmpty(NewDatabase(rawdb.NewMemoryDatabase()))
>>>>>>> 23bee162
	var entries []*kv // Sorted entries
	for i := byte(0); i < 10; i++ {
		value := &kv{common.LeftPadBytes([]byte{i}, 32), []byte{i}, false}
		trie.Update(value.k, value.v)
		entries = append(entries, value)
	}
	first, last := 2, 8
	proof := memorydb.New()
	if err := trie.Prove(entries[first].k, 0, proof); err != nil {
		t.Fatalf("Failed to prove the first node %v", err)
	}
	if err := trie.Prove(entries[last-1].k, 0, proof); err != nil {
		t.Fatalf("Failed to prove the last node %v", err)
	}
	var keys [][]byte
	var vals [][]byte
	for i := first; i < last; i++ {
		if i == (first+last)/2 {
			continue
		}
		keys = append(keys, entries[i].k)
		vals = append(vals, entries[i].v)
	}
	_, err := VerifyRangeProof(trie.Hash(), keys[0], keys[len(keys)-1], keys, vals, proof)
	if err == nil {
		t.Fatal("expect error, got nil")
	}
}

// TestSameSideProofs tests the element is not in the range covered by proofs
func TestSameSideProofs(t *testing.T) {
	trie, vals := randomTrie(4096)
	var entries entrySlice
	for _, kv := range vals {
		entries = append(entries, kv)
	}
	sort.Sort(entries)

	pos := 1000
	first := decreseKey(common.CopyBytes(entries[pos].k))
	first = decreseKey(first)
	last := decreseKey(common.CopyBytes(entries[pos].k))

	proof := memorydb.New()
	if err := trie.Prove(first, 0, proof); err != nil {
		t.Fatalf("Failed to prove the first node %v", err)
	}
	if err := trie.Prove(last, 0, proof); err != nil {
		t.Fatalf("Failed to prove the last node %v", err)
	}
	_, err := VerifyRangeProof(trie.Hash(), first, last, [][]byte{entries[pos].k}, [][]byte{entries[pos].v}, proof)
	if err == nil {
		t.Fatalf("Expected error, got nil")
	}

	first = increseKey(common.CopyBytes(entries[pos].k))
	last = increseKey(common.CopyBytes(entries[pos].k))
	last = increseKey(last)

	proof = memorydb.New()
	if err := trie.Prove(first, 0, proof); err != nil {
		t.Fatalf("Failed to prove the first node %v", err)
	}
	if err := trie.Prove(last, 0, proof); err != nil {
		t.Fatalf("Failed to prove the last node %v", err)
	}
	_, err = VerifyRangeProof(trie.Hash(), first, last, [][]byte{entries[pos].k}, [][]byte{entries[pos].v}, proof)
	if err == nil {
		t.Fatalf("Expected error, got nil")
	}
}

func TestHasRightElement(t *testing.T) {
<<<<<<< HEAD
	trie, _ := New(common.Hash{}, NewDatabase(rawdb.NewMemoryDatabase()))
=======
	trie := NewEmpty(NewDatabase(rawdb.NewMemoryDatabase()))
>>>>>>> 23bee162
	var entries entrySlice
	for i := 0; i < 4096; i++ {
		value := &kv{randBytes(32), randBytes(20), false}
		trie.Update(value.k, value.v)
		entries = append(entries, value)
	}
	sort.Sort(entries)

	var cases = []struct {
		start   int
		end     int
		hasMore bool
	}{
		{-1, 1, true}, // single element with non-existent left proof
		{0, 1, true},  // single element with existent left proof
		{0, 10, true},
		{50, 100, true},
		{50, len(entries), false},               // No more element expected
		{len(entries) - 1, len(entries), false}, // Single last element with two existent proofs(point to same key)
		{len(entries) - 1, -1, false},           // Single last element with non-existent right proof
		{0, len(entries), false},                // The whole set with existent left proof
		{-1, len(entries), false},               // The whole set with non-existent left proof
		{-1, -1, false},                         // The whole set with non-existent left/right proof
	}
	for _, c := range cases {
		var (
			firstKey []byte
			lastKey  []byte
			start    = c.start
			end      = c.end
			proof    = memorydb.New()
		)
		if c.start == -1 {
			firstKey, start = common.Hash{}.Bytes(), 0
			if err := trie.Prove(firstKey, 0, proof); err != nil {
				t.Fatalf("Failed to prove the first node %v", err)
			}
		} else {
			firstKey = entries[c.start].k
			if err := trie.Prove(entries[c.start].k, 0, proof); err != nil {
				t.Fatalf("Failed to prove the first node %v", err)
			}
		}
		if c.end == -1 {
			lastKey, end = common.HexToHash("0xffffffffffffffffffffffffffffffffffffffffffffffffffffffffffffffff").Bytes(), len(entries)
			if err := trie.Prove(lastKey, 0, proof); err != nil {
				t.Fatalf("Failed to prove the first node %v", err)
			}
		} else {
			lastKey = entries[c.end-1].k
			if err := trie.Prove(entries[c.end-1].k, 0, proof); err != nil {
				t.Fatalf("Failed to prove the first node %v", err)
			}
		}
		k := make([][]byte, 0)
		v := make([][]byte, 0)
		for i := start; i < end; i++ {
			k = append(k, entries[i].k)
			v = append(v, entries[i].v)
		}
		hasMore, err := VerifyRangeProof(trie.Hash(), firstKey, lastKey, k, v, proof)
		if err != nil {
			t.Fatalf("Expected no error, got %v", err)
		}
		if hasMore != c.hasMore {
			t.Fatalf("Wrong hasMore indicator, want %t, got %t", c.hasMore, hasMore)
		}
	}
}

// TestEmptyRangeProof tests the range proof with "no" element.
// The first edge proof must be a non-existent proof.
func TestEmptyRangeProof(t *testing.T) {
	trie, vals := randomTrie(4096)
	var entries entrySlice
	for _, kv := range vals {
		entries = append(entries, kv)
	}
	sort.Sort(entries)

	var cases = []struct {
		pos int
		err bool
	}{
		{len(entries) - 1, false},
		{500, true},
	}
	for _, c := range cases {
		proof := memorydb.New()
		first := increseKey(common.CopyBytes(entries[c.pos].k))
		if err := trie.Prove(first, 0, proof); err != nil {
			t.Fatalf("Failed to prove the first node %v", err)
		}
		_, err := VerifyRangeProof(trie.Hash(), first, nil, nil, nil, proof)
		if c.err && err == nil {
			t.Fatalf("Expected error, got nil")
		}
		if !c.err && err != nil {
			t.Fatalf("Expected no error, got %v", err)
		}
	}
}

// TestBloatedProof tests a malicious proof, where the proof is more or less the
// whole trie. Previously we didn't accept such packets, but the new APIs do, so
// lets leave this test as a bit weird, but present.
func TestBloatedProof(t *testing.T) {
	// Use a small trie
	trie, kvs := nonRandomTrie(100)
	var entries entrySlice
	for _, kv := range kvs {
		entries = append(entries, kv)
	}
	sort.Sort(entries)
	var keys [][]byte
	var vals [][]byte

	proof := memorydb.New()
	// In the 'malicious' case, we add proofs for every single item
	// (but only one key/value pair used as leaf)
	for i, entry := range entries {
		trie.Prove(entry.k, 0, proof)
		if i == 50 {
			keys = append(keys, entry.k)
			vals = append(vals, entry.v)
		}
	}
	// For reference, we use the same function, but _only_ prove the first
	// and last element
	want := memorydb.New()
	trie.Prove(keys[0], 0, want)
	trie.Prove(keys[len(keys)-1], 0, want)

	if _, err := VerifyRangeProof(trie.Hash(), keys[0], keys[len(keys)-1], keys, vals, proof); err != nil {
		t.Fatalf("expected bloated proof to succeed, got %v", err)
	}
}

// TestEmptyValueRangeProof tests normal range proof with both edge proofs
// as the existent proof, but with an extra empty value included, which is a
// noop technically, but practically should be rejected.
func TestEmptyValueRangeProof(t *testing.T) {
	trie, values := randomTrie(512)
	var entries entrySlice
	for _, kv := range values {
		entries = append(entries, kv)
	}
	sort.Sort(entries)

	// Create a new entry with a slightly modified key
	mid := len(entries) / 2
	key := common.CopyBytes(entries[mid-1].k)
	for n := len(key) - 1; n >= 0; n-- {
		if key[n] < 0xff {
			key[n]++
			break
		}
	}
	noop := &kv{key, []byte{}, false}
	entries = append(append(append([]*kv{}, entries[:mid]...), noop), entries[mid:]...)

	start, end := 1, len(entries)-1

	proof := memorydb.New()
	if err := trie.Prove(entries[start].k, 0, proof); err != nil {
		t.Fatalf("Failed to prove the first node %v", err)
	}
	if err := trie.Prove(entries[end-1].k, 0, proof); err != nil {
		t.Fatalf("Failed to prove the last node %v", err)
	}
	var keys [][]byte
	var vals [][]byte
	for i := start; i < end; i++ {
		keys = append(keys, entries[i].k)
		vals = append(vals, entries[i].v)
	}
	_, err := VerifyRangeProof(trie.Hash(), keys[0], keys[len(keys)-1], keys, vals, proof)
	if err == nil {
		t.Fatalf("Expected failure on noop entry")
	}
}

// TestAllElementsEmptyValueRangeProof tests the range proof with all elements,
// but with an extra empty value included, which is a noop technically, but
// practically should be rejected.
func TestAllElementsEmptyValueRangeProof(t *testing.T) {
	trie, values := randomTrie(512)
	var entries entrySlice
	for _, kv := range values {
		entries = append(entries, kv)
	}
	sort.Sort(entries)

	// Create a new entry with a slightly modified key
	mid := len(entries) / 2
	key := common.CopyBytes(entries[mid-1].k)
	for n := len(key) - 1; n >= 0; n-- {
		if key[n] < 0xff {
			key[n]++
			break
		}
	}
	noop := &kv{key, []byte{}, false}
	entries = append(append(append([]*kv{}, entries[:mid]...), noop), entries[mid:]...)

	var keys [][]byte
	var vals [][]byte
	for i := 0; i < len(entries); i++ {
		keys = append(keys, entries[i].k)
		vals = append(vals, entries[i].v)
	}
	_, err := VerifyRangeProof(trie.Hash(), nil, nil, keys, vals, nil)
	if err == nil {
		t.Fatalf("Expected failure on noop entry")
	}
}

// mutateByte changes one byte in b.
func mutateByte(b []byte) {
	for r := mrand.Intn(len(b)); ; {
		new := byte(mrand.Intn(255))
		if new != b[r] {
			b[r] = new
			break
		}
	}
}

func increseKey(key []byte) []byte {
	for i := len(key) - 1; i >= 0; i-- {
		key[i]++
		if key[i] != 0x0 {
			break
		}
	}
	return key
}

func decreseKey(key []byte) []byte {
	for i := len(key) - 1; i >= 0; i-- {
		key[i]--
		if key[i] != 0xff {
			break
		}
	}
	return key
}

func BenchmarkProve(b *testing.B) {
	trie, vals := randomTrie(100)
	var keys []string
	for k := range vals {
		keys = append(keys, k)
	}

	b.ResetTimer()
	for i := 0; i < b.N; i++ {
		kv := vals[keys[i%len(keys)]]
		proofs := memorydb.New()
		if trie.Prove(kv.k, 0, proofs); proofs.Len() == 0 {
			b.Fatalf("zero length proof for %x", kv.k)
		}
	}
}

func BenchmarkVerifyProof(b *testing.B) {
	trie, vals := randomTrie(100)
	root := trie.Hash()
	var keys []string
	var proofs []*memorydb.Database
	for k := range vals {
		keys = append(keys, k)
		proof := memorydb.New()
		trie.Prove([]byte(k), 0, proof)
		proofs = append(proofs, proof)
	}

	b.ResetTimer()
	for i := 0; i < b.N; i++ {
		im := i % len(keys)
		if _, err := VerifyProof(root, []byte(keys[im]), proofs[im]); err != nil {
			b.Fatalf("key %x: %v", keys[im], err)
		}
	}
}

func BenchmarkVerifyRangeProof10(b *testing.B)   { benchmarkVerifyRangeProof(b, 10) }
func BenchmarkVerifyRangeProof100(b *testing.B)  { benchmarkVerifyRangeProof(b, 100) }
func BenchmarkVerifyRangeProof1000(b *testing.B) { benchmarkVerifyRangeProof(b, 1000) }
func BenchmarkVerifyRangeProof5000(b *testing.B) { benchmarkVerifyRangeProof(b, 5000) }

func benchmarkVerifyRangeProof(b *testing.B, size int) {
	trie, vals := randomTrie(8192)
	var entries entrySlice
	for _, kv := range vals {
		entries = append(entries, kv)
	}
	sort.Sort(entries)

	start := 2
	end := start + size
	proof := memorydb.New()
	if err := trie.Prove(entries[start].k, 0, proof); err != nil {
		b.Fatalf("Failed to prove the first node %v", err)
	}
	if err := trie.Prove(entries[end-1].k, 0, proof); err != nil {
		b.Fatalf("Failed to prove the last node %v", err)
	}
	var keys [][]byte
	var values [][]byte
	for i := start; i < end; i++ {
		keys = append(keys, entries[i].k)
		values = append(values, entries[i].v)
	}

	b.ResetTimer()
	for i := 0; i < b.N; i++ {
		_, err := VerifyRangeProof(trie.Hash(), keys[0], keys[len(keys)-1], keys, values, proof)
		if err != nil {
			b.Fatalf("Case %d(%d->%d) expect no error, got %v", i, start, end-1, err)
		}
	}
}

func BenchmarkVerifyRangeNoProof10(b *testing.B)   { benchmarkVerifyRangeNoProof(b, 100) }
func BenchmarkVerifyRangeNoProof500(b *testing.B)  { benchmarkVerifyRangeNoProof(b, 500) }
func BenchmarkVerifyRangeNoProof1000(b *testing.B) { benchmarkVerifyRangeNoProof(b, 1000) }

func benchmarkVerifyRangeNoProof(b *testing.B, size int) {
	trie, vals := randomTrie(size)
	var entries entrySlice
	for _, kv := range vals {
		entries = append(entries, kv)
	}
	sort.Sort(entries)

	var keys [][]byte
	var values [][]byte
	for _, entry := range entries {
		keys = append(keys, entry.k)
		values = append(values, entry.v)
	}
	b.ResetTimer()
	for i := 0; i < b.N; i++ {
		_, err := VerifyRangeProof(trie.Hash(), keys[0], keys[len(keys)-1], keys, values, nil)
		if err != nil {
			b.Fatalf("Expected no error, got %v", err)
		}
	}
}

func randomTrie(n int) (*Trie, map[string]*kv) {
<<<<<<< HEAD
	trie, _ := New(common.Hash{}, NewDatabase(rawdb.NewMemoryDatabase()))
=======
	trie := NewEmpty(NewDatabase(rawdb.NewMemoryDatabase()))
>>>>>>> 23bee162
	vals := make(map[string]*kv)
	for i := byte(0); i < 100; i++ {
		value := &kv{common.LeftPadBytes([]byte{i}, 32), []byte{i}, false}
		value2 := &kv{common.LeftPadBytes([]byte{i + 10}, 32), []byte{i}, false}
		trie.Update(value.k, value.v)
		trie.Update(value2.k, value2.v)
		vals[string(value.k)] = value
		vals[string(value2.k)] = value2
	}
	for i := 0; i < n; i++ {
		value := &kv{randBytes(32), randBytes(20), false}
		trie.Update(value.k, value.v)
		vals[string(value.k)] = value
	}
	return trie, vals
}

func randBytes(n int) []byte {
	r := make([]byte, n)
	crand.Read(r)
	return r
}

func nonRandomTrie(n int) (*Trie, map[string]*kv) {
<<<<<<< HEAD
	trie, _ := New(common.Hash{}, NewDatabase(rawdb.NewMemoryDatabase()))
=======
	trie := NewEmpty(NewDatabase(rawdb.NewMemoryDatabase()))
>>>>>>> 23bee162
	vals := make(map[string]*kv)
	max := uint64(0xffffffffffffffff)
	for i := uint64(0); i < uint64(n); i++ {
		value := make([]byte, 32)
		key := make([]byte, 32)
		binary.LittleEndian.PutUint64(key, i)
		binary.LittleEndian.PutUint64(value, i-max)
		//value := &kv{common.LeftPadBytes([]byte{i}, 32), []byte{i}, false}
		elem := &kv{key, value, false}
		trie.Update(elem.k, elem.v)
		vals[string(elem.k)] = elem
	}
	return trie, vals
}

func TestRangeProofKeysWithSharedPrefix(t *testing.T) {
	keys := [][]byte{
		common.Hex2Bytes("aa10000000000000000000000000000000000000000000000000000000000000"),
		common.Hex2Bytes("aa20000000000000000000000000000000000000000000000000000000000000"),
	}
	vals := [][]byte{
		common.Hex2Bytes("02"),
		common.Hex2Bytes("03"),
	}
<<<<<<< HEAD
	trie, _ := New(common.Hash{}, NewDatabase(rawdb.NewMemoryDatabase()))
=======
	trie := NewEmpty(NewDatabase(rawdb.NewMemoryDatabase()))
>>>>>>> 23bee162
	for i, key := range keys {
		trie.Update(key, vals[i])
	}
	root := trie.Hash()
	proof := memorydb.New()
	start := common.Hex2Bytes("0000000000000000000000000000000000000000000000000000000000000000")
	end := common.Hex2Bytes("ffffffffffffffffffffffffffffffffffffffffffffffffffffffffffffffff")
	if err := trie.Prove(start, 0, proof); err != nil {
		t.Fatalf("failed to prove start: %v", err)
	}
	if err := trie.Prove(end, 0, proof); err != nil {
		t.Fatalf("failed to prove end: %v", err)
	}

	more, err := VerifyRangeProof(root, start, end, keys, vals, proof)
	if err != nil {
		t.Fatalf("failed to verify range proof: %v", err)
	}
	if more != false {
		t.Error("expected more to be false")
	}
}<|MERGE_RESOLUTION|>--- conflicted
+++ resolved
@@ -80,11 +80,7 @@
 }
 
 func TestOneElementProof(t *testing.T) {
-<<<<<<< HEAD
-	trie, _ := New(common.Hash{}, NewDatabase(rawdb.NewMemoryDatabase()))
-=======
 	trie := NewEmpty(NewDatabase(rawdb.NewMemoryDatabase()))
->>>>>>> 23bee162
 	updateString(trie, "k", "v")
 	for i, prover := range makeProvers(trie) {
 		proof := prover([]byte("k"))
@@ -135,11 +131,7 @@
 // Tests that missing keys can also be proven. The test explicitly uses a single
 // entry trie and checks for missing keys both before and after the single entry.
 func TestMissingKeyProof(t *testing.T) {
-<<<<<<< HEAD
-	trie, _ := New(common.Hash{}, NewDatabase(rawdb.NewMemoryDatabase()))
-=======
 	trie := NewEmpty(NewDatabase(rawdb.NewMemoryDatabase()))
->>>>>>> 23bee162
 	updateString(trie, "k", "v")
 
 	for i, key := range []string{"a", "j", "l", "z"} {
@@ -395,11 +387,7 @@
 	}
 
 	// Test the mini trie with only a single element.
-<<<<<<< HEAD
-	tinyTrie, _ := New(common.Hash{}, NewDatabase(rawdb.NewMemoryDatabase()))
-=======
 	tinyTrie := NewEmpty(NewDatabase(rawdb.NewMemoryDatabase()))
->>>>>>> 23bee162
 	entry := &kv{randBytes(32), randBytes(20), false}
 	tinyTrie.Update(entry.k, entry.v)
 
@@ -471,11 +459,7 @@
 // TestSingleSideRangeProof tests the range starts from zero.
 func TestSingleSideRangeProof(t *testing.T) {
 	for i := 0; i < 64; i++ {
-<<<<<<< HEAD
-		trie, _ := New(common.Hash{}, NewDatabase(rawdb.NewMemoryDatabase()))
-=======
 		trie := NewEmpty(NewDatabase(rawdb.NewMemoryDatabase()))
->>>>>>> 23bee162
 		var entries entrySlice
 		for i := 0; i < 4096; i++ {
 			value := &kv{randBytes(32), randBytes(20), false}
@@ -510,11 +494,7 @@
 // TestReverseSingleSideRangeProof tests the range ends with 0xffff...fff.
 func TestReverseSingleSideRangeProof(t *testing.T) {
 	for i := 0; i < 64; i++ {
-<<<<<<< HEAD
-		trie, _ := New(common.Hash{}, NewDatabase(rawdb.NewMemoryDatabase()))
-=======
 		trie := NewEmpty(NewDatabase(rawdb.NewMemoryDatabase()))
->>>>>>> 23bee162
 		var entries entrySlice
 		for i := 0; i < 4096; i++ {
 			value := &kv{randBytes(32), randBytes(20), false}
@@ -621,11 +601,7 @@
 // TestGappedRangeProof focuses on the small trie with embedded nodes.
 // If the gapped node is embedded in the trie, it should be detected too.
 func TestGappedRangeProof(t *testing.T) {
-<<<<<<< HEAD
-	trie, _ := New(common.Hash{}, NewDatabase(rawdb.NewMemoryDatabase()))
-=======
 	trie := NewEmpty(NewDatabase(rawdb.NewMemoryDatabase()))
->>>>>>> 23bee162
 	var entries []*kv // Sorted entries
 	for i := byte(0); i < 10; i++ {
 		value := &kv{common.LeftPadBytes([]byte{i}, 32), []byte{i}, false}
@@ -699,11 +675,7 @@
 }
 
 func TestHasRightElement(t *testing.T) {
-<<<<<<< HEAD
-	trie, _ := New(common.Hash{}, NewDatabase(rawdb.NewMemoryDatabase()))
-=======
 	trie := NewEmpty(NewDatabase(rawdb.NewMemoryDatabase()))
->>>>>>> 23bee162
 	var entries entrySlice
 	for i := 0; i < 4096; i++ {
 		value := &kv{randBytes(32), randBytes(20), false}
@@ -1056,11 +1028,7 @@
 }
 
 func randomTrie(n int) (*Trie, map[string]*kv) {
-<<<<<<< HEAD
-	trie, _ := New(common.Hash{}, NewDatabase(rawdb.NewMemoryDatabase()))
-=======
 	trie := NewEmpty(NewDatabase(rawdb.NewMemoryDatabase()))
->>>>>>> 23bee162
 	vals := make(map[string]*kv)
 	for i := byte(0); i < 100; i++ {
 		value := &kv{common.LeftPadBytes([]byte{i}, 32), []byte{i}, false}
@@ -1085,11 +1053,7 @@
 }
 
 func nonRandomTrie(n int) (*Trie, map[string]*kv) {
-<<<<<<< HEAD
-	trie, _ := New(common.Hash{}, NewDatabase(rawdb.NewMemoryDatabase()))
-=======
 	trie := NewEmpty(NewDatabase(rawdb.NewMemoryDatabase()))
->>>>>>> 23bee162
 	vals := make(map[string]*kv)
 	max := uint64(0xffffffffffffffff)
 	for i := uint64(0); i < uint64(n); i++ {
@@ -1114,11 +1078,7 @@
 		common.Hex2Bytes("02"),
 		common.Hex2Bytes("03"),
 	}
-<<<<<<< HEAD
-	trie, _ := New(common.Hash{}, NewDatabase(rawdb.NewMemoryDatabase()))
-=======
 	trie := NewEmpty(NewDatabase(rawdb.NewMemoryDatabase()))
->>>>>>> 23bee162
 	for i, key := range keys {
 		trie.Update(key, vals[i])
 	}
