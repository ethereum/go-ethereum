--- conflicted
+++ resolved
@@ -30,13 +30,10 @@
 	"txpool":   TxpoolJs,
 	"les":      LESJs,
 	"vflux":    VfluxJs,
-<<<<<<< HEAD
 
 	// Bor related apis
 	"bor": BorJs,
-=======
-	"dev":      DevJs,
->>>>>>> bed84606
+	"dev": DevJs,
 }
 
 const CliqueJs = `
@@ -205,7 +202,7 @@
 			call: 'admin_setMaxPeers',
 			params: 1
 		}),
-		new web3._extend.Method({			
+		new web3._extend.Method({
 			name: 'getExecutionPoolSize',
 			call: 'admin_getExecutionPoolSize'
 		}),
