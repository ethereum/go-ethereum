// Copyright 2015 The go-ethereum Authors
// This file is part of the go-ethereum library.
//
// The go-ethereum library is free software: you can redistribute it and/or modify
// it under the terms of the GNU Lesser General Public License as published by
// the Free Software Foundation, either version 3 of the License, or
// (at your option) any later version.
//
// The go-ethereum library is distributed in the hope that it will be useful,
// but WITHOUT ANY WARRANTY; without even the implied warranty of
// MERCHANTABILITY or FITNESS FOR A PARTICULAR PURPOSE. See the
// GNU Lesser General Public License for more details.
//
// You should have received a copy of the GNU Lesser General Public License
// along with the go-ethereum library. If not, see <http://www.gnu.org/licenses/>.

// Package web3ext contains geth specific web3.js extensions.
package web3ext

var Modules = map[string]string{
<<<<<<< HEAD
	"admin":    AdminJs,
	"clique":   CliqueJs,
	"ethash":   EthashJs,
	"debug":    DebugJs,
	"eth":      EthJs,
	"miner":    MinerJs,
	"net":      NetJs,
	"personal": PersonalJs,
	"rpc":      RpcJs,
	"txpool":   TxpoolJs,
	"les":      LESJs,
	"vflux":    VfluxJs,

	// Bor related apis
	"bor": BorJs,
	"dev": DevJs,
=======
	"admin":  AdminJs,
	"clique": CliqueJs,
	"debug":  DebugJs,
	"eth":    EthJs,
	"miner":  MinerJs,
	"net":    NetJs,
	"rpc":    RpcJs,
	"txpool": TxpoolJs,
	"dev":    DevJs,
>>>>>>> eb00f169
}

const CliqueJs = `
web3._extend({
	property: 'clique',
	methods: [
		new web3._extend.Method({
			name: 'getSnapshot',
			call: 'clique_getSnapshot',
			params: 1,
			inputFormatter: [web3._extend.formatters.inputBlockNumberFormatter]
		}),
		new web3._extend.Method({
			name: 'getSnapshotAtHash',
			call: 'clique_getSnapshotAtHash',
			params: 1
		}),
		new web3._extend.Method({
			name: 'getSigners',
			call: 'clique_getSigners',
			params: 1,
			inputFormatter: [web3._extend.formatters.inputBlockNumberFormatter]
		}),
		new web3._extend.Method({
			name: 'getSignersAtHash',
			call: 'clique_getSignersAtHash',
			params: 1
		}),
		new web3._extend.Method({
			name: 'propose',
			call: 'clique_propose',
			params: 2
		}),
		new web3._extend.Method({
			name: 'discard',
			call: 'clique_discard',
			params: 1
		}),
		new web3._extend.Method({
			name: 'status',
			call: 'clique_status',
			params: 0
		}),
		new web3._extend.Method({
			name: 'getSigner',
			call: 'clique_getSigner',
			params: 1,
			inputFormatter: [null]
		}),
	],
	properties: [
		new web3._extend.Property({
			name: 'proposals',
			getter: 'clique_proposals'
		}),
	]
});
`

const AdminJs = `
web3._extend({
	property: 'admin',
	methods: [
		new web3._extend.Method({
			name: 'addPeer',
			call: 'admin_addPeer',
			params: 1
		}),
		new web3._extend.Method({
			name: 'removePeer',
			call: 'admin_removePeer',
			params: 1
		}),
		new web3._extend.Method({
			name: 'addTrustedPeer',
			call: 'admin_addTrustedPeer',
			params: 1
		}),
		new web3._extend.Method({
			name: 'removeTrustedPeer',
			call: 'admin_removeTrustedPeer',
			params: 1
		}),
		new web3._extend.Method({
			name: 'exportChain',
			call: 'admin_exportChain',
			params: 3,
			inputFormatter: [null, null, null]
		}),
		new web3._extend.Method({
			name: 'importChain',
			call: 'admin_importChain',
			params: 1
		}),
		new web3._extend.Method({
			name: 'sleepBlocks',
			call: 'admin_sleepBlocks',
			params: 2
		}),
		new web3._extend.Method({
			name: 'startHTTP',
			call: 'admin_startHTTP',
			params: 5,
			inputFormatter: [null, null, null, null, null]
		}),
		new web3._extend.Method({
			name: 'stopHTTP',
			call: 'admin_stopHTTP'
		}),
		// This method is deprecated.
		new web3._extend.Method({
			name: 'startRPC',
			call: 'admin_startRPC',
			params: 5,
			inputFormatter: [null, null, null, null, null]
		}),
		// This method is deprecated.
		new web3._extend.Method({
			name: 'stopRPC',
			call: 'admin_stopRPC'
		}),
		new web3._extend.Method({
			name: 'startWS',
			call: 'admin_startWS',
			params: 4,
			inputFormatter: [null, null, null, null]
		}),
		new web3._extend.Method({
			name: 'stopWS',
			call: 'admin_stopWS'
		}),
		new web3._extend.Method({
			name: 'getMaxPeers',
			call: 'admin_getMaxPeers'
		}),
		new web3._extend.Method({
			name: 'setMaxPeers',
			call: 'admin_setMaxPeers',
			params: 1
		}),
		new web3._extend.Method({
			name: 'getExecutionPoolSize',
			call: 'admin_getExecutionPoolSize'
		}),
		new web3._extend.Method({
			name: 'getExecutionPoolRequestTimeout',
			call: 'admin_getExecutionPoolRequestTimeout'
		}),
		// new web3._extend.Method({
		// 	name: 'setWSExecutionPoolRequestTimeout',
		// 	call: 'admin_setWSExecutionPoolRequestTimeout',
		// 	params: 1
		// }),
		// new web3._extend.Method({
		// 	name: 'setHttpExecutionPoolRequestTimeout',
		// 	call: 'admin_setHttpExecutionPoolRequestTimeout',
		// 	params: 1
		// }),
		new web3._extend.Method({
			name: 'setWSExecutionPoolSize',
			call: 'admin_setWSExecutionPoolSize',
			params: 1
		}),
		new web3._extend.Method({
			name: 'setHttpExecutionPoolSize',
			call: 'admin_setHttpExecutionPoolSize',
		}),
	],
	properties: [
		new web3._extend.Property({
			name: 'nodeInfo',
			getter: 'admin_nodeInfo'
		}),
		new web3._extend.Property({
			name: 'peers',
			getter: 'admin_peers'
		}),
		new web3._extend.Property({
			name: 'datadir',
			getter: 'admin_datadir'
		}),
	]
});
`

const DebugJs = `
web3._extend({
	property: 'debug',
	methods: [
		new web3._extend.Method({
			name: 'accountRange',
			call: 'debug_accountRange',
			params: 6,
			inputFormatter: [web3._extend.formatters.inputDefaultBlockNumberFormatter, null, null, null, null, null],
		}),
		new web3._extend.Method({
			name: 'printBlock',
			call: 'debug_printBlock',
			params: 1,
			outputFormatter: console.log
		}),
		new web3._extend.Method({
			name: 'getRawHeader',
			call: 'debug_getRawHeader',
			params: 1
		}),
		new web3._extend.Method({
			name: 'getRawBlock',
			call: 'debug_getRawBlock',
			params: 1
		}),
		new web3._extend.Method({
			name: 'getRawReceipts',
			call: 'debug_getRawReceipts',
			params: 1
		}),
		new web3._extend.Method({
			name: 'getRawTransaction',
			call: 'debug_getRawTransaction',
			params: 1
		}),
		new web3._extend.Method({
			name: 'setHead',
			call: 'debug_setHead',
			params: 1
		}),
		new web3._extend.Method({
			name: 'seedHash',
			call: 'debug_seedHash',
			params: 1
		}),
		new web3._extend.Method({
			name: 'dumpBlock',
			call: 'debug_dumpBlock',
			params: 1,
			inputFormatter: [web3._extend.formatters.inputBlockNumberFormatter]
		}),
		new web3._extend.Method({
			name: 'chaindbProperty',
			call: 'debug_chaindbProperty',
			outputFormatter: console.log
		}),
		new web3._extend.Method({
			name: 'chaindbCompact',
			call: 'debug_chaindbCompact',
		}),
		new web3._extend.Method({
			name: 'verbosity',
			call: 'debug_verbosity',
			params: 1
		}),
		new web3._extend.Method({
			name: 'vmodule',
			call: 'debug_vmodule',
			params: 1
		}),
		new web3._extend.Method({
			name: 'backtraceAt',
			call: 'debug_backtraceAt',
			params: 1,
		}),
		new web3._extend.Method({
			name: 'stacks',
			call: 'debug_stacks',
			params: 1,
			inputFormatter: [null],
			outputFormatter: console.log
		}),
		new web3._extend.Method({
			name: 'freeOSMemory',
			call: 'debug_freeOSMemory',
			params: 0,
		}),
		new web3._extend.Method({
			name: 'setGCPercent',
			call: 'debug_setGCPercent',
			params: 1,
		}),
		new web3._extend.Method({
			name: 'memStats',
			call: 'debug_memStats',
			params: 0,
		}),
		new web3._extend.Method({
			name: 'gcStats',
			call: 'debug_gcStats',
			params: 0,
		}),
		new web3._extend.Method({
			name: 'cpuProfile',
			call: 'debug_cpuProfile',
			params: 2
		}),
		new web3._extend.Method({
			name: 'startCPUProfile',
			call: 'debug_startCPUProfile',
			params: 1
		}),
		new web3._extend.Method({
			name: 'stopCPUProfile',
			call: 'debug_stopCPUProfile',
			params: 0
		}),
		new web3._extend.Method({
			name: 'goTrace',
			call: 'debug_goTrace',
			params: 2
		}),
		new web3._extend.Method({
			name: 'startGoTrace',
			call: 'debug_startGoTrace',
			params: 1
		}),
		new web3._extend.Method({
			name: 'stopGoTrace',
			call: 'debug_stopGoTrace',
			params: 0
		}),
		new web3._extend.Method({
			name: 'blockProfile',
			call: 'debug_blockProfile',
			params: 2
		}),
		new web3._extend.Method({
			name: 'setBlockProfileRate',
			call: 'debug_setBlockProfileRate',
			params: 1
		}),
		new web3._extend.Method({
			name: 'writeBlockProfile',
			call: 'debug_writeBlockProfile',
			params: 1
		}),
		new web3._extend.Method({
			name: 'mutexProfile',
			call: 'debug_mutexProfile',
			params: 2
		}),
		new web3._extend.Method({
			name: 'setMutexProfileFraction',
			call: 'debug_setMutexProfileFraction',
			params: 1
		}),
		new web3._extend.Method({
			name: 'writeMutexProfile',
			call: 'debug_writeMutexProfile',
			params: 1
		}),
		new web3._extend.Method({
			name: 'writeMemProfile',
			call: 'debug_writeMemProfile',
			params: 1
		}),
		new web3._extend.Method({
			name: 'traceBlock',
			call: 'debug_traceBlock',
			params: 2,
			inputFormatter: [null, null]
		}),
		new web3._extend.Method({
			name: 'traceBlockFromFile',
			call: 'debug_traceBlockFromFile',
			params: 2,
			inputFormatter: [null, null]
		}),
		new web3._extend.Method({
			name: 'traceBadBlock',
			call: 'debug_traceBadBlock',
			params: 1,
			inputFormatter: [null]
		}),
		new web3._extend.Method({
			name: 'standardTraceBadBlockToFile',
			call: 'debug_standardTraceBadBlockToFile',
			params: 2,
			inputFormatter: [null, null]
		}),
		new web3._extend.Method({
			name: 'intermediateRoots',
			call: 'debug_intermediateRoots',
			params: 2,
			inputFormatter: [null, null]
		}),
		new web3._extend.Method({
			name: 'standardTraceBlockToFile',
			call: 'debug_standardTraceBlockToFile',
			params: 2,
			inputFormatter: [null, null]
		}),
		new web3._extend.Method({
			name: 'traceBlockByNumber',
			call: 'debug_traceBlockByNumber',
			params: 2,
			inputFormatter: [web3._extend.formatters.inputBlockNumberFormatter, null]
		}),
		new web3._extend.Method({
			name: 'traceBlockByHash',
			call: 'debug_traceBlockByHash',
			params: 2,
			inputFormatter: [null, null]
		}),
		new web3._extend.Method({
			name: 'traceTransaction',
			call: 'debug_traceTransaction',
			params: 2,
			inputFormatter: [null, null]
		}),
		new web3._extend.Method({
			name: 'traceCall',
			call: 'debug_traceCall',
			params: 3,
			inputFormatter: [null, null, null]
		}),
		new web3._extend.Method({
			name: 'preimage',
			call: 'debug_preimage',
			params: 1,
			inputFormatter: [null]
		}),
		new web3._extend.Method({
			name: 'getBadBlocks',
			call: 'debug_getBadBlocks',
			params: 0,
		}),
		new web3._extend.Method({
			name: 'storageRangeAt',
			call: 'debug_storageRangeAt',
			params: 5,
		}),
		new web3._extend.Method({
			name: 'getModifiedAccountsByNumber',
			call: 'debug_getModifiedAccountsByNumber',
			params: 2,
			inputFormatter: [null, null],
		}),
		new web3._extend.Method({
			name: 'getModifiedAccountsByHash',
			call: 'debug_getModifiedAccountsByHash',
			params: 2,
			inputFormatter:[null, null],
		}),
		new web3._extend.Method({
			name: 'freezeClient',
			call: 'debug_freezeClient',
			params: 1,
		}),
		new web3._extend.Method({
			name: 'getAccessibleState',
			call: 'debug_getAccessibleState',
			params: 2,
			inputFormatter:[web3._extend.formatters.inputBlockNumberFormatter, web3._extend.formatters.inputBlockNumberFormatter],
		}),
		new web3._extend.Method({
			name: 'getWhitelistedCheckpoint',
			call: 'debug_getWhitelistedCheckpoint',
			params: 0,
		}),
		new web3._extend.Method({
			name: 'purgeWhitelistedCheckpoint',
			call: 'debug_purgeWhitelistedCheckpoint',
			params: 0,
		}),  
		new web3._extend.Method({
			name: 'getWhitelistedMilestone',
			call: 'debug_getWhitelistedMilestone',
			params: 0,
		}),
		new web3._extend.Method({
			name: 'purgeWhitelistedMilestone',
			call: 'debug_purgeWhitelistedMilestone',
			params: 0,
		}),
		new web3._extend.Method({
			name: 'getTraceStack',
			call: 'debug_getTraceStack',
			params: 0,
		}),
		new web3._extend.Method({
			name: 'dbGet',
			call: 'debug_dbGet',
			params: 1
		}),
		new web3._extend.Method({
			name: 'dbAncient',
			call: 'debug_dbAncient',
			params: 2
		}),
		new web3._extend.Method({
			name: 'dbAncients',
			call: 'debug_dbAncients',
			params: 0
		}),
		new web3._extend.Method({
			name: 'setTrieFlushInterval',
			call: 'debug_setTrieFlushInterval',
			params: 1
		}),
		new web3._extend.Method({
			name: 'getTrieFlushInterval',
			call: 'debug_getTrieFlushInterval',
			params: 0
		}),
		new web3._extend.Method({
			name: 'peerStats',
			call: 'debug_peerStats',
			params: 0
		}),
	],
	properties: []
});
`

const EthJs = `
web3._extend({
	property: 'eth',
	methods: [
		new web3._extend.Method({
			name: 'getTransactionReceiptsByBlock',
			call: 'eth_getTransactionReceiptsByBlock',
			params: 1
		}),
		new web3._extend.Method({
			name: 'chainId',
			call: 'eth_chainId',
			params: 0
		}),
		new web3._extend.Method({
			name: 'sign',
			call: 'eth_sign',
			params: 2,
			inputFormatter: [web3._extend.formatters.inputAddressFormatter, null]
		}),
		new web3._extend.Method({
			name: 'resend',
			call: 'eth_resend',
			params: 3,
			inputFormatter: [web3._extend.formatters.inputTransactionFormatter, web3._extend.utils.fromDecimal, web3._extend.utils.fromDecimal]
		}),
		new web3._extend.Method({
			name: 'signTransaction',
			call: 'eth_signTransaction',
			params: 1,
			inputFormatter: [web3._extend.formatters.inputTransactionFormatter]
		}),
		new web3._extend.Method({
			name: 'estimateGas',
			call: 'eth_estimateGas',
			params: 3,
			inputFormatter: [web3._extend.formatters.inputCallFormatter, web3._extend.formatters.inputBlockNumberFormatter, null],
			outputFormatter: web3._extend.utils.toDecimal
		}),
		new web3._extend.Method({
			name: 'submitTransaction',
			call: 'eth_submitTransaction',
			params: 1,
			inputFormatter: [web3._extend.formatters.inputTransactionFormatter]
		}),
		new web3._extend.Method({
			name: 'fillTransaction',
			call: 'eth_fillTransaction',
			params: 1,
			inputFormatter: [web3._extend.formatters.inputTransactionFormatter]
		}),
		new web3._extend.Method({
			name: 'getHeaderByNumber',
			call: 'eth_getHeaderByNumber',
			params: 1,
			inputFormatter: [web3._extend.formatters.inputBlockNumberFormatter]
		}),
		new web3._extend.Method({
			name: 'getHeaderByHash',
			call: 'eth_getHeaderByHash',
			params: 1
		}),
		new web3._extend.Method({
			name: 'getBlockByNumber',
			call: 'eth_getBlockByNumber',
			params: 2,
			inputFormatter: [web3._extend.formatters.inputBlockNumberFormatter, function (val) { return !!val; }]
		}),
		new web3._extend.Method({
			name: 'getBlockByHash',
			call: 'eth_getBlockByHash',
			params: 2,
			inputFormatter: [null, function (val) { return !!val; }]
		}),
		new web3._extend.Method({
			name: 'getRawTransaction',
			call: 'eth_getRawTransactionByHash',
			params: 1
		}),
		new web3._extend.Method({
			name: 'getRawTransactionFromBlock',
			call: function(args) {
				return (web3._extend.utils.isString(args[0]) && args[0].indexOf('0x') === 0) ? 'eth_getRawTransactionByBlockHashAndIndex' : 'eth_getRawTransactionByBlockNumberAndIndex';
			},
			params: 2,
			inputFormatter: [web3._extend.formatters.inputBlockNumberFormatter, web3._extend.utils.toHex]
		}),
		new web3._extend.Method({
			name: 'getProof',
			call: 'eth_getProof',
			params: 3,
			inputFormatter: [web3._extend.formatters.inputAddressFormatter, null, web3._extend.formatters.inputBlockNumberFormatter]
		}),
		new web3._extend.Method({
			name: 'createAccessList',
			call: 'eth_createAccessList',
			params: 2,
			inputFormatter: [null, web3._extend.formatters.inputBlockNumberFormatter],
		}),
		new web3._extend.Method({
			name: 'feeHistory',
			call: 'eth_feeHistory',
			params: 3,
			inputFormatter: [null, web3._extend.formatters.inputBlockNumberFormatter, null]
		}),
		new web3._extend.Method({
			name: 'getLogs',
			call: 'eth_getLogs',
			params: 1,
		}),
		new web3._extend.Method({
			name: 'call',
			call: 'eth_call',
			params: 4,
			inputFormatter: [web3._extend.formatters.inputCallFormatter, web3._extend.formatters.inputDefaultBlockNumberFormatter, null, null],
		}),
		new web3._extend.Method({
			name: 'simulateV1',
			call: 'eth_simulateV1',
			params: 2,
			inputFormatter: [null, web3._extend.formatters.inputDefaultBlockNumberFormatter],
		}),
		new web3._extend.Method({
			name: 'getBlockReceipts',
			call: 'eth_getBlockReceipts',
			params: 1,
		}),
	],
	properties: [
		new web3._extend.Property({
			name: 'pendingTransactions',
			getter: 'eth_pendingTransactions',
			outputFormatter: function(txs) {
				var formatted = [];
				for (var i = 0; i < txs.length; i++) {
					formatted.push(web3._extend.formatters.outputTransactionFormatter(txs[i]));
					formatted[i].blockHash = null;
				}
				return formatted;
			}
		}),
		new web3._extend.Property({
			name: 'maxPriorityFeePerGas',
			getter: 'eth_maxPriorityFeePerGas',
			outputFormatter: web3._extend.utils.toBigNumber
		}),
	]
});
`

const MinerJs = `
web3._extend({
	property: 'miner',
	methods: [
		new web3._extend.Method({
			name: 'setExtra',
			call: 'miner_setExtra',
			params: 1
		}),
		new web3._extend.Method({
			name: 'setGasPrice',
			call: 'miner_setGasPrice',
			params: 1,
			inputFormatter: [web3._extend.utils.fromDecimal]
		}),
		new web3._extend.Method({
			name: 'setGasLimit',
			call: 'miner_setGasLimit',
			params: 1,
			inputFormatter: [web3._extend.utils.fromDecimal]
		}),
	],
	properties: []
});
`

const NetJs = `
web3._extend({
	property: 'net',
	methods: [],
	properties: [
		new web3._extend.Property({
			name: 'version',
			getter: 'net_version'
		}),
	]
});
`

const RpcJs = `
web3._extend({
	property: 'rpc',
	methods: [],
	properties: [
		new web3._extend.Property({
			name: 'modules',
			getter: 'rpc_modules'
		}),
	]
});
`

const TxpoolJs = `
web3._extend({
	property: 'txpool',
	methods: [],
	properties:
	[
		new web3._extend.Property({
			name: 'content',
			getter: 'txpool_content'
		}),
		new web3._extend.Property({
			name: 'inspect',
			getter: 'txpool_inspect'
		}),
		new web3._extend.Property({
			name: 'status',
			getter: 'txpool_status',
			outputFormatter: function(status) {
				status.pending = web3._extend.utils.toDecimal(status.pending);
				status.queued = web3._extend.utils.toDecimal(status.queued);
				return status;
			}
		}),
		new web3._extend.Method({
			name: 'contentFrom',
			call: 'txpool_contentFrom',
			params: 1,
		}),
	]
});
`

const DevJs = `
web3._extend({
	property: 'dev',
	methods:
	[
		new web3._extend.Method({
			name: 'addWithdrawal',
			call: 'dev_addWithdrawal',
			params: 1
		}),
		new web3._extend.Method({
			name: 'setFeeRecipient',
			call: 'dev_setFeeRecipient',
			params: 1
		}),
	],
});
`<|MERGE_RESOLUTION|>--- conflicted
+++ resolved
@@ -18,24 +18,6 @@
 package web3ext
 
 var Modules = map[string]string{
-<<<<<<< HEAD
-	"admin":    AdminJs,
-	"clique":   CliqueJs,
-	"ethash":   EthashJs,
-	"debug":    DebugJs,
-	"eth":      EthJs,
-	"miner":    MinerJs,
-	"net":      NetJs,
-	"personal": PersonalJs,
-	"rpc":      RpcJs,
-	"txpool":   TxpoolJs,
-	"les":      LESJs,
-	"vflux":    VfluxJs,
-
-	// Bor related apis
-	"bor": BorJs,
-	"dev": DevJs,
-=======
 	"admin":  AdminJs,
 	"clique": CliqueJs,
 	"debug":  DebugJs,
@@ -44,8 +26,8 @@
 	"net":    NetJs,
 	"rpc":    RpcJs,
 	"txpool": TxpoolJs,
+	"bor":    BorJs, // bor related
 	"dev":    DevJs,
->>>>>>> eb00f169
 }
 
 const CliqueJs = `
