--- conflicted
+++ resolved
@@ -539,7 +539,7 @@
 	panic("unknown type rpc.BlockNumberOrHash")
 }
 func (b testBackend) GetBody(ctx context.Context, hash common.Hash, number rpc.BlockNumber) (*types.Body, error) {
-	return b.chain.GetBlock(hash, uint64(number.Int64())).Body(), nil
+	return b.chain.GetBlock(hash, uint64(number)).Body(), nil
 }
 func (b testBackend) StateAndHeaderByNumber(ctx context.Context, number rpc.BlockNumber) (*state.StateDB, *types.Header, error) {
 	if number == rpc.PendingBlockNumber {
@@ -597,22 +597,18 @@
 }
 func (b testBackend) GetTransaction(txHash common.Hash) (bool, *types.Transaction, common.Hash, uint64, uint64) {
 	tx, blockHash, blockNumber, index := rawdb.ReadTransaction(b.db, txHash)
-<<<<<<< HEAD
 	found := true
 	if tx == nil {
 		found = false
 	}
-	return found, tx, blockHash, blockNumber, index, nil
+	return found, tx, blockHash, blockNumber, index
 }
 func (b testBackend) GetPoolTransactions() (types.Transactions, error) { panic("implement me") }
 func (b testBackend) GetPoolTransaction(txHash common.Hash) *types.Transaction {
 	return nil
-=======
-	return true, tx, blockHash, blockNumber, index
 }
 func (b testBackend) TxIndexDone() bool {
 	return true
->>>>>>> 36b2371c
 }
 func (b testBackend) GetPoolNonce(ctx context.Context, addr common.Address) (uint64, error) {
 	return 0, nil
@@ -638,7 +634,6 @@
 func (b testBackend) SubscribeLogsEvent(ch chan<- []*types.Log) event.Subscription {
 	panic("implement me")
 }
-<<<<<<< HEAD
 
 // GetBorBlockTransaction returns bor block tx
 func (b testBackend) GetBorBlockTransaction(ctx context.Context, hash common.Hash) (*types.Transaction, common.Hash, uint64, uint64, error) {
@@ -709,23 +704,20 @@
 	return receipt, nil
 }
 
-=======
 func (b testBackend) CurrentView() *filtermaps.ChainView {
 	panic("implement me")
 }
->>>>>>> 36b2371c
 func (b testBackend) NewMatcherBackend() filtermaps.MatcherBackend {
 	panic("implement me")
 }
 
-<<<<<<< HEAD
 func (b testBackend) SubscribePendingLogsEvent(ch chan<- []*types.Log) event.Subscription {
 	panic("implement me")
-=======
+}
+
 func (b testBackend) HistoryPruningCutoff() uint64 {
-	bn, _ := b.chain.HistoryPruningCutoff()
+	bn := b.chain.HistoryPruningCutoff()
 	return bn
->>>>>>> 36b2371c
 }
 
 func TestEstimateGas(t *testing.T) {
@@ -3914,7 +3906,10 @@
 		api, _, _ = setupTransactionsToApiTest(t)
 	)
 
-	cnt := api.GetBlockTransactionCountByHash(context.Background(), api.b.CurrentBlock().Hash())
+	cnt, err := api.GetBlockTransactionCountByHash(context.Background(), api.b.CurrentBlock().Hash())
+	if err != nil {
+		t.Errorf("failed to get block transaction count by hash: %v", err)
+	}
 
 	// 2 txs: create-contract-with-access-list + state sync tx
 	expected := hexutil.Uint(2)
@@ -3926,8 +3921,15 @@
 		api, _, _ = setupTransactionsToApiTest(t)
 	)
 
-	createContractWithAccessList := api.GetTransactionByBlockHashAndIndex(context.Background(), api.b.CurrentBlock().Hash(), 0)
-	stateSyncTx := api.GetTransactionByBlockHashAndIndex(context.Background(), api.b.CurrentBlock().Hash(), 1)
+	createContractWithAccessList, err := api.GetTransactionByBlockHashAndIndex(context.Background(), api.b.CurrentBlock().Hash(), 0)
+	if err != nil {
+		t.Errorf("failed to get transaction by block hash and index: %v", err)
+	}
+
+	stateSyncTx, err := api.GetTransactionByBlockHashAndIndex(context.Background(), api.b.CurrentBlock().Hash(), 1)
+	if err != nil {
+		t.Errorf("failed to get transaction by block hash and index: %v", err)
+	}
 
 	testRPCResponseWithFile(t, 0, createContractWithAccessList, "eth_getTransactionByBlockHashAndIndex", "create-contract-with-access-list")
 	testRPCResponseWithFile(t, 1, stateSyncTx, "eth_getTransactionByBlockHashAndIndex", "state-sync-tx")
