--- conflicted
+++ resolved
@@ -619,14 +619,6 @@
 func (b testBackend) SubscribeLogsEvent(ch chan<- []*types.Log) event.Subscription {
 	panic("implement me")
 }
-<<<<<<< HEAD
-func (b testBackend) SubscribePendingLogsEvent(ch chan<- []*types.Log) event.Subscription {
-	panic("implement me")
-}
-func (b testBackend) BloomStatus() (uint64, uint64) { panic("implement me") }
-func (b testBackend) ServiceFilter(ctx context.Context, session *bloombits.MatcherSession) {
-	panic("implement me")
-}
 
 // GetBorBlockTransaction returns bor block tx
 func (b testBackend) GetBorBlockTransaction(ctx context.Context, hash common.Hash) (*types.Transaction, common.Hash, uint64, uint64, error) {
@@ -697,11 +689,9 @@
 	return receipt, nil
 }
 
-=======
 func (b testBackend) NewMatcherBackend() filtermaps.MatcherBackend {
 	panic("implement me")
 }
->>>>>>> 827d3fcc
 func TestEstimateGas(t *testing.T) {
 	t.Parallel()
 	// Initialize test accounts
@@ -1212,15 +1202,9 @@
 				// }
 				Input: hex2Bytes("610dad6000813103600f57600080fd5b6000548060005260206000f3"),
 			},
-<<<<<<< HEAD
-			overrides: StateOverride{
-				dad: OverrideAccount{
+			overrides: override.StateOverride{
+				dad: override.OverrideAccount{
 					State: map[common.Hash]common.Hash{},
-=======
-			overrides: override.StateOverride{
-				randomAccounts[2].addr: {
-					Code: hex2Bytes("60004960005260206000f3"),
->>>>>>> 827d3fcc
 				},
 			},
 			want: "0x0000000000000000000000000000000000000000000000000000000000000000",
@@ -3768,7 +3752,6 @@
 	}
 }
 
-<<<<<<< HEAD
 func TestRPCGetBlockTransactionCountByHash(t *testing.T) {
 	var (
 		api, _, _ = setupTransactionsToApiTest(t)
@@ -3793,99 +3776,6 @@
 	testRPCResponseWithFile(t, 1, stateSyncTx, "eth_getTransactionByBlockHashAndIndex", "state-sync-tx")
 }
 
-type precompileContract struct{}
-
-func (p *precompileContract) RequiredGas(input []byte) uint64 { return 0 }
-
-func (p *precompileContract) Run(input []byte) ([]byte, error) { return nil, nil }
-
-func TestStateOverrideMovePrecompile(t *testing.T) {
-	db := state.NewDatabase(triedb.NewDatabase(rawdb.NewMemoryDatabase(), nil), nil)
-	statedb, err := state.New(common.Hash{}, db)
-	if err != nil {
-		t.Fatalf("failed to create statedb: %v", err)
-	}
-	precompiles := map[common.Address]vm.PrecompiledContract{
-		common.BytesToAddress([]byte{0x1}): &precompileContract{},
-		common.BytesToAddress([]byte{0x2}): &precompileContract{},
-	}
-	bytes2Addr := func(b []byte) *common.Address {
-		a := common.BytesToAddress(b)
-		return &a
-	}
-	var testSuite = []struct {
-		overrides           StateOverride
-		expectedPrecompiles map[common.Address]struct{}
-		fail                bool
-	}{
-		{
-			overrides: StateOverride{
-				common.BytesToAddress([]byte{0x1}): {
-					Code:             hex2Bytes("0xff"),
-					MovePrecompileTo: bytes2Addr([]byte{0x2}),
-				},
-				common.BytesToAddress([]byte{0x2}): {
-					Code: hex2Bytes("0x00"),
-				},
-			},
-			// 0x2 has already been touched by the moveTo.
-			fail: true,
-		}, {
-			overrides: StateOverride{
-				common.BytesToAddress([]byte{0x1}): {
-					Code:             hex2Bytes("0xff"),
-					MovePrecompileTo: bytes2Addr([]byte{0xff}),
-				},
-				common.BytesToAddress([]byte{0x3}): {
-					Code:             hex2Bytes("0x00"),
-					MovePrecompileTo: bytes2Addr([]byte{0xfe}),
-				},
-			},
-			// 0x3 is not a precompile.
-			fail: true,
-		}, {
-			overrides: StateOverride{
-				common.BytesToAddress([]byte{0x1}): {
-					Code:             hex2Bytes("0xff"),
-					MovePrecompileTo: bytes2Addr([]byte{0xff}),
-				},
-				common.BytesToAddress([]byte{0x2}): {
-					Code:             hex2Bytes("0x00"),
-					MovePrecompileTo: bytes2Addr([]byte{0xfe}),
-				},
-			},
-			expectedPrecompiles: map[common.Address]struct{}{common.BytesToAddress([]byte{0xfe}): {}, common.BytesToAddress([]byte{0xff}): {}},
-		},
-	}
-
-	for i, tt := range testSuite {
-		cpy := maps.Clone(precompiles)
-		// Apply overrides
-		err := tt.overrides.Apply(statedb, cpy)
-		if tt.fail {
-			if err == nil {
-				t.Errorf("test %d: want error, have nothing", i)
-			}
-			continue
-		}
-		if err != nil {
-			t.Errorf("test %d: want no error, have %v", i, err)
-			continue
-		}
-		// Precompile keys
-		if len(cpy) != len(tt.expectedPrecompiles) {
-			t.Errorf("test %d: precompile mismatch, want %d, have %d", i, len(tt.expectedPrecompiles), len(cpy))
-		}
-		for k := range tt.expectedPrecompiles {
-			if _, ok := cpy[k]; !ok {
-				t.Errorf("test %d: precompile not found: %s", i, k.String())
-			}
-		}
-	}
-}
-
-=======
->>>>>>> 827d3fcc
 func testRPCResponseWithFile(t *testing.T, testid int, result interface{}, rpc string, file string) {
 	data, err := json.MarshalIndent(result, "", "  ")
 	if err != nil {
