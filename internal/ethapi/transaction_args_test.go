// Copyright 2022 The go-ethereum Authors
// This file is part of the go-ethereum library.
//
// The go-ethereum library is free software: you can redistribute it and/or modify
// it under the terms of the GNU Lesser General Public License as published by
// the Free Software Foundation, either version 3 of the License, or
// (at your option) any later version.
//
// The go-ethereum library is distributed in the hope that it will be useful,
// but WITHOUT ANY WARRANTY; without even the implied warranty of
// MERCHANTABILITY or FITNESS FOR A PARTICULAR PURPOSE. See the
// GNU Lesser General Public License for more details.
//
// You should have received a copy of the GNU Lesser General Public License
// along with the go-ethereum library. If not, see <http://www.gnu.org/licenses/>.

package ethapi

import (
	"context"
	"errors"
	"math/big"
	"reflect"
	"testing"
	"time"

	"github.com/ethereum/go-ethereum"
	"github.com/ethereum/go-ethereum/accounts"
	"github.com/ethereum/go-ethereum/common"
	"github.com/ethereum/go-ethereum/common/hexutil"
	"github.com/ethereum/go-ethereum/consensus"
	"github.com/ethereum/go-ethereum/core"
	"github.com/ethereum/go-ethereum/core/bloombits"
	"github.com/ethereum/go-ethereum/core/state"
	"github.com/ethereum/go-ethereum/core/types"
	"github.com/ethereum/go-ethereum/core/vm"
	"github.com/ethereum/go-ethereum/ethdb"
	"github.com/ethereum/go-ethereum/event"
	"github.com/ethereum/go-ethereum/params"
	"github.com/ethereum/go-ethereum/rpc"
)

// TestSetFeeDefaults tests the logic for filling in default fee values works as expected.
func TestSetFeeDefaults(t *testing.T) {
	t.Parallel()

	type test struct {
		name string
		fork string // options: legacy, london, cancun
		in   *TransactionArgs
		want *TransactionArgs
		err  error
	}

	var (
		b        = newBackendMock()
		zero     = (*hexutil.Big)(big.NewInt(0))
		fortytwo = (*hexutil.Big)(big.NewInt(42))
		maxFee   = (*hexutil.Big)(new(big.Int).Add(new(big.Int).Mul(b.current.BaseFee, big.NewInt(2)), fortytwo.ToInt()))
		al       = &types.AccessList{types.AccessTuple{Address: common.Address{0xaa}, StorageKeys: []common.Hash{{0x01}}}}
	)

	tests := []test{
		// Legacy txs
		{
			"legacy tx pre-London",
			"legacy",
			&TransactionArgs{},
			&TransactionArgs{GasPrice: fortytwo},
			nil,
		},
		{
			"legacy tx pre-London with zero price",
			"legacy",
			&TransactionArgs{GasPrice: zero},
			&TransactionArgs{GasPrice: zero},
			nil,
		},
		{
			"legacy tx post-London, explicit gas price",
			"london",
			&TransactionArgs{GasPrice: fortytwo},
			&TransactionArgs{GasPrice: fortytwo},
			nil,
		},
		{
			"legacy tx post-London with zero price",
			"london",
			&TransactionArgs{GasPrice: zero},
			nil,
			errors.New("gasPrice must be non-zero after london fork"),
		},

		// Access list txs
		{
			"access list tx pre-London",
			"legacy",
			&TransactionArgs{AccessList: al},
			&TransactionArgs{AccessList: al, GasPrice: fortytwo},
			nil,
		},
		{
			"access list tx post-London, explicit gas price",
			"legacy",
			&TransactionArgs{AccessList: al, GasPrice: fortytwo},
			&TransactionArgs{AccessList: al, GasPrice: fortytwo},
			nil,
		},
		{
			"access list tx post-London",
			"london",
			&TransactionArgs{AccessList: al},
			&TransactionArgs{AccessList: al, MaxFeePerGas: maxFee, MaxPriorityFeePerGas: fortytwo},
			nil,
		},
		{
			"access list tx post-London, only max fee",
			"london",
			&TransactionArgs{AccessList: al, MaxFeePerGas: maxFee},
			&TransactionArgs{AccessList: al, MaxFeePerGas: maxFee, MaxPriorityFeePerGas: fortytwo},
			nil,
		},
		{
			"access list tx post-London, only priority fee",
			"london",
			&TransactionArgs{AccessList: al, MaxFeePerGas: maxFee},
			&TransactionArgs{AccessList: al, MaxFeePerGas: maxFee, MaxPriorityFeePerGas: fortytwo},
			nil,
		},

		// Dynamic fee txs
		{
			"dynamic tx post-London",
			"london",
			&TransactionArgs{},
			&TransactionArgs{MaxFeePerGas: maxFee, MaxPriorityFeePerGas: fortytwo},
			nil,
		},
		{
			"dynamic tx post-London, only max fee",
			"london",
			&TransactionArgs{MaxFeePerGas: maxFee},
			&TransactionArgs{MaxFeePerGas: maxFee, MaxPriorityFeePerGas: fortytwo},
			nil,
		},
		{
			"dynamic tx post-London, only priority fee",
			"london",
			&TransactionArgs{MaxFeePerGas: maxFee},
			&TransactionArgs{MaxFeePerGas: maxFee, MaxPriorityFeePerGas: fortytwo},
			nil,
		},
		{
			"dynamic fee tx pre-London, maxFee set",
			"legacy",
			&TransactionArgs{MaxFeePerGas: maxFee},
			nil,
			errors.New("maxFeePerGas and maxPriorityFeePerGas are not valid before London is active"),
		},
		{
			"dynamic fee tx pre-London, priorityFee set",
			"legacy",
			&TransactionArgs{MaxPriorityFeePerGas: fortytwo},
			nil,
			errors.New("maxFeePerGas and maxPriorityFeePerGas are not valid before London is active"),
		},
		{
			"dynamic fee tx, maxFee < priorityFee",
			"london",
			&TransactionArgs{MaxFeePerGas: maxFee, MaxPriorityFeePerGas: (*hexutil.Big)(big.NewInt(1000))},
			nil,
			errors.New("maxFeePerGas (0x3e) < maxPriorityFeePerGas (0x3e8)"),
		},
		{
			"dynamic fee tx, maxFee < priorityFee while setting default",
			"london",
			&TransactionArgs{MaxFeePerGas: (*hexutil.Big)(big.NewInt(7))},
			nil,
			errors.New("maxFeePerGas (0x7) < maxPriorityFeePerGas (0x2a)"),
		},
		{
			"dynamic fee tx post-London, explicit gas price",
			"london",
			&TransactionArgs{MaxFeePerGas: zero, MaxPriorityFeePerGas: zero},
			nil,
			errors.New("maxFeePerGas must be non-zero"),
		},

		// Misc
		{
			"set all fee parameters",
			"legacy",
			&TransactionArgs{GasPrice: fortytwo, MaxFeePerGas: maxFee, MaxPriorityFeePerGas: fortytwo},
			nil,
			errors.New("both gasPrice and (maxFeePerGas or maxPriorityFeePerGas) specified"),
		},
		{
			"set gas price and maxPriorityFee",
			"legacy",
			&TransactionArgs{GasPrice: fortytwo, MaxPriorityFeePerGas: fortytwo},
			nil,
			errors.New("both gasPrice and (maxFeePerGas or maxPriorityFeePerGas) specified"),
		},
		{
			"set gas price and maxFee",
			"london",
			&TransactionArgs{GasPrice: fortytwo, MaxFeePerGas: maxFee},
			nil,
			errors.New("both gasPrice and (maxFeePerGas or maxPriorityFeePerGas) specified"),
		},
		// EIP-4844
		{
			"set gas price and maxFee for blob transaction",
			"cancun",
			&TransactionArgs{GasPrice: fortytwo, MaxFeePerGas: maxFee, BlobHashes: []common.Hash{}},
			nil,
			errors.New("both gasPrice and (maxFeePerGas or maxPriorityFeePerGas) specified"),
		},
		{
			"fill maxFeePerBlobGas",
			"cancun",
			&TransactionArgs{BlobHashes: []common.Hash{}},
			&TransactionArgs{BlobHashes: []common.Hash{}, BlobFeeCap: (*hexutil.Big)(big.NewInt(4)), MaxFeePerGas: maxFee, MaxPriorityFeePerGas: fortytwo},
			nil,
		},
		{
			"fill maxFeePerBlobGas when dynamic fees are set",
			"cancun",
			&TransactionArgs{BlobHashes: []common.Hash{}, MaxFeePerGas: maxFee, MaxPriorityFeePerGas: fortytwo},
			&TransactionArgs{BlobHashes: []common.Hash{}, BlobFeeCap: (*hexutil.Big)(big.NewInt(4)), MaxFeePerGas: maxFee, MaxPriorityFeePerGas: fortytwo},
			nil,
		},
	}

	ctx := context.Background()

	for i, test := range tests {
		if err := b.setFork(test.fork); err != nil {
			t.Fatalf("failed to set fork: %v", err)
		}

		got := test.in
<<<<<<< HEAD

		err := got.setFeeDefaults(ctx, b)
=======
		err := got.setFeeDefaults(ctx, b, b.CurrentHeader())
>>>>>>> eb00f169
		if err != nil {
			if test.err == nil {
				t.Fatalf("test %d (%s): unexpected error: %s", i, test.name, err)
			} else if err.Error() != test.err.Error() {
				t.Fatalf("test %d (%s): unexpected error: (got: %s, want: %s)", i, test.name, err, test.err)
			}
			// Matching error.
			continue
		} else if test.err != nil {
			t.Fatalf("test %d (%s): expected error: %s", i, test.name, test.err)
		}

		if !reflect.DeepEqual(got, test.want) {
			t.Fatalf("test %d (%s): did not fill defaults as expected: (got: %v, want: %v)", i, test.name, got, test.want)
		}
	}
}

type backendMock struct {
	current *types.Header
	config  *params.ChainConfig
}

func newBackendMock() *backendMock {
	config := &params.ChainConfig{
		ChainID:             big.NewInt(42),
		HomesteadBlock:      big.NewInt(0),
		DAOForkBlock:        nil,
		DAOForkSupport:      true,
		EIP150Block:         big.NewInt(0),
		EIP155Block:         big.NewInt(0),
		EIP158Block:         big.NewInt(0),
		ByzantiumBlock:      big.NewInt(0),
		ConstantinopleBlock: big.NewInt(0),
		PetersburgBlock:     big.NewInt(0),
		IstanbulBlock:       big.NewInt(0),
		MuirGlacierBlock:    big.NewInt(0),
		BerlinBlock:         big.NewInt(0),
		LondonBlock:         big.NewInt(1000),
	}

	return &backendMock{
		current: &types.Header{
			Difficulty: big.NewInt(10000000000),
			Number:     big.NewInt(1100),
			GasLimit:   8_000_000,
			GasUsed:    8_000_000,
			Time:       555,
			Extra:      make([]byte, 32),
			BaseFee:    big.NewInt(10),
		},
		config: config,
	}
}

func (b *backendMock) setFork(fork string) error {
	if fork == "legacy" {
		b.current.Number = big.NewInt(900)
		b.current.Time = 555
	} else if fork == "london" {
		b.current.Number = big.NewInt(1100)
		b.current.Time = 555
	} else if fork == "cancun" {
		b.current.Number = big.NewInt(1100)
		b.current.Time = 700
		// Blob base fee will be 2
		excess := uint64(2314058)
		b.current.ExcessBlobGas = &excess
	} else {
		return errors.New("invalid fork")
	}
	return nil
}

func (b *backendMock) SuggestGasTipCap(ctx context.Context) (*big.Int, error) {
	return big.NewInt(42), nil
}
func (b *backendMock) BlobBaseFee(ctx context.Context) *big.Int { return big.NewInt(42) }

func (b *backendMock) CurrentHeader() *types.Header     { return b.current }
func (b *backendMock) ChainConfig() *params.ChainConfig { return b.config }

// Other methods needed to implement Backend interface.
func (b *backendMock) SyncProgress() ethereum.SyncProgress { return ethereum.SyncProgress{} }
func (b *backendMock) FeeHistory(ctx context.Context, blockCount uint64, lastBlock rpc.BlockNumber, rewardPercentiles []float64) (*big.Int, [][]*big.Int, []*big.Int, []float64, []*big.Int, []float64, error) {
	return nil, nil, nil, nil, nil, nil, nil
}
func (b *backendMock) ChainDb() ethdb.Database           { return nil }
func (b *backendMock) AccountManager() *accounts.Manager { return nil }
func (b *backendMock) ExtRPCEnabled() bool               { return false }
func (b *backendMock) RPCGasCap() uint64                 { return 0 }
func (b *backendMock) RPCEVMTimeout() time.Duration      { return time.Second }
func (b *backendMock) RPCTxFeeCap() float64              { return 0 }
func (b *backendMock) UnprotectedAllowed() bool          { return false }
func (b *backendMock) SetHead(number uint64)             {}
func (b *backendMock) HeaderByNumber(ctx context.Context, number rpc.BlockNumber) (*types.Header, error) {
	//nolint:nilnil
	return nil, nil
}
func (b *backendMock) HeaderByHash(ctx context.Context, hash common.Hash) (*types.Header, error) {
	//nolint:nilnil
	return nil, nil
}
func (b *backendMock) HeaderByNumberOrHash(ctx context.Context, blockNrOrHash rpc.BlockNumberOrHash) (*types.Header, error) {
	//nolint:nilnil
	return nil, nil
}
func (b *backendMock) CurrentBlock() *types.Header { return nil }
func (b *backendMock) BlockByNumber(ctx context.Context, number rpc.BlockNumber) (*types.Block, error) {
	//nolint:nilnil
	return nil, nil
}
func (b *backendMock) BlockByHash(ctx context.Context, hash common.Hash) (*types.Block, error) {
	//nolint:nilnil
	return nil, nil
}
func (b *backendMock) BlockByNumberOrHash(ctx context.Context, blockNrOrHash rpc.BlockNumberOrHash) (*types.Block, error) {
	//nolint:nilnil
	return nil, nil
}
func (b *backendMock) GetBody(ctx context.Context, hash common.Hash, number rpc.BlockNumber) (*types.Body, error) {
	//nolint:nilnil
	return nil, nil
}
func (b *backendMock) StateAndHeaderByNumber(ctx context.Context, number rpc.BlockNumber) (*state.StateDB, *types.Header, error) {
	return nil, nil, nil
}
func (b *backendMock) StateAndHeaderByNumberOrHash(ctx context.Context, blockNrOrHash rpc.BlockNumberOrHash) (*state.StateDB, *types.Header, error) {
	return nil, nil, nil
}
func (b *backendMock) Pending() (*types.Block, types.Receipts, *state.StateDB) { return nil, nil, nil }
func (b *backendMock) GetReceipts(ctx context.Context, hash common.Hash) (types.Receipts, error) {
	//nolint:nilnil
	return nil, nil
}
func (b *backendMock) GetLogs(ctx context.Context, blockHash common.Hash, number uint64) ([][]*types.Log, error) {
	//nolint:nilnil
	return nil, nil
}
func (b *backendMock) GetTd(ctx context.Context, hash common.Hash) *big.Int { return nil }
func (b *backendMock) GetEVM(ctx context.Context, msg *core.Message, state *state.StateDB, header *types.Header, vmConfig *vm.Config, blockCtx *vm.BlockContext) *vm.EVM {
	return nil
}
func (b *backendMock) SubscribeChainEvent(ch chan<- core.ChainEvent) event.Subscription { return nil }
func (b *backendMock) SubscribeChainHeadEvent(ch chan<- core.ChainHeadEvent) event.Subscription {
	return nil
}
func (b *backendMock) SendTx(ctx context.Context, signedTx *types.Transaction) error { return nil }
func (b *backendMock) GetTransaction(ctx context.Context, txHash common.Hash) (bool, *types.Transaction, common.Hash, uint64, uint64, error) {
	return false, nil, [32]byte{}, 0, 0, nil
}
func (b *backendMock) GetPoolTransactions() (types.Transactions, error)         { return nil, nil }
func (b *backendMock) GetPoolTransaction(txHash common.Hash) *types.Transaction { return nil }
func (b *backendMock) GetPoolNonce(ctx context.Context, addr common.Address) (uint64, error) {
	return 0, nil
}
func (b *backendMock) Stats() (pending int, queued int) { return 0, 0 }
func (b *backendMock) TxPoolContent() (map[common.Address][]*types.Transaction, map[common.Address][]*types.Transaction) {
	return nil, nil
}
func (b *backendMock) TxPoolContentFrom(addr common.Address) ([]*types.Transaction, []*types.Transaction) {
	return nil, nil
}
func (b *backendMock) SubscribeNewTxsEvent(chan<- core.NewTxsEvent) event.Subscription      { return nil }
func (b *backendMock) BloomStatus() (uint64, uint64)                                        { return 0, 0 }
func (b *backendMock) ServiceFilter(ctx context.Context, session *bloombits.MatcherSession) {}
func (b *backendMock) SubscribeLogsEvent(ch chan<- []*types.Log) event.Subscription         { return nil }
func (b *backendMock) SubscribePendingLogsEvent(ch chan<- []*types.Log) event.Subscription {
	return nil
}
func (b *backendMock) SubscribeRemovedLogsEvent(ch chan<- core.RemovedLogsEvent) event.Subscription {
	return nil
}

func (b *backendMock) Engine() consensus.Engine { return nil }

func (b *backendMock) RPCRpcReturnDataLimit() uint64 {
	return 0
}

func (b *backendMock) SubscribeStateSyncEvent(ch chan<- core.StateSyncEvent) event.Subscription {
	return nil
}

func (b *backendMock) GetRootHash(ctx context.Context, starBlockNr uint64, endBlockNr uint64) (string, error) {
	return "", nil
}

func (b *backendMock) GetVoteOnHash(ctx context.Context, starBlockNr uint64, endBlockNr uint64, hash string, milestoneId string) (bool, error) {
	return false, nil
}

func (b *backendMock) GetBorBlockReceipt(ctx context.Context, hash common.Hash) (*types.Receipt, error) {
	//nolint: nilnil
	return nil, nil
}

func (b *backendMock) GetBorBlockLogs(ctx context.Context, hash common.Hash) ([]*types.Log, error) {
	// nolint: nilnil
	return nil, nil
}

func (b *backendMock) GetBorBlockTransaction(ctx context.Context, txHash common.Hash) (*types.Transaction, common.Hash, uint64, uint64, error) {
	return nil, common.Hash{}, 0, 0, nil
}

func (b *backendMock) GetBorBlockTransactionWithBlockHash(ctx context.Context, txHash common.Hash, blockHash common.Hash) (*types.Transaction, common.Hash, uint64, uint64, error) {
	return nil, common.Hash{}, 0, 0, nil
}

func (b *backendMock) SubscribeChain2HeadEvent(ch chan<- core.Chain2HeadEvent) event.Subscription {
	return nil
}

func (b *backendMock) GetWhitelistedCheckpoint() (bool, uint64, common.Hash) {
	return false, 0, common.Hash{}
}

func (b *backendMock) GetWhitelistedMilestone() (bool, uint64, common.Hash) {
	return false, 0, common.Hash{}
}

func (b *backendMock) PurgeWhitelistedCheckpoint() {}

func (b *backendMock) PurgeWhitelistedMilestone() {}

func (b backendMock) PeerStats() interface{} {
	return nil
}<|MERGE_RESOLUTION|>--- conflicted
+++ resolved
@@ -240,12 +240,7 @@
 		}
 
 		got := test.in
-<<<<<<< HEAD
-
-		err := got.setFeeDefaults(ctx, b)
-=======
 		err := got.setFeeDefaults(ctx, b, b.CurrentHeader())
->>>>>>> eb00f169
 		if err != nil {
 			if test.err == nil {
 				t.Fatalf("test %d (%s): unexpected error: %s", i, test.name, err)
