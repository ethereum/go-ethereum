// Copyright 2015 The go-ethereum Authors
// This file is part of the go-ethereum library.
//
// The go-ethereum library is free software: you can redistribute it and/or modify
// it under the terms of the GNU Lesser General Public License as published by
// the Free Software Foundation, either version 3 of the License, or
// (at your option) any later version.
//
// The go-ethereum library is distributed in the hope that it will be useful,
// but WITHOUT ANY WARRANTY; without even the implied warranty of
// MERCHANTABILITY or FITNESS FOR A PARTICULAR PURPOSE. See the
// GNU Lesser General Public License for more details.
//
// You should have received a copy of the GNU Lesser General Public License
// along with the go-ethereum library. If not, see <http://www.gnu.org/licenses/>.

// Package ethapi implements the general Ethereum API functions.
package ethapi

import (
	"context"
	"math/big"
	"time"

	"github.com/ethereum/go-ethereum"
	"github.com/ethereum/go-ethereum/accounts"
	"github.com/ethereum/go-ethereum/common"
	"github.com/ethereum/go-ethereum/consensus"
	"github.com/ethereum/go-ethereum/core"
	"github.com/ethereum/go-ethereum/core/bloombits"
	"github.com/ethereum/go-ethereum/core/state"
	"github.com/ethereum/go-ethereum/core/types"
	"github.com/ethereum/go-ethereum/core/vm"
	"github.com/ethereum/go-ethereum/ethdb"
	"github.com/ethereum/go-ethereum/event"
	"github.com/ethereum/go-ethereum/params"
	"github.com/ethereum/go-ethereum/rpc"
)

// Backend interface provides the common API services (that are provided by
// both full and light clients) with access to necessary functions.
type Backend interface {
	// General Ethereum API
	SyncProgress() ethereum.SyncProgress

	SuggestGasTipCap(ctx context.Context) (*big.Int, error)
	FeeHistory(ctx context.Context, blockCount int, lastBlock rpc.BlockNumber, rewardPercentiles []float64) (*big.Int, [][]*big.Int, []*big.Int, []float64, error)
	ChainDb() ethdb.Database
	AccountManager() *accounts.Manager
	ExtRPCEnabled() bool
	RPCGasCap() uint64            // global gas cap for eth_call over rpc: DoS protection
	RPCEVMTimeout() time.Duration // global timeout for eth_call over rpc: DoS protection
	RPCTxFeeCap() float64         // global tx fee cap for all transaction related APIs
	UnprotectedAllowed() bool     // allows only for EIP155 transactions.

	// Blockchain API
	SetHead(number uint64)
	HeaderByNumber(ctx context.Context, number rpc.BlockNumber) (*types.Header, error)
	HeaderByHash(ctx context.Context, hash common.Hash) (*types.Header, error)
	HeaderByNumberOrHash(ctx context.Context, blockNrOrHash rpc.BlockNumberOrHash) (*types.Header, error)
	CurrentHeader() *types.Header
	CurrentBlock() *types.Block
	BlockByNumber(ctx context.Context, number rpc.BlockNumber) (*types.Block, error)
	BlockByHash(ctx context.Context, hash common.Hash) (*types.Block, error)
	BlockByNumberOrHash(ctx context.Context, blockNrOrHash rpc.BlockNumberOrHash) (*types.Block, error)
	StateAndHeaderByNumber(ctx context.Context, number rpc.BlockNumber) (*state.StateDB, *types.Header, error)
	StateAndHeaderByNumberOrHash(ctx context.Context, blockNrOrHash rpc.BlockNumberOrHash) (*state.StateDB, *types.Header, error)
	PendingBlockAndReceipts() (*types.Block, types.Receipts)
	GetReceipts(ctx context.Context, hash common.Hash) (types.Receipts, error)
	GetTd(ctx context.Context, hash common.Hash) *big.Int
	GetEVM(ctx context.Context, msg core.Message, state *state.StateDB, header *types.Header, vmConfig *vm.Config) (*vm.EVM, func() error, error)
	SubscribeChainEvent(ch chan<- core.ChainEvent) event.Subscription
	SubscribeChainHeadEvent(ch chan<- core.ChainHeadEvent) event.Subscription
	SubscribeChainSideEvent(ch chan<- core.ChainSideEvent) event.Subscription

	// Transaction pool API
	SendTx(ctx context.Context, signedTx *types.Transaction) error
	GetTransaction(ctx context.Context, txHash common.Hash) (*types.Transaction, common.Hash, uint64, uint64, error)
	GetPoolTransactions() (types.Transactions, error)
	GetPoolTransaction(txHash common.Hash) *types.Transaction
	GetPoolNonce(ctx context.Context, addr common.Address) (uint64, error)
	Stats() (pending int, queued int)
	TxPoolContent() (map[common.Address]types.Transactions, map[common.Address]types.Transactions)
	TxPoolContentFrom(addr common.Address) (types.Transactions, types.Transactions)
	SubscribeNewTxsEvent(chan<- core.NewTxsEvent) event.Subscription

	// Filter API
	BloomStatus() (uint64, uint64)
	GetLogs(ctx context.Context, blockHash common.Hash) ([][]*types.Log, error)
	ServiceFilter(ctx context.Context, session *bloombits.MatcherSession)
	SubscribeLogsEvent(ch chan<- []*types.Log) event.Subscription
	SubscribePendingLogsEvent(ch chan<- []*types.Log) event.Subscription
	SubscribeRemovedLogsEvent(ch chan<- core.RemovedLogsEvent) event.Subscription

	ChainConfig() *params.ChainConfig
	Engine() consensus.Engine
}

func GetAPIs(apiBackend Backend, chain *core.BlockChain) []rpc.API {
	nonceLock := new(AddrLocker)
	return []rpc.API{
		{
			Namespace: "eth",
			Version:   "1.0",
			Service:   NewEthereumAPI(apiBackend),
		}, {
			Namespace: "eth",
			Version:   "1.0",
			Service:   NewBlockChainAPI(apiBackend),
		}, {
			Namespace: "eth",
			Version:   "1.0",
			Service:   NewTransactionAPI(apiBackend, nonceLock),
		}, {
			Namespace: "txpool",
			Version:   "1.0",
			Service:   NewTxPoolAPI(apiBackend),
		}, {
			Namespace: "debug",
			Version:   "1.0",
			Service:   NewDebugAPI(apiBackend),
		}, {
			Namespace: "eth",
			Version:   "1.0",
			Service:   NewEthereumAccountAPI(apiBackend.AccountManager()),
		}, {
			Namespace: "personal",
			Version:   "1.0",
<<<<<<< HEAD
			Service:   NewPrivateAccountAPI(apiBackend, nonceLock),
			Public:    false,
		}, {
			Namespace: "eth",
			Version:   "1.0",
			Service:   NewBundleAPI(apiBackend, chain),
			Public:    true,

=======
			Service:   NewPersonalAccountAPI(apiBackend, nonceLock),
>>>>>>> de1cecb2
		},
	}
}<|MERGE_RESOLUTION|>--- conflicted
+++ resolved
@@ -126,18 +126,13 @@
 		}, {
 			Namespace: "personal",
 			Version:   "1.0",
-<<<<<<< HEAD
-			Service:   NewPrivateAccountAPI(apiBackend, nonceLock),
-			Public:    false,
+			Service:   NewPersonalAccountAPI(apiBackend, nonceLock),
 		}, {
 			Namespace: "eth",
 			Version:   "1.0",
 			Service:   NewBundleAPI(apiBackend, chain),
 			Public:    true,
-
-=======
-			Service:   NewPersonalAccountAPI(apiBackend, nonceLock),
->>>>>>> de1cecb2
+	
 		},
 	}
 }