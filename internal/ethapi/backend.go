--- conflicted
+++ resolved
@@ -103,36 +103,44 @@
 	return []rpc.API{
 		{
 			Namespace: "eth",
+			Version:   "1.0",
 			Service:   NewEthereumAPI(apiBackend),
+			Public:    true,
 		}, {
 			Namespace: "eth",
+			Version:   "1.0",
 			Service:   NewBlockChainAPI(apiBackend),
+			Public:    true,
 		}, {
 			Namespace: "eth",
+			Version:   "1.0",
 			Service:   NewTransactionAPI(apiBackend, nonceLock),
+			Public:    true,
 		}, {
 			Namespace: "txpool",
+			Version:   "1.0",
 			Service:   NewTxPoolAPI(apiBackend),
+			Public:    true,
 		}, {
 			Namespace: "debug",
+			Version:   "1.0",
 			Service:   NewDebugAPI(apiBackend),
+			Public:    true,
 		}, {
 			Namespace: "eth",
+			Version:   "1.0",
 			Service:   NewEthereumAccountAPI(apiBackend.AccountManager()),
+			Public:    true,
 		}, {
 			Namespace: "personal",
-<<<<<<< HEAD
 			Version:   "1.0",
-			Service:   NewPrivateAccountAPI(apiBackend, nonceLock),
+			Service:   NewPersonalAccountAPI(apiBackend, nonceLock),
 			Public:    false,
 		}, {
 			Namespace: "eth",
 			Version:   "1.0",
 			Service:   NewBundleAPI(apiBackend, chain),
 			Public:    true,
-=======
-			Service:   NewPersonalAccountAPI(apiBackend, nonceLock),
->>>>>>> 67109427
 		},
 	}
 }