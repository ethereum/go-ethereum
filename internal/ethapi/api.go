--- conflicted
+++ resolved
@@ -859,18 +859,13 @@
 	var filterSigners []common.Address
 	finality := int32(0)
 	if b.Number().Int64() > 0 {
-<<<<<<< HEAD
+		engine := s.b.GetEngine()
 		blockNr := rpc.BlockNumber(b.Number().Int64())
 		state, _, err := s.b.StateAndHeaderByNumber(ctx, blockNr)
 		if state == nil || err != nil {
 			return nil, err
 		}
 		signers, err = contracts.GetSignersFromContract(state, b)
-=======
-		engine := s.b.GetEngine()
-		addrBlockSigner := common.HexToAddress(common.BlockSigners)
-		signers, err = contracts.GetSignersFromContract(addrBlockSigner, client, b.Hash())
->>>>>>> 943c0706
 		if err != nil {
 			log.Error("Fail to get signers from block signer SC.", "error", err)
 		}
