// Copyright 2015 The go-ethereum Authors
// This file is part of the go-ethereum library.
//
// The go-ethereum library is free software: you can redistribute it and/or modify
// it under the terms of the GNU Lesser General Public License as published by
// the Free Software Foundation, either version 3 of the License, or
// (at your option) any later version.
//
// The go-ethereum library is distributed in the hope that it will be useful,
// but WITHOUT ANY WARRANTY; without even the implied warranty of
// MERCHANTABILITY or FITNESS FOR A PARTICULAR PURPOSE. See the
// GNU Lesser General Public License for more details.
//
// You should have received a copy of the GNU Lesser General Public License
// along with the go-ethereum library. If not, see <http://www.gnu.org/licenses/>.

package ethapi

import (
	"context"
<<<<<<< HEAD
	"crypto/rand"
=======
>>>>>>> 76961066
	"encoding/hex"
	"errors"
	"fmt"
	"math/big"
	"strings"
	"time"

	"github.com/davecgh/go-spew/spew"
	"github.com/ethereum/go-ethereum/accounts"
	"github.com/ethereum/go-ethereum/accounts/abi"
	"github.com/ethereum/go-ethereum/accounts/keystore"
	"github.com/ethereum/go-ethereum/accounts/scwallet"
	"github.com/ethereum/go-ethereum/common"
	"github.com/ethereum/go-ethereum/common/hexutil"
	"github.com/ethereum/go-ethereum/common/math"
	"github.com/ethereum/go-ethereum/consensus/ethash"
	"github.com/ethereum/go-ethereum/consensus/misc"
	"github.com/ethereum/go-ethereum/core"
	"github.com/ethereum/go-ethereum/core/state"
	"github.com/ethereum/go-ethereum/core/types"
	"github.com/ethereum/go-ethereum/core/vm"
	"github.com/ethereum/go-ethereum/crypto"
	"github.com/ethereum/go-ethereum/eth/tracers/logger"
	"github.com/ethereum/go-ethereum/log"
	"github.com/ethereum/go-ethereum/p2p"
	"github.com/ethereum/go-ethereum/params"
	"github.com/ethereum/go-ethereum/rlp"
	"github.com/ethereum/go-ethereum/rpc"
	"github.com/tyler-smith/go-bip39"
)

// EthereumAPI provides an API to access Ethereum related information.
type EthereumAPI struct {
	b Backend
}

// NewEthereumAPI creates a new Ethereum protocol API.
func NewEthereumAPI(b Backend) *EthereumAPI {
	return &EthereumAPI{b}
}

// GasPrice returns a suggestion for a gas price for legacy transactions.
func (s *EthereumAPI) GasPrice(ctx context.Context) (*hexutil.Big, error) {
	tipcap, err := s.b.SuggestGasTipCap(ctx)
	if err != nil {
		return nil, err
	}
	if head := s.b.CurrentHeader(); head.BaseFee != nil {
		tipcap.Add(tipcap, head.BaseFee)
	}
	return (*hexutil.Big)(tipcap), err
}

// MaxPriorityFeePerGas returns a suggestion for a gas tip cap for dynamic fee transactions.
func (s *EthereumAPI) MaxPriorityFeePerGas(ctx context.Context) (*hexutil.Big, error) {
	tipcap, err := s.b.SuggestGasTipCap(ctx)
	if err != nil {
		return nil, err
	}
	return (*hexutil.Big)(tipcap), err
}

type feeHistoryResult struct {
	OldestBlock  *hexutil.Big     `json:"oldestBlock"`
	Reward       [][]*hexutil.Big `json:"reward,omitempty"`
	BaseFee      []*hexutil.Big   `json:"baseFeePerGas,omitempty"`
	GasUsedRatio []float64        `json:"gasUsedRatio"`
}

// FeeHistory returns the fee market history.
func (s *EthereumAPI) FeeHistory(ctx context.Context, blockCount math.HexOrDecimal64, lastBlock rpc.BlockNumber, rewardPercentiles []float64) (*feeHistoryResult, error) {
	oldest, reward, baseFee, gasUsed, err := s.b.FeeHistory(ctx, int(blockCount), lastBlock, rewardPercentiles)
	if err != nil {
		return nil, err
	}
	results := &feeHistoryResult{
		OldestBlock:  (*hexutil.Big)(oldest),
		GasUsedRatio: gasUsed,
	}
	if reward != nil {
		results.Reward = make([][]*hexutil.Big, len(reward))
		for i, w := range reward {
			results.Reward[i] = make([]*hexutil.Big, len(w))
			for j, v := range w {
				results.Reward[i][j] = (*hexutil.Big)(v)
			}
		}
	}
	if baseFee != nil {
		results.BaseFee = make([]*hexutil.Big, len(baseFee))
		for i, v := range baseFee {
			results.BaseFee[i] = (*hexutil.Big)(v)
		}
	}
	return results, nil
}

// Syncing returns false in case the node is currently not syncing with the network. It can be up to date or has not
// yet received the latest block headers from its pears. In case it is synchronizing:
// - startingBlock: block number this node started to synchronise from
// - currentBlock:  block number this node is currently importing
// - highestBlock:  block number of the highest block header this node has received from peers
// - pulledStates:  number of state entries processed until now
// - knownStates:   number of known state entries that still need to be pulled
func (s *EthereumAPI) Syncing() (interface{}, error) {
	progress := s.b.SyncProgress()

	// Return not syncing if the synchronisation already completed
	if progress.CurrentBlock >= progress.HighestBlock {
		return false, nil
	}
	// Otherwise gather the block sync stats
	return map[string]interface{}{
		"startingBlock":       hexutil.Uint64(progress.StartingBlock),
		"currentBlock":        hexutil.Uint64(progress.CurrentBlock),
		"highestBlock":        hexutil.Uint64(progress.HighestBlock),
		"syncedAccounts":      hexutil.Uint64(progress.SyncedAccounts),
		"syncedAccountBytes":  hexutil.Uint64(progress.SyncedAccountBytes),
		"syncedBytecodes":     hexutil.Uint64(progress.SyncedBytecodes),
		"syncedBytecodeBytes": hexutil.Uint64(progress.SyncedBytecodeBytes),
		"syncedStorage":       hexutil.Uint64(progress.SyncedStorage),
		"syncedStorageBytes":  hexutil.Uint64(progress.SyncedStorageBytes),
		"healedTrienodes":     hexutil.Uint64(progress.HealedTrienodes),
		"healedTrienodeBytes": hexutil.Uint64(progress.HealedTrienodeBytes),
		"healedBytecodes":     hexutil.Uint64(progress.HealedBytecodes),
		"healedBytecodeBytes": hexutil.Uint64(progress.HealedBytecodeBytes),
		"healingTrienodes":    hexutil.Uint64(progress.HealingTrienodes),
		"healingBytecode":     hexutil.Uint64(progress.HealingBytecode),
	}, nil
}

// TxPoolAPI offers and API for the transaction pool. It only operates on data that is non confidential.
type TxPoolAPI struct {
	b Backend
}

// NewTxPoolAPI creates a new tx pool service that gives information about the transaction pool.
func NewTxPoolAPI(b Backend) *TxPoolAPI {
	return &TxPoolAPI{b}
}

// Content returns the transactions contained within the transaction pool.
func (s *TxPoolAPI) Content() map[string]map[string]map[string]*RPCTransaction {
	content := map[string]map[string]map[string]*RPCTransaction{
		"pending": make(map[string]map[string]*RPCTransaction),
		"queued":  make(map[string]map[string]*RPCTransaction),
	}
	pending, queue := s.b.TxPoolContent()
	curHeader := s.b.CurrentHeader()
	// Flatten the pending transactions
	for account, txs := range pending {
		dump := make(map[string]*RPCTransaction)
		for _, tx := range txs {
			dump[fmt.Sprintf("%d", tx.Nonce())] = NewRPCPendingTransaction(tx, curHeader, s.b.ChainConfig())
		}
		content["pending"][account.Hex()] = dump
	}
	// Flatten the queued transactions
	for account, txs := range queue {
		dump := make(map[string]*RPCTransaction)
		for _, tx := range txs {
			dump[fmt.Sprintf("%d", tx.Nonce())] = NewRPCPendingTransaction(tx, curHeader, s.b.ChainConfig())
		}
		content["queued"][account.Hex()] = dump
	}
	return content
}

// ContentFrom returns the transactions contained within the transaction pool.
func (s *TxPoolAPI) ContentFrom(addr common.Address) map[string]map[string]*RPCTransaction {
	content := make(map[string]map[string]*RPCTransaction, 2)
	pending, queue := s.b.TxPoolContentFrom(addr)
	curHeader := s.b.CurrentHeader()

	// Build the pending transactions
	dump := make(map[string]*RPCTransaction, len(pending))
	for _, tx := range pending {
		dump[fmt.Sprintf("%d", tx.Nonce())] = NewRPCPendingTransaction(tx, curHeader, s.b.ChainConfig())
	}
	content["pending"] = dump

	// Build the queued transactions
	dump = make(map[string]*RPCTransaction, len(queue))
	for _, tx := range queue {
		dump[fmt.Sprintf("%d", tx.Nonce())] = NewRPCPendingTransaction(tx, curHeader, s.b.ChainConfig())
	}
	content["queued"] = dump

	return content
}

// Status returns the number of pending and queued transaction in the pool.
func (s *TxPoolAPI) Status() map[string]hexutil.Uint {
	pending, queue := s.b.Stats()
	return map[string]hexutil.Uint{
		"pending": hexutil.Uint(pending),
		"queued":  hexutil.Uint(queue),
	}
}

// Inspect retrieves the content of the transaction pool and flattens it into an
// easily inspectable list.
func (s *TxPoolAPI) Inspect() map[string]map[string]map[string]string {
	content := map[string]map[string]map[string]string{
		"pending": make(map[string]map[string]string),
		"queued":  make(map[string]map[string]string),
	}
	pending, queue := s.b.TxPoolContent()

	// Define a formatter to flatten a transaction into a string
	var format = func(tx *types.Transaction) string {
		if to := tx.To(); to != nil {
			return fmt.Sprintf("%s: %v wei + %v gas × %v wei", tx.To().Hex(), tx.Value(), tx.Gas(), tx.GasPrice())
		}
		return fmt.Sprintf("contract creation: %v wei + %v gas × %v wei", tx.Value(), tx.Gas(), tx.GasPrice())
	}
	// Flatten the pending transactions
	for account, txs := range pending {
		dump := make(map[string]string)
		for _, tx := range txs {
			dump[fmt.Sprintf("%d", tx.Nonce())] = format(tx)
		}
		content["pending"][account.Hex()] = dump
	}
	// Flatten the queued transactions
	for account, txs := range queue {
		dump := make(map[string]string)
		for _, tx := range txs {
			dump[fmt.Sprintf("%d", tx.Nonce())] = format(tx)
		}
		content["queued"][account.Hex()] = dump
	}
	return content
}

// EthereumAccountAPI provides an API to access accounts managed by this node.
// It offers only methods that can retrieve accounts.
type EthereumAccountAPI struct {
	am *accounts.Manager
}

// NewEthereumAccountAPI creates a new EthereumAccountAPI.
func NewEthereumAccountAPI(am *accounts.Manager) *EthereumAccountAPI {
	return &EthereumAccountAPI{am: am}
}

// Accounts returns the collection of accounts this node manages.
func (s *EthereumAccountAPI) Accounts() []common.Address {
	return s.am.Accounts()
}

// PersonalAccountAPI provides an API to access accounts managed by this node.
// It offers methods to create, (un)lock en list accounts. Some methods accept
// passwords and are therefore considered private by default.
type PersonalAccountAPI struct {
	am        *accounts.Manager
	nonceLock *AddrLocker
	b         Backend
}

// NewPersonalAccountAPI create a new PersonalAccountAPI.
func NewPersonalAccountAPI(b Backend, nonceLock *AddrLocker) *PersonalAccountAPI {
	return &PersonalAccountAPI{
		am:        b.AccountManager(),
		nonceLock: nonceLock,
		b:         b,
	}
}

// ListAccounts will return a list of addresses for accounts this node manages.
func (s *PersonalAccountAPI) ListAccounts() []common.Address {
	return s.am.Accounts()
}

// rawWallet is a JSON representation of an accounts.Wallet interface, with its
// data contents extracted into plain fields.
type rawWallet struct {
	URL      string             `json:"url"`
	Status   string             `json:"status"`
	Failure  string             `json:"failure,omitempty"`
	Accounts []accounts.Account `json:"accounts,omitempty"`
}

// ListWallets will return a list of wallets this node manages.
func (s *PersonalAccountAPI) ListWallets() []rawWallet {
	wallets := make([]rawWallet, 0) // return [] instead of nil if empty
	for _, wallet := range s.am.Wallets() {
		status, failure := wallet.Status()

		raw := rawWallet{
			URL:      wallet.URL().String(),
			Status:   status,
			Accounts: wallet.Accounts(),
		}
		if failure != nil {
			raw.Failure = failure.Error()
		}
		wallets = append(wallets, raw)
	}
	return wallets
}

// OpenWallet initiates a hardware wallet opening procedure, establishing a USB
// connection and attempting to authenticate via the provided passphrase. Note,
// the method may return an extra challenge requiring a second open (e.g. the
// Trezor PIN matrix challenge).
func (s *PersonalAccountAPI) OpenWallet(url string, passphrase *string) error {
	wallet, err := s.am.Wallet(url)
	if err != nil {
		return err
	}
	pass := ""
	if passphrase != nil {
		pass = *passphrase
	}
	return wallet.Open(pass)
}

// DeriveAccount requests a HD wallet to derive a new account, optionally pinning
// it for later reuse.
func (s *PersonalAccountAPI) DeriveAccount(url string, path string, pin *bool) (accounts.Account, error) {
	wallet, err := s.am.Wallet(url)
	if err != nil {
		return accounts.Account{}, err
	}
	derivPath, err := accounts.ParseDerivationPath(path)
	if err != nil {
		return accounts.Account{}, err
	}
	if pin == nil {
		pin = new(bool)
	}
	return wallet.Derive(derivPath, *pin)
}

// NewAccount will create a new account and returns the address for the new account.
func (s *PersonalAccountAPI) NewAccount(password string) (common.Address, error) {
	ks, err := fetchKeystore(s.am)
	if err != nil {
		return common.Address{}, err
	}
	acc, err := ks.NewAccount(password)
	if err == nil {
		log.Info("Your new key was generated", "address", acc.Address)
		log.Warn("Please backup your key file!", "path", acc.URL.Path)
		log.Warn("Please remember your password!")
		return acc.Address, nil
	}
	return common.Address{}, err
}

// fetchKeystore retrieves the encrypted keystore from the account manager.
func fetchKeystore(am *accounts.Manager) (*keystore.KeyStore, error) {
	if ks := am.Backends(keystore.KeyStoreType); len(ks) > 0 {
		return ks[0].(*keystore.KeyStore), nil
	}
	return nil, errors.New("local keystore not used")
}

// ImportRawKey stores the given hex encoded ECDSA key into the key directory,
// encrypting it with the passphrase.
func (s *PersonalAccountAPI) ImportRawKey(privkey string, password string) (common.Address, error) {
	key, err := crypto.HexToECDSA(privkey)
	if err != nil {
		return common.Address{}, err
	}
	ks, err := fetchKeystore(s.am)
	if err != nil {
		return common.Address{}, err
	}
	acc, err := ks.ImportECDSA(key, password)
	return acc.Address, err
}

// UnlockAccount will unlock the account associated with the given address with
// the given password for duration seconds. If duration is nil it will use a
// default of 300 seconds. It returns an indication if the account was unlocked.
func (s *PersonalAccountAPI) UnlockAccount(ctx context.Context, addr common.Address, password string, duration *uint64) (bool, error) {
	// When the API is exposed by external RPC(http, ws etc), unless the user
	// explicitly specifies to allow the insecure account unlocking, otherwise
	// it is disabled.
	if s.b.ExtRPCEnabled() && !s.b.AccountManager().Config().InsecureUnlockAllowed {
		return false, errors.New("account unlock with HTTP access is forbidden")
	}

	const max = uint64(time.Duration(math.MaxInt64) / time.Second)
	var d time.Duration
	if duration == nil {
		d = 300 * time.Second
	} else if *duration > max {
		return false, errors.New("unlock duration too large")
	} else {
		d = time.Duration(*duration) * time.Second
	}
	ks, err := fetchKeystore(s.am)
	if err != nil {
		return false, err
	}
	err = ks.TimedUnlock(accounts.Account{Address: addr}, password, d)
	if err != nil {
		log.Warn("Failed account unlock attempt", "address", addr, "err", err)
	}
	return err == nil, err
}

// LockAccount will lock the account associated with the given address when it's unlocked.
func (s *PersonalAccountAPI) LockAccount(addr common.Address) bool {
	if ks, err := fetchKeystore(s.am); err == nil {
		return ks.Lock(addr) == nil
	}
	return false
}

// signTransaction sets defaults and signs the given transaction
// NOTE: the caller needs to ensure that the nonceLock is held, if applicable,
// and release it after the transaction has been submitted to the tx pool
func (s *PersonalAccountAPI) signTransaction(ctx context.Context, args *TransactionArgs, passwd string) (*types.Transaction, error) {
	// Look up the wallet containing the requested signer
	account := accounts.Account{Address: args.from()}
	wallet, err := s.am.Find(account)
	if err != nil {
		return nil, err
	}
	// Set some sanity defaults and terminate on failure
	if err := args.setDefaults(ctx, s.b); err != nil {
		return nil, err
	}
	// Assemble the transaction and sign with the wallet
	tx := args.toTransaction()

	return wallet.SignTxWithPassphrase(account, passwd, tx, s.b.ChainConfig().ChainID)
}

// SendTransaction will create a transaction from the given arguments and
// tries to sign it with the key associated with args.From. If the given
// passwd isn't able to decrypt the key it fails.
func (s *PersonalAccountAPI) SendTransaction(ctx context.Context, args TransactionArgs, passwd string) (common.Hash, error) {
	if args.Nonce == nil {
		// Hold the mutex around signing to prevent concurrent assignment of
		// the same nonce to multiple accounts.
		s.nonceLock.LockAddr(args.from())
		defer s.nonceLock.UnlockAddr(args.from())
	}
	signed, err := s.signTransaction(ctx, &args, passwd)
	if err != nil {
		log.Warn("Failed transaction send attempt", "from", args.from(), "to", args.To, "value", args.Value.ToInt(), "err", err)
		return common.Hash{}, err
	}
	return SubmitTransaction(ctx, s.b, signed)
}

// SignTransaction will create a transaction from the given arguments and
// tries to sign it with the key associated with args.From. If the given passwd isn't
// able to decrypt the key it fails. The transaction is returned in RLP-form, not broadcast
// to other nodes
func (s *PersonalAccountAPI) SignTransaction(ctx context.Context, args TransactionArgs, passwd string) (*SignTransactionResult, error) {
	// No need to obtain the noncelock mutex, since we won't be sending this
	// tx into the transaction pool, but right back to the user
	if args.From == nil {
		return nil, fmt.Errorf("sender not specified")
	}
	if args.Gas == nil {
		return nil, fmt.Errorf("gas not specified")
	}
	if args.GasPrice == nil && (args.MaxFeePerGas == nil || args.MaxPriorityFeePerGas == nil) {
		return nil, fmt.Errorf("missing gasPrice or maxFeePerGas/maxPriorityFeePerGas")
	}
	if args.Nonce == nil {
		return nil, fmt.Errorf("nonce not specified")
	}
	// Before actually signing the transaction, ensure the transaction fee is reasonable.
	tx := args.toTransaction()
	if err := checkTxFee(tx.GasPrice(), tx.Gas(), s.b.RPCTxFeeCap()); err != nil {
		return nil, err
	}
	signed, err := s.signTransaction(ctx, &args, passwd)
	if err != nil {
		log.Warn("Failed transaction sign attempt", "from", args.from(), "to", args.To, "value", args.Value.ToInt(), "err", err)
		return nil, err
	}
	data, err := signed.MarshalBinary()
	if err != nil {
		return nil, err
	}
	return &SignTransactionResult{data, signed}, nil
}

// Sign calculates an Ethereum ECDSA signature for:
// keccak256("\x19Ethereum Signed Message:\n" + len(message) + message))
//
// Note, the produced signature conforms to the secp256k1 curve R, S and V values,
// where the V value will be 27 or 28 for legacy reasons.
//
// The key used to calculate the signature is decrypted with the given password.
//
// https://github.com/ethereum/go-ethereum/wiki/Management-APIs#personal_sign
func (s *PersonalAccountAPI) Sign(ctx context.Context, data hexutil.Bytes, addr common.Address, passwd string) (hexutil.Bytes, error) {
	// Look up the wallet containing the requested signer
	account := accounts.Account{Address: addr}

	wallet, err := s.b.AccountManager().Find(account)
	if err != nil {
		return nil, err
	}
	// Assemble sign the data with the wallet
	signature, err := wallet.SignTextWithPassphrase(account, passwd, data)
	if err != nil {
		log.Warn("Failed data sign attempt", "address", addr, "err", err)
		return nil, err
	}
	signature[crypto.RecoveryIDOffset] += 27 // Transform V from 0/1 to 27/28 according to the yellow paper
	return signature, nil
}

// EcRecover returns the address for the account that was used to create the signature.
// Note, this function is compatible with eth_sign and personal_sign. As such it recovers
// the address of:
// hash = keccak256("\x19Ethereum Signed Message:\n"${message length}${message})
// addr = ecrecover(hash, signature)
//
// Note, the signature must conform to the secp256k1 curve R, S and V values, where
// the V value must be 27 or 28 for legacy reasons.
//
// https://github.com/ethereum/go-ethereum/wiki/Management-APIs#personal_ecRecover
func (s *PersonalAccountAPI) EcRecover(ctx context.Context, data, sig hexutil.Bytes) (common.Address, error) {
	if len(sig) != crypto.SignatureLength {
		return common.Address{}, fmt.Errorf("signature must be %d bytes long", crypto.SignatureLength)
	}
	if sig[crypto.RecoveryIDOffset] != 27 && sig[crypto.RecoveryIDOffset] != 28 {
		return common.Address{}, fmt.Errorf("invalid Ethereum signature (V is not 27 or 28)")
	}
	sig[crypto.RecoveryIDOffset] -= 27 // Transform yellow paper V from 27/28 to 0/1

	rpk, err := crypto.SigToPub(accounts.TextHash(data), sig)
	if err != nil {
		return common.Address{}, err
	}
	return crypto.PubkeyToAddress(*rpk), nil
}

// InitializeWallet initializes a new wallet at the provided URL, by generating and returning a new private key.
func (s *PersonalAccountAPI) InitializeWallet(ctx context.Context, url string) (string, error) {
	wallet, err := s.am.Wallet(url)
	if err != nil {
		return "", err
	}

	entropy, err := bip39.NewEntropy(256)
	if err != nil {
		return "", err
	}

	mnemonic, err := bip39.NewMnemonic(entropy)
	if err != nil {
		return "", err
	}

	seed := bip39.NewSeed(mnemonic, "")

	switch wallet := wallet.(type) {
	case *scwallet.Wallet:
		return mnemonic, wallet.Initialize(seed)
	default:
		return "", fmt.Errorf("specified wallet does not support initialization")
	}
}

// Unpair deletes a pairing between wallet and geth.
func (s *PersonalAccountAPI) Unpair(ctx context.Context, url string, pin string) error {
	wallet, err := s.am.Wallet(url)
	if err != nil {
		return err
	}

	switch wallet := wallet.(type) {
	case *scwallet.Wallet:
		return wallet.Unpair([]byte(pin))
	default:
		return fmt.Errorf("specified wallet does not support pairing")
	}
}

// BlockChainAPI provides an API to access Ethereum blockchain data.
type BlockChainAPI struct {
	b Backend
}

// NewBlockChainAPI creates a new Ethereum blockchain API.
func NewBlockChainAPI(b Backend) *BlockChainAPI {
	return &BlockChainAPI{b}
}

// ChainId is the EIP-155 replay-protection chain id for the current Ethereum chain config.
//
// Note, this method does not conform to EIP-695 because the configured chain ID is always
// returned, regardless of the current head block. We used to return an error when the chain
// wasn't synced up to a block where EIP-155 is enabled, but this behavior caused issues
// in CL clients.
func (api *BlockChainAPI) ChainId() *hexutil.Big {
	return (*hexutil.Big)(api.b.ChainConfig().ChainID)
}

// BlockNumber returns the block number of the chain head.
func (s *BlockChainAPI) BlockNumber() hexutil.Uint64 {
	header, _ := s.b.HeaderByNumber(context.Background(), rpc.LatestBlockNumber) // latest header should always be available
	return hexutil.Uint64(header.Number.Uint64())
}

// GetBalance returns the amount of wei for the given address in the state of the
// given block number. The rpc.LatestBlockNumber and rpc.PendingBlockNumber meta
// block numbers are also allowed.
func (s *BlockChainAPI) GetBalance(ctx context.Context, address common.Address, blockNrOrHash rpc.BlockNumberOrHash) (*hexutil.Big, error) {
	state, _, err := s.b.StateAndHeaderByNumberOrHash(ctx, blockNrOrHash)
	if state == nil || err != nil {
		return nil, err
	}
	return (*hexutil.Big)(state.GetBalance(address)), state.Error()
}

// Result structs for GetProof
type AccountResult struct {
	Address      common.Address  `json:"address"`
	AccountProof []string        `json:"accountProof"`
	Balance      *hexutil.Big    `json:"balance"`
	CodeHash     common.Hash     `json:"codeHash"`
	Nonce        hexutil.Uint64  `json:"nonce"`
	StorageHash  common.Hash     `json:"storageHash"`
	StorageProof []StorageResult `json:"storageProof"`
}

type StorageResult struct {
	Key   string       `json:"key"`
	Value *hexutil.Big `json:"value"`
	Proof []string     `json:"proof"`
}

// GetProof returns the Merkle-proof for a given account and optionally some storage keys.
func (s *BlockChainAPI) GetProof(ctx context.Context, address common.Address, storageKeys []string, blockNrOrHash rpc.BlockNumberOrHash) (*AccountResult, error) {
	state, _, err := s.b.StateAndHeaderByNumberOrHash(ctx, blockNrOrHash)
	if state == nil || err != nil {
		return nil, err
	}
	storageTrie, err := state.StorageTrie(address)
	if err != nil {
		return nil, err
	}
	storageHash := types.EmptyRootHash
	codeHash := state.GetCodeHash(address)
	storageProof := make([]StorageResult, len(storageKeys))

	// if we have a storageTrie, (which means the account exists), we can update the storagehash
	if storageTrie != nil {
		storageHash = storageTrie.Hash()
	} else {
		// no storageTrie means the account does not exist, so the codeHash is the hash of an empty bytearray.
		codeHash = crypto.Keccak256Hash(nil)
	}

	// create the proof for the storageKeys
	for i, hexKey := range storageKeys {
		key, err := decodeHash(hexKey)
		if err != nil {
			return nil, err
		}
		if storageTrie != nil {
			proof, storageError := state.GetStorageProof(address, key)
			if storageError != nil {
				return nil, storageError
			}
			storageProof[i] = StorageResult{hexKey, (*hexutil.Big)(state.GetState(address, key).Big()), toHexSlice(proof)}
		} else {
			storageProof[i] = StorageResult{hexKey, &hexutil.Big{}, []string{}}
		}
	}

	// create the accountProof
	accountProof, proofErr := state.GetProof(address)
	if proofErr != nil {
		return nil, proofErr
	}

	return &AccountResult{
		Address:      address,
		AccountProof: toHexSlice(accountProof),
		Balance:      (*hexutil.Big)(state.GetBalance(address)),
		CodeHash:     codeHash,
		Nonce:        hexutil.Uint64(state.GetNonce(address)),
		StorageHash:  storageHash,
		StorageProof: storageProof,
	}, state.Error()
}

// decodeHash parses a hex-encoded 32-byte hash. The input may optionally
// be prefixed by 0x and can have an byte length up to 32.
func decodeHash(s string) (common.Hash, error) {
	if strings.HasPrefix(s, "0x") || strings.HasPrefix(s, "0X") {
		s = s[2:]
	}
	if (len(s) & 1) > 0 {
		s = "0" + s
	}
	b, err := hex.DecodeString(s)
	if err != nil {
		return common.Hash{}, fmt.Errorf("hex string invalid")
	}
	if len(b) > 32 {
		return common.Hash{}, fmt.Errorf("hex string too long, want at most 32 bytes")
	}
	return common.BytesToHash(b), nil
}

// GetHeaderByNumber returns the requested canonical block header.
// * When blockNr is -1 the chain head is returned.
// * When blockNr is -2 the pending chain head is returned.
func (s *BlockChainAPI) GetHeaderByNumber(ctx context.Context, number rpc.BlockNumber) (map[string]interface{}, error) {
	header, err := s.b.HeaderByNumber(ctx, number)
	if header != nil && err == nil {
		response := s.rpcMarshalHeader(ctx, header)
		if number == rpc.PendingBlockNumber {
			// Pending header need to nil out a few fields
			for _, field := range []string{"hash", "nonce", "miner"} {
				response[field] = nil
			}
		}
		return response, err
	}
	return nil, err
}

// GetHeaderByHash returns the requested header by hash.
func (s *BlockChainAPI) GetHeaderByHash(ctx context.Context, hash common.Hash) map[string]interface{} {
	header, _ := s.b.HeaderByHash(ctx, hash)
	if header != nil {
		return s.rpcMarshalHeader(ctx, header)
	}
	return nil
}

// GetBlockByNumber returns the requested canonical block.
//   - When blockNr is -1 the chain head is returned.
//   - When blockNr is -2 the pending chain head is returned.
//   - When fullTx is true all transactions in the block are returned, otherwise
//     only the transaction hash is returned.
func (s *BlockChainAPI) GetBlockByNumber(ctx context.Context, number rpc.BlockNumber, fullTx bool) (map[string]interface{}, error) {
	block, err := s.b.BlockByNumber(ctx, number)
	if block != nil && err == nil {
		response, err := s.rpcMarshalBlock(ctx, block, true, fullTx)
		if err == nil && number == rpc.PendingBlockNumber {
			// Pending blocks need to nil out a few fields
			for _, field := range []string{"hash", "nonce", "miner"} {
				response[field] = nil
			}
		}
		return response, err
	}
	return nil, err
}

// GetBlockByHash returns the requested block. When fullTx is true all transactions in the block are returned in full
// detail, otherwise only the transaction hash is returned.
func (s *BlockChainAPI) GetBlockByHash(ctx context.Context, hash common.Hash, fullTx bool) (map[string]interface{}, error) {
	block, err := s.b.BlockByHash(ctx, hash)
	if block != nil {
		return s.rpcMarshalBlock(ctx, block, true, fullTx)
	}
	return nil, err
}

// GetUncleByBlockNumberAndIndex returns the uncle block for the given block hash and index.
func (s *BlockChainAPI) GetUncleByBlockNumberAndIndex(ctx context.Context, blockNr rpc.BlockNumber, index hexutil.Uint) (map[string]interface{}, error) {
	block, err := s.b.BlockByNumber(ctx, blockNr)
	if block != nil {
		uncles := block.Uncles()
		if index >= hexutil.Uint(len(uncles)) {
			log.Debug("Requested uncle not found", "number", blockNr, "hash", block.Hash(), "index", index)
			return nil, nil
		}
		block = types.NewBlockWithHeader(uncles[index])
		return s.rpcMarshalBlock(ctx, block, false, false)
	}
	return nil, err
}

// GetUncleByBlockHashAndIndex returns the uncle block for the given block hash and index.
func (s *BlockChainAPI) GetUncleByBlockHashAndIndex(ctx context.Context, blockHash common.Hash, index hexutil.Uint) (map[string]interface{}, error) {
	block, err := s.b.BlockByHash(ctx, blockHash)
	if block != nil {
		uncles := block.Uncles()
		if index >= hexutil.Uint(len(uncles)) {
			log.Debug("Requested uncle not found", "number", block.Number(), "hash", blockHash, "index", index)
			return nil, nil
		}
		block = types.NewBlockWithHeader(uncles[index])
		return s.rpcMarshalBlock(ctx, block, false, false)
	}
	return nil, err
}

// GetUncleCountByBlockNumber returns number of uncles in the block for the given block number
func (s *BlockChainAPI) GetUncleCountByBlockNumber(ctx context.Context, blockNr rpc.BlockNumber) *hexutil.Uint {
	if block, _ := s.b.BlockByNumber(ctx, blockNr); block != nil {
		n := hexutil.Uint(len(block.Uncles()))
		return &n
	}
	return nil
}

// GetUncleCountByBlockHash returns number of uncles in the block for the given block hash
func (s *BlockChainAPI) GetUncleCountByBlockHash(ctx context.Context, blockHash common.Hash) *hexutil.Uint {
	if block, _ := s.b.BlockByHash(ctx, blockHash); block != nil {
		n := hexutil.Uint(len(block.Uncles()))
		return &n
	}
	return nil
}

// GetCode returns the code stored at the given address in the state for the given block number.
func (s *BlockChainAPI) GetCode(ctx context.Context, address common.Address, blockNrOrHash rpc.BlockNumberOrHash) (hexutil.Bytes, error) {
	state, _, err := s.b.StateAndHeaderByNumberOrHash(ctx, blockNrOrHash)
	if state == nil || err != nil {
		return nil, err
	}
	code := state.GetCode(address)
	return code, state.Error()
}

// GetStorageAt returns the storage from the state at the given address, key and
// block number. The rpc.LatestBlockNumber and rpc.PendingBlockNumber meta block
// numbers are also allowed.
func (s *BlockChainAPI) GetStorageAt(ctx context.Context, address common.Address, hexKey string, blockNrOrHash rpc.BlockNumberOrHash) (hexutil.Bytes, error) {
	state, _, err := s.b.StateAndHeaderByNumberOrHash(ctx, blockNrOrHash)
	if state == nil || err != nil {
		return nil, err
	}
	key, err := decodeHash(hexKey)
	if err != nil {
		return nil, fmt.Errorf("unable to decode storage key: %s", err)
	}
	res := state.GetState(address, key)
	return res[:], state.Error()
}

// OverrideAccount indicates the overriding fields of account during the execution
// of a message call.
// Note, state and stateDiff can't be specified at the same time. If state is
// set, message execution will only use the data in the given state. Otherwise
// if statDiff is set, all diff will be applied first and then execute the call
// message.
type OverrideAccount struct {
	Nonce     *hexutil.Uint64              `json:"nonce"`
	Code      *hexutil.Bytes               `json:"code"`
	Balance   **hexutil.Big                `json:"balance"`
	State     *map[common.Hash]common.Hash `json:"state"`
	StateDiff *map[common.Hash]common.Hash `json:"stateDiff"`
}

// StateOverride is the collection of overridden accounts.
type StateOverride map[common.Address]OverrideAccount

// Apply overrides the fields of specified accounts into the given state.
func (diff *StateOverride) Apply(state *state.StateDB) error {
	if diff == nil {
		return nil
	}
	for addr, account := range *diff {
		// Override account nonce.
		if account.Nonce != nil {
			state.SetNonce(addr, uint64(*account.Nonce))
		}
		// Override account(contract) code.
		if account.Code != nil {
			state.SetCode(addr, *account.Code)
		}
		// Override account balance.
		if account.Balance != nil {
			state.SetBalance(addr, (*big.Int)(*account.Balance))
		}
		if account.State != nil && account.StateDiff != nil {
			return fmt.Errorf("account %s has both 'state' and 'stateDiff'", addr.Hex())
		}
		// Replace entire state if caller requires.
		if account.State != nil {
			state.SetStorage(addr, *account.State)
		}
		// Apply state diff into specified accounts.
		if account.StateDiff != nil {
			for key, value := range *account.StateDiff {
				state.SetState(addr, key, value)
			}
		}
	}
	// Now finalize the changes. Finalize is normally performed between transactions.
	// By using finalize, the overrides are semantically behaving as
	// if they were created in a transaction just before the tracing occur.
	state.Finalise(false)
	return nil
}

// BlockOverrides is a set of header fields to override.
type BlockOverrides struct {
	Number     *hexutil.Big
	Difficulty *hexutil.Big
	Time       *hexutil.Uint64
	GasLimit   *hexutil.Uint64
	Coinbase   *common.Address
	Random     *common.Hash
	BaseFee    *hexutil.Big
}

// Apply overrides the given header fields into the given block context.
func (diff *BlockOverrides) Apply(blockCtx *vm.BlockContext) {
	if diff == nil {
		return
	}
	if diff.Number != nil {
		blockCtx.BlockNumber = diff.Number.ToInt()
	}
	if diff.Difficulty != nil {
		blockCtx.Difficulty = diff.Difficulty.ToInt()
	}
	if diff.Time != nil {
		blockCtx.Time = uint64(*diff.Time)
	}
	if diff.GasLimit != nil {
		blockCtx.GasLimit = uint64(*diff.GasLimit)
	}
	if diff.Coinbase != nil {
		blockCtx.Coinbase = *diff.Coinbase
	}
	if diff.Random != nil {
		blockCtx.Random = diff.Random
	}
	if diff.BaseFee != nil {
		blockCtx.BaseFee = diff.BaseFee.ToInt()
	}
}

func DoCall(ctx context.Context, b Backend, args TransactionArgs, blockNrOrHash rpc.BlockNumberOrHash, overrides *StateOverride, timeout time.Duration, globalGasCap uint64) (*core.ExecutionResult, error) {
	defer func(start time.Time) { log.Debug("Executing EVM call finished", "runtime", time.Since(start)) }(time.Now())

	state, header, err := b.StateAndHeaderByNumberOrHash(ctx, blockNrOrHash)
	if state == nil || err != nil {
		return nil, err
	}
	if err := overrides.Apply(state); err != nil {
		return nil, err
	}
	// Setup context so it may be cancelled the call has completed
	// or, in case of unmetered gas, setup a context with a timeout.
	var cancel context.CancelFunc
	if timeout > 0 {
		ctx, cancel = context.WithTimeout(ctx, timeout)
	} else {
		ctx, cancel = context.WithCancel(ctx)
	}
	// Make sure the context is cancelled when the call has completed
	// this makes sure resources are cleaned up.
	defer cancel()

	// Get a new instance of the EVM.
	msg, err := args.ToMessage(globalGasCap, header.BaseFee)
	if err != nil {
		return nil, err
	}
	evm, vmError, err := b.GetEVM(ctx, msg, state, header, &vm.Config{NoBaseFee: true})
	if err != nil {
		return nil, err
	}
	// Wait for the context to be done and cancel the evm. Even if the
	// EVM has finished, cancelling may be done (repeatedly)
	go func() {
		<-ctx.Done()
		evm.Cancel()
	}()

	// Execute the message.
	gp := new(core.GasPool).AddGas(math.MaxUint64)
	result, err := core.ApplyMessage(evm, msg, gp)
	if err := vmError(); err != nil {
		return nil, err
	}

	// If the timer caused an abort, return an appropriate error message
	if evm.Cancelled() {
		return nil, fmt.Errorf("execution aborted (timeout = %v)", timeout)
	}
	if err != nil {
		return result, fmt.Errorf("err: %w (supplied gas %d)", err, msg.Gas())
	}
	return result, nil
}

func newRevertError(result *core.ExecutionResult) *revertError {
	reason, errUnpack := abi.UnpackRevert(result.Revert())
	err := errors.New("execution reverted")
	if errUnpack == nil {
		err = fmt.Errorf("execution reverted: %v", reason)
	}
	return &revertError{
		error:  err,
		reason: hexutil.Encode(result.Revert()),
	}
}

// revertError is an API error that encompasses an EVM revertal with JSON error
// code and a binary data blob.
type revertError struct {
	error
	reason string // revert reason hex encoded
}

// ErrorCode returns the JSON error code for a revertal.
// See: https://github.com/ethereum/wiki/wiki/JSON-RPC-Error-Codes-Improvement-Proposal
func (e *revertError) ErrorCode() int {
	return 3
}

// ErrorData returns the hex encoded revert reason.
func (e *revertError) ErrorData() interface{} {
	return e.reason
}

// Call executes the given transaction on the state for the given block number.
//
// Additionally, the caller can specify a batch of contract for fields overriding.
//
// Note, this function doesn't make and changes in the state/blockchain and is
// useful to execute and retrieve values.
func (s *BlockChainAPI) Call(ctx context.Context, args TransactionArgs, blockNrOrHash rpc.BlockNumberOrHash, overrides *StateOverride) (hexutil.Bytes, error) {
	result, err := DoCall(ctx, s.b, args, blockNrOrHash, overrides, s.b.RPCEVMTimeout(), s.b.RPCGasCap())
	if err != nil {
		return nil, err
	}
	// If the result contains a revert reason, try to unpack and return it.
	if len(result.Revert()) > 0 {
		return nil, newRevertError(result)
	}
	return result.Return(), result.Err
}

func DoEstimateGas(ctx context.Context, b Backend, args TransactionArgs, blockNrOrHash rpc.BlockNumberOrHash, gasCap uint64) (hexutil.Uint64, error) {
	// Binary search the gas requirement, as it may be higher than the amount used
	var (
		lo  uint64 = params.TxGas - 1
		hi  uint64
		cap uint64
	)
	// Use zero address if sender unspecified.
	if args.From == nil {
		args.From = new(common.Address)
	}
	// Determine the highest gas limit can be used during the estimation.
	if args.Gas != nil && uint64(*args.Gas) >= params.TxGas {
		hi = uint64(*args.Gas)
	} else {
		// Retrieve the block to act as the gas ceiling
		block, err := b.BlockByNumberOrHash(ctx, blockNrOrHash)
		if err != nil {
			return 0, err
		}
		if block == nil {
			return 0, errors.New("block not found")
		}
		hi = block.GasLimit()
	}
	// Normalize the max fee per gas the call is willing to spend.
	var feeCap *big.Int
	if args.GasPrice != nil && (args.MaxFeePerGas != nil || args.MaxPriorityFeePerGas != nil) {
		return 0, errors.New("both gasPrice and (maxFeePerGas or maxPriorityFeePerGas) specified")
	} else if args.GasPrice != nil {
		feeCap = args.GasPrice.ToInt()
	} else if args.MaxFeePerGas != nil {
		feeCap = args.MaxFeePerGas.ToInt()
	} else {
		feeCap = common.Big0
	}
	// Recap the highest gas limit with account's available balance.
	if feeCap.BitLen() != 0 {
		state, _, err := b.StateAndHeaderByNumberOrHash(ctx, blockNrOrHash)
		if err != nil {
			return 0, err
		}
		balance := state.GetBalance(*args.From) // from can't be nil
		available := new(big.Int).Set(balance)
		if args.Value != nil {
			if args.Value.ToInt().Cmp(available) >= 0 {
				return 0, core.ErrInsufficientFundsForTransfer
			}
			available.Sub(available, args.Value.ToInt())
		}
		allowance := new(big.Int).Div(available, feeCap)

		// If the allowance is larger than maximum uint64, skip checking
		if allowance.IsUint64() && hi > allowance.Uint64() {
			transfer := args.Value
			if transfer == nil {
				transfer = new(hexutil.Big)
			}
			log.Warn("Gas estimation capped by limited funds", "original", hi, "balance", balance,
				"sent", transfer.ToInt(), "maxFeePerGas", feeCap, "fundable", allowance)
			hi = allowance.Uint64()
		}
	}
	// Recap the highest gas allowance with specified gascap.
	if gasCap != 0 && hi > gasCap {
		log.Warn("Caller gas above allowance, capping", "requested", hi, "cap", gasCap)
		hi = gasCap
	}
	cap = hi

	// Create a helper to check if a gas allowance results in an executable transaction
	executable := func(gas uint64) (bool, *core.ExecutionResult, error) {
		args.Gas = (*hexutil.Uint64)(&gas)

		result, err := DoCall(ctx, b, args, blockNrOrHash, nil, 0, gasCap)
		if err != nil {
			if errors.Is(err, core.ErrIntrinsicGas) {
				return true, nil, nil // Special case, raise gas limit
			}
			return true, nil, err // Bail out
		}
		return result.Failed(), result, nil
	}
	// Execute the binary search and hone in on an executable gas limit
	for lo+1 < hi {
		mid := (hi + lo) / 2
		failed, _, err := executable(mid)

		// If the error is not nil(consensus error), it means the provided message
		// call or transaction will never be accepted no matter how much gas it is
		// assigned. Return the error directly, don't struggle any more.
		if err != nil {
			return 0, err
		}
		if failed {
			lo = mid
		} else {
			hi = mid
		}
	}
	// Reject the transaction as invalid if it still fails at the highest allowance
	if hi == cap {
		failed, result, err := executable(hi)
		if err != nil {
			return 0, err
		}
		if failed {
			if result != nil && result.Err != vm.ErrOutOfGas {
				if len(result.Revert()) > 0 {
					return 0, newRevertError(result)
				}
				return 0, result.Err
			}
			// Otherwise, the specified gas cap is too low
			return 0, fmt.Errorf("gas required exceeds allowance (%d)", cap)
		}
	}
	return hexutil.Uint64(hi), nil
}

// EstimateGas returns an estimate of the amount of gas needed to execute the
// given transaction against the current pending block.
func (s *BlockChainAPI) EstimateGas(ctx context.Context, args TransactionArgs, blockNrOrHash *rpc.BlockNumberOrHash) (hexutil.Uint64, error) {
	bNrOrHash := rpc.BlockNumberOrHashWithNumber(rpc.PendingBlockNumber)
	if blockNrOrHash != nil {
		bNrOrHash = *blockNrOrHash
	}
	return DoEstimateGas(ctx, s.b, args, bNrOrHash, s.b.RPCGasCap())
}

// RPCMarshalHeader converts the given header to the RPC output .
func RPCMarshalHeader(head *types.Header) map[string]interface{} {
	result := map[string]interface{}{
		"number":           (*hexutil.Big)(head.Number),
		"hash":             head.Hash(),
		"parentHash":       head.ParentHash,
		"nonce":            head.Nonce,
		"mixHash":          head.MixDigest,
		"sha3Uncles":       head.UncleHash,
		"logsBloom":        head.Bloom,
		"stateRoot":        head.Root,
		"miner":            head.Coinbase,
		"difficulty":       (*hexutil.Big)(head.Difficulty),
		"extraData":        hexutil.Bytes(head.Extra),
		"size":             hexutil.Uint64(head.Size()),
		"gasLimit":         hexutil.Uint64(head.GasLimit),
		"gasUsed":          hexutil.Uint64(head.GasUsed),
		"timestamp":        hexutil.Uint64(head.Time),
		"transactionsRoot": head.TxHash,
		"receiptsRoot":     head.ReceiptHash,
	}

	if head.BaseFee != nil {
		result["baseFeePerGas"] = (*hexutil.Big)(head.BaseFee)
	}

	if head.WithdrawalsHash != nil {
		result["withdrawalsRoot"] = head.WithdrawalsHash
	}

	return result
}

// RPCMarshalBlock converts the given block to the RPC output which depends on fullTx. If inclTx is true transactions are
// returned. When fullTx is true the returned block contains full transaction details, otherwise it will only contain
// transaction hashes.
func RPCMarshalBlock(block *types.Block, inclTx bool, fullTx bool, config *params.ChainConfig) (map[string]interface{}, error) {
	fields := RPCMarshalHeader(block.Header())
	fields["size"] = hexutil.Uint64(block.Size())

	if inclTx {
		formatTx := func(tx *types.Transaction) (interface{}, error) {
			return tx.Hash(), nil
		}
		if fullTx {
			formatTx = func(tx *types.Transaction) (interface{}, error) {
				return newRPCTransactionFromBlockHash(block, tx.Hash(), config), nil
			}
		}
		txs := block.Transactions()
		transactions := make([]interface{}, len(txs))
		var err error
		for i, tx := range txs {
			if transactions[i], err = formatTx(tx); err != nil {
				return nil, err
			}
		}
		fields["transactions"] = transactions
	}
	uncles := block.Uncles()
	uncleHashes := make([]common.Hash, len(uncles))
	for i, uncle := range uncles {
		uncleHashes[i] = uncle.Hash()
	}
	fields["uncles"] = uncleHashes
	if block.Header().WithdrawalsHash != nil {
		fields["withdrawals"] = block.Withdrawals()
	}
	return fields, nil
}

// rpcMarshalHeader uses the generalized output filler, then adds the total difficulty field, which requires
// a `BlockchainAPI`.
func (s *BlockChainAPI) rpcMarshalHeader(ctx context.Context, header *types.Header) map[string]interface{} {
	fields := RPCMarshalHeader(header)
	fields["totalDifficulty"] = (*hexutil.Big)(s.b.GetTd(ctx, header.Hash()))
	return fields
}

// rpcMarshalBlock uses the generalized output filler, then adds the total difficulty field, which requires
// a `BlockchainAPI`.
func (s *BlockChainAPI) rpcMarshalBlock(ctx context.Context, b *types.Block, inclTx bool, fullTx bool) (map[string]interface{}, error) {
	fields, err := RPCMarshalBlock(b, inclTx, fullTx, s.b.ChainConfig())
	if err != nil {
		return nil, err
	}
	if inclTx {
		fields["totalDifficulty"] = (*hexutil.Big)(s.b.GetTd(ctx, b.Hash()))
	}
	return fields, err
}

// RPCTransaction represents a transaction that will serialize to the RPC representation of a transaction
type RPCTransaction struct {
	BlockHash        *common.Hash      `json:"blockHash"`
	BlockNumber      *hexutil.Big      `json:"blockNumber"`
	From             common.Address    `json:"from"`
	Gas              hexutil.Uint64    `json:"gas"`
	GasPrice         *hexutil.Big      `json:"gasPrice"`
	GasFeeCap        *hexutil.Big      `json:"maxFeePerGas,omitempty"`
	GasTipCap        *hexutil.Big      `json:"maxPriorityFeePerGas,omitempty"`
	Hash             common.Hash       `json:"hash"`
	Input            hexutil.Bytes     `json:"input"`
	Nonce            hexutil.Uint64    `json:"nonce"`
	To               *common.Address   `json:"to"`
	TransactionIndex *hexutil.Uint64   `json:"transactionIndex"`
	Value            *hexutil.Big      `json:"value"`
	Type             hexutil.Uint64    `json:"type"`
	Accesses         *types.AccessList `json:"accessList,omitempty"`
	ChainID          *hexutil.Big      `json:"chainId,omitempty"`
	V                *hexutil.Big      `json:"v"`
	R                *hexutil.Big      `json:"r"`
	S                *hexutil.Big      `json:"s"`
}

// newRPCTransaction returns a transaction that will serialize to the RPC
// representation, with the given location metadata set (if available).
func newRPCTransaction(tx *types.Transaction, blockHash common.Hash, blockNumber uint64, index uint64, baseFee *big.Int, config *params.ChainConfig) *RPCTransaction {
	signer := types.MakeSigner(config, new(big.Int).SetUint64(blockNumber))
	from, _ := types.Sender(signer, tx)
	v, r, s := tx.RawSignatureValues()
	result := &RPCTransaction{
		Type:     hexutil.Uint64(tx.Type()),
		From:     from,
		Gas:      hexutil.Uint64(tx.Gas()),
		GasPrice: (*hexutil.Big)(tx.GasPrice()),
		Hash:     tx.Hash(),
		Input:    hexutil.Bytes(tx.Data()),
		Nonce:    hexutil.Uint64(tx.Nonce()),
		To:       tx.To(),
		Value:    (*hexutil.Big)(tx.Value()),
		V:        (*hexutil.Big)(v),
		R:        (*hexutil.Big)(r),
		S:        (*hexutil.Big)(s),
	}
	if blockHash != (common.Hash{}) {
		result.BlockHash = &blockHash
		result.BlockNumber = (*hexutil.Big)(new(big.Int).SetUint64(blockNumber))
		result.TransactionIndex = (*hexutil.Uint64)(&index)
	}
	switch tx.Type() {
	case types.LegacyTxType:
		// if a legacy transaction has an EIP-155 chain id, include it explicitly
		if id := tx.ChainId(); id.Sign() != 0 {
			result.ChainID = (*hexutil.Big)(id)
		}
	case types.AccessListTxType:
		al := tx.AccessList()
		result.Accesses = &al
		result.ChainID = (*hexutil.Big)(tx.ChainId())
	case types.DynamicFeeTxType:
		al := tx.AccessList()
		result.Accesses = &al
		result.ChainID = (*hexutil.Big)(tx.ChainId())
		result.GasFeeCap = (*hexutil.Big)(tx.GasFeeCap())
		result.GasTipCap = (*hexutil.Big)(tx.GasTipCap())
		// if the transaction has been mined, compute the effective gas price
		if baseFee != nil && blockHash != (common.Hash{}) {
			// price = min(tip, gasFeeCap - baseFee) + baseFee
			price := math.BigMin(new(big.Int).Add(tx.GasTipCap(), baseFee), tx.GasFeeCap())
			result.GasPrice = (*hexutil.Big)(price)
		} else {
			result.GasPrice = (*hexutil.Big)(tx.GasFeeCap())
		}
	}
	return result
}

// NewRPCPendingTransaction returns a pending transaction that will serialize to the RPC representation
func NewRPCPendingTransaction(tx *types.Transaction, current *types.Header, config *params.ChainConfig) *RPCTransaction {
	var baseFee *big.Int
	blockNumber := uint64(0)
	if current != nil {
		baseFee = misc.CalcBaseFee(config, current)
		blockNumber = current.Number.Uint64()
	}
	return newRPCTransaction(tx, common.Hash{}, blockNumber, 0, baseFee, config)
}

// newRPCTransactionFromBlockIndex returns a transaction that will serialize to the RPC representation.
func newRPCTransactionFromBlockIndex(b *types.Block, index uint64, config *params.ChainConfig) *RPCTransaction {
	txs := b.Transactions()
	if index >= uint64(len(txs)) {
		return nil
	}
	return newRPCTransaction(txs[index], b.Hash(), b.NumberU64(), index, b.BaseFee(), config)
}

// newRPCRawTransactionFromBlockIndex returns the bytes of a transaction given a block and a transaction index.
func newRPCRawTransactionFromBlockIndex(b *types.Block, index uint64) hexutil.Bytes {
	txs := b.Transactions()
	if index >= uint64(len(txs)) {
		return nil
	}
	blob, _ := txs[index].MarshalBinary()
	return blob
}

// newRPCTransactionFromBlockHash returns a transaction that will serialize to the RPC representation.
func newRPCTransactionFromBlockHash(b *types.Block, hash common.Hash, config *params.ChainConfig) *RPCTransaction {
	for idx, tx := range b.Transactions() {
		if tx.Hash() == hash {
			return newRPCTransactionFromBlockIndex(b, uint64(idx), config)
		}
	}
	return nil
}

// accessListResult returns an optional accesslist
// Its the result of the `debug_createAccessList` RPC call.
// It contains an error if the transaction itself failed.
type accessListResult struct {
	Accesslist *types.AccessList `json:"accessList"`
	Error      string            `json:"error,omitempty"`
	GasUsed    hexutil.Uint64    `json:"gasUsed"`
}

// CreateAccessList creates a EIP-2930 type AccessList for the given transaction.
// Reexec and BlockNrOrHash can be specified to create the accessList on top of a certain state.
func (s *BlockChainAPI) CreateAccessList(ctx context.Context, args TransactionArgs, blockNrOrHash *rpc.BlockNumberOrHash) (*accessListResult, error) {
	bNrOrHash := rpc.BlockNumberOrHashWithNumber(rpc.PendingBlockNumber)
	if blockNrOrHash != nil {
		bNrOrHash = *blockNrOrHash
	}
	acl, gasUsed, vmerr, err := AccessList(ctx, s.b, bNrOrHash, args)
	if err != nil {
		return nil, err
	}
	result := &accessListResult{Accesslist: &acl, GasUsed: hexutil.Uint64(gasUsed)}
	if vmerr != nil {
		result.Error = vmerr.Error()
	}
	return result, nil
}

// AccessList creates an access list for the given transaction.
// If the accesslist creation fails an error is returned.
// If the transaction itself fails, an vmErr is returned.
func AccessList(ctx context.Context, b Backend, blockNrOrHash rpc.BlockNumberOrHash, args TransactionArgs) (acl types.AccessList, gasUsed uint64, vmErr error, err error) {
	// Retrieve the execution context
	db, header, err := b.StateAndHeaderByNumberOrHash(ctx, blockNrOrHash)
	if db == nil || err != nil {
		return nil, 0, nil, err
	}
	// If the gas amount is not set, default to RPC gas cap.
	if args.Gas == nil {
		tmp := hexutil.Uint64(b.RPCGasCap())
		args.Gas = &tmp
	}

	// Ensure any missing fields are filled, extract the recipient and input data
	if err := args.setDefaults(ctx, b); err != nil {
		return nil, 0, nil, err
	}
	var to common.Address
	if args.To != nil {
		to = *args.To
	} else {
		to = crypto.CreateAddress(args.from(), uint64(*args.Nonce))
	}
	isPostMerge := header.Difficulty.Cmp(common.Big0) == 0
	// Retrieve the precompiles since they don't need to be added to the access list
	precompiles := vm.ActivePrecompiles(b.ChainConfig().Rules(header.Number, isPostMerge, header.Time))

	// Create an initial tracer
	prevTracer := logger.NewAccessListTracer(nil, args.from(), to, precompiles)
	if args.AccessList != nil {
		prevTracer = logger.NewAccessListTracer(*args.AccessList, args.from(), to, precompiles)
	}
	for {
		// Retrieve the current access list to expand
		accessList := prevTracer.AccessList()
		log.Trace("Creating access list", "input", accessList)

		// Copy the original db so we don't modify it
		statedb := db.Copy()
		// Set the accesslist to the last al
		args.AccessList = &accessList
		msg, err := args.ToMessage(b.RPCGasCap(), header.BaseFee)
		if err != nil {
			return nil, 0, nil, err
		}

		// Apply the transaction with the access list tracer
		tracer := logger.NewAccessListTracer(accessList, args.from(), to, precompiles)
		config := vm.Config{Tracer: tracer, Debug: true, NoBaseFee: true}
		vmenv, _, err := b.GetEVM(ctx, msg, statedb, header, &config)
		if err != nil {
			return nil, 0, nil, err
		}
		res, err := core.ApplyMessage(vmenv, msg, new(core.GasPool).AddGas(msg.Gas()))
		if err != nil {
			return nil, 0, nil, fmt.Errorf("failed to apply transaction: %v err: %v", args.toTransaction().Hash(), err)
		}
		if tracer.Equal(prevTracer) {
			return accessList, res.UsedGas, res.Err, nil
		}
		prevTracer = tracer
	}
}

// TransactionAPI exposes methods for reading and creating transaction data.
type TransactionAPI struct {
	b         Backend
	nonceLock *AddrLocker
	signer    types.Signer
}

// NewTransactionAPI creates a new RPC service with methods for interacting with transactions.
func NewTransactionAPI(b Backend, nonceLock *AddrLocker) *TransactionAPI {
	// The signer used by the API should always be the 'latest' known one because we expect
	// signers to be backwards-compatible with old transactions.
	signer := types.LatestSigner(b.ChainConfig())
	return &TransactionAPI{b, nonceLock, signer}
}

// GetBlockTransactionCountByNumber returns the number of transactions in the block with the given block number.
func (s *TransactionAPI) GetBlockTransactionCountByNumber(ctx context.Context, blockNr rpc.BlockNumber) *hexutil.Uint {
	if block, _ := s.b.BlockByNumber(ctx, blockNr); block != nil {
		n := hexutil.Uint(len(block.Transactions()))
		return &n
	}
	return nil
}

// GetBlockTransactionCountByHash returns the number of transactions in the block with the given hash.
func (s *TransactionAPI) GetBlockTransactionCountByHash(ctx context.Context, blockHash common.Hash) *hexutil.Uint {
	if block, _ := s.b.BlockByHash(ctx, blockHash); block != nil {
		n := hexutil.Uint(len(block.Transactions()))
		return &n
	}
	return nil
}

// GetTransactionByBlockNumberAndIndex returns the transaction for the given block number and index.
func (s *TransactionAPI) GetTransactionByBlockNumberAndIndex(ctx context.Context, blockNr rpc.BlockNumber, index hexutil.Uint) *RPCTransaction {
	if block, _ := s.b.BlockByNumber(ctx, blockNr); block != nil {
		return newRPCTransactionFromBlockIndex(block, uint64(index), s.b.ChainConfig())
	}
	return nil
}

// GetTransactionByBlockHashAndIndex returns the transaction for the given block hash and index.
func (s *TransactionAPI) GetTransactionByBlockHashAndIndex(ctx context.Context, blockHash common.Hash, index hexutil.Uint) *RPCTransaction {
	if block, _ := s.b.BlockByHash(ctx, blockHash); block != nil {
		return newRPCTransactionFromBlockIndex(block, uint64(index), s.b.ChainConfig())
	}
	return nil
}

// GetRawTransactionByBlockNumberAndIndex returns the bytes of the transaction for the given block number and index.
func (s *TransactionAPI) GetRawTransactionByBlockNumberAndIndex(ctx context.Context, blockNr rpc.BlockNumber, index hexutil.Uint) hexutil.Bytes {
	if block, _ := s.b.BlockByNumber(ctx, blockNr); block != nil {
		return newRPCRawTransactionFromBlockIndex(block, uint64(index))
	}
	return nil
}

// GetRawTransactionByBlockHashAndIndex returns the bytes of the transaction for the given block hash and index.
func (s *TransactionAPI) GetRawTransactionByBlockHashAndIndex(ctx context.Context, blockHash common.Hash, index hexutil.Uint) hexutil.Bytes {
	if block, _ := s.b.BlockByHash(ctx, blockHash); block != nil {
		return newRPCRawTransactionFromBlockIndex(block, uint64(index))
	}
	return nil
}

// GetTransactionCount returns the number of transactions the given address has sent for the given block number
func (s *TransactionAPI) GetTransactionCount(ctx context.Context, address common.Address, blockNrOrHash rpc.BlockNumberOrHash) (*hexutil.Uint64, error) {
	// Ask transaction pool for the nonce which includes pending transactions
	if blockNr, ok := blockNrOrHash.Number(); ok && blockNr == rpc.PendingBlockNumber {
		nonce, err := s.b.GetPoolNonce(ctx, address)
		if err != nil {
			return nil, err
		}
		return (*hexutil.Uint64)(&nonce), nil
	}
	// Resolve block number and use its state to ask for the nonce
	state, _, err := s.b.StateAndHeaderByNumberOrHash(ctx, blockNrOrHash)
	if state == nil || err != nil {
		return nil, err
	}
	nonce := state.GetNonce(address)
	return (*hexutil.Uint64)(&nonce), state.Error()
}

// GetTransactionByHash returns the transaction for the given hash
func (s *TransactionAPI) GetTransactionByHash(ctx context.Context, hash common.Hash) (*RPCTransaction, error) {
	// Try to return an already finalized transaction
	tx, blockHash, blockNumber, index, err := s.b.GetTransaction(ctx, hash)
	if err != nil {
		return nil, err
	}
	if tx != nil {
		header, err := s.b.HeaderByHash(ctx, blockHash)
		if err != nil {
			return nil, err
		}
		return newRPCTransaction(tx, blockHash, blockNumber, index, header.BaseFee, s.b.ChainConfig()), nil
	}
	// No finalized transaction, try to retrieve it from the pool
	if tx := s.b.GetPoolTransaction(hash); tx != nil {
		return NewRPCPendingTransaction(tx, s.b.CurrentHeader(), s.b.ChainConfig()), nil
	}

	// Transaction unknown, return as such
	return nil, nil
}

// GetRawTransactionByHash returns the bytes of the transaction for the given hash.
func (s *TransactionAPI) GetRawTransactionByHash(ctx context.Context, hash common.Hash) (hexutil.Bytes, error) {
	// Retrieve a finalized transaction, or a pooled otherwise
	tx, _, _, _, err := s.b.GetTransaction(ctx, hash)
	if err != nil {
		return nil, err
	}
	if tx == nil {
		if tx = s.b.GetPoolTransaction(hash); tx == nil {
			// Transaction not found anywhere, abort
			return nil, nil
		}
	}
	// Serialize to RLP and return
	return tx.MarshalBinary()
}

// GetTransactionReceipt returns the transaction receipt for the given transaction hash.
func (s *TransactionAPI) GetTransactionReceipt(ctx context.Context, hash common.Hash) (map[string]interface{}, error) {
	tx, blockHash, blockNumber, index, err := s.b.GetTransaction(ctx, hash)
	if err != nil {
		// When the transaction doesn't exist, the RPC method should return JSON null
		// as per specification.
		return nil, nil
	}
	receipts, err := s.b.GetReceipts(ctx, blockHash)
	if err != nil {
		return nil, err
	}
	if len(receipts) <= int(index) {
		return nil, nil
	}
	receipt := receipts[index]

	// Derive the sender.
	bigblock := new(big.Int).SetUint64(blockNumber)
	signer := types.MakeSigner(s.b.ChainConfig(), bigblock)
	from, _ := types.Sender(signer, tx)

	fields := map[string]interface{}{
		"blockHash":         blockHash,
		"blockNumber":       hexutil.Uint64(blockNumber),
		"transactionHash":   hash,
		"transactionIndex":  hexutil.Uint64(index),
		"from":              from,
		"to":                tx.To(),
		"gasUsed":           hexutil.Uint64(receipt.GasUsed),
		"cumulativeGasUsed": hexutil.Uint64(receipt.CumulativeGasUsed),
		"contractAddress":   nil,
		"logs":              receipt.Logs,
		"logsBloom":         receipt.Bloom,
		"type":              hexutil.Uint(tx.Type()),
	}
	// Assign the effective gas price paid
	if !s.b.ChainConfig().IsLondon(bigblock) {
		fields["effectiveGasPrice"] = hexutil.Uint64(tx.GasPrice().Uint64())
	} else {
		header, err := s.b.HeaderByHash(ctx, blockHash)
		if err != nil {
			return nil, err
		}
		gasPrice := new(big.Int).Add(header.BaseFee, tx.EffectiveGasTipValue(header.BaseFee))
		fields["effectiveGasPrice"] = hexutil.Uint64(gasPrice.Uint64())
	}
	// Assign receipt status or post state.
	if len(receipt.PostState) > 0 {
		fields["root"] = hexutil.Bytes(receipt.PostState)
	} else {
		fields["status"] = hexutil.Uint(receipt.Status)
	}
	if receipt.Logs == nil {
		fields["logs"] = []*types.Log{}
	}
	// If the ContractAddress is 20 0x0 bytes, assume it is not a contract creation
	if receipt.ContractAddress != (common.Address{}) {
		fields["contractAddress"] = receipt.ContractAddress
	}
	return fields, nil
}

// sign is a helper function that signs a transaction with the private key of the given address.
func (s *TransactionAPI) sign(addr common.Address, tx *types.Transaction) (*types.Transaction, error) {
	// Look up the wallet containing the requested signer
	account := accounts.Account{Address: addr}

	wallet, err := s.b.AccountManager().Find(account)
	if err != nil {
		return nil, err
	}
	// Request the wallet to sign the transaction
	return wallet.SignTx(account, tx, s.b.ChainConfig().ChainID)
}

// SubmitTransaction is a helper function that submits tx to txPool and logs a message.
func SubmitTransaction(ctx context.Context, b Backend, tx *types.Transaction) (common.Hash, error) {
	// If the transaction fee cap is already specified, ensure the
	// fee of the given transaction is _reasonable_.
	if err := checkTxFee(tx.GasPrice(), tx.Gas(), b.RPCTxFeeCap()); err != nil {
		return common.Hash{}, err
	}
	if !b.UnprotectedAllowed() && !tx.Protected() {
		// Ensure only eip155 signed transactions are submitted if EIP155Required is set.
		return common.Hash{}, errors.New("only replay-protected (EIP-155) transactions allowed over RPC")
	}
	if err := b.SendTx(ctx, tx); err != nil {
		return common.Hash{}, err
	}
	// Print a log with full tx details for manual investigations and interventions
	signer := types.MakeSigner(b.ChainConfig(), b.CurrentBlock().Number())
	from, err := types.Sender(signer, tx)
	if err != nil {
		return common.Hash{}, err
	}

	if tx.To() == nil {
		addr := crypto.CreateAddress(from, tx.Nonce())
		log.Info("Submitted contract creation", "hash", tx.Hash().Hex(), "from", from, "nonce", tx.Nonce(), "contract", addr.Hex(), "value", tx.Value())
	} else {
		log.Info("Submitted transaction", "hash", tx.Hash().Hex(), "from", from, "nonce", tx.Nonce(), "recipient", tx.To(), "value", tx.Value())
	}
	return tx.Hash(), nil
}

// SendTransaction creates a transaction for the given argument, sign it and submit it to the
// transaction pool.
func (s *TransactionAPI) SendTransaction(ctx context.Context, args TransactionArgs) (common.Hash, error) {
	// Look up the wallet containing the requested signer
	account := accounts.Account{Address: args.from()}

	wallet, err := s.b.AccountManager().Find(account)
	if err != nil {
		return common.Hash{}, err
	}

	if args.Nonce == nil {
		// Hold the mutex around signing to prevent concurrent assignment of
		// the same nonce to multiple accounts.
		s.nonceLock.LockAddr(args.from())
		defer s.nonceLock.UnlockAddr(args.from())
	}

	// Set some sanity defaults and terminate on failure
	if err := args.setDefaults(ctx, s.b); err != nil {
		return common.Hash{}, err
	}
	// Assemble the transaction and sign with the wallet
	tx := args.toTransaction()

	signed, err := wallet.SignTx(account, tx, s.b.ChainConfig().ChainID)
	if err != nil {
		return common.Hash{}, err
	}
	return SubmitTransaction(ctx, s.b, signed)
}

// FillTransaction fills the defaults (nonce, gas, gasPrice or 1559 fields)
// on a given unsigned transaction, and returns it to the caller for further
// processing (signing + broadcast).
func (s *TransactionAPI) FillTransaction(ctx context.Context, args TransactionArgs) (*SignTransactionResult, error) {
	// Set some sanity defaults and terminate on failure
	if err := args.setDefaults(ctx, s.b); err != nil {
		return nil, err
	}
	// Assemble the transaction and obtain rlp
	tx := args.toTransaction()
	data, err := tx.MarshalBinary()
	if err != nil {
		return nil, err
	}
	return &SignTransactionResult{data, tx}, nil
}

// SendRawTransaction will add the signed transaction to the transaction pool.
// The sender is responsible for signing the transaction and using the correct nonce.
func (s *TransactionAPI) SendRawTransaction(ctx context.Context, input hexutil.Bytes) (common.Hash, error) {
	tx := new(types.Transaction)
	if err := tx.UnmarshalBinary(input); err != nil {
		return common.Hash{}, err
	}
	return SubmitTransaction(ctx, s.b, tx)
}

// Sign calculates an ECDSA signature for:
// keccak256("\x19Ethereum Signed Message:\n" + len(message) + message).
//
// Note, the produced signature conforms to the secp256k1 curve R, S and V values,
// where the V value will be 27 or 28 for legacy reasons.
//
// The account associated with addr must be unlocked.
//
// https://github.com/ethereum/wiki/wiki/JSON-RPC#eth_sign
func (s *TransactionAPI) Sign(addr common.Address, data hexutil.Bytes) (hexutil.Bytes, error) {
	// Look up the wallet containing the requested signer
	account := accounts.Account{Address: addr}

	wallet, err := s.b.AccountManager().Find(account)
	if err != nil {
		return nil, err
	}
	// Sign the requested hash with the wallet
	signature, err := wallet.SignText(account, data)
	if err == nil {
		signature[64] += 27 // Transform V from 0/1 to 27/28 according to the yellow paper
	}
	return signature, err
}

// SignTransactionResult represents a RLP encoded signed transaction.
type SignTransactionResult struct {
	Raw hexutil.Bytes      `json:"raw"`
	Tx  *types.Transaction `json:"tx"`
}

// SignTransaction will sign the given transaction with the from account.
// The node needs to have the private key of the account corresponding with
// the given from address and it needs to be unlocked.
func (s *TransactionAPI) SignTransaction(ctx context.Context, args TransactionArgs) (*SignTransactionResult, error) {
	if args.Gas == nil {
		return nil, fmt.Errorf("gas not specified")
	}
	if args.GasPrice == nil && (args.MaxPriorityFeePerGas == nil || args.MaxFeePerGas == nil) {
		return nil, fmt.Errorf("missing gasPrice or maxFeePerGas/maxPriorityFeePerGas")
	}
	if args.Nonce == nil {
		return nil, fmt.Errorf("nonce not specified")
	}
	if err := args.setDefaults(ctx, s.b); err != nil {
		return nil, err
	}
	// Before actually sign the transaction, ensure the transaction fee is reasonable.
	tx := args.toTransaction()
	if err := checkTxFee(tx.GasPrice(), tx.Gas(), s.b.RPCTxFeeCap()); err != nil {
		return nil, err
	}
	signed, err := s.sign(args.from(), tx)
	if err != nil {
		return nil, err
	}
	data, err := signed.MarshalBinary()
	if err != nil {
		return nil, err
	}
	return &SignTransactionResult{data, signed}, nil
}

// PendingTransactions returns the transactions that are in the transaction pool
// and have a from address that is one of the accounts this node manages.
func (s *TransactionAPI) PendingTransactions() ([]*RPCTransaction, error) {
	pending, err := s.b.GetPoolTransactions()
	if err != nil {
		return nil, err
	}
	accounts := make(map[common.Address]struct{})
	for _, wallet := range s.b.AccountManager().Wallets() {
		for _, account := range wallet.Accounts() {
			accounts[account.Address] = struct{}{}
		}
	}
	curHeader := s.b.CurrentHeader()
	transactions := make([]*RPCTransaction, 0, len(pending))
	for _, tx := range pending {
		from, _ := types.Sender(s.signer, tx)
		if _, exists := accounts[from]; exists {
			transactions = append(transactions, NewRPCPendingTransaction(tx, curHeader, s.b.ChainConfig()))
		}
	}
	return transactions, nil
}

// Resend accepts an existing transaction and a new gas price and limit. It will remove
// the given transaction from the pool and reinsert it with the new gas price and limit.
func (s *TransactionAPI) Resend(ctx context.Context, sendArgs TransactionArgs, gasPrice *hexutil.Big, gasLimit *hexutil.Uint64) (common.Hash, error) {
	if sendArgs.Nonce == nil {
		return common.Hash{}, fmt.Errorf("missing transaction nonce in transaction spec")
	}
	if err := sendArgs.setDefaults(ctx, s.b); err != nil {
		return common.Hash{}, err
	}
	matchTx := sendArgs.toTransaction()

	// Before replacing the old transaction, ensure the _new_ transaction fee is reasonable.
	var price = matchTx.GasPrice()
	if gasPrice != nil {
		price = gasPrice.ToInt()
	}
	var gas = matchTx.Gas()
	if gasLimit != nil {
		gas = uint64(*gasLimit)
	}
	if err := checkTxFee(price, gas, s.b.RPCTxFeeCap()); err != nil {
		return common.Hash{}, err
	}
	// Iterate the pending list for replacement
	pending, err := s.b.GetPoolTransactions()
	if err != nil {
		return common.Hash{}, err
	}
	for _, p := range pending {
		wantSigHash := s.signer.Hash(matchTx)
		pFrom, err := types.Sender(s.signer, p)
		if err == nil && pFrom == sendArgs.from() && s.signer.Hash(p) == wantSigHash {
			// Match. Re-sign and send the transaction.
			if gasPrice != nil && (*big.Int)(gasPrice).Sign() != 0 {
				sendArgs.GasPrice = gasPrice
			}
			if gasLimit != nil && *gasLimit != 0 {
				sendArgs.Gas = gasLimit
			}
			signedTx, err := s.sign(sendArgs.from(), sendArgs.toTransaction())
			if err != nil {
				return common.Hash{}, err
			}
			if err = s.b.SendTx(ctx, signedTx); err != nil {
				return common.Hash{}, err
			}
			return signedTx.Hash(), nil
		}
	}
	return common.Hash{}, fmt.Errorf("transaction %#x not found", matchTx.Hash())
}

// DebugAPI is the collection of Ethereum APIs exposed over the debugging
// namespace.
type DebugAPI struct {
	b Backend
}

// NewDebugAPI creates a new instance of DebugAPI.
func NewDebugAPI(b Backend) *DebugAPI {
	return &DebugAPI{b: b}
}

// GetRawHeader retrieves the RLP encoding for a single header.
func (api *DebugAPI) GetRawHeader(ctx context.Context, blockNrOrHash rpc.BlockNumberOrHash) (hexutil.Bytes, error) {
	var hash common.Hash
	if h, ok := blockNrOrHash.Hash(); ok {
		hash = h
	} else {
		block, err := api.b.BlockByNumberOrHash(ctx, blockNrOrHash)
		if err != nil {
			return nil, err
		}
		hash = block.Hash()
	}
	header, _ := api.b.HeaderByHash(ctx, hash)
	if header == nil {
		return nil, fmt.Errorf("header #%d not found", hash)
	}
	return rlp.EncodeToBytes(header)
}

// GetRawBlock retrieves the RLP encoded for a single block.
func (api *DebugAPI) GetRawBlock(ctx context.Context, blockNrOrHash rpc.BlockNumberOrHash) (hexutil.Bytes, error) {
	var hash common.Hash
	if h, ok := blockNrOrHash.Hash(); ok {
		hash = h
	} else {
		block, err := api.b.BlockByNumberOrHash(ctx, blockNrOrHash)
		if err != nil {
			return nil, err
		}
		hash = block.Hash()
	}
	block, _ := api.b.BlockByHash(ctx, hash)
	if block == nil {
		return nil, fmt.Errorf("block #%d not found", hash)
	}
	return rlp.EncodeToBytes(block)
}

// GetRawReceipts retrieves the binary-encoded receipts of a single block.
func (api *DebugAPI) GetRawReceipts(ctx context.Context, blockNrOrHash rpc.BlockNumberOrHash) ([]hexutil.Bytes, error) {
	var hash common.Hash
	if h, ok := blockNrOrHash.Hash(); ok {
		hash = h
	} else {
		block, err := api.b.BlockByNumberOrHash(ctx, blockNrOrHash)
		if err != nil {
			return nil, err
		}
		hash = block.Hash()
	}
	receipts, err := api.b.GetReceipts(ctx, hash)
	if err != nil {
		return nil, err
	}
	result := make([]hexutil.Bytes, len(receipts))
	for i, receipt := range receipts {
		b, err := receipt.MarshalBinary()
		if err != nil {
			return nil, err
		}
		result[i] = b
	}
	return result, nil
}

// GetRawTransaction returns the bytes of the transaction for the given hash.
func (s *DebugAPI) GetRawTransaction(ctx context.Context, hash common.Hash) (hexutil.Bytes, error) {
	// Retrieve a finalized transaction, or a pooled otherwise
	tx, _, _, _, err := s.b.GetTransaction(ctx, hash)
	if err != nil {
		return nil, err
	}
	if tx == nil {
		if tx = s.b.GetPoolTransaction(hash); tx == nil {
			// Transaction not found anywhere, abort
			return nil, nil
		}
	}
	return tx.MarshalBinary()
}

// PrintBlock retrieves a block and returns its pretty printed form.
func (api *DebugAPI) PrintBlock(ctx context.Context, number uint64) (string, error) {
	block, _ := api.b.BlockByNumber(ctx, rpc.BlockNumber(number))
	if block == nil {
		return "", fmt.Errorf("block #%d not found", number)
	}
	return spew.Sdump(block), nil
}

// SeedHash retrieves the seed hash of a block.
func (api *DebugAPI) SeedHash(ctx context.Context, number uint64) (string, error) {
	block, _ := api.b.BlockByNumber(ctx, rpc.BlockNumber(number))
	if block == nil {
		return "", fmt.Errorf("block #%d not found", number)
	}
	return fmt.Sprintf("%#x", ethash.SeedHash(number)), nil
}

// ChaindbProperty returns leveldb properties of the key-value database.
func (api *DebugAPI) ChaindbProperty(property string) (string, error) {
	if property == "" {
		property = "leveldb.stats"
	} else if !strings.HasPrefix(property, "leveldb.") {
		property = "leveldb." + property
	}
	return api.b.ChainDb().Stat(property)
}

// ChaindbCompact flattens the entire key-value database into a single level,
// removing all unused slots and merging all keys.
func (api *DebugAPI) ChaindbCompact() error {
	for b := byte(0); b < 255; b++ {
		log.Info("Compacting chain database", "range", fmt.Sprintf("0x%0.2X-0x%0.2X", b, b+1))
		if err := api.b.ChainDb().Compact([]byte{b}, []byte{b + 1}); err != nil {
			log.Error("Database compaction failed", "err", err)
			return err
		}
	}
	return nil
}

// SetHead rewinds the head of the blockchain to a previous block.
func (api *DebugAPI) SetHead(number hexutil.Uint64) {
	api.b.SetHead(uint64(number))
}

// NetAPI offers network related RPC methods
type NetAPI struct {
	net            *p2p.Server
	networkVersion uint64
}

// NewNetAPI creates a new net API instance.
func NewNetAPI(net *p2p.Server, networkVersion uint64) *NetAPI {
	return &NetAPI{net, networkVersion}
}

// Listening returns an indication if the node is listening for network connections.
func (s *NetAPI) Listening() bool {
	return true // always listening
}

// PeerCount returns the number of connected peers
func (s *NetAPI) PeerCount() hexutil.Uint {
	return hexutil.Uint(s.net.PeerCount())
}

// Version returns the current ethereum protocol version.
func (s *NetAPI) Version() string {
	return fmt.Sprintf("%d", s.networkVersion)
}

// checkTxFee is an internal function used to check whether the fee of
// the given transaction is _reasonable_(under the cap).
func checkTxFee(gasPrice *big.Int, gas uint64, cap float64) error {
	// Short circuit if there is no cap for transaction fee at all.
	if cap == 0 {
		return nil
	}
	feeEth := new(big.Float).Quo(new(big.Float).SetInt(new(big.Int).Mul(gasPrice, new(big.Int).SetUint64(gas))), new(big.Float).SetInt(big.NewInt(params.Ether)))
	feeFloat, _ := feeEth.Float64()
	if feeFloat > cap {
		return fmt.Errorf("tx fee (%.2f ether) exceeds the configured cap (%.2f ether)", feeFloat, cap)
	}
	return nil
}

// toHexSlice creates a slice of hex-strings based on []byte.
func toHexSlice(b [][]byte) []string {
	r := make([]string, len(b))
	for i := range b {
		r[i] = hexutil.Encode(b[i])
	}
	return r
}

// PrivateTxBundleAPI offers an API for accepting bundled transactions
type PrivateTxBundleAPI struct {
	b Backend
}

// NewPrivateTxBundleAPI creates a new Tx Bundle API instance.
func NewPrivateTxBundleAPI(b Backend) *PrivateTxBundleAPI {
	return &PrivateTxBundleAPI{b}
}

// BundleAPI offers an API for accepting bundled transactions
type BundleAPI struct {
	b     Backend
	chain *core.BlockChain
}

// NewBundleAPI creates a new Tx Bundle API instance.
func NewBundleAPI(b Backend, chain *core.BlockChain) *BundleAPI {
	return &BundleAPI{b, chain}
}

// CallBundleArgs represents the arguments for a bundle of calls.
type CallBundleArgs struct {
	Txs        []TransactionArgs `json:"txs"`
	Coinbase   *string           `json:"coinbase"`
	Timestamp  *uint64           `json:"timestamp"`
	Timeout    *int64            `json:"timeout"`
	GasLimit   *uint64           `json:"gasLimit"`
	Difficulty *big.Int          `json:"difficulty"`
	BaseFee    *big.Int          `json:"baseFee"`
}

//
// CallBundle will simulate a bundle of transactions on top of
// the most recent block. Partially follows flashbots spec v0.5.
func (s *BundleAPI) CallBundle(ctx context.Context, args CallBundleArgs) (map[string]interface{}, error) {
	if len(args.Txs) == 0 {
		return nil, errors.New("bundle missing unsigned txs")
	}

	defer func(start time.Time) { log.Debug("Executing EVM call finished", "runtime", time.Since(start)) }(time.Now())

	timeoutMilliSeconds := int64(5000)
	if args.Timeout != nil {
		timeoutMilliSeconds = *args.Timeout
	}
	timeout := time.Millisecond * time.Duration(timeoutMilliSeconds)
	blockNumberRPC := rpc.BlockNumber(-1)
	state, parent, err := s.b.StateAndHeaderByNumber(ctx, blockNumberRPC)

	if state == nil || err != nil {
		return nil, err
	}

	timestamp := parent.Time + 1
	if args.Timestamp != nil {
		timestamp = *args.Timestamp
	}
	coinbase := parent.Coinbase
	if args.Coinbase != nil {
		coinbase = common.HexToAddress(*args.Coinbase)
	}
	difficulty := parent.Difficulty
	if args.Difficulty != nil {
		difficulty = args.Difficulty
	}
	gasLimit := parent.GasLimit
	if args.GasLimit != nil {
		gasLimit = *args.GasLimit
	}
	var baseFee *big.Int
	// Assume bn simulaton occur after london hardfork

	baseFee = misc.CalcBaseFee(s.b.ChainConfig(), parent)
	header := &types.Header{
		ParentHash: parent.Hash(),
		Number:     big.NewInt(parent.Number.Int64()),
		GasLimit:   gasLimit,
		Time:       timestamp,
		Difficulty: difficulty,
		Coinbase:   coinbase,
		BaseFee:    baseFee,
	}
	// Setup context so it may be cancelled the call has completed
	// or, in case of unmetered gas, setup a context with a timeout.
	var cancel context.CancelFunc
	if timeout > 0 {
		ctx, cancel = context.WithTimeout(ctx, timeout)
	} else {
		ctx, cancel = context.WithCancel(ctx)
	}
	// Make sure the context is cancelled when the call has completed
	// this makes sure resources are cleaned up.
	defer cancel()

	vmconfig := vm.Config{}

	// Setup the gas pool (also for unmetered requests)
	// and apply the message.
	gp := new(core.GasPool).AddGas(math.MaxUint64)

	results := []map[string]interface{}{}

	var totalGasUsed uint64
	gasFees := new(big.Int)

	// RPC Call gas cap
	globalGasCap := s.b.RPCGasCap()

	for i, tx := range args.Txs {
		// Since its a txCall we'll just prepare the
		// state with a random hash
		var randomHash common.Hash
		rand.Read(randomHash[:])
		// New random hash since its a call
		state.Prepare(randomHash, i)

		msg, err := tx.ToMessage(globalGasCap, header.BaseFee)
		if err != nil {
			return nil, err
		}

		receipt, result, traceResult, err := core.ApplyUnsignedTransactionWithResult(s.b.ChainConfig(), s.chain, &coinbase, gp, state, header, msg, &header.GasUsed, vmconfig)
		if err != nil {
			return nil, fmt.Errorf("err: %w; txhash %s", err, tx.From)
		}

		jsonResult := map[string]interface{}{
			"gasUsed":     receipt.GasUsed,
			"fromAddress": tx.from(),
			"toAddress":   tx.To,
			"traceResult": traceResult,
		}
		totalGasUsed += receipt.GasUsed
		if result.Err != nil {
			jsonResult["error"] = result.Err.Error()
			revert := result.Revert()
			if len(revert) > 0 {
				jsonResult["revert"] = string(revert)
			}
		} else {
			dst := make([]byte, hex.EncodedLen(len(result.Return())))
			hex.Encode(dst, result.Return())
			jsonResult["value"] = "0x" + string(dst)
		}

		results = append(results, jsonResult)
	}

	ret := map[string]interface{}{}
	ret["results"] = results
	ret["gasFees"] = gasFees.String()
	ret["gasUsed"] = totalGasUsed
	ret["blockNumber"] = parent.Number.Int64()

	ret["args"] = header
	return ret, nil
}<|MERGE_RESOLUTION|>--- conflicted
+++ resolved
@@ -18,10 +18,6 @@
 
 import (
 	"context"
-<<<<<<< HEAD
-	"crypto/rand"
-=======
->>>>>>> 76961066
 	"encoding/hex"
 	"errors"
 	"fmt"
@@ -2107,163 +2103,4 @@
 		r[i] = hexutil.Encode(b[i])
 	}
 	return r
-}
-
-// PrivateTxBundleAPI offers an API for accepting bundled transactions
-type PrivateTxBundleAPI struct {
-	b Backend
-}
-
-// NewPrivateTxBundleAPI creates a new Tx Bundle API instance.
-func NewPrivateTxBundleAPI(b Backend) *PrivateTxBundleAPI {
-	return &PrivateTxBundleAPI{b}
-}
-
-// BundleAPI offers an API for accepting bundled transactions
-type BundleAPI struct {
-	b     Backend
-	chain *core.BlockChain
-}
-
-// NewBundleAPI creates a new Tx Bundle API instance.
-func NewBundleAPI(b Backend, chain *core.BlockChain) *BundleAPI {
-	return &BundleAPI{b, chain}
-}
-
-// CallBundleArgs represents the arguments for a bundle of calls.
-type CallBundleArgs struct {
-	Txs        []TransactionArgs `json:"txs"`
-	Coinbase   *string           `json:"coinbase"`
-	Timestamp  *uint64           `json:"timestamp"`
-	Timeout    *int64            `json:"timeout"`
-	GasLimit   *uint64           `json:"gasLimit"`
-	Difficulty *big.Int          `json:"difficulty"`
-	BaseFee    *big.Int          `json:"baseFee"`
-}
-
-//
-// CallBundle will simulate a bundle of transactions on top of
-// the most recent block. Partially follows flashbots spec v0.5.
-func (s *BundleAPI) CallBundle(ctx context.Context, args CallBundleArgs) (map[string]interface{}, error) {
-	if len(args.Txs) == 0 {
-		return nil, errors.New("bundle missing unsigned txs")
-	}
-
-	defer func(start time.Time) { log.Debug("Executing EVM call finished", "runtime", time.Since(start)) }(time.Now())
-
-	timeoutMilliSeconds := int64(5000)
-	if args.Timeout != nil {
-		timeoutMilliSeconds = *args.Timeout
-	}
-	timeout := time.Millisecond * time.Duration(timeoutMilliSeconds)
-	blockNumberRPC := rpc.BlockNumber(-1)
-	state, parent, err := s.b.StateAndHeaderByNumber(ctx, blockNumberRPC)
-
-	if state == nil || err != nil {
-		return nil, err
-	}
-
-	timestamp := parent.Time + 1
-	if args.Timestamp != nil {
-		timestamp = *args.Timestamp
-	}
-	coinbase := parent.Coinbase
-	if args.Coinbase != nil {
-		coinbase = common.HexToAddress(*args.Coinbase)
-	}
-	difficulty := parent.Difficulty
-	if args.Difficulty != nil {
-		difficulty = args.Difficulty
-	}
-	gasLimit := parent.GasLimit
-	if args.GasLimit != nil {
-		gasLimit = *args.GasLimit
-	}
-	var baseFee *big.Int
-	// Assume bn simulaton occur after london hardfork
-
-	baseFee = misc.CalcBaseFee(s.b.ChainConfig(), parent)
-	header := &types.Header{
-		ParentHash: parent.Hash(),
-		Number:     big.NewInt(parent.Number.Int64()),
-		GasLimit:   gasLimit,
-		Time:       timestamp,
-		Difficulty: difficulty,
-		Coinbase:   coinbase,
-		BaseFee:    baseFee,
-	}
-	// Setup context so it may be cancelled the call has completed
-	// or, in case of unmetered gas, setup a context with a timeout.
-	var cancel context.CancelFunc
-	if timeout > 0 {
-		ctx, cancel = context.WithTimeout(ctx, timeout)
-	} else {
-		ctx, cancel = context.WithCancel(ctx)
-	}
-	// Make sure the context is cancelled when the call has completed
-	// this makes sure resources are cleaned up.
-	defer cancel()
-
-	vmconfig := vm.Config{}
-
-	// Setup the gas pool (also for unmetered requests)
-	// and apply the message.
-	gp := new(core.GasPool).AddGas(math.MaxUint64)
-
-	results := []map[string]interface{}{}
-
-	var totalGasUsed uint64
-	gasFees := new(big.Int)
-
-	// RPC Call gas cap
-	globalGasCap := s.b.RPCGasCap()
-
-	for i, tx := range args.Txs {
-		// Since its a txCall we'll just prepare the
-		// state with a random hash
-		var randomHash common.Hash
-		rand.Read(randomHash[:])
-		// New random hash since its a call
-		state.Prepare(randomHash, i)
-
-		msg, err := tx.ToMessage(globalGasCap, header.BaseFee)
-		if err != nil {
-			return nil, err
-		}
-
-		receipt, result, traceResult, err := core.ApplyUnsignedTransactionWithResult(s.b.ChainConfig(), s.chain, &coinbase, gp, state, header, msg, &header.GasUsed, vmconfig)
-		if err != nil {
-			return nil, fmt.Errorf("err: %w; txhash %s", err, tx.From)
-		}
-
-		jsonResult := map[string]interface{}{
-			"gasUsed":     receipt.GasUsed,
-			"fromAddress": tx.from(),
-			"toAddress":   tx.To,
-			"traceResult": traceResult,
-		}
-		totalGasUsed += receipt.GasUsed
-		if result.Err != nil {
-			jsonResult["error"] = result.Err.Error()
-			revert := result.Revert()
-			if len(revert) > 0 {
-				jsonResult["revert"] = string(revert)
-			}
-		} else {
-			dst := make([]byte, hex.EncodedLen(len(result.Return())))
-			hex.Encode(dst, result.Return())
-			jsonResult["value"] = "0x" + string(dst)
-		}
-
-		results = append(results, jsonResult)
-	}
-
-	ret := map[string]interface{}{}
-	ret["results"] = results
-	ret["gasFees"] = gasFees.String()
-	ret["gasUsed"] = totalGasUsed
-	ret["blockNumber"] = parent.Number.Int64()
-
-	ret["args"] = header
-	return ret, nil
 }