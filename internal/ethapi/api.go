// Copyright 2015 The go-ethereum Authors
// This file is part of the go-ethereum library.
//
// The go-ethereum library is free software: you can redistribute it and/or modify
// it under the terms of the GNU Lesser General Public License as published by
// the Free Software Foundation, either version 3 of the License, or
// (at your option) any later version.
//
// The go-ethereum library is distributed in the hope that it will be useful,
// but WITHOUT ANY WARRANTY; without even the implied warranty of
// MERCHANTABILITY or FITNESS FOR A PARTICULAR PURPOSE. See the
// GNU Lesser General Public License for more details.
//
// You should have received a copy of the GNU Lesser General Public License
// along with the go-ethereum library. If not, see <http://www.gnu.org/licenses/>.

package ethapi

import (
	"context"
	"encoding/hex"
	"errors"
	"fmt"
	"math/big"
	"runtime"
	"strings"
	"time"

	"github.com/davecgh/go-spew/spew"
	"github.com/tyler-smith/go-bip39"

	"github.com/ethereum/go-ethereum/accounts"
	"github.com/ethereum/go-ethereum/accounts/keystore"
	"github.com/ethereum/go-ethereum/accounts/scwallet"
	"github.com/ethereum/go-ethereum/common"
	"github.com/ethereum/go-ethereum/common/hexutil"
	"github.com/ethereum/go-ethereum/common/math"
	"github.com/ethereum/go-ethereum/consensus"
	"github.com/ethereum/go-ethereum/consensus/misc/eip1559"
	"github.com/ethereum/go-ethereum/core"
	"github.com/ethereum/go-ethereum/core/rawdb"
	"github.com/ethereum/go-ethereum/core/state"
	"github.com/ethereum/go-ethereum/core/tracing"
	"github.com/ethereum/go-ethereum/core/types"
	"github.com/ethereum/go-ethereum/core/vm"
	"github.com/ethereum/go-ethereum/crypto"
	"github.com/ethereum/go-ethereum/eth/gasestimator"
	"github.com/ethereum/go-ethereum/eth/tracers/logger"
	"github.com/ethereum/go-ethereum/ethdb"
	"github.com/ethereum/go-ethereum/log"
	"github.com/ethereum/go-ethereum/p2p"
	"github.com/ethereum/go-ethereum/params"
	"github.com/ethereum/go-ethereum/rlp"
	"github.com/ethereum/go-ethereum/rpc"
	"github.com/ethereum/go-ethereum/trie"
	"github.com/holiman/uint256"
)

// estimateGasErrorRatio is the amount of overestimation eth_estimateGas is
// allowed to produce in order to speed up calculations.
const estimateGasErrorRatio = 0.015

var errBlobTxNotSupported = errors.New("signing blob transactions not supported")

// EthereumAPI provides an API to access Ethereum related information.
type EthereumAPI struct {
	b Backend
}

// NewEthereumAPI creates a new Ethereum protocol API.
func NewEthereumAPI(b Backend) *EthereumAPI {
	return &EthereumAPI{b}
}

// GasPrice returns a suggestion for a gas price for legacy transactions.
func (api *EthereumAPI) GasPrice(ctx context.Context) (*hexutil.Big, error) {
	tipcap, err := api.b.SuggestGasTipCap(ctx)
	if err != nil {
		return nil, err
	}
<<<<<<< HEAD

	if head := s.b.CurrentHeader(); head.BaseFee != nil {
=======
	if head := api.b.CurrentHeader(); head.BaseFee != nil {
>>>>>>> aadddf3a
		tipcap.Add(tipcap, head.BaseFee)
	}

	return (*hexutil.Big)(tipcap), err
}

// MaxPriorityFeePerGas returns a suggestion for a gas tip cap for dynamic fee transactions.
func (api *EthereumAPI) MaxPriorityFeePerGas(ctx context.Context) (*hexutil.Big, error) {
	tipcap, err := api.b.SuggestGasTipCap(ctx)
	if err != nil {
		return nil, err
	}

	return (*hexutil.Big)(tipcap), err
}

type feeHistoryResult struct {
	OldestBlock      *hexutil.Big     `json:"oldestBlock"`
	Reward           [][]*hexutil.Big `json:"reward,omitempty"`
	BaseFee          []*hexutil.Big   `json:"baseFeePerGas,omitempty"`
	GasUsedRatio     []float64        `json:"gasUsedRatio"`
	BlobBaseFee      []*hexutil.Big   `json:"baseFeePerBlobGas,omitempty"`
	BlobGasUsedRatio []float64        `json:"blobGasUsedRatio,omitempty"`
}

// FeeHistory returns the fee market history.
func (api *EthereumAPI) FeeHistory(ctx context.Context, blockCount math.HexOrDecimal64, lastBlock rpc.BlockNumber, rewardPercentiles []float64) (*feeHistoryResult, error) {
	oldest, reward, baseFee, gasUsed, blobBaseFee, blobGasUsed, err := api.b.FeeHistory(ctx, uint64(blockCount), lastBlock, rewardPercentiles)
	if err != nil {
		return nil, err
	}

	results := &feeHistoryResult{
		OldestBlock:  (*hexutil.Big)(oldest),
		GasUsedRatio: gasUsed,
	}
	if reward != nil {
		results.Reward = make([][]*hexutil.Big, len(reward))
		for i, w := range reward {
			results.Reward[i] = make([]*hexutil.Big, len(w))
			for j, v := range w {
				results.Reward[i][j] = (*hexutil.Big)(v)
			}
		}
	}

	if baseFee != nil {
		results.BaseFee = make([]*hexutil.Big, len(baseFee))
		for i, v := range baseFee {
			results.BaseFee[i] = (*hexutil.Big)(v)
		}
	}
<<<<<<< HEAD

=======
	if blobBaseFee != nil {
		results.BlobBaseFee = make([]*hexutil.Big, len(blobBaseFee))
		for i, v := range blobBaseFee {
			results.BlobBaseFee[i] = (*hexutil.Big)(v)
		}
	}
	if blobGasUsed != nil {
		results.BlobGasUsedRatio = blobGasUsed
	}
>>>>>>> aadddf3a
	return results, nil
}

// BlobBaseFee returns the base fee for blob gas at the current head.
func (api *EthereumAPI) BlobBaseFee(ctx context.Context) *hexutil.Big {
	return (*hexutil.Big)(api.b.BlobBaseFee(ctx))
}

// Syncing returns false in case the node is currently not syncing with the network. It can be up-to-date or has not
// yet received the latest block headers from its peers. In case it is synchronizing:
// - startingBlock: block number this node started to synchronize from
// - currentBlock:  block number this node is currently importing
// - highestBlock:  block number of the highest block header this node has received from peers
// - pulledStates:  number of state entries processed until now
// - knownStates:   number of known state entries that still need to be pulled
func (api *EthereumAPI) Syncing() (interface{}, error) {
	progress := api.b.SyncProgress()

	// Return not syncing if the synchronisation already completed
	if progress.Done() {
		return false, nil
	}
	// Otherwise gather the block sync stats
	return map[string]interface{}{
		"startingBlock":          hexutil.Uint64(progress.StartingBlock),
		"currentBlock":           hexutil.Uint64(progress.CurrentBlock),
		"highestBlock":           hexutil.Uint64(progress.HighestBlock),
		"syncedAccounts":         hexutil.Uint64(progress.SyncedAccounts),
		"syncedAccountBytes":     hexutil.Uint64(progress.SyncedAccountBytes),
		"syncedBytecodes":        hexutil.Uint64(progress.SyncedBytecodes),
		"syncedBytecodeBytes":    hexutil.Uint64(progress.SyncedBytecodeBytes),
		"syncedStorage":          hexutil.Uint64(progress.SyncedStorage),
		"syncedStorageBytes":     hexutil.Uint64(progress.SyncedStorageBytes),
		"healedTrienodes":        hexutil.Uint64(progress.HealedTrienodes),
		"healedTrienodeBytes":    hexutil.Uint64(progress.HealedTrienodeBytes),
		"healedBytecodes":        hexutil.Uint64(progress.HealedBytecodes),
		"healedBytecodeBytes":    hexutil.Uint64(progress.HealedBytecodeBytes),
		"healingTrienodes":       hexutil.Uint64(progress.HealingTrienodes),
		"healingBytecode":        hexutil.Uint64(progress.HealingBytecode),
		"txIndexFinishedBlocks":  hexutil.Uint64(progress.TxIndexFinishedBlocks),
		"txIndexRemainingBlocks": hexutil.Uint64(progress.TxIndexRemainingBlocks),
	}, nil
}

// TxPoolAPI offers and API for the transaction pool. It only operates on data that is non-confidential.
type TxPoolAPI struct {
	b Backend
}

// NewTxPoolAPI creates a new tx pool service that gives information about the transaction pool.
func NewTxPoolAPI(b Backend) *TxPoolAPI {
	return &TxPoolAPI{b}
}

// Content returns the transactions contained within the transaction pool.
func (api *TxPoolAPI) Content() map[string]map[string]map[string]*RPCTransaction {
	content := map[string]map[string]map[string]*RPCTransaction{
		"pending": make(map[string]map[string]*RPCTransaction),
		"queued":  make(map[string]map[string]*RPCTransaction),
	}
	pending, queue := api.b.TxPoolContent()
	curHeader := api.b.CurrentHeader()
	// Flatten the pending transactions
	for account, txs := range pending {
		dump := make(map[string]*RPCTransaction)
		for _, tx := range txs {
			dump[fmt.Sprintf("%d", tx.Nonce())] = NewRPCPendingTransaction(tx, curHeader, api.b.ChainConfig())
		}

		content["pending"][account.Hex()] = dump
	}
	// Flatten the queued transactions
	for account, txs := range queue {
		dump := make(map[string]*RPCTransaction)
		for _, tx := range txs {
			dump[fmt.Sprintf("%d", tx.Nonce())] = NewRPCPendingTransaction(tx, curHeader, api.b.ChainConfig())
		}

		content["queued"][account.Hex()] = dump
	}

	return content
}

// ContentFrom returns the transactions contained within the transaction pool.
func (api *TxPoolAPI) ContentFrom(addr common.Address) map[string]map[string]*RPCTransaction {
	content := make(map[string]map[string]*RPCTransaction, 2)
	pending, queue := api.b.TxPoolContentFrom(addr)
	curHeader := api.b.CurrentHeader()

	// Build the pending transactions
	dump := make(map[string]*RPCTransaction, len(pending))
	for _, tx := range pending {
		dump[fmt.Sprintf("%d", tx.Nonce())] = NewRPCPendingTransaction(tx, curHeader, api.b.ChainConfig())
	}

	content["pending"] = dump

	// Build the queued transactions
	dump = make(map[string]*RPCTransaction, len(queue))
	for _, tx := range queue {
		dump[fmt.Sprintf("%d", tx.Nonce())] = NewRPCPendingTransaction(tx, curHeader, api.b.ChainConfig())
	}

	content["queued"] = dump

	return content
}

// Status returns the number of pending and queued transaction in the pool.
<<<<<<< HEAD
func (s *TxPoolAPI) Status() map[string]hexutil.Uint {
	pending, queue := s.b.Stats()

=======
func (api *TxPoolAPI) Status() map[string]hexutil.Uint {
	pending, queue := api.b.Stats()
>>>>>>> aadddf3a
	return map[string]hexutil.Uint{
		"pending": hexutil.Uint(pending),
		"queued":  hexutil.Uint(queue),
	}
}

// Inspect retrieves the content of the transaction pool and flattens it into an
// easily inspectable list.
func (api *TxPoolAPI) Inspect() map[string]map[string]map[string]string {
	content := map[string]map[string]map[string]string{
		"pending": make(map[string]map[string]string),
		"queued":  make(map[string]map[string]string),
	}
	pending, queue := api.b.TxPoolContent()

	// Define a formatter to flatten a transaction into a string
	var format = func(tx *types.Transaction) string {
		if to := tx.To(); to != nil {
			return fmt.Sprintf("%s: %v wei + %v gas × %v wei", tx.To().Hex(), tx.Value(), tx.Gas(), tx.GasPrice())
		}
		return fmt.Sprintf("contract creation: %v wei + %v gas × %v wei", tx.Value(), tx.Gas(), tx.GasPrice())
	}
	// Flatten the pending transactions
	for account, txs := range pending {
		dump := make(map[string]string)
		for _, tx := range txs {
			dump[fmt.Sprintf("%d", tx.Nonce())] = format(tx)
		}

		content["pending"][account.Hex()] = dump
	}
	// Flatten the queued transactions
	for account, txs := range queue {
		dump := make(map[string]string)
		for _, tx := range txs {
			dump[fmt.Sprintf("%d", tx.Nonce())] = format(tx)
		}

		content["queued"][account.Hex()] = dump
	}

	return content
}

// EthereumAccountAPI provides an API to access accounts managed by this node.
// It offers only methods that can retrieve accounts.
type EthereumAccountAPI struct {
	am *accounts.Manager
}

// NewEthereumAccountAPI creates a new EthereumAccountAPI.
func NewEthereumAccountAPI(am *accounts.Manager) *EthereumAccountAPI {
	return &EthereumAccountAPI{am: am}
}

// Accounts returns the collection of accounts this node manages.
func (api *EthereumAccountAPI) Accounts() []common.Address {
	return api.am.Accounts()
}

// PersonalAccountAPI provides an API to access accounts managed by this node.
// It offers methods to create, (un)lock en list accounts. Some methods accept
// passwords and are therefore considered private by default.
type PersonalAccountAPI struct {
	am        *accounts.Manager
	nonceLock *AddrLocker
	b         Backend
}

// NewPersonalAccountAPI creates a new PersonalAccountAPI.
func NewPersonalAccountAPI(b Backend, nonceLock *AddrLocker) *PersonalAccountAPI {
	return &PersonalAccountAPI{
		am:        b.AccountManager(),
		nonceLock: nonceLock,
		b:         b,
	}
}

// ListAccounts will return a list of addresses for accounts this node manages.
func (api *PersonalAccountAPI) ListAccounts() []common.Address {
	return api.am.Accounts()
}

// rawWallet is a JSON representation of an accounts.Wallet interface, with its
// data contents extracted into plain fields.
type rawWallet struct {
	URL      string             `json:"url"`
	Status   string             `json:"status"`
	Failure  string             `json:"failure,omitempty"`
	Accounts []accounts.Account `json:"accounts,omitempty"`
}

// ListWallets will return a list of wallets this node manages.
func (api *PersonalAccountAPI) ListWallets() []rawWallet {
	wallets := make([]rawWallet, 0) // return [] instead of nil if empty
<<<<<<< HEAD

	for _, wallet := range s.am.Wallets() {
=======
	for _, wallet := range api.am.Wallets() {
>>>>>>> aadddf3a
		status, failure := wallet.Status()

		raw := rawWallet{
			URL:      wallet.URL().String(),
			Status:   status,
			Accounts: wallet.Accounts(),
		}
		if failure != nil {
			raw.Failure = failure.Error()
		}

		wallets = append(wallets, raw)
	}

	return wallets
}

// OpenWallet initiates a hardware wallet opening procedure, establishing a USB
// connection and attempting to authenticate via the provided passphrase. Note,
// the method may return an extra challenge requiring a second open (e.g. the
// Trezor PIN matrix challenge).
func (api *PersonalAccountAPI) OpenWallet(url string, passphrase *string) error {
	wallet, err := api.am.Wallet(url)
	if err != nil {
		return err
	}

	pass := ""
	if passphrase != nil {
		pass = *passphrase
	}

	return wallet.Open(pass)
}

// DeriveAccount requests an HD wallet to derive a new account, optionally pinning
// it for later reuse.
func (api *PersonalAccountAPI) DeriveAccount(url string, path string, pin *bool) (accounts.Account, error) {
	wallet, err := api.am.Wallet(url)
	if err != nil {
		return accounts.Account{}, err
	}

	derivPath, err := accounts.ParseDerivationPath(path)
	if err != nil {
		return accounts.Account{}, err
	}

	if pin == nil {
		pin = new(bool)
	}

	return wallet.Derive(derivPath, *pin)
}

// NewAccount will create a new account and returns the address for the new account.
func (api *PersonalAccountAPI) NewAccount(password string) (common.AddressEIP55, error) {
	ks, err := fetchKeystore(api.am)
	if err != nil {
		return common.AddressEIP55{}, err
	}

	acc, err := ks.NewAccount(password)
	if err == nil {
		addrEIP55 := common.AddressEIP55(acc.Address)
		log.Info("Your new key was generated", "address", addrEIP55.String())
		log.Warn("Please backup your key file!", "path", acc.URL.Path)
		log.Warn("Please remember your password!")
		return addrEIP55, nil
	}
	return common.AddressEIP55{}, err
}

// fetchKeystore retrieves the encrypted keystore from the account manager.
func fetchKeystore(am *accounts.Manager) (*keystore.KeyStore, error) {
	if ks := am.Backends(keystore.KeyStoreType); len(ks) > 0 {
		return ks[0].(*keystore.KeyStore), nil
	}

	return nil, errors.New("local keystore not used")
}

// ImportRawKey stores the given hex encoded ECDSA key into the key directory,
// encrypting it with the passphrase.
func (api *PersonalAccountAPI) ImportRawKey(privkey string, password string) (common.Address, error) {
	key, err := crypto.HexToECDSA(privkey)
	if err != nil {
		return common.Address{}, err
	}
<<<<<<< HEAD

	ks, err := fetchKeystore(s.am)
=======
	ks, err := fetchKeystore(api.am)
>>>>>>> aadddf3a
	if err != nil {
		return common.Address{}, err
	}

	acc, err := ks.ImportECDSA(key, password)

	return acc.Address, err
}

// UnlockAccount will unlock the account associated with the given address with
// the given password for duration seconds. If duration is nil it will use a
// default of 300 seconds. It returns an indication if the account was unlocked.
func (api *PersonalAccountAPI) UnlockAccount(ctx context.Context, addr common.Address, password string, duration *uint64) (bool, error) {
	// When the API is exposed by external RPC(http, ws etc), unless the user
	// explicitly specifies to allow the insecure account unlocking, otherwise
	// it is disabled.
	if api.b.ExtRPCEnabled() && !api.b.AccountManager().Config().InsecureUnlockAllowed {
		return false, errors.New("account unlock with HTTP access is forbidden")
	}

	const max = uint64(time.Duration(math.MaxInt64) / time.Second)

	var d time.Duration
	if duration == nil {
		d = 300 * time.Second
	} else if *duration > max {
		return false, errors.New("unlock duration too large")
	} else {
		d = time.Duration(*duration) * time.Second
	}
<<<<<<< HEAD

	ks, err := fetchKeystore(s.am)
=======
	ks, err := fetchKeystore(api.am)
>>>>>>> aadddf3a
	if err != nil {
		return false, err
	}

	err = ks.TimedUnlock(accounts.Account{Address: addr}, password, d)
	if err != nil {
		log.Warn("Failed account unlock attempt", "address", addr, "err", err)
	}

	return err == nil, err
}

// LockAccount will lock the account associated with the given address when it's unlocked.
func (api *PersonalAccountAPI) LockAccount(addr common.Address) bool {
	if ks, err := fetchKeystore(api.am); err == nil {
		return ks.Lock(addr) == nil
	}

	return false
}

// signTransaction sets defaults and signs the given transaction
// NOTE: the caller needs to ensure that the nonceLock is held, if applicable,
// and release it after the transaction has been submitted to the tx pool
func (api *PersonalAccountAPI) signTransaction(ctx context.Context, args *TransactionArgs, passwd string) (*types.Transaction, error) {
	// Look up the wallet containing the requested signer
	account := accounts.Account{Address: args.from()}
<<<<<<< HEAD

	wallet, err := s.am.Find(account)
=======
	wallet, err := api.am.Find(account)
>>>>>>> aadddf3a
	if err != nil {
		return nil, err
	}
	// Set some sanity defaults and terminate on failure
	if err := args.setDefaults(ctx, api.b, false); err != nil {
		return nil, err
	}
	// Assemble the transaction and sign with the wallet
	tx := args.ToTransaction()

	return wallet.SignTxWithPassphrase(account, passwd, tx, api.b.ChainConfig().ChainID)
}

// SendTransaction will create a transaction from the given arguments and
// tries to sign it with the key associated with args.From. If the given
// passwd isn't able to decrypt the key it fails.
func (api *PersonalAccountAPI) SendTransaction(ctx context.Context, args TransactionArgs, passwd string) (common.Hash, error) {
	if args.Nonce == nil {
		// Hold the mutex around signing to prevent concurrent assignment of
		// the same nonce to multiple accounts.
		api.nonceLock.LockAddr(args.from())
		defer api.nonceLock.UnlockAddr(args.from())
	}
	if args.IsEIP4844() {
		return common.Hash{}, errBlobTxNotSupported
	}
	signed, err := api.signTransaction(ctx, &args, passwd)
	if err != nil {
		log.Warn("Failed transaction send attempt", "from", args.from(), "to", args.To, "value", args.Value.ToInt(), "err", err)
		return common.Hash{}, err
	}
<<<<<<< HEAD

	return SubmitTransaction(ctx, s.b, signed)
=======
	return SubmitTransaction(ctx, api.b, signed)
>>>>>>> aadddf3a
}

// SignTransaction will create a transaction from the given arguments and
// tries to sign it with the key associated with args.From. If the given passwd isn't
// able to decrypt the key it fails. The transaction is returned in RLP-form, not broadcast
// to other nodes
func (api *PersonalAccountAPI) SignTransaction(ctx context.Context, args TransactionArgs, passwd string) (*SignTransactionResult, error) {
	// No need to obtain the noncelock mutex, since we won't be sending this
	// tx into the transaction pool, but right back to the user
	if args.From == nil {
		return nil, errors.New("sender not specified")
	}

	if args.Gas == nil {
		return nil, errors.New("gas not specified")
	}

	if args.GasPrice == nil && (args.MaxFeePerGas == nil || args.MaxPriorityFeePerGas == nil) {
		return nil, errors.New("missing gasPrice or maxFeePerGas/maxPriorityFeePerGas")
	}
	if args.IsEIP4844() {
		return nil, errBlobTxNotSupported
	}
	if args.Nonce == nil {
		return nil, errors.New("nonce not specified")
	}
	// Before actually signing the transaction, ensure the transaction fee is reasonable.
	tx := args.ToTransaction()
	if err := checkTxFee(tx.GasPrice(), tx.Gas(), api.b.RPCTxFeeCap()); err != nil {
		return nil, err
	}
<<<<<<< HEAD

	signed, err := s.signTransaction(ctx, &args, passwd)
=======
	signed, err := api.signTransaction(ctx, &args, passwd)
>>>>>>> aadddf3a
	if err != nil {
		log.Warn("Failed transaction sign attempt", "from", args.from(), "to", args.To, "value", args.Value.ToInt(), "err", err)
		return nil, err
	}

	data, err := signed.MarshalBinary()
	if err != nil {
		return nil, err
	}

	return &SignTransactionResult{data, signed}, nil
}

// Sign calculates an Ethereum ECDSA signature for:
// keccak256("\x19Ethereum Signed Message:\n" + len(message) + message))
//
// Note, the produced signature conforms to the secp256k1 curve R, S and V values,
// where the V value will be 27 or 28 for legacy reasons.
//
// The key used to calculate the signature is decrypted with the given password.
//
// https://geth.ethereum.org/docs/interacting-with-geth/rpc/ns-personal#personal-sign
func (api *PersonalAccountAPI) Sign(ctx context.Context, data hexutil.Bytes, addr common.Address, passwd string) (hexutil.Bytes, error) {
	// Look up the wallet containing the requested signer
	account := accounts.Account{Address: addr}

	wallet, err := api.b.AccountManager().Find(account)
	if err != nil {
		return nil, err
	}
	// Assemble sign the data with the wallet
	signature, err := wallet.SignTextWithPassphrase(account, passwd, data)
	if err != nil {
		log.Warn("Failed data sign attempt", "address", addr, "err", err)
		return nil, err
	}

	signature[crypto.RecoveryIDOffset] += 27 // Transform V from 0/1 to 27/28 according to the yellow paper

	return signature, nil
}

// EcRecover returns the address for the account that was used to create the signature.
// Note, this function is compatible with eth_sign and personal_sign. As such it recovers
// the address of:
// hash = keccak256("\x19Ethereum Signed Message:\n"${message length}${message})
// addr = ecrecover(hash, signature)
//
// Note, the signature must conform to the secp256k1 curve R, S and V values, where
// the V value must be 27 or 28 for legacy reasons.
//
// https://geth.ethereum.org/docs/interacting-with-geth/rpc/ns-personal#personal-ecrecover
func (api *PersonalAccountAPI) EcRecover(ctx context.Context, data, sig hexutil.Bytes) (common.Address, error) {
	if len(sig) != crypto.SignatureLength {
		return common.Address{}, fmt.Errorf("signature must be %d bytes long", crypto.SignatureLength)
	}

	if sig[crypto.RecoveryIDOffset] != 27 && sig[crypto.RecoveryIDOffset] != 28 {
		return common.Address{}, errors.New("invalid Ethereum signature (V is not 27 or 28)")
	}

	sig[crypto.RecoveryIDOffset] -= 27 // Transform yellow paper V from 27/28 to 0/1

	rpk, err := crypto.SigToPub(accounts.TextHash(data), sig)
	if err != nil {
		return common.Address{}, err
	}

	return crypto.PubkeyToAddress(*rpk), nil
}

// InitializeWallet initializes a new wallet at the provided URL, by generating and returning a new private key.
func (api *PersonalAccountAPI) InitializeWallet(ctx context.Context, url string) (string, error) {
	wallet, err := api.am.Wallet(url)
	if err != nil {
		return "", err
	}

	entropy, err := bip39.NewEntropy(256)
	if err != nil {
		return "", err
	}

	mnemonic, err := bip39.NewMnemonic(entropy)
	if err != nil {
		return "", err
	}

	seed := bip39.NewSeed(mnemonic, "")

	switch wallet := wallet.(type) {
	case *scwallet.Wallet:
		return mnemonic, wallet.Initialize(seed)
	default:
		return "", errors.New("specified wallet does not support initialization")
	}
}

// Unpair deletes a pairing between wallet and geth.
func (api *PersonalAccountAPI) Unpair(ctx context.Context, url string, pin string) error {
	wallet, err := api.am.Wallet(url)
	if err != nil {
		return err
	}

	switch wallet := wallet.(type) {
	case *scwallet.Wallet:
		return wallet.Unpair([]byte(pin))
	default:
		return errors.New("specified wallet does not support pairing")
	}
}

// BlockChainAPI provides an API to access Ethereum blockchain data.
type BlockChainAPI struct {
	b Backend
}

// NewBlockChainAPI creates a new Ethereum blockchain API.
func NewBlockChainAPI(b Backend) *BlockChainAPI {
	return &BlockChainAPI{b}
}

// GetTransactionReceiptsByBlock returns the transaction receipts for the given block number or hash.
func (s *BlockChainAPI) GetTransactionReceiptsByBlock(ctx context.Context, blockNrOrHash rpc.BlockNumberOrHash) ([]map[string]interface{}, error) {
	block, err := s.b.BlockByNumberOrHash(ctx, blockNrOrHash)
	if err != nil {
		return nil, err
	}

	if block == nil {
		return nil, errors.New("block not found")
	}

	receipts, err := s.b.GetReceipts(ctx, block.Hash())
	if err != nil {
		return nil, err
	}

	txs := block.Transactions()

	var txHash common.Hash

	borReceipt := rawdb.ReadBorReceipt(s.b.ChainDb(), block.Hash(), block.NumberU64(), s.b.ChainConfig())
	if borReceipt != nil {
		receipts = append(receipts, borReceipt)

		txHash = types.GetDerivedBorTxHash(types.BorReceiptKey(block.Number().Uint64(), block.Hash()))
		if txHash != (common.Hash{}) {
			borTx, _, _, _, _ := s.b.GetBorBlockTransactionWithBlockHash(ctx, txHash, block.Hash())
			txs = append(txs, borTx)
		}
	}

	if len(txs) != len(receipts) {
		return nil, fmt.Errorf("txs length %d doesn't equal to receipts' length %d", len(txs), len(receipts))
	}

	txReceipts := make([]map[string]interface{}, 0, len(txs))

	for idx, receipt := range receipts {
		tx := txs[idx]

		signer := types.MakeSigner(s.b.ChainConfig(), block.Number(), block.Time())
		from, _ := types.Sender(signer, tx)

		fields := map[string]interface{}{
			"blockHash":         block.Hash(),
			"blockNumber":       hexutil.Uint64(block.NumberU64()),
			"transactionHash":   tx.Hash(),
			"transactionIndex":  hexutil.Uint64(idx),
			"from":              from,
			"to":                tx.To(),
			"gasUsed":           hexutil.Uint64(receipt.GasUsed),
			"cumulativeGasUsed": hexutil.Uint64(receipt.CumulativeGasUsed),
			"contractAddress":   nil,
			"logs":              receipt.Logs,
			"logsBloom":         receipt.Bloom,
			"type":              hexutil.Uint(tx.Type()),
			"effectiveGasPrice": (*hexutil.Big)(receipt.EffectiveGasPrice),
		}

		if receipt.EffectiveGasPrice == nil {
			fields["effectiveGasPrice"] = new(hexutil.Big)
		}

		// Assign receipt status or post state.
		if len(receipt.PostState) > 0 {
			fields["root"] = hexutil.Bytes(receipt.PostState)
		} else {
			fields["status"] = hexutil.Uint(receipt.Status)
		}

		if receipt.Logs == nil {
			fields["logs"] = []*types.Log{}
		}

		if borReceipt != nil && idx == len(receipts)-1 {
			fields["transactionHash"] = txHash
		}

		// If the ContractAddress is 20 0x0 bytes, assume it is not a contract creation
		if receipt.ContractAddress != (common.Address{}) {
			fields["contractAddress"] = receipt.ContractAddress
		}

		txReceipts = append(txReceipts, fields)
	}

	return txReceipts, nil
}

// ChainId is the EIP-155 replay-protection chain id for the current Ethereum chain config.
//
// Note, this method does not conform to EIP-695 because the configured chain ID is always
// returned, regardless of the current head block. We used to return an error when the chain
// wasn't synced up to a block where EIP-155 is enabled, but this behavior caused issues
// in CL clients.
func (api *BlockChainAPI) ChainId() *hexutil.Big {
	return (*hexutil.Big)(api.b.ChainConfig().ChainID)
}

// BlockNumber returns the block number of the chain head.
func (api *BlockChainAPI) BlockNumber() hexutil.Uint64 {
	header, _ := api.b.HeaderByNumber(context.Background(), rpc.LatestBlockNumber) // latest header should always be available
	return hexutil.Uint64(header.Number.Uint64())
}

// GetBalance returns the amount of wei for the given address in the state of the
// given block number. The rpc.LatestBlockNumber and rpc.PendingBlockNumber meta
// block numbers are also allowed.
func (api *BlockChainAPI) GetBalance(ctx context.Context, address common.Address, blockNrOrHash rpc.BlockNumberOrHash) (*hexutil.Big, error) {
	state, _, err := api.b.StateAndHeaderByNumberOrHash(ctx, blockNrOrHash)
	if state == nil || err != nil {
		return nil, err
	}
	b := state.GetBalance(address).ToBig()
	return (*hexutil.Big)(b), state.Error()
}

// AccountResult structs for GetProof
type AccountResult struct {
	Address      common.Address  `json:"address"`
	AccountProof []string        `json:"accountProof"`
	Balance      *hexutil.Big    `json:"balance"`
	CodeHash     common.Hash     `json:"codeHash"`
	Nonce        hexutil.Uint64  `json:"nonce"`
	StorageHash  common.Hash     `json:"storageHash"`
	StorageProof []StorageResult `json:"storageProof"`
}

type StorageResult struct {
	Key   string       `json:"key"`
	Value *hexutil.Big `json:"value"`
	Proof []string     `json:"proof"`
}

// proofList implements ethdb.KeyValueWriter and collects the proofs as
// hex-strings for delivery to rpc-caller.
type proofList []string

func (n *proofList) Put(key []byte, value []byte) error {
	*n = append(*n, hexutil.Encode(value))
	return nil
}

func (n *proofList) Delete(key []byte) error {
	panic("not supported")
}

// GetProof returns the Merkle-proof for a given account and optionally some storage keys.
func (api *BlockChainAPI) GetProof(ctx context.Context, address common.Address, storageKeys []string, blockNrOrHash rpc.BlockNumberOrHash) (*AccountResult, error) {
	var (
		keys         = make([]common.Hash, len(storageKeys))
		keyLengths   = make([]int, len(storageKeys))
		storageProof = make([]StorageResult, len(storageKeys))
	)
	// Deserialize all keys. This prevents state access on invalid input.
	for i, hexKey := range storageKeys {
		var err error
		keys[i], keyLengths[i], err = decodeHash(hexKey)
		if err != nil {
			return nil, err
		}
	}
	statedb, header, err := api.b.StateAndHeaderByNumberOrHash(ctx, blockNrOrHash)
	if statedb == nil || err != nil {
		return nil, err
	}
	codeHash := statedb.GetCodeHash(address)
	storageRoot := statedb.GetStorageRoot(address)

	if len(keys) > 0 {
		var storageTrie state.Trie
		if storageRoot != types.EmptyRootHash && storageRoot != (common.Hash{}) {
			id := trie.StorageTrieID(header.Root, crypto.Keccak256Hash(address.Bytes()), storageRoot)
			st, err := trie.NewStateTrie(id, statedb.Database().TrieDB())
			if err != nil {
				return nil, err
			}
			storageTrie = st
		}
		// Create the proofs for the storageKeys.
		for i, key := range keys {
			// Output key encoding is a bit special: if the input was a 32-byte hash, it is
			// returned as such. Otherwise, we apply the QUANTITY encoding mandated by the
			// JSON-RPC spec for getProof. This behavior exists to preserve backwards
			// compatibility with older client versions.
			var outputKey string
			if keyLengths[i] != 32 {
				outputKey = hexutil.EncodeBig(key.Big())
			} else {
				outputKey = hexutil.Encode(key[:])
			}
			if storageTrie == nil {
				storageProof[i] = StorageResult{outputKey, &hexutil.Big{}, []string{}}
				continue
			}
			var proof proofList
			if err := storageTrie.Prove(crypto.Keccak256(key.Bytes()), &proof); err != nil {
				return nil, err
			}
			value := (*hexutil.Big)(statedb.GetState(address, key).Big())
			storageProof[i] = StorageResult{outputKey, value, proof}
		}
	}
	// Create the accountProof.
	tr, err := trie.NewStateTrie(trie.StateTrieID(header.Root), statedb.Database().TrieDB())
	if err != nil {
		return nil, err
	}
	var accountProof proofList
	if err := tr.Prove(crypto.Keccak256(address.Bytes()), &accountProof); err != nil {
		return nil, err
	}
	balance := statedb.GetBalance(address).ToBig()
	return &AccountResult{
		Address:      address,
		AccountProof: accountProof,
		Balance:      (*hexutil.Big)(balance),
		CodeHash:     codeHash,
		Nonce:        hexutil.Uint64(statedb.GetNonce(address)),
		StorageHash:  storageRoot,
		StorageProof: storageProof,
	}, statedb.Error()
}

// decodeHash parses a hex-encoded 32-byte hash. The input may optionally
// be prefixed by 0x and can have a byte length up to 32.
func decodeHash(s string) (h common.Hash, inputLength int, err error) {
	if strings.HasPrefix(s, "0x") || strings.HasPrefix(s, "0X") {
		s = s[2:]
	}

	if (len(s) & 1) > 0 {
		s = "0" + s
	}

	b, err := hex.DecodeString(s)
	if err != nil {
		return common.Hash{}, 0, errors.New("hex string invalid")
	}

	if len(b) > 32 {
		return common.Hash{}, len(b), errors.New("hex string too long, want at most 32 bytes")
	}
	return common.BytesToHash(b), len(b), nil
}

// GetHeaderByNumber returns the requested canonical block header.
//   - When blockNr is -1 the chain pending header is returned.
//   - When blockNr is -2 the chain latest header is returned.
//   - When blockNr is -3 the chain finalized header is returned.
//   - When blockNr is -4 the chain safe header is returned.
func (api *BlockChainAPI) GetHeaderByNumber(ctx context.Context, number rpc.BlockNumber) (map[string]interface{}, error) {
	header, err := api.b.HeaderByNumber(ctx, number)
	if header != nil && err == nil {
		response := api.rpcMarshalHeader(ctx, header)
		if number == rpc.PendingBlockNumber {
			// Pending header need to nil out a few fields
			for _, field := range []string{"hash", "nonce", "miner"} {
				response[field] = nil
			}
		}
		return response, err
	}
	return nil, err
}

// GetHeaderByHash returns the requested header by hash.
func (api *BlockChainAPI) GetHeaderByHash(ctx context.Context, hash common.Hash) map[string]interface{} {
	header, _ := api.b.HeaderByHash(ctx, hash)
	if header != nil {
		return api.rpcMarshalHeader(ctx, header)
	}

	return nil
}

// GetBlockByNumber returns the requested canonical block.
//   - When blockNr is -1 the chain pending block is returned.
//   - When blockNr is -2 the chain latest block is returned.
//   - When blockNr is -3 the chain finalized block is returned.
//   - When blockNr is -4 the chain safe block is returned.
//   - When fullTx is true all transactions in the block are returned, otherwise
//     only the transaction hash is returned.
func (api *BlockChainAPI) GetBlockByNumber(ctx context.Context, number rpc.BlockNumber, fullTx bool) (map[string]interface{}, error) {
	block, err := api.b.BlockByNumber(ctx, number)
	if block != nil && err == nil {
		response, err := api.rpcMarshalBlock(ctx, block, true, fullTx)
		if err == nil && number == rpc.PendingBlockNumber {
			// Pending blocks need to nil out a few fields
			for _, field := range []string{"hash", "nonce", "miner"} {
				response[field] = nil
			}
		}

		// append marshalled bor transaction
		if err == nil && response != nil {
			response = s.appendRPCMarshalBorTransaction(ctx, block, response, fullTx)
		}

		return response, err
	}

	return nil, err
}

// GetBlockByHash returns the requested block. When fullTx is true all transactions in the block are returned in full
// detail, otherwise only the transaction hash is returned.
func (api *BlockChainAPI) GetBlockByHash(ctx context.Context, hash common.Hash, fullTx bool) (map[string]interface{}, error) {
	block, err := api.b.BlockByHash(ctx, hash)
	if block != nil {
<<<<<<< HEAD
		response, err := s.rpcMarshalBlock(ctx, block, true, fullTx)
		// append marshalled bor transaction
		if err == nil && response != nil {
			return s.appendRPCMarshalBorTransaction(ctx, block, response, fullTx), err
		}

		return response, err
=======
		return api.rpcMarshalBlock(ctx, block, true, fullTx)
>>>>>>> aadddf3a
	}

	return nil, err
}

// GetUncleByBlockNumberAndIndex returns the uncle block for the given block hash and index.
func (api *BlockChainAPI) GetUncleByBlockNumberAndIndex(ctx context.Context, blockNr rpc.BlockNumber, index hexutil.Uint) (map[string]interface{}, error) {
	block, err := api.b.BlockByNumber(ctx, blockNr)
	if block != nil {
		uncles := block.Uncles()
		if index >= hexutil.Uint(len(uncles)) {
			log.Debug("Requested uncle not found", "number", blockNr, "hash", block.Hash(), "index", index)
			return nil, nil
		}

		block = types.NewBlockWithHeader(uncles[index])
<<<<<<< HEAD

		return s.rpcMarshalBlock(ctx, block, false, false)
=======
		return api.rpcMarshalBlock(ctx, block, false, false)
>>>>>>> aadddf3a
	}

	return nil, err
}

// GetUncleByBlockHashAndIndex returns the uncle block for the given block hash and index.
func (api *BlockChainAPI) GetUncleByBlockHashAndIndex(ctx context.Context, blockHash common.Hash, index hexutil.Uint) (map[string]interface{}, error) {
	block, err := api.b.BlockByHash(ctx, blockHash)
	if block != nil {
		uncles := block.Uncles()
		if index >= hexutil.Uint(len(uncles)) {
			log.Debug("Requested uncle not found", "number", block.Number(), "hash", blockHash, "index", index)
			return nil, nil
		}

		block = types.NewBlockWithHeader(uncles[index])
<<<<<<< HEAD

		return s.rpcMarshalBlock(ctx, block, false, false)
=======
		return api.rpcMarshalBlock(ctx, block, false, false)
>>>>>>> aadddf3a
	}

	return nil, err
}

// GetUncleCountByBlockNumber returns number of uncles in the block for the given block number
func (api *BlockChainAPI) GetUncleCountByBlockNumber(ctx context.Context, blockNr rpc.BlockNumber) *hexutil.Uint {
	if block, _ := api.b.BlockByNumber(ctx, blockNr); block != nil {
		n := hexutil.Uint(len(block.Uncles()))
		return &n
	}

	return nil
}

// GetUncleCountByBlockHash returns number of uncles in the block for the given block hash
func (api *BlockChainAPI) GetUncleCountByBlockHash(ctx context.Context, blockHash common.Hash) *hexutil.Uint {
	if block, _ := api.b.BlockByHash(ctx, blockHash); block != nil {
		n := hexutil.Uint(len(block.Uncles()))
		return &n
	}

	return nil
}

// GetCode returns the code stored at the given address in the state for the given block number.
func (api *BlockChainAPI) GetCode(ctx context.Context, address common.Address, blockNrOrHash rpc.BlockNumberOrHash) (hexutil.Bytes, error) {
	state, _, err := api.b.StateAndHeaderByNumberOrHash(ctx, blockNrOrHash)
	if state == nil || err != nil {
		return nil, err
	}

	code := state.GetCode(address)

	return code, state.Error()
}

// GetStorageAt returns the storage from the state at the given address, key and
// block number. The rpc.LatestBlockNumber and rpc.PendingBlockNumber meta block
// numbers are also allowed.
func (api *BlockChainAPI) GetStorageAt(ctx context.Context, address common.Address, hexKey string, blockNrOrHash rpc.BlockNumberOrHash) (hexutil.Bytes, error) {
	state, _, err := api.b.StateAndHeaderByNumberOrHash(ctx, blockNrOrHash)
	if state == nil || err != nil {
		return nil, err
	}
	key, _, err := decodeHash(hexKey)
	if err != nil {
		return nil, fmt.Errorf("unable to decode storage key: %s", err)
	}

	res := state.GetState(address, key)

	return res[:], state.Error()
}

// GetBlockReceipts returns the block receipts for the given block hash or number or tag.
func (api *BlockChainAPI) GetBlockReceipts(ctx context.Context, blockNrOrHash rpc.BlockNumberOrHash) ([]map[string]interface{}, error) {
	block, err := api.b.BlockByNumberOrHash(ctx, blockNrOrHash)
	if block == nil || err != nil {
		// When the block doesn't exist, the RPC method should return JSON null
		// as per specification.
		return nil, nil
	}
	receipts, err := api.b.GetReceipts(ctx, block.Hash())
	if err != nil {
		return nil, err
	}
	txs := block.Transactions()
	if len(txs) != len(receipts) {
		return nil, fmt.Errorf("receipts length mismatch: %d vs %d", len(txs), len(receipts))
	}

	// Derive the sender.
	signer := types.MakeSigner(api.b.ChainConfig(), block.Number(), block.Time())

	result := make([]map[string]interface{}, len(receipts))
	for i, receipt := range receipts {
		result[i] = marshalReceipt(receipt, block.Hash(), block.NumberU64(), signer, txs[i], i, false)
	}

	stateSyncReceipt := rawdb.ReadBorReceipt(s.b.ChainDb(), block.Hash(), block.NumberU64(), s.b.ChainConfig())
	if stateSyncReceipt != nil {
		tx, _, _, _ := rawdb.ReadBorTransaction(s.b.ChainDb(), stateSyncReceipt.TxHash)
		result = append(result, marshalReceipt(stateSyncReceipt, block.Hash(), block.NumberU64(), signer, tx, len(result), true))
	}

	return result, nil
}

// OverrideAccount indicates the overriding fields of account during the execution
// of a message call.
// Note, state and stateDiff can't be specified at the same time. If state is
// set, message execution will only use the data in the given state. Otherwise
// if stateDiff is set, all diff will be applied first and then execute the call
// message.
type OverrideAccount struct {
	Nonce     *hexutil.Uint64              `json:"nonce"`
	Code      *hexutil.Bytes               `json:"code"`
	Balance   **hexutil.Big                `json:"balance"`
	State     *map[common.Hash]common.Hash `json:"state"`
	StateDiff *map[common.Hash]common.Hash `json:"stateDiff"`
}

// StateOverride is the collection of overridden accounts.
type StateOverride map[common.Address]OverrideAccount

// Apply overrides the fields of specified accounts into the given state.
func (diff *StateOverride) Apply(statedb *state.StateDB) error {
	if diff == nil {
		return nil
	}

	for addr, account := range *diff {
		// Override account nonce.
		if account.Nonce != nil {
			statedb.SetNonce(addr, uint64(*account.Nonce))
		}
		// Override account(contract) code.
		if account.Code != nil {
			statedb.SetCode(addr, *account.Code)
		}
		// Override account balance.
		if account.Balance != nil {
			u256Balance, _ := uint256.FromBig((*big.Int)(*account.Balance))
			statedb.SetBalance(addr, u256Balance, tracing.BalanceChangeUnspecified)
		}

		if account.State != nil && account.StateDiff != nil {
			return fmt.Errorf("account %s has both 'state' and 'stateDiff'", addr.Hex())
		}
		// Replace entire state if caller requires.
		if account.State != nil {
			statedb.SetStorage(addr, *account.State)
		}
		// Apply state diff into specified accounts.
		if account.StateDiff != nil {
			for key, value := range *account.StateDiff {
				statedb.SetState(addr, key, value)
			}
		}
	}
	// Now finalize the changes. Finalize is normally performed between transactions.
	// By using finalize, the overrides are semantically behaving as
	// if they were created in a transaction just before the tracing occur.
<<<<<<< HEAD
	state.Finalise(false)

=======
	statedb.Finalise(false)
>>>>>>> aadddf3a
	return nil
}

// BlockOverrides is a set of header fields to override.
type BlockOverrides struct {
	Number      *hexutil.Big
	Difficulty  *hexutil.Big
	Time        *hexutil.Uint64
	GasLimit    *hexutil.Uint64
	Coinbase    *common.Address
	Random      *common.Hash
	BaseFee     *hexutil.Big
	BlobBaseFee *hexutil.Big
}

// Apply overrides the given header fields into the given block context.
func (diff *BlockOverrides) Apply(blockCtx *vm.BlockContext) {
	if diff == nil {
		return
	}

	if diff.Number != nil {
		blockCtx.BlockNumber = diff.Number.ToInt()
	}

	if diff.Difficulty != nil {
		blockCtx.Difficulty = diff.Difficulty.ToInt()
	}

	if diff.Time != nil {
		blockCtx.Time = uint64(*diff.Time)
	}

	if diff.GasLimit != nil {
		blockCtx.GasLimit = uint64(*diff.GasLimit)
	}

	if diff.Coinbase != nil {
		blockCtx.Coinbase = *diff.Coinbase
	}

	if diff.Random != nil {
		blockCtx.Random = diff.Random
	}

	if diff.BaseFee != nil {
		blockCtx.BaseFee = diff.BaseFee.ToInt()
	}
	if diff.BlobBaseFee != nil {
		blockCtx.BlobBaseFee = diff.BlobBaseFee.ToInt()
	}
}

// ChainContextBackend provides methods required to implement ChainContext.
type ChainContextBackend interface {
	Engine() consensus.Engine
	HeaderByNumber(context.Context, rpc.BlockNumber) (*types.Header, error)
}

// ChainContext is an implementation of core.ChainContext. It's main use-case
// is instantiating a vm.BlockContext without having access to the BlockChain object.
type ChainContext struct {
	b   ChainContextBackend
	ctx context.Context
}

// NewChainContext creates a new ChainContext object.
func NewChainContext(ctx context.Context, backend ChainContextBackend) *ChainContext {
	return &ChainContext{ctx: ctx, b: backend}
}

func (context *ChainContext) Engine() consensus.Engine {
	return context.b.Engine()
}

func (context *ChainContext) GetHeader(hash common.Hash, number uint64) *types.Header {
	// This method is called to get the hash for a block number when executing the BLOCKHASH
	// opcode. Hence no need to search for non-canonical blocks.
	header, err := context.b.HeaderByNumber(context.ctx, rpc.BlockNumber(number))
	if err != nil || header.Hash() != hash {
		return nil
	}
	return header
}

func doCall(ctx context.Context, b Backend, args TransactionArgs, state *state.StateDB, header *types.Header, overrides *StateOverride, blockOverrides *BlockOverrides, timeout time.Duration, globalGasCap uint64) (*core.ExecutionResult, error) {
	if err := overrides.Apply(state); err != nil {
		return nil, err
	}

	return doCallWithState(ctx, b, args, header, state, timeout, globalGasCap, blockOverrides)
}

func doCallWithState(ctx context.Context, b Backend, args TransactionArgs, header *types.Header, state *state.StateDB, timeout time.Duration, globalGasCap uint64, blockOverrides *BlockOverrides) (*core.ExecutionResult, error) {
	// Setup context so it may be cancelled the call has completed
	// or, in case of unmetered gas, setup a context with a timeout.
	var cancel context.CancelFunc
	if timeout > 0 {
		ctx, cancel = context.WithTimeout(ctx, timeout)
	} else {
		ctx, cancel = context.WithCancel(ctx)
	}
	// Make sure the context is cancelled when the call has completed
	// this makes sure resources are cleaned up.
	defer cancel()

	// Get a new instance of the EVM.
	blockCtx := core.NewEVMBlockContext(header, NewChainContext(ctx, b), nil)
	if blockOverrides != nil {
		blockOverrides.Apply(&blockCtx)
	}
	if err := args.CallDefaults(globalGasCap, blockCtx.BaseFee, b.ChainConfig().ChainID); err != nil {
		return nil, err
	}
	msg := args.ToMessage(blockCtx.BaseFee)
	evm := b.GetEVM(ctx, msg, state, header, &vm.Config{NoBaseFee: true}, &blockCtx)

	// Wait for the context to be done and cancel the evm. Even if the
	// EVM has finished, cancelling may be done (repeatedly)
	go func() {
		<-ctx.Done()
		evm.Cancel()
	}()

	// Execute the message.
	gp := new(core.GasPool).AddGas(math.MaxUint64)
	result, err := core.ApplyMessage(evm, msg, gp, context.Background())
	if err := state.Error(); err != nil {
		return nil, err
	}

	// If the timer caused an abort, return an appropriate error message
	if evm.Cancelled() {
		return nil, fmt.Errorf("execution aborted (timeout = %v)", timeout)
	}

	if err != nil {
		return result, fmt.Errorf("err: %w (supplied gas %d)", err, msg.GasLimit)
	}

	return result, nil
}

func DoCall(ctx context.Context, b Backend, args TransactionArgs, blockNrOrHash rpc.BlockNumberOrHash, state *state.StateDB, overrides *StateOverride, blockOverrides *BlockOverrides, timeout time.Duration, globalGasCap uint64) (*core.ExecutionResult, error) {
	defer func(start time.Time) { log.Debug("Executing EVM call finished", "runtime", time.Since(start)) }(time.Now())

	var (
		header *types.Header
		err    error
	)

	// BOR: This is used by bor consensus to fetch data from genesis contracts for state-sync
	// Fetch the state and header from blockNumberOrHash if it's coming from normal eth_call path.
	if state == nil {
		state, header, err = b.StateAndHeaderByNumberOrHash(ctx, blockNrOrHash)
		if state == nil || err != nil {
			return nil, err
		}
	} else {
		// Fetch the header from the given blockNumberOrHash. Note that this path is only taken
		// when we're doing a call from bor consensus to fetch data from genesis contracts. It's
		// necessary to fetch header using header hash as we might be experiencing a reorg and there
		// can be multiple headers with same number.
		header, err = b.HeaderByHash(ctx, *blockNrOrHash.BlockHash)
		if header == nil || err != nil {
			log.Warn("Error fetching header on CallWithState", "err", err)
			return nil, err
		}
	}

	return doCall(ctx, b, args, state, header, overrides, blockOverrides, timeout, globalGasCap)
}

// Call executes the given transaction on the state for the given block number.
//
// Additionally, the caller can specify a batch of contract for fields overriding.
//
// Note, this function doesn't make and changes in the state/blockchain and is
// useful to execute and retrieve values.
<<<<<<< HEAD
func (s *BlockChainAPI) Call(ctx context.Context, args TransactionArgs, blockNrOrHash *rpc.BlockNumberOrHash, overrides *StateOverride, blockOverrides *BlockOverrides) (hexutil.Bytes, error) {
	return s.CallWithState(ctx, args, *blockNrOrHash, nil, overrides, blockOverrides)
}

// CallWithState executes the given transaction on the given state for
// the given block number. Note that as it does an EVM call, fields in
// the underlying state will change. Make sure to handle it outside of
// this function (ideally by sending a copy of state).
//
// Additionally, the caller can specify a batch of contract for fields overriding.
//
// Note, this function doesn't make and changes in the state/blockchain and is
// useful to execute and retrieve values.
func (s *BlockChainAPI) CallWithState(ctx context.Context, args TransactionArgs, blockNrOrHash rpc.BlockNumberOrHash, state *state.StateDB, overrides *StateOverride, blockOverrides *BlockOverrides) (hexutil.Bytes, error) {
	result, err := DoCall(ctx, s.b, args, blockNrOrHash, state, overrides, blockOverrides, s.b.RPCEVMTimeout(), s.b.RPCGasCap())
=======
func (api *BlockChainAPI) Call(ctx context.Context, args TransactionArgs, blockNrOrHash *rpc.BlockNumberOrHash, overrides *StateOverride, blockOverrides *BlockOverrides) (hexutil.Bytes, error) {
	if blockNrOrHash == nil {
		latest := rpc.BlockNumberOrHashWithNumber(rpc.LatestBlockNumber)
		blockNrOrHash = &latest
	}
	result, err := DoCall(ctx, api.b, args, *blockNrOrHash, overrides, blockOverrides, api.b.RPCEVMTimeout(), api.b.RPCGasCap())
>>>>>>> aadddf3a
	if err != nil {
		return nil, err
	}

	if int(s.b.RPCRpcReturnDataLimit()) > 0 && len(result.ReturnData) > int(s.b.RPCRpcReturnDataLimit()) {
		return nil, fmt.Errorf("call returned result of length %d exceeding limit %d", len(result.ReturnData), int(s.b.RPCRpcReturnDataLimit()))
	}

	// If the result contains a revert reason, try to unpack and return it.
	if len(result.Revert()) > 0 {
		return nil, newRevertError(result.Revert())
	}

	return result.Return(), result.Err
}

// DoEstimateGas returns the lowest possible gas limit that allows the transaction to run
// successfully at block `blockNrOrHash`. It returns error if the transaction would revert, or if
// there are unexpected failures. The gas limit is capped by both `args.Gas` (if non-nil &
// non-zero) and `gasCap` (if non-zero).
func DoEstimateGas(ctx context.Context, b Backend, args TransactionArgs, blockNrOrHash rpc.BlockNumberOrHash, overrides *StateOverride, gasCap uint64) (hexutil.Uint64, error) {
	// Retrieve the base state and mutate it with any overrides
	state, header, err := b.StateAndHeaderByNumberOrHash(ctx, blockNrOrHash)
	if state == nil || err != nil {
		return 0, err
	}
	if err = overrides.Apply(state); err != nil {
		return 0, err
	}
	// Construct the gas estimator option from the user input
	opts := &gasestimator.Options{
		Config:     b.ChainConfig(),
		Chain:      NewChainContext(ctx, b),
		Header:     header,
		State:      state,
		ErrorRatio: estimateGasErrorRatio,
	}
	// Set any required transaction default, but make sure the gas cap itself is not messed with
	// if it was not specified in the original argument list.
	if args.Gas == nil {
		args.Gas = new(hexutil.Uint64)
	}
	if err := args.CallDefaults(gasCap, header.BaseFee, b.ChainConfig().ChainID); err != nil {
		return 0, err
	}
	call := args.ToMessage(header.BaseFee)

	// Run the gas estimation and wrap any revertals into a custom return
	estimate, revert, err := gasestimator.Estimate(ctx, call, opts, gasCap)
	if err != nil {
		if len(revert) > 0 {
			return 0, newRevertError(revert)
		}
		return 0, err
	}
	return hexutil.Uint64(estimate), nil
}

// EstimateGas returns the lowest possible gas limit that allows the transaction to run
// successfully at block `blockNrOrHash`, or the latest block if `blockNrOrHash` is unspecified. It
// returns error if the transaction would revert or if there are unexpected failures. The returned
// value is capped by both `args.Gas` (if non-nil & non-zero) and the backend's RPCGasCap
// configuration (if non-zero).
// Note: Required blob gas is not computed in this method.
func (api *BlockChainAPI) EstimateGas(ctx context.Context, args TransactionArgs, blockNrOrHash *rpc.BlockNumberOrHash, overrides *StateOverride) (hexutil.Uint64, error) {
	bNrOrHash := rpc.BlockNumberOrHashWithNumber(rpc.LatestBlockNumber)
	if blockNrOrHash != nil {
		bNrOrHash = *blockNrOrHash
	}
	return DoEstimateGas(ctx, api.b, args, bNrOrHash, overrides, api.b.RPCGasCap())
}

// ExecutionResult groups all structured logs emitted by the EVM
// while replaying a transaction in debug mode as well as transaction
// execution status, the amount of gas used and the return value
type ExecutionResult struct {
	Gas         uint64         `json:"gas"`
	Failed      bool           `json:"failed"`
	ReturnValue string         `json:"returnValue"`
	StructLogs  []StructLogRes `json:"structLogs"`
}

// StructLogRes stores a structured log emitted by the EVM while replaying a
// transaction in debug mode
type StructLogRes struct {
	Pc      uint64             `json:"pc"`
	Op      string             `json:"op"`
	Gas     uint64             `json:"gas"`
	GasCost uint64             `json:"gasCost"`
	Depth   int                `json:"depth"`
	Error   string             `json:"error,omitempty"`
	Stack   *[]string          `json:"stack,omitempty"`
	Memory  *[]string          `json:"memory,omitempty"`
	Storage *map[string]string `json:"storage,omitempty"`
}

// FormatLogs formats EVM returned structured logs for json output
func FormatLogs(logs []logger.StructLog) []StructLogRes {
	formatted := make([]StructLogRes, len(logs))
	for index, trace := range logs {
		formatted[index] = StructLogRes{
			Pc:      trace.Pc,
			Op:      trace.Op.String(),
			Gas:     trace.Gas,
			GasCost: trace.GasCost,
			Depth:   trace.Depth,
			Error:   trace.ErrorString(),
		}

		if trace.Stack != nil {
			stack := make([]string, len(trace.Stack))
			for i, stackValue := range trace.Stack {
				stack[i] = stackValue.Hex()
			}

			formatted[index].Stack = &stack
		}

		if trace.Memory != nil {
			memory := make([]string, 0, (len(trace.Memory)+31)/32)
			for i := 0; i+32 <= len(trace.Memory); i += 32 {
				memory = append(memory, fmt.Sprintf("%x", trace.Memory[i:i+32]))
			}

			formatted[index].Memory = &memory
		}

		if trace.Storage != nil {
			storage := make(map[string]string)
			for i, storageValue := range trace.Storage {
				storage[fmt.Sprintf("%x", i)] = fmt.Sprintf("%x", storageValue)
			}

			formatted[index].Storage = &storage
		}
	}

	return formatted
}

// RPCMarshalHeader converts the given header to the RPC output .
func RPCMarshalHeader(head *types.Header) map[string]interface{} {
	result := map[string]interface{}{
		"number":           (*hexutil.Big)(head.Number),
		"hash":             head.Hash(),
		"parentHash":       head.ParentHash,
		"nonce":            head.Nonce,
		"mixHash":          head.MixDigest,
		"sha3Uncles":       head.UncleHash,
		"logsBloom":        head.Bloom,
		"stateRoot":        head.Root,
		"miner":            head.Coinbase,
		"difficulty":       (*hexutil.Big)(head.Difficulty),
		"extraData":        hexutil.Bytes(head.Extra),
		"gasLimit":         hexutil.Uint64(head.GasLimit),
		"gasUsed":          hexutil.Uint64(head.GasUsed),
		"timestamp":        hexutil.Uint64(head.Time),
		"transactionsRoot": head.TxHash,
		"receiptsRoot":     head.ReceiptHash,
	}
	if head.BaseFee != nil {
		result["baseFeePerGas"] = (*hexutil.Big)(head.BaseFee)
	}
	if head.WithdrawalsHash != nil {
		result["withdrawalsRoot"] = head.WithdrawalsHash
	}
	if head.BlobGasUsed != nil {
		result["blobGasUsed"] = hexutil.Uint64(*head.BlobGasUsed)
	}
	if head.ExcessBlobGas != nil {
		result["excessBlobGas"] = hexutil.Uint64(*head.ExcessBlobGas)
	}
	if head.ParentBeaconRoot != nil {
		result["parentBeaconBlockRoot"] = head.ParentBeaconRoot
	}
	return result
}

// RPCMarshalBlock converts the given block to the RPC output which depends on fullTx. If inclTx is true transactions are
// returned. When fullTx is true the returned block contains full transaction details, otherwise it will only contain
// transaction hashes.
func RPCMarshalBlock(block *types.Block, inclTx bool, fullTx bool, config *params.ChainConfig, db ethdb.Database) map[string]interface{} {
	fields := RPCMarshalHeader(block.Header())
	fields["size"] = hexutil.Uint64(block.Size())

	if inclTx {
		formatTx := func(idx int, tx *types.Transaction) interface{} {
			return tx.Hash()
		}
		if fullTx {
			formatTx = func(idx int, tx *types.Transaction) interface{} {
				return newRPCTransactionFromBlockIndex(block, uint64(idx), config, db)
			}
		}

		txs := block.Transactions()
		transactions := make([]interface{}, len(txs))
		for i, tx := range txs {
			transactions[i] = formatTx(i, tx)
		}

		fields["transactions"] = transactions
	}

	uncles := block.Uncles()
	uncleHashes := make([]common.Hash, len(uncles))

	for i, uncle := range uncles {
		uncleHashes[i] = uncle.Hash()
	}

	fields["uncles"] = uncleHashes
	if block.Header().WithdrawalsHash != nil {
		fields["withdrawals"] = block.Withdrawals()
	}
	return fields
}

// rpcMarshalHeader uses the generalized output filler, then adds the total difficulty field, which requires
// a `BlockchainAPI`.
func (api *BlockChainAPI) rpcMarshalHeader(ctx context.Context, header *types.Header) map[string]interface{} {
	fields := RPCMarshalHeader(header)
	fields["totalDifficulty"] = (*hexutil.Big)(api.b.GetTd(ctx, header.Hash()))
	return fields
}

// rpcMarshalBlock uses the generalized output filler, then adds the total difficulty field, which requires
// a `BlockchainAPI`.
<<<<<<< HEAD
func (s *BlockChainAPI) rpcMarshalBlock(ctx context.Context, b *types.Block, inclTx bool, fullTx bool) (map[string]interface{}, error) {
	fields := RPCMarshalBlock(b, inclTx, fullTx, s.b.ChainConfig(), s.b.ChainDb())
=======
func (api *BlockChainAPI) rpcMarshalBlock(ctx context.Context, b *types.Block, inclTx bool, fullTx bool) (map[string]interface{}, error) {
	fields := RPCMarshalBlock(b, inclTx, fullTx, api.b.ChainConfig())
>>>>>>> aadddf3a
	if inclTx {
		fields["totalDifficulty"] = (*hexutil.Big)(api.b.GetTd(ctx, b.Hash()))
	}
	return fields, nil
}

// RPCTransaction represents a transaction that will serialize to the RPC representation of a transaction
type RPCTransaction struct {
	BlockHash           *common.Hash      `json:"blockHash"`
	BlockNumber         *hexutil.Big      `json:"blockNumber"`
	From                common.Address    `json:"from"`
	Gas                 hexutil.Uint64    `json:"gas"`
	GasPrice            *hexutil.Big      `json:"gasPrice"`
	GasFeeCap           *hexutil.Big      `json:"maxFeePerGas,omitempty"`
	GasTipCap           *hexutil.Big      `json:"maxPriorityFeePerGas,omitempty"`
	MaxFeePerBlobGas    *hexutil.Big      `json:"maxFeePerBlobGas,omitempty"`
	Hash                common.Hash       `json:"hash"`
	Input               hexutil.Bytes     `json:"input"`
	Nonce               hexutil.Uint64    `json:"nonce"`
	To                  *common.Address   `json:"to"`
	TransactionIndex    *hexutil.Uint64   `json:"transactionIndex"`
	Value               *hexutil.Big      `json:"value"`
	Type                hexutil.Uint64    `json:"type"`
	Accesses            *types.AccessList `json:"accessList,omitempty"`
	ChainID             *hexutil.Big      `json:"chainId,omitempty"`
	BlobVersionedHashes []common.Hash     `json:"blobVersionedHashes,omitempty"`
	V                   *hexutil.Big      `json:"v"`
	R                   *hexutil.Big      `json:"r"`
	S                   *hexutil.Big      `json:"s"`
	YParity             *hexutil.Uint64   `json:"yParity,omitempty"`
}

// newRPCTransaction returns a transaction that will serialize to the RPC
// representation, with the given location metadata set (if available).
func newRPCTransaction(tx *types.Transaction, blockHash common.Hash, blockNumber uint64, blockTime uint64, index uint64, baseFee *big.Int, config *params.ChainConfig) *RPCTransaction {
	signer := types.MakeSigner(config, new(big.Int).SetUint64(blockNumber), blockTime)
	from, _ := types.Sender(signer, tx)
	v, r, s := tx.RawSignatureValues()

	result := &RPCTransaction{
		Type:     hexutil.Uint64(tx.Type()),
		From:     from,
		Gas:      hexutil.Uint64(tx.Gas()),
		GasPrice: (*hexutil.Big)(tx.GasPrice()),
		Hash:     tx.Hash(),
		Input:    hexutil.Bytes(tx.Data()),
		Nonce:    hexutil.Uint64(tx.Nonce()),
		To:       tx.To(),
		Value:    (*hexutil.Big)(tx.Value()),
		V:        (*hexutil.Big)(v),
		R:        (*hexutil.Big)(r),
		S:        (*hexutil.Big)(s),
	}
	if blockHash != (common.Hash{}) {
		result.BlockHash = &blockHash
		result.BlockNumber = (*hexutil.Big)(new(big.Int).SetUint64(blockNumber))
		result.TransactionIndex = (*hexutil.Uint64)(&index)
	}

	switch tx.Type() {
	case types.LegacyTxType:
		// if a legacy transaction has an EIP-155 chain id, include it explicitly
		if id := tx.ChainId(); id.Sign() != 0 {
			result.ChainID = (*hexutil.Big)(id)
		}

	case types.AccessListTxType:
		al := tx.AccessList()
		yparity := hexutil.Uint64(v.Sign())
		result.Accesses = &al
		result.ChainID = (*hexutil.Big)(tx.ChainId())
		result.YParity = &yparity

	case types.DynamicFeeTxType:
		al := tx.AccessList()
		yparity := hexutil.Uint64(v.Sign())
		result.Accesses = &al
		result.ChainID = (*hexutil.Big)(tx.ChainId())
		result.YParity = &yparity
		result.GasFeeCap = (*hexutil.Big)(tx.GasFeeCap())
		result.GasTipCap = (*hexutil.Big)(tx.GasTipCap())
		// if the transaction has been mined, compute the effective gas price
		if baseFee != nil && blockHash != (common.Hash{}) {
			// price = min(gasTipCap + baseFee, gasFeeCap)
			result.GasPrice = (*hexutil.Big)(effectiveGasPrice(tx, baseFee))
		} else {
			result.GasPrice = (*hexutil.Big)(tx.GasFeeCap())
		}

	case types.BlobTxType:
		al := tx.AccessList()
		yparity := hexutil.Uint64(v.Sign())
		result.Accesses = &al
		result.ChainID = (*hexutil.Big)(tx.ChainId())
		result.YParity = &yparity
		result.GasFeeCap = (*hexutil.Big)(tx.GasFeeCap())
		result.GasTipCap = (*hexutil.Big)(tx.GasTipCap())
		// if the transaction has been mined, compute the effective gas price
		if baseFee != nil && blockHash != (common.Hash{}) {
			result.GasPrice = (*hexutil.Big)(effectiveGasPrice(tx, baseFee))
		} else {
			result.GasPrice = (*hexutil.Big)(tx.GasFeeCap())
		}
		result.MaxFeePerBlobGas = (*hexutil.Big)(tx.BlobGasFeeCap())
		result.BlobVersionedHashes = tx.BlobHashes()
	}

	return result
}

// effectiveGasPrice computes the transaction gas fee, based on the given basefee value.
//
//	price = min(gasTipCap + baseFee, gasFeeCap)
func effectiveGasPrice(tx *types.Transaction, baseFee *big.Int) *big.Int {
	fee := tx.GasTipCap()
	fee = fee.Add(fee, baseFee)
	if tx.GasFeeCapIntCmp(fee) < 0 {
		return tx.GasFeeCap()
	}
	return fee
}

// NewRPCPendingTransaction returns a pending transaction that will serialize to the RPC representation
func NewRPCPendingTransaction(tx *types.Transaction, current *types.Header, config *params.ChainConfig) *RPCTransaction {
	var (
		baseFee     *big.Int
		blockNumber = uint64(0)
		blockTime   = uint64(0)
	)
	if current != nil {
		baseFee = eip1559.CalcBaseFee(config, current)
		blockNumber = current.Number.Uint64()
		blockTime = current.Time
	}
	return newRPCTransaction(tx, common.Hash{}, blockNumber, blockTime, 0, baseFee, config)
}

// newRPCTransactionFromBlockIndex returns a transaction that will serialize to the RPC representation.
func newRPCTransactionFromBlockIndex(b *types.Block, index uint64, config *params.ChainConfig, db ethdb.Database) *RPCTransaction {
	txs := b.Transactions()

	if index >= uint64(len(txs)+1) {
		return nil
	}

	var borReceipt *types.Receipt

	// Read bor receipts if a state-sync transaction is requested
	if index == uint64(len(txs)) {
		borReceipt = rawdb.ReadBorReceipt(db, b.Hash(), b.NumberU64(), config)
		if borReceipt != nil {
			if borReceipt.TxHash != (common.Hash{}) {
				borTx, _, _, _ := rawdb.ReadBorTransactionWithBlockHash(db, borReceipt.TxHash, b.Hash())
				if borTx != nil {
					txs = append(txs, borTx)
				}
			}
		}
	}

	// If the index is still out of the range after checking bor state sync transaction, it means that the transaction index is invalid
	if index >= uint64(len(txs)) {
		return nil
	}

	rpcTx := newRPCTransaction(txs[index], b.Hash(), b.NumberU64(), b.Time(), index, b.BaseFee(), config)

	// If the transaction is a bor transaction, we need to set the hash to the derived bor tx hash. BorTx is always the last index.
	if borReceipt != nil && index == uint64(len(txs)-1) {
		rpcTx.Hash = borReceipt.TxHash
		rpcTx.ChainID = nil
	}

	return rpcTx
}

// newRPCRawTransactionFromBlockIndex returns the bytes of a transaction given a block and a transaction index.
func newRPCRawTransactionFromBlockIndex(b *types.Block, index uint64) hexutil.Bytes {
	txs := b.Transactions()
	if index >= uint64(len(txs)) {
		return nil
	}

	blob, _ := txs[index].MarshalBinary()

	return blob
}

// accessListResult returns an optional accesslist
// It's the result of the `debug_createAccessList` RPC call.
// It contains an error if the transaction itself failed.
type accessListResult struct {
	Accesslist *types.AccessList `json:"accessList"`
	Error      string            `json:"error,omitempty"`
	GasUsed    hexutil.Uint64    `json:"gasUsed"`
}

// CreateAccessList creates an EIP-2930 type AccessList for the given transaction.
// Reexec and BlockNrOrHash can be specified to create the accessList on top of a certain state.
func (api *BlockChainAPI) CreateAccessList(ctx context.Context, args TransactionArgs, blockNrOrHash *rpc.BlockNumberOrHash) (*accessListResult, error) {
	bNrOrHash := rpc.BlockNumberOrHashWithNumber(rpc.LatestBlockNumber)
	if blockNrOrHash != nil {
		bNrOrHash = *blockNrOrHash
	}
<<<<<<< HEAD

	acl, gasUsed, vmerr, err := AccessList(ctx, s.b, bNrOrHash, args)
=======
	acl, gasUsed, vmerr, err := AccessList(ctx, api.b, bNrOrHash, args)
>>>>>>> aadddf3a
	if err != nil {
		return nil, err
	}

	result := &accessListResult{Accesslist: &acl, GasUsed: hexutil.Uint64(gasUsed)}
	if vmerr != nil {
		result.Error = vmerr.Error()
	}

	return result, nil
}

// AccessList creates an access list for the given transaction.
// If the accesslist creation fails an error is returned.
// If the transaction itself fails, an vmErr is returned.
func AccessList(ctx context.Context, b Backend, blockNrOrHash rpc.BlockNumberOrHash, args TransactionArgs) (acl types.AccessList, gasUsed uint64, vmErr error, err error) {
	// Retrieve the execution context
	db, header, err := b.StateAndHeaderByNumberOrHash(ctx, blockNrOrHash)
	if db == nil || err != nil {
		return nil, 0, nil, err
	}

	// Ensure any missing fields are filled, extract the recipient and input data
	if err := args.setDefaults(ctx, b, true); err != nil {
		return nil, 0, nil, err
	}

	var to common.Address
	if args.To != nil {
		to = *args.To
	} else {
		to = crypto.CreateAddress(args.from(), uint64(*args.Nonce))
	}
<<<<<<< HEAD

	isPostMerge := header.Difficulty.Cmp(common.Big0) == 0
=======
	isPostMerge := header.Difficulty.Sign() == 0
>>>>>>> aadddf3a
	// Retrieve the precompiles since they don't need to be added to the access list
	precompiles := vm.ActivePrecompiles(b.ChainConfig().Rules(header.Number, isPostMerge, header.Time))

	// Create an initial tracer
	prevTracer := logger.NewAccessListTracer(nil, args.from(), to, precompiles)
	if args.AccessList != nil {
		prevTracer = logger.NewAccessListTracer(*args.AccessList, args.from(), to, precompiles)
	}

	for {
		if err := ctx.Err(); err != nil {
			return nil, 0, nil, err
		}
		// Retrieve the current access list to expand
		accessList := prevTracer.AccessList()
		log.Trace("Creating access list", "input", accessList)

		// Copy the original db so we don't modify it
		statedb := db.Copy()
		// Set the accesslist to the last al
		args.AccessList = &accessList
<<<<<<< HEAD

		msg, err := args.ToMessage(b.RPCGasCap(), header.BaseFee)
		if err != nil {
			return nil, 0, nil, err
		}
=======
		msg := args.ToMessage(header.BaseFee)
>>>>>>> aadddf3a

		// Apply the transaction with the access list tracer
		tracer := logger.NewAccessListTracer(accessList, args.from(), to, precompiles)
		config := vm.Config{Tracer: tracer.Hooks(), NoBaseFee: true}
		vmenv := b.GetEVM(ctx, msg, statedb, header, &config, nil)
		res, err := core.ApplyMessage(vmenv, msg, new(core.GasPool).AddGas(msg.GasLimit), context.Background())
		if err != nil {
			return nil, 0, nil, fmt.Errorf("failed to apply transaction: %v err: %v", args.ToTransaction().Hash(), err)
		}

		if tracer.Equal(prevTracer) {
			return accessList, res.UsedGas, res.Err, nil
		}

		prevTracer = tracer
	}
}

// TransactionAPI exposes methods for reading and creating transaction data.
type TransactionAPI struct {
	b         Backend
	nonceLock *AddrLocker
	signer    types.Signer
}

// returns block transactions along with state-sync transaction if present
// nolint: unparam
func (api *TransactionAPI) getAllBlockTransactions(ctx context.Context, block *types.Block) (types.Transactions, bool) {
	txs := block.Transactions()

	stateSyncPresent := false

	borReceipt := rawdb.ReadBorReceipt(api.b.ChainDb(), block.Hash(), block.NumberU64(), api.b.ChainConfig())
	if borReceipt != nil {
		txHash := types.GetDerivedBorTxHash(types.BorReceiptKey(block.Number().Uint64(), block.Hash()))
		if txHash != (common.Hash{}) {
			borTx, _, _, _, _ := api.b.GetBorBlockTransactionWithBlockHash(ctx, txHash, block.Hash())
			txs = append(txs, borTx)
			stateSyncPresent = true
		}
	}

	return txs, stateSyncPresent
}

// NewTransactionAPI creates a new RPC service with methods for interacting with transactions.
func NewTransactionAPI(b Backend, nonceLock *AddrLocker) *TransactionAPI {
	// The signer used by the API should always be the 'latest' known one because we expect
	// signers to be backwards-compatible with old transactions.
	signer := types.LatestSigner(b.ChainConfig())
	return &TransactionAPI{b, nonceLock, signer}
}

// GetBlockTransactionCountByNumber returns the number of transactions in the block with the given block number.
<<<<<<< HEAD
func (s *TransactionAPI) GetBlockTransactionCountByNumber(ctx context.Context, blockNr rpc.BlockNumber) *hexutil.Uint {
	if block, _ := s.b.BlockByNumber(ctx, blockNr); block != nil {
		txs, _ := s.getAllBlockTransactions(ctx, block)
		n := hexutil.Uint(len(txs))

=======
func (api *TransactionAPI) GetBlockTransactionCountByNumber(ctx context.Context, blockNr rpc.BlockNumber) *hexutil.Uint {
	if block, _ := api.b.BlockByNumber(ctx, blockNr); block != nil {
		n := hexutil.Uint(len(block.Transactions()))
>>>>>>> aadddf3a
		return &n
	}

	return nil
}

// GetBlockTransactionCountByHash returns the number of transactions in the block with the given hash.
<<<<<<< HEAD
func (s *TransactionAPI) GetBlockTransactionCountByHash(ctx context.Context, blockHash common.Hash) *hexutil.Uint {
	if block, _ := s.b.BlockByHash(ctx, blockHash); block != nil {
		txs, _ := s.getAllBlockTransactions(ctx, block)
		n := hexutil.Uint(len(txs))

=======
func (api *TransactionAPI) GetBlockTransactionCountByHash(ctx context.Context, blockHash common.Hash) *hexutil.Uint {
	if block, _ := api.b.BlockByHash(ctx, blockHash); block != nil {
		n := hexutil.Uint(len(block.Transactions()))
>>>>>>> aadddf3a
		return &n
	}

	return nil
}

// GetTransactionByBlockNumberAndIndex returns the transaction for the given block number and index.
<<<<<<< HEAD
func (s *TransactionAPI) GetTransactionByBlockNumberAndIndex(ctx context.Context, blockNr rpc.BlockNumber, index hexutil.Uint) *RPCTransaction {
	if block, _ := s.b.BlockByNumber(ctx, blockNr); block != nil {
		return newRPCTransactionFromBlockIndex(block, uint64(index), s.b.ChainConfig(), s.b.ChainDb())
=======
func (api *TransactionAPI) GetTransactionByBlockNumberAndIndex(ctx context.Context, blockNr rpc.BlockNumber, index hexutil.Uint) *RPCTransaction {
	if block, _ := api.b.BlockByNumber(ctx, blockNr); block != nil {
		return newRPCTransactionFromBlockIndex(block, uint64(index), api.b.ChainConfig())
>>>>>>> aadddf3a
	}

	return nil
}

// GetTransactionByBlockHashAndIndex returns the transaction for the given block hash and index.
<<<<<<< HEAD
func (s *TransactionAPI) GetTransactionByBlockHashAndIndex(ctx context.Context, blockHash common.Hash, index hexutil.Uint) *RPCTransaction {
	if block, _ := s.b.BlockByHash(ctx, blockHash); block != nil {
		return newRPCTransactionFromBlockIndex(block, uint64(index), s.b.ChainConfig(), s.b.ChainDb())
=======
func (api *TransactionAPI) GetTransactionByBlockHashAndIndex(ctx context.Context, blockHash common.Hash, index hexutil.Uint) *RPCTransaction {
	if block, _ := api.b.BlockByHash(ctx, blockHash); block != nil {
		return newRPCTransactionFromBlockIndex(block, uint64(index), api.b.ChainConfig())
>>>>>>> aadddf3a
	}

	return nil
}

// GetRawTransactionByBlockNumberAndIndex returns the bytes of the transaction for the given block number and index.
func (api *TransactionAPI) GetRawTransactionByBlockNumberAndIndex(ctx context.Context, blockNr rpc.BlockNumber, index hexutil.Uint) hexutil.Bytes {
	if block, _ := api.b.BlockByNumber(ctx, blockNr); block != nil {
		return newRPCRawTransactionFromBlockIndex(block, uint64(index))
	}

	return nil
}

// GetRawTransactionByBlockHashAndIndex returns the bytes of the transaction for the given block hash and index.
func (api *TransactionAPI) GetRawTransactionByBlockHashAndIndex(ctx context.Context, blockHash common.Hash, index hexutil.Uint) hexutil.Bytes {
	if block, _ := api.b.BlockByHash(ctx, blockHash); block != nil {
		return newRPCRawTransactionFromBlockIndex(block, uint64(index))
	}

	return nil
}

// GetTransactionCount returns the number of transactions the given address has sent for the given block number
func (api *TransactionAPI) GetTransactionCount(ctx context.Context, address common.Address, blockNrOrHash rpc.BlockNumberOrHash) (*hexutil.Uint64, error) {
	// Ask transaction pool for the nonce which includes pending transactions
	if blockNr, ok := blockNrOrHash.Number(); ok && blockNr == rpc.PendingBlockNumber {
		nonce, err := api.b.GetPoolNonce(ctx, address)
		if err != nil {
			return nil, err
		}

		return (*hexutil.Uint64)(&nonce), nil
	}
	// Resolve block number and use its state to ask for the nonce
	state, _, err := api.b.StateAndHeaderByNumberOrHash(ctx, blockNrOrHash)
	if state == nil || err != nil {
		return nil, err
	}

	nonce := state.GetNonce(address)

	return (*hexutil.Uint64)(&nonce), state.Error()
}

// GetTransactionByHash returns the transaction for the given hash
<<<<<<< HEAD
func (s *TransactionAPI) GetTransactionByHash(ctx context.Context, hash common.Hash) (*RPCTransaction, error) {
	borTx := false

=======
func (api *TransactionAPI) GetTransactionByHash(ctx context.Context, hash common.Hash) (*RPCTransaction, error) {
>>>>>>> aadddf3a
	// Try to return an already finalized transaction
	found, tx, blockHash, blockNumber, index, err := api.b.GetTransaction(ctx, hash)
	if !found {
		// No finalized transaction, try to retrieve it from the pool
		if tx := api.b.GetPoolTransaction(hash); tx != nil {
			return NewRPCPendingTransaction(tx, api.b.CurrentHeader(), api.b.ChainConfig()), nil
		}
		if err == nil {
			return nil, nil
		}
		return nil, NewTxIndexingError()
	}
<<<<<<< HEAD

	// fetch bor block tx if necessary
	if tx == nil {
		if tx, blockHash, blockNumber, index, err = s.b.GetBorBlockTransaction(ctx, hash); err != nil {
			return nil, err
		}

		borTx = true
	}

	if tx != nil {
		header, err := s.b.HeaderByHash(ctx, blockHash)
		if err != nil {
			return nil, err
		}

		resultTx := newRPCTransaction(tx, blockHash, blockNumber, header.Time, index, header.BaseFee, s.b.ChainConfig())

		if borTx {
			// newRPCTransaction calculates hash based on RLP of the transaction data.
			// In case of bor block tx, we need simple derived tx hash (same as function argument) instead of RLP hash
			resultTx.Hash = hash
			resultTx.ChainID = nil
		}

		return resultTx, nil
	}
	// No finalized transaction, try to retrieve it from the pool
	if tx := s.b.GetPoolTransaction(hash); tx != nil {
		return NewRPCPendingTransaction(tx, s.b.CurrentHeader(), s.b.ChainConfig()), nil
	}

	// Transaction unknown, return as such
	return nil, nil
=======
	header, err := api.b.HeaderByHash(ctx, blockHash)
	if err != nil {
		return nil, err
	}
	return newRPCTransaction(tx, blockHash, blockNumber, header.Time, index, header.BaseFee, api.b.ChainConfig()), nil
>>>>>>> aadddf3a
}

// GetRawTransactionByHash returns the bytes of the transaction for the given hash.
func (api *TransactionAPI) GetRawTransactionByHash(ctx context.Context, hash common.Hash) (hexutil.Bytes, error) {
	// Retrieve a finalized transaction, or a pooled otherwise
	found, tx, _, _, _, err := api.b.GetTransaction(ctx, hash)
	if !found {
		if tx = api.b.GetPoolTransaction(hash); tx != nil {
			return tx.MarshalBinary()
		}
		if err == nil {
			return nil, nil
		}

		return nil, NewTxIndexingError()
	}
	return tx.MarshalBinary()
}

// GetTransactionReceipt returns the transaction receipt for the given transaction hash.
<<<<<<< HEAD
func (s *TransactionAPI) GetTransactionReceipt(ctx context.Context, hash common.Hash) (map[string]interface{}, error) {

	borTx := false

	found, tx, blockHash, blockNumber, index, err := s.b.GetTransaction(ctx, hash)
=======
func (api *TransactionAPI) GetTransactionReceipt(ctx context.Context, hash common.Hash) (map[string]interface{}, error) {
	found, tx, blockHash, blockNumber, index, err := api.b.GetTransaction(ctx, hash)
>>>>>>> aadddf3a
	if err != nil {
		return nil, NewTxIndexingError() // transaction is not fully indexed
	}
	if !found {
		return nil, nil // transaction is not existent or reachable
	}
<<<<<<< HEAD
	if tx == nil {
		tx, blockHash, blockNumber, index = rawdb.ReadBorTransaction(s.b.ChainDb(), hash)
		borTx = true
	}

	if tx == nil {
		return nil, nil
	}

	var receipt *types.Receipt

	if borTx {
		// Fetch bor block receipt
		receipt = rawdb.ReadBorReceipt(s.b.ChainDb(), blockHash, blockNumber, s.b.ChainConfig())
	} else {
		receipts, err := s.b.GetReceipts(ctx, blockHash)
		if err != nil {
			return nil, err
		}

		if uint64(len(receipts)) <= index {
			return nil, nil
		}

		receipt = receipts[index]
	}

	header, err := s.b.HeaderByHash(ctx, blockHash)
=======
	header, err := api.b.HeaderByHash(ctx, blockHash)
	if err != nil {
		return nil, err
	}
	receipts, err := api.b.GetReceipts(ctx, blockHash)
>>>>>>> aadddf3a
	if err != nil {
		return nil, err
	}

	// Derive the sender.
<<<<<<< HEAD
	signer := types.MakeSigner(s.b.ChainConfig(), header.Number, header.Time)
	return marshalReceipt(receipt, blockHash, blockNumber, signer, tx, int(index), borTx), nil
=======
	signer := types.MakeSigner(api.b.ChainConfig(), header.Number, header.Time)
	return marshalReceipt(receipt, blockHash, blockNumber, signer, tx, int(index)), nil
>>>>>>> aadddf3a
}

// marshalReceipt marshals a transaction receipt into a JSON object.
func marshalReceipt(receipt *types.Receipt, blockHash common.Hash, blockNumber uint64, signer types.Signer, tx *types.Transaction, txIndex int, borTx bool) map[string]interface{} {
	from, _ := types.Sender(signer, tx)

	var txHash common.Hash

	if borTx {
		txHash = types.GetDerivedBorTxHash(types.BorReceiptKey(blockNumber, blockHash))
	} else {
		txHash = tx.Hash()
	}

	fields := map[string]interface{}{
		"blockHash":         blockHash,
		"blockNumber":       hexutil.Uint64(blockNumber),
		"transactionHash":   txHash,
		"transactionIndex":  hexutil.Uint64(txIndex),
		"from":              from,
		"to":                tx.To(),
		"gasUsed":           hexutil.Uint64(receipt.GasUsed),
		"cumulativeGasUsed": hexutil.Uint64(receipt.CumulativeGasUsed),
		"contractAddress":   nil,
		"logs":              receipt.Logs,
		"logsBloom":         receipt.Bloom,
		"type":              hexutil.Uint(tx.Type()),
		"effectiveGasPrice": (*hexutil.Big)(receipt.EffectiveGasPrice),
	}

	if receipt.EffectiveGasPrice == nil {
		fields["effectiveGasPrice"] = new(hexutil.Big)
	}

	// Assign receipt status or post state.
	if len(receipt.PostState) > 0 {
		fields["root"] = hexutil.Bytes(receipt.PostState)
	} else {
		fields["status"] = hexutil.Uint(receipt.Status)
	}

	if receipt.Logs == nil {
		fields["logs"] = []*types.Log{}
	}

	if tx.Type() == types.BlobTxType {
		fields["blobGasUsed"] = hexutil.Uint64(receipt.BlobGasUsed)
		fields["blobGasPrice"] = (*hexutil.Big)(receipt.BlobGasPrice)
	}

	// If the ContractAddress is 20 0x0 bytes, assume it is not a contract creation
	if receipt.ContractAddress != (common.Address{}) {
		fields["contractAddress"] = receipt.ContractAddress
	}
	return fields
}

// sign is a helper function that signs a transaction with the private key of the given address.
func (api *TransactionAPI) sign(addr common.Address, tx *types.Transaction) (*types.Transaction, error) {
	// Look up the wallet containing the requested signer
	account := accounts.Account{Address: addr}

	wallet, err := api.b.AccountManager().Find(account)
	if err != nil {
		return nil, err
	}
	// Request the wallet to sign the transaction
	return wallet.SignTx(account, tx, api.b.ChainConfig().ChainID)
}

// SubmitTransaction is a helper function that submits tx to txPool and logs a message.
func SubmitTransaction(ctx context.Context, b Backend, tx *types.Transaction) (common.Hash, error) {
	// If the transaction fee cap is already specified, ensure the
	// fee of the given transaction is _reasonable_.
	if err := checkTxFee(tx.GasPrice(), tx.Gas(), b.RPCTxFeeCap()); err != nil {
		return common.Hash{}, err
	}

	if !b.UnprotectedAllowed() && !tx.Protected() {
		// Ensure only eip155 signed transactions are submitted if EIP155Required is set.
		return common.Hash{}, errors.New("only replay-protected (EIP-155) transactions allowed over RPC")
	}

	if err := b.SendTx(ctx, tx); err != nil {
		return common.Hash{}, err
	}
	// Print a log with full tx details for manual investigations and interventions
	head := b.CurrentBlock()
	signer := types.MakeSigner(b.ChainConfig(), head.Number, head.Time)
	from, err := types.Sender(signer, tx)

	if err != nil && (!b.UnprotectedAllowed() || (b.UnprotectedAllowed() && err != types.ErrInvalidChainId)) {
		return common.Hash{}, err
	}

	if tx.To() == nil {
		addr := crypto.CreateAddress(from, tx.Nonce())
		log.Info("Submitted contract creation", "hash", tx.Hash().Hex(), "from", from, "nonce", tx.Nonce(), "contract", addr.Hex(), "value", tx.Value())
	} else {
		log.Info("Submitted transaction", "hash", tx.Hash().Hex(), "from", from, "nonce", tx.Nonce(), "recipient", tx.To(), "value", tx.Value())
	}

	return tx.Hash(), nil
}

// SendTransaction creates a transaction for the given argument, sign it and submit it to the
// transaction pool.
func (api *TransactionAPI) SendTransaction(ctx context.Context, args TransactionArgs) (common.Hash, error) {
	// Look up the wallet containing the requested signer
	account := accounts.Account{Address: args.from()}

	wallet, err := api.b.AccountManager().Find(account)
	if err != nil {
		return common.Hash{}, err
	}

	if args.Nonce == nil {
		// Hold the mutex around signing to prevent concurrent assignment of
		// the same nonce to multiple accounts.
		api.nonceLock.LockAddr(args.from())
		defer api.nonceLock.UnlockAddr(args.from())
	}
	if args.IsEIP4844() {
		return common.Hash{}, errBlobTxNotSupported
	}

	// Set some sanity defaults and terminate on failure
	if err := args.setDefaults(ctx, api.b, false); err != nil {
		return common.Hash{}, err
	}
	// Assemble the transaction and sign with the wallet
	tx := args.ToTransaction()

	signed, err := wallet.SignTx(account, tx, api.b.ChainConfig().ChainID)
	if err != nil {
		return common.Hash{}, err
	}
<<<<<<< HEAD

	return SubmitTransaction(ctx, s.b, signed)
=======
	return SubmitTransaction(ctx, api.b, signed)
>>>>>>> aadddf3a
}

// FillTransaction fills the defaults (nonce, gas, gasPrice or 1559 fields)
// on a given unsigned transaction, and returns it to the caller for further
// processing (signing + broadcast).
func (api *TransactionAPI) FillTransaction(ctx context.Context, args TransactionArgs) (*SignTransactionResult, error) {
	args.blobSidecarAllowed = true

	// Set some sanity defaults and terminate on failure
	if err := args.setDefaults(ctx, api.b, false); err != nil {
		return nil, err
	}
	// Assemble the transaction and obtain rlp
<<<<<<< HEAD
	tx := args.toTransaction()

=======
	tx := args.ToTransaction()
>>>>>>> aadddf3a
	data, err := tx.MarshalBinary()
	if err != nil {
		return nil, err
	}

	return &SignTransactionResult{data, tx}, nil
}

// SendRawTransaction will add the signed transaction to the transaction pool.
// The sender is responsible for signing the transaction and using the correct nonce.
func (api *TransactionAPI) SendRawTransaction(ctx context.Context, input hexutil.Bytes) (common.Hash, error) {
	tx := new(types.Transaction)
	if err := tx.UnmarshalBinary(input); err != nil {
		return common.Hash{}, err
	}
<<<<<<< HEAD

	return SubmitTransaction(ctx, s.b, tx)
=======
	return SubmitTransaction(ctx, api.b, tx)
>>>>>>> aadddf3a
}

// Sign calculates an ECDSA signature for:
// keccak256("\x19Ethereum Signed Message:\n" + len(message) + message).
//
// Note, the produced signature conforms to the secp256k1 curve R, S and V values,
// where the V value will be 27 or 28 for legacy reasons.
//
// The account associated with addr must be unlocked.
//
// https://github.com/ethereum/wiki/wiki/JSON-RPC#eth_sign
func (api *TransactionAPI) Sign(addr common.Address, data hexutil.Bytes) (hexutil.Bytes, error) {
	// Look up the wallet containing the requested signer
	account := accounts.Account{Address: addr}

	wallet, err := api.b.AccountManager().Find(account)
	if err != nil {
		return nil, err
	}
	// Sign the requested hash with the wallet
	signature, err := wallet.SignText(account, data)
	if err == nil {
		signature[64] += 27 // Transform V from 0/1 to 27/28 according to the yellow paper
	}

	return signature, err
}

// SignTransactionResult represents a RLP encoded signed transaction.
type SignTransactionResult struct {
	Raw hexutil.Bytes      `json:"raw"`
	Tx  *types.Transaction `json:"tx"`
}

// SignTransaction will sign the given transaction with the from account.
// The node needs to have the private key of the account corresponding with
// the given from address and it needs to be unlocked.
func (api *TransactionAPI) SignTransaction(ctx context.Context, args TransactionArgs) (*SignTransactionResult, error) {
	args.blobSidecarAllowed = true

	if args.Gas == nil {
		return nil, errors.New("gas not specified")
	}

	if args.GasPrice == nil && (args.MaxPriorityFeePerGas == nil || args.MaxFeePerGas == nil) {
		return nil, errors.New("missing gasPrice or maxFeePerGas/maxPriorityFeePerGas")
	}
<<<<<<< HEAD

	if args.IsEIP4844() {
		return nil, errBlobTxNotSupported
	}
=======
>>>>>>> aadddf3a
	if args.Nonce == nil {
		return nil, errors.New("nonce not specified")
	}
	if err := args.setDefaults(ctx, api.b, false); err != nil {
		return nil, err
	}
	// Before actually sign the transaction, ensure the transaction fee is reasonable.
	tx := args.ToTransaction()
	if err := checkTxFee(tx.GasPrice(), tx.Gas(), api.b.RPCTxFeeCap()); err != nil {
		return nil, err
	}
<<<<<<< HEAD

	signed, err := s.sign(args.from(), tx)
	if err != nil {
		return nil, err
	}

=======
	signed, err := api.sign(args.from(), tx)
	if err != nil {
		return nil, err
	}
	// If the transaction-to-sign was a blob transaction, then the signed one
	// no longer retains the blobs, only the blob hashes. In this step, we need
	// to put back the blob(s).
	if args.IsEIP4844() {
		signed = signed.WithBlobTxSidecar(&types.BlobTxSidecar{
			Blobs:       args.Blobs,
			Commitments: args.Commitments,
			Proofs:      args.Proofs,
		})
	}
>>>>>>> aadddf3a
	data, err := signed.MarshalBinary()
	if err != nil {
		return nil, err
	}

	return &SignTransactionResult{data, signed}, nil
}

// PendingTransactions returns the transactions that are in the transaction pool
// and have a from address that is one of the accounts this node manages.
func (api *TransactionAPI) PendingTransactions() ([]*RPCTransaction, error) {
	pending, err := api.b.GetPoolTransactions()
	if err != nil {
		return nil, err
	}

	accounts := make(map[common.Address]struct{})
<<<<<<< HEAD

	for _, wallet := range s.b.AccountManager().Wallets() {
=======
	for _, wallet := range api.b.AccountManager().Wallets() {
>>>>>>> aadddf3a
		for _, account := range wallet.Accounts() {
			accounts[account.Address] = struct{}{}
		}
	}
<<<<<<< HEAD

	curHeader := s.b.CurrentHeader()
=======
	curHeader := api.b.CurrentHeader()
>>>>>>> aadddf3a
	transactions := make([]*RPCTransaction, 0, len(pending))

	for _, tx := range pending {
		from, _ := types.Sender(api.signer, tx)
		if _, exists := accounts[from]; exists {
			transactions = append(transactions, NewRPCPendingTransaction(tx, curHeader, api.b.ChainConfig()))
		}
	}

	return transactions, nil
}

// Resend accepts an existing transaction and a new gas price and limit. It will remove
// the given transaction from the pool and reinsert it with the new gas price and limit.
<<<<<<< HEAD
// nolint:gocognit
func (s *TransactionAPI) Resend(ctx context.Context, sendArgs TransactionArgs, gasPrice *hexutil.Big, gasLimit *hexutil.Uint64) (common.Hash, error) {
=======
func (api *TransactionAPI) Resend(ctx context.Context, sendArgs TransactionArgs, gasPrice *hexutil.Big, gasLimit *hexutil.Uint64) (common.Hash, error) {
>>>>>>> aadddf3a
	if sendArgs.Nonce == nil {
		return common.Hash{}, errors.New("missing transaction nonce in transaction spec")
	}
	if err := sendArgs.setDefaults(ctx, api.b, false); err != nil {
		return common.Hash{}, err
	}
<<<<<<< HEAD

	matchTx := sendArgs.toTransaction()
=======
	matchTx := sendArgs.ToTransaction()
>>>>>>> aadddf3a

	// Before replacing the old transaction, ensure the _new_ transaction fee is reasonable.
	var price = matchTx.GasPrice()
	if gasPrice != nil {
		price = gasPrice.ToInt()
	}

	var gas = matchTx.Gas()
	if gasLimit != nil {
		gas = uint64(*gasLimit)
	}
<<<<<<< HEAD

	if err := checkTxFee(price, gas, s.b.RPCTxFeeCap()); err != nil {
=======
	if err := checkTxFee(price, gas, api.b.RPCTxFeeCap()); err != nil {
>>>>>>> aadddf3a
		return common.Hash{}, err
	}
	// Iterate the pending list for replacement
	pending, err := api.b.GetPoolTransactions()
	if err != nil {
		return common.Hash{}, err
	}

	for _, p := range pending {
<<<<<<< HEAD
		wantSigHash := s.signer.Hash(matchTx)
		pFrom, err := types.Sender(s.signer, p)

		if err != nil && (s.b.UnprotectedAllowed() && err == types.ErrInvalidChainId) {
			err = nil
		}

		if err == nil && pFrom == sendArgs.from() && s.signer.Hash(p) == wantSigHash {
=======
		wantSigHash := api.signer.Hash(matchTx)
		pFrom, err := types.Sender(api.signer, p)
		if err == nil && pFrom == sendArgs.from() && api.signer.Hash(p) == wantSigHash {
>>>>>>> aadddf3a
			// Match. Re-sign and send the transaction.
			if gasPrice != nil && (*big.Int)(gasPrice).Sign() != 0 {
				sendArgs.GasPrice = gasPrice
			}

			if gasLimit != nil && *gasLimit != 0 {
				sendArgs.Gas = gasLimit
			}
<<<<<<< HEAD

			signedTx, err := s.sign(sendArgs.from(), sendArgs.toTransaction())
			if err != nil {
				return common.Hash{}, err
			}

			if err = s.b.SendTx(ctx, signedTx); err != nil {
=======
			signedTx, err := api.sign(sendArgs.from(), sendArgs.ToTransaction())
			if err != nil {
				return common.Hash{}, err
			}
			if err = api.b.SendTx(ctx, signedTx); err != nil {
>>>>>>> aadddf3a
				return common.Hash{}, err
			}

			return signedTx.Hash(), nil
		}
	}

	return common.Hash{}, fmt.Errorf("transaction %#x not found", matchTx.Hash())
}

// DebugAPI is the collection of Ethereum APIs exposed over the debugging
// namespace.
type DebugAPI struct {
	b Backend
}

// NewDebugAPI creates a new instance of DebugAPI.
func NewDebugAPI(b Backend) *DebugAPI {
	return &DebugAPI{b: b}
}

// GetRawHeader retrieves the RLP encoding for a single header.
func (api *DebugAPI) GetRawHeader(ctx context.Context, blockNrOrHash rpc.BlockNumberOrHash) (hexutil.Bytes, error) {
	var hash common.Hash
	if h, ok := blockNrOrHash.Hash(); ok {
		hash = h
	} else {
		block, err := api.b.BlockByNumberOrHash(ctx, blockNrOrHash)
		if err != nil {
			return nil, err
		}

		hash = block.Hash()
	}

	header, _ := api.b.HeaderByHash(ctx, hash)
	if header == nil {
		return nil, fmt.Errorf("header #%d not found", hash)
	}

	return rlp.EncodeToBytes(header)
}

// GetRawBlock retrieves the RLP encoded for a single block.
func (api *DebugAPI) GetRawBlock(ctx context.Context, blockNrOrHash rpc.BlockNumberOrHash) (hexutil.Bytes, error) {
	var hash common.Hash
	if h, ok := blockNrOrHash.Hash(); ok {
		hash = h
	} else {
		block, err := api.b.BlockByNumberOrHash(ctx, blockNrOrHash)
		if err != nil {
			return nil, err
		}

		hash = block.Hash()
	}

	block, _ := api.b.BlockByHash(ctx, hash)
	if block == nil {
		return nil, fmt.Errorf("block #%d not found", hash)
	}

	return rlp.EncodeToBytes(block)
}

// GetRawReceipts retrieves the binary-encoded receipts of a single block.
func (api *DebugAPI) GetRawReceipts(ctx context.Context, blockNrOrHash rpc.BlockNumberOrHash) ([]hexutil.Bytes, error) {
	var hash common.Hash
	if h, ok := blockNrOrHash.Hash(); ok {
		hash = h
	} else {
		block, err := api.b.BlockByNumberOrHash(ctx, blockNrOrHash)
		if err != nil {
			return nil, err
		}

		hash = block.Hash()
	}

	receipts, err := api.b.GetReceipts(ctx, hash)
	if err != nil {
		return nil, err
	}

	result := make([]hexutil.Bytes, len(receipts))

	for i, receipt := range receipts {
		b, err := receipt.MarshalBinary()
		if err != nil {
			return nil, err
		}

		result[i] = b
	}

	return result, nil
}

// GetRawTransaction returns the bytes of the transaction for the given hash.
func (api *DebugAPI) GetRawTransaction(ctx context.Context, hash common.Hash) (hexutil.Bytes, error) {
	// Retrieve a finalized transaction, or a pooled otherwise
	found, tx, _, _, _, err := api.b.GetTransaction(ctx, hash)
	if !found {
		if tx = api.b.GetPoolTransaction(hash); tx != nil {
			return tx.MarshalBinary()
		}
		if err == nil {
			return nil, nil
		}
		return nil, NewTxIndexingError()
	}

	return tx.MarshalBinary()
}

// PrintBlock retrieves a block and returns its pretty printed form.
func (api *DebugAPI) PrintBlock(ctx context.Context, number uint64) (string, error) {
	block, _ := api.b.BlockByNumber(ctx, rpc.BlockNumber(number))
	if block == nil {
		return "", fmt.Errorf("block #%d not found", number)
	}

	return spew.Sdump(block), nil
}

// ChaindbProperty returns leveldb properties of the key-value database.
func (api *DebugAPI) ChaindbProperty() (string, error) {
	return api.b.ChainDb().Stat()
}

// ChaindbCompact flattens the entire key-value database into a single level,
// removing all unused slots and merging all keys.
func (api *DebugAPI) ChaindbCompact() error {
	cstart := time.Now()
	for b := 0; b <= 255; b++ {
		var (
			start = []byte{byte(b)}
			end   = []byte{byte(b + 1)}
		)
		if b == 255 {
			end = nil
		}
		log.Info("Compacting database", "range", fmt.Sprintf("%#X-%#X", start, end), "elapsed", common.PrettyDuration(time.Since(cstart)))
		if err := api.b.ChainDb().Compact(start, end); err != nil {
			log.Error("Database compaction failed", "err", err)
			return err
		}
	}

	return nil
}

// SetHead rewinds the head of the blockchain to a previous block.
func (api *DebugAPI) SetHead(number hexutil.Uint64) {
	api.b.SetHead(uint64(number))
}

// GetTraceStack returns the current trace stack
func (api *DebugAPI) GetTraceStack() string {
	buf := make([]byte, 1024)

	for {
		n := runtime.Stack(buf, true)

		if n < len(buf) {
			return string(buf)
		}

		buf = make([]byte, 2*len(buf))
	}
}

// PeerStats returns the current head height and td of all the connected peers
// along with few additional identifiers.
func (api *DebugAPI) PeerStats() interface{} {
	return api.b.PeerStats()
}

// NetAPI offers network related RPC methods
type NetAPI struct {
	net            *p2p.Server
	networkVersion uint64
}

// NewNetAPI creates a new net API instance.
func NewNetAPI(net *p2p.Server, networkVersion uint64) *NetAPI {
	return &NetAPI{net, networkVersion}
}

// Listening returns an indication if the node is listening for network connections.
func (api *NetAPI) Listening() bool {
	return true // always listening
}

// PeerCount returns the number of connected peers
func (api *NetAPI) PeerCount() hexutil.Uint {
	return hexutil.Uint(api.net.PeerCount())
}

// Version returns the current ethereum protocol version.
func (api *NetAPI) Version() string {
	return fmt.Sprintf("%d", api.networkVersion)
}

// checkTxFee is an internal function used to check whether the fee of
// the given transaction is _reasonable_(under the cap).
func checkTxFee(gasPrice *big.Int, gas uint64, cap float64) error {
	// Short circuit if there is no cap for transaction fee at all.
	if cap == 0 {
		return nil
	}

	feeEth := new(big.Float).Quo(new(big.Float).SetInt(new(big.Int).Mul(gasPrice, new(big.Int).SetUint64(gas))), new(big.Float).SetInt(big.NewInt(params.Ether)))

	feeFloat, _ := feeEth.Float64()
	if feeFloat > cap {
		return fmt.Errorf("tx fee (%.2f ether) exceeds the configured cap (%.2f ether)", feeFloat, cap)
	}

	return nil
}<|MERGE_RESOLUTION|>--- conflicted
+++ resolved
@@ -78,12 +78,7 @@
 	if err != nil {
 		return nil, err
 	}
-<<<<<<< HEAD
-
-	if head := s.b.CurrentHeader(); head.BaseFee != nil {
-=======
 	if head := api.b.CurrentHeader(); head.BaseFee != nil {
->>>>>>> aadddf3a
 		tipcap.Add(tipcap, head.BaseFee)
 	}
 
@@ -136,9 +131,6 @@
 			results.BaseFee[i] = (*hexutil.Big)(v)
 		}
 	}
-<<<<<<< HEAD
-
-=======
 	if blobBaseFee != nil {
 		results.BlobBaseFee = make([]*hexutil.Big, len(blobBaseFee))
 		for i, v := range blobBaseFee {
@@ -148,7 +140,6 @@
 	if blobGasUsed != nil {
 		results.BlobGasUsedRatio = blobGasUsed
 	}
->>>>>>> aadddf3a
 	return results, nil
 }
 
@@ -259,14 +250,8 @@
 }
 
 // Status returns the number of pending and queued transaction in the pool.
-<<<<<<< HEAD
-func (s *TxPoolAPI) Status() map[string]hexutil.Uint {
-	pending, queue := s.b.Stats()
-
-=======
 func (api *TxPoolAPI) Status() map[string]hexutil.Uint {
 	pending, queue := api.b.Stats()
->>>>>>> aadddf3a
 	return map[string]hexutil.Uint{
 		"pending": hexutil.Uint(pending),
 		"queued":  hexutil.Uint(queue),
@@ -362,12 +347,7 @@
 // ListWallets will return a list of wallets this node manages.
 func (api *PersonalAccountAPI) ListWallets() []rawWallet {
 	wallets := make([]rawWallet, 0) // return [] instead of nil if empty
-<<<<<<< HEAD
-
-	for _, wallet := range s.am.Wallets() {
-=======
 	for _, wallet := range api.am.Wallets() {
->>>>>>> aadddf3a
 		status, failure := wallet.Status()
 
 		raw := rawWallet{
@@ -457,12 +437,7 @@
 	if err != nil {
 		return common.Address{}, err
 	}
-<<<<<<< HEAD
-
-	ks, err := fetchKeystore(s.am)
-=======
 	ks, err := fetchKeystore(api.am)
->>>>>>> aadddf3a
 	if err != nil {
 		return common.Address{}, err
 	}
@@ -493,12 +468,7 @@
 	} else {
 		d = time.Duration(*duration) * time.Second
 	}
-<<<<<<< HEAD
-
-	ks, err := fetchKeystore(s.am)
-=======
 	ks, err := fetchKeystore(api.am)
->>>>>>> aadddf3a
 	if err != nil {
 		return false, err
 	}
@@ -526,12 +496,7 @@
 func (api *PersonalAccountAPI) signTransaction(ctx context.Context, args *TransactionArgs, passwd string) (*types.Transaction, error) {
 	// Look up the wallet containing the requested signer
 	account := accounts.Account{Address: args.from()}
-<<<<<<< HEAD
-
-	wallet, err := s.am.Find(account)
-=======
 	wallet, err := api.am.Find(account)
->>>>>>> aadddf3a
 	if err != nil {
 		return nil, err
 	}
@@ -563,12 +528,7 @@
 		log.Warn("Failed transaction send attempt", "from", args.from(), "to", args.To, "value", args.Value.ToInt(), "err", err)
 		return common.Hash{}, err
 	}
-<<<<<<< HEAD
-
-	return SubmitTransaction(ctx, s.b, signed)
-=======
 	return SubmitTransaction(ctx, api.b, signed)
->>>>>>> aadddf3a
 }
 
 // SignTransaction will create a transaction from the given arguments and
@@ -600,12 +560,7 @@
 	if err := checkTxFee(tx.GasPrice(), tx.Gas(), api.b.RPCTxFeeCap()); err != nil {
 		return nil, err
 	}
-<<<<<<< HEAD
-
-	signed, err := s.signTransaction(ctx, &args, passwd)
-=======
 	signed, err := api.signTransaction(ctx, &args, passwd)
->>>>>>> aadddf3a
 	if err != nil {
 		log.Warn("Failed transaction sign attempt", "from", args.from(), "to", args.To, "value", args.Value.ToInt(), "err", err)
 		return nil, err
@@ -1025,7 +980,7 @@
 
 		// append marshalled bor transaction
 		if err == nil && response != nil {
-			response = s.appendRPCMarshalBorTransaction(ctx, block, response, fullTx)
+			response = api.appendRPCMarshalBorTransaction(ctx, block, response, fullTx)
 		}
 
 		return response, err
@@ -1039,17 +994,13 @@
 func (api *BlockChainAPI) GetBlockByHash(ctx context.Context, hash common.Hash, fullTx bool) (map[string]interface{}, error) {
 	block, err := api.b.BlockByHash(ctx, hash)
 	if block != nil {
-<<<<<<< HEAD
-		response, err := s.rpcMarshalBlock(ctx, block, true, fullTx)
+		response, err := api.rpcMarshalBlock(ctx, block, true, fullTx)
 		// append marshalled bor transaction
 		if err == nil && response != nil {
-			return s.appendRPCMarshalBorTransaction(ctx, block, response, fullTx), err
+			return api.appendRPCMarshalBorTransaction(ctx, block, response, fullTx), err
 		}
 
 		return response, err
-=======
-		return api.rpcMarshalBlock(ctx, block, true, fullTx)
->>>>>>> aadddf3a
 	}
 
 	return nil, err
@@ -1066,12 +1017,7 @@
 		}
 
 		block = types.NewBlockWithHeader(uncles[index])
-<<<<<<< HEAD
-
-		return s.rpcMarshalBlock(ctx, block, false, false)
-=======
 		return api.rpcMarshalBlock(ctx, block, false, false)
->>>>>>> aadddf3a
 	}
 
 	return nil, err
@@ -1088,12 +1034,7 @@
 		}
 
 		block = types.NewBlockWithHeader(uncles[index])
-<<<<<<< HEAD
-
-		return s.rpcMarshalBlock(ctx, block, false, false)
-=======
 		return api.rpcMarshalBlock(ctx, block, false, false)
->>>>>>> aadddf3a
 	}
 
 	return nil, err
@@ -1174,9 +1115,9 @@
 		result[i] = marshalReceipt(receipt, block.Hash(), block.NumberU64(), signer, txs[i], i, false)
 	}
 
-	stateSyncReceipt := rawdb.ReadBorReceipt(s.b.ChainDb(), block.Hash(), block.NumberU64(), s.b.ChainConfig())
+	stateSyncReceipt := rawdb.ReadBorReceipt(api.b.ChainDb(), block.Hash(), block.NumberU64(), api.b.ChainConfig())
 	if stateSyncReceipt != nil {
-		tx, _, _, _ := rawdb.ReadBorTransaction(s.b.ChainDb(), stateSyncReceipt.TxHash)
+		tx, _, _, _ := rawdb.ReadBorTransaction(api.b.ChainDb(), stateSyncReceipt.TxHash)
 		result = append(result, marshalReceipt(stateSyncReceipt, block.Hash(), block.NumberU64(), signer, tx, len(result), true))
 	}
 
@@ -1238,12 +1179,7 @@
 	// Now finalize the changes. Finalize is normally performed between transactions.
 	// By using finalize, the overrides are semantically behaving as
 	// if they were created in a transaction just before the tracing occur.
-<<<<<<< HEAD
-	state.Finalise(false)
-
-=======
 	statedb.Finalise(false)
->>>>>>> aadddf3a
 	return nil
 }
 
@@ -1423,36 +1359,18 @@
 //
 // Note, this function doesn't make and changes in the state/blockchain and is
 // useful to execute and retrieve values.
-<<<<<<< HEAD
-func (s *BlockChainAPI) Call(ctx context.Context, args TransactionArgs, blockNrOrHash *rpc.BlockNumberOrHash, overrides *StateOverride, blockOverrides *BlockOverrides) (hexutil.Bytes, error) {
-	return s.CallWithState(ctx, args, *blockNrOrHash, nil, overrides, blockOverrides)
-}
-
-// CallWithState executes the given transaction on the given state for
-// the given block number. Note that as it does an EVM call, fields in
-// the underlying state will change. Make sure to handle it outside of
-// this function (ideally by sending a copy of state).
-//
-// Additionally, the caller can specify a batch of contract for fields overriding.
-//
-// Note, this function doesn't make and changes in the state/blockchain and is
-// useful to execute and retrieve values.
-func (s *BlockChainAPI) CallWithState(ctx context.Context, args TransactionArgs, blockNrOrHash rpc.BlockNumberOrHash, state *state.StateDB, overrides *StateOverride, blockOverrides *BlockOverrides) (hexutil.Bytes, error) {
-	result, err := DoCall(ctx, s.b, args, blockNrOrHash, state, overrides, blockOverrides, s.b.RPCEVMTimeout(), s.b.RPCGasCap())
-=======
 func (api *BlockChainAPI) Call(ctx context.Context, args TransactionArgs, blockNrOrHash *rpc.BlockNumberOrHash, overrides *StateOverride, blockOverrides *BlockOverrides) (hexutil.Bytes, error) {
 	if blockNrOrHash == nil {
 		latest := rpc.BlockNumberOrHashWithNumber(rpc.LatestBlockNumber)
 		blockNrOrHash = &latest
 	}
-	result, err := DoCall(ctx, api.b, args, *blockNrOrHash, overrides, blockOverrides, api.b.RPCEVMTimeout(), api.b.RPCGasCap())
->>>>>>> aadddf3a
-	if err != nil {
-		return nil, err
-	}
-
-	if int(s.b.RPCRpcReturnDataLimit()) > 0 && len(result.ReturnData) > int(s.b.RPCRpcReturnDataLimit()) {
-		return nil, fmt.Errorf("call returned result of length %d exceeding limit %d", len(result.ReturnData), int(s.b.RPCRpcReturnDataLimit()))
+	result, err := DoCall(ctx, api.b, args, *blockNrOrHash, nil, overrides, blockOverrides, api.b.RPCEVMTimeout(), api.b.RPCGasCap())
+	if err != nil {
+		return nil, err
+	}
+
+	if int(api.b.RPCRpcReturnDataLimit()) > 0 && len(result.ReturnData) > int(api.b.RPCRpcReturnDataLimit()) {
+		return nil, fmt.Errorf("call returned result of length %d exceeding limit %d", len(result.ReturnData), int(api.b.RPCRpcReturnDataLimit()))
 	}
 
 	// If the result contains a revert reason, try to unpack and return it.
@@ -1675,13 +1593,8 @@
 
 // rpcMarshalBlock uses the generalized output filler, then adds the total difficulty field, which requires
 // a `BlockchainAPI`.
-<<<<<<< HEAD
-func (s *BlockChainAPI) rpcMarshalBlock(ctx context.Context, b *types.Block, inclTx bool, fullTx bool) (map[string]interface{}, error) {
-	fields := RPCMarshalBlock(b, inclTx, fullTx, s.b.ChainConfig(), s.b.ChainDb())
-=======
 func (api *BlockChainAPI) rpcMarshalBlock(ctx context.Context, b *types.Block, inclTx bool, fullTx bool) (map[string]interface{}, error) {
-	fields := RPCMarshalBlock(b, inclTx, fullTx, api.b.ChainConfig())
->>>>>>> aadddf3a
+	fields := RPCMarshalBlock(b, inclTx, fullTx, api.b.ChainConfig(), api.b.ChainDb())
 	if inclTx {
 		fields["totalDifficulty"] = (*hexutil.Big)(api.b.GetTd(ctx, b.Hash()))
 	}
@@ -1886,12 +1799,7 @@
 	if blockNrOrHash != nil {
 		bNrOrHash = *blockNrOrHash
 	}
-<<<<<<< HEAD
-
-	acl, gasUsed, vmerr, err := AccessList(ctx, s.b, bNrOrHash, args)
-=======
 	acl, gasUsed, vmerr, err := AccessList(ctx, api.b, bNrOrHash, args)
->>>>>>> aadddf3a
 	if err != nil {
 		return nil, err
 	}
@@ -1925,12 +1833,7 @@
 	} else {
 		to = crypto.CreateAddress(args.from(), uint64(*args.Nonce))
 	}
-<<<<<<< HEAD
-
-	isPostMerge := header.Difficulty.Cmp(common.Big0) == 0
-=======
 	isPostMerge := header.Difficulty.Sign() == 0
->>>>>>> aadddf3a
 	// Retrieve the precompiles since they don't need to be added to the access list
 	precompiles := vm.ActivePrecompiles(b.ChainConfig().Rules(header.Number, isPostMerge, header.Time))
 
@@ -1952,15 +1855,7 @@
 		statedb := db.Copy()
 		// Set the accesslist to the last al
 		args.AccessList = &accessList
-<<<<<<< HEAD
-
-		msg, err := args.ToMessage(b.RPCGasCap(), header.BaseFee)
-		if err != nil {
-			return nil, 0, nil, err
-		}
-=======
 		msg := args.ToMessage(header.BaseFee)
->>>>>>> aadddf3a
 
 		// Apply the transaction with the access list tracer
 		tracer := logger.NewAccessListTracer(accessList, args.from(), to, precompiles)
@@ -2015,17 +1910,9 @@
 }
 
 // GetBlockTransactionCountByNumber returns the number of transactions in the block with the given block number.
-<<<<<<< HEAD
-func (s *TransactionAPI) GetBlockTransactionCountByNumber(ctx context.Context, blockNr rpc.BlockNumber) *hexutil.Uint {
-	if block, _ := s.b.BlockByNumber(ctx, blockNr); block != nil {
-		txs, _ := s.getAllBlockTransactions(ctx, block)
-		n := hexutil.Uint(len(txs))
-
-=======
 func (api *TransactionAPI) GetBlockTransactionCountByNumber(ctx context.Context, blockNr rpc.BlockNumber) *hexutil.Uint {
 	if block, _ := api.b.BlockByNumber(ctx, blockNr); block != nil {
 		n := hexutil.Uint(len(block.Transactions()))
->>>>>>> aadddf3a
 		return &n
 	}
 
@@ -2033,17 +1920,9 @@
 }
 
 // GetBlockTransactionCountByHash returns the number of transactions in the block with the given hash.
-<<<<<<< HEAD
-func (s *TransactionAPI) GetBlockTransactionCountByHash(ctx context.Context, blockHash common.Hash) *hexutil.Uint {
-	if block, _ := s.b.BlockByHash(ctx, blockHash); block != nil {
-		txs, _ := s.getAllBlockTransactions(ctx, block)
-		n := hexutil.Uint(len(txs))
-
-=======
 func (api *TransactionAPI) GetBlockTransactionCountByHash(ctx context.Context, blockHash common.Hash) *hexutil.Uint {
 	if block, _ := api.b.BlockByHash(ctx, blockHash); block != nil {
 		n := hexutil.Uint(len(block.Transactions()))
->>>>>>> aadddf3a
 		return &n
 	}
 
@@ -2051,30 +1930,18 @@
 }
 
 // GetTransactionByBlockNumberAndIndex returns the transaction for the given block number and index.
-<<<<<<< HEAD
-func (s *TransactionAPI) GetTransactionByBlockNumberAndIndex(ctx context.Context, blockNr rpc.BlockNumber, index hexutil.Uint) *RPCTransaction {
-	if block, _ := s.b.BlockByNumber(ctx, blockNr); block != nil {
-		return newRPCTransactionFromBlockIndex(block, uint64(index), s.b.ChainConfig(), s.b.ChainDb())
-=======
 func (api *TransactionAPI) GetTransactionByBlockNumberAndIndex(ctx context.Context, blockNr rpc.BlockNumber, index hexutil.Uint) *RPCTransaction {
 	if block, _ := api.b.BlockByNumber(ctx, blockNr); block != nil {
-		return newRPCTransactionFromBlockIndex(block, uint64(index), api.b.ChainConfig())
->>>>>>> aadddf3a
+		return newRPCTransactionFromBlockIndex(block, uint64(index), api.b.ChainConfig(), api.b.ChainDb())
 	}
 
 	return nil
 }
 
 // GetTransactionByBlockHashAndIndex returns the transaction for the given block hash and index.
-<<<<<<< HEAD
-func (s *TransactionAPI) GetTransactionByBlockHashAndIndex(ctx context.Context, blockHash common.Hash, index hexutil.Uint) *RPCTransaction {
-	if block, _ := s.b.BlockByHash(ctx, blockHash); block != nil {
-		return newRPCTransactionFromBlockIndex(block, uint64(index), s.b.ChainConfig(), s.b.ChainDb())
-=======
 func (api *TransactionAPI) GetTransactionByBlockHashAndIndex(ctx context.Context, blockHash common.Hash, index hexutil.Uint) *RPCTransaction {
 	if block, _ := api.b.BlockByHash(ctx, blockHash); block != nil {
-		return newRPCTransactionFromBlockIndex(block, uint64(index), api.b.ChainConfig())
->>>>>>> aadddf3a
+		return newRPCTransactionFromBlockIndex(block, uint64(index), api.b.ChainConfig(), api.b.ChainDb())
 	}
 
 	return nil
@@ -2121,13 +1988,9 @@
 }
 
 // GetTransactionByHash returns the transaction for the given hash
-<<<<<<< HEAD
-func (s *TransactionAPI) GetTransactionByHash(ctx context.Context, hash common.Hash) (*RPCTransaction, error) {
+func (api *TransactionAPI) GetTransactionByHash(ctx context.Context, hash common.Hash) (*RPCTransaction, error) {
 	borTx := false
 
-=======
-func (api *TransactionAPI) GetTransactionByHash(ctx context.Context, hash common.Hash) (*RPCTransaction, error) {
->>>>>>> aadddf3a
 	// Try to return an already finalized transaction
 	found, tx, blockHash, blockNumber, index, err := api.b.GetTransaction(ctx, hash)
 	if !found {
@@ -2140,11 +2003,10 @@
 		}
 		return nil, NewTxIndexingError()
 	}
-<<<<<<< HEAD
 
 	// fetch bor block tx if necessary
 	if tx == nil {
-		if tx, blockHash, blockNumber, index, err = s.b.GetBorBlockTransaction(ctx, hash); err != nil {
+		if tx, blockHash, blockNumber, index, err = api.b.GetBorBlockTransaction(ctx, hash); err != nil {
 			return nil, err
 		}
 
@@ -2152,12 +2014,12 @@
 	}
 
 	if tx != nil {
-		header, err := s.b.HeaderByHash(ctx, blockHash)
+		header, err := api.b.HeaderByHash(ctx, blockHash)
 		if err != nil {
 			return nil, err
 		}
 
-		resultTx := newRPCTransaction(tx, blockHash, blockNumber, header.Time, index, header.BaseFee, s.b.ChainConfig())
+		resultTx := newRPCTransaction(tx, blockHash, blockNumber, header.Time, index, header.BaseFee, api.b.ChainConfig())
 
 		if borTx {
 			// newRPCTransaction calculates hash based on RLP of the transaction data.
@@ -2169,19 +2031,12 @@
 		return resultTx, nil
 	}
 	// No finalized transaction, try to retrieve it from the pool
-	if tx := s.b.GetPoolTransaction(hash); tx != nil {
-		return NewRPCPendingTransaction(tx, s.b.CurrentHeader(), s.b.ChainConfig()), nil
+	if tx := api.b.GetPoolTransaction(hash); tx != nil {
+		return NewRPCPendingTransaction(tx, api.b.CurrentHeader(), api.b.ChainConfig()), nil
 	}
 
 	// Transaction unknown, return as such
 	return nil, nil
-=======
-	header, err := api.b.HeaderByHash(ctx, blockHash)
-	if err != nil {
-		return nil, err
-	}
-	return newRPCTransaction(tx, blockHash, blockNumber, header.Time, index, header.BaseFee, api.b.ChainConfig()), nil
->>>>>>> aadddf3a
 }
 
 // GetRawTransactionByHash returns the bytes of the transaction for the given hash.
@@ -2202,25 +2057,19 @@
 }
 
 // GetTransactionReceipt returns the transaction receipt for the given transaction hash.
-<<<<<<< HEAD
-func (s *TransactionAPI) GetTransactionReceipt(ctx context.Context, hash common.Hash) (map[string]interface{}, error) {
+func (api *TransactionAPI) GetTransactionReceipt(ctx context.Context, hash common.Hash) (map[string]interface{}, error) {
 
 	borTx := false
 
-	found, tx, blockHash, blockNumber, index, err := s.b.GetTransaction(ctx, hash)
-=======
-func (api *TransactionAPI) GetTransactionReceipt(ctx context.Context, hash common.Hash) (map[string]interface{}, error) {
 	found, tx, blockHash, blockNumber, index, err := api.b.GetTransaction(ctx, hash)
->>>>>>> aadddf3a
 	if err != nil {
 		return nil, NewTxIndexingError() // transaction is not fully indexed
 	}
 	if !found {
 		return nil, nil // transaction is not existent or reachable
 	}
-<<<<<<< HEAD
 	if tx == nil {
-		tx, blockHash, blockNumber, index = rawdb.ReadBorTransaction(s.b.ChainDb(), hash)
+		tx, blockHash, blockNumber, index = rawdb.ReadBorTransaction(api.b.ChainDb(), hash)
 		borTx = true
 	}
 
@@ -2232,9 +2081,9 @@
 
 	if borTx {
 		// Fetch bor block receipt
-		receipt = rawdb.ReadBorReceipt(s.b.ChainDb(), blockHash, blockNumber, s.b.ChainConfig())
+		receipt = rawdb.ReadBorReceipt(api.b.ChainDb(), blockHash, blockNumber, api.b.ChainConfig())
 	} else {
-		receipts, err := s.b.GetReceipts(ctx, blockHash)
+		receipts, err := api.b.GetReceipts(ctx, blockHash)
 		if err != nil {
 			return nil, err
 		}
@@ -2246,26 +2095,14 @@
 		receipt = receipts[index]
 	}
 
-	header, err := s.b.HeaderByHash(ctx, blockHash)
-=======
 	header, err := api.b.HeaderByHash(ctx, blockHash)
 	if err != nil {
 		return nil, err
 	}
-	receipts, err := api.b.GetReceipts(ctx, blockHash)
->>>>>>> aadddf3a
-	if err != nil {
-		return nil, err
-	}
 
 	// Derive the sender.
-<<<<<<< HEAD
-	signer := types.MakeSigner(s.b.ChainConfig(), header.Number, header.Time)
+	signer := types.MakeSigner(api.b.ChainConfig(), header.Number, header.Time)
 	return marshalReceipt(receipt, blockHash, blockNumber, signer, tx, int(index), borTx), nil
-=======
-	signer := types.MakeSigner(api.b.ChainConfig(), header.Number, header.Time)
-	return marshalReceipt(receipt, blockHash, blockNumber, signer, tx, int(index)), nil
->>>>>>> aadddf3a
 }
 
 // marshalReceipt marshals a transaction receipt into a JSON object.
@@ -2403,12 +2240,7 @@
 	if err != nil {
 		return common.Hash{}, err
 	}
-<<<<<<< HEAD
-
-	return SubmitTransaction(ctx, s.b, signed)
-=======
 	return SubmitTransaction(ctx, api.b, signed)
->>>>>>> aadddf3a
 }
 
 // FillTransaction fills the defaults (nonce, gas, gasPrice or 1559 fields)
@@ -2422,12 +2254,7 @@
 		return nil, err
 	}
 	// Assemble the transaction and obtain rlp
-<<<<<<< HEAD
-	tx := args.toTransaction()
-
-=======
 	tx := args.ToTransaction()
->>>>>>> aadddf3a
 	data, err := tx.MarshalBinary()
 	if err != nil {
 		return nil, err
@@ -2443,12 +2270,7 @@
 	if err := tx.UnmarshalBinary(input); err != nil {
 		return common.Hash{}, err
 	}
-<<<<<<< HEAD
-
-	return SubmitTransaction(ctx, s.b, tx)
-=======
 	return SubmitTransaction(ctx, api.b, tx)
->>>>>>> aadddf3a
 }
 
 // Sign calculates an ECDSA signature for:
@@ -2496,13 +2318,6 @@
 	if args.GasPrice == nil && (args.MaxPriorityFeePerGas == nil || args.MaxFeePerGas == nil) {
 		return nil, errors.New("missing gasPrice or maxFeePerGas/maxPriorityFeePerGas")
 	}
-<<<<<<< HEAD
-
-	if args.IsEIP4844() {
-		return nil, errBlobTxNotSupported
-	}
-=======
->>>>>>> aadddf3a
 	if args.Nonce == nil {
 		return nil, errors.New("nonce not specified")
 	}
@@ -2514,14 +2329,6 @@
 	if err := checkTxFee(tx.GasPrice(), tx.Gas(), api.b.RPCTxFeeCap()); err != nil {
 		return nil, err
 	}
-<<<<<<< HEAD
-
-	signed, err := s.sign(args.from(), tx)
-	if err != nil {
-		return nil, err
-	}
-
-=======
 	signed, err := api.sign(args.from(), tx)
 	if err != nil {
 		return nil, err
@@ -2536,7 +2343,6 @@
 			Proofs:      args.Proofs,
 		})
 	}
->>>>>>> aadddf3a
 	data, err := signed.MarshalBinary()
 	if err != nil {
 		return nil, err
@@ -2554,22 +2360,12 @@
 	}
 
 	accounts := make(map[common.Address]struct{})
-<<<<<<< HEAD
-
-	for _, wallet := range s.b.AccountManager().Wallets() {
-=======
 	for _, wallet := range api.b.AccountManager().Wallets() {
->>>>>>> aadddf3a
 		for _, account := range wallet.Accounts() {
 			accounts[account.Address] = struct{}{}
 		}
 	}
-<<<<<<< HEAD
-
-	curHeader := s.b.CurrentHeader()
-=======
 	curHeader := api.b.CurrentHeader()
->>>>>>> aadddf3a
 	transactions := make([]*RPCTransaction, 0, len(pending))
 
 	for _, tx := range pending {
@@ -2584,24 +2380,14 @@
 
 // Resend accepts an existing transaction and a new gas price and limit. It will remove
 // the given transaction from the pool and reinsert it with the new gas price and limit.
-<<<<<<< HEAD
-// nolint:gocognit
-func (s *TransactionAPI) Resend(ctx context.Context, sendArgs TransactionArgs, gasPrice *hexutil.Big, gasLimit *hexutil.Uint64) (common.Hash, error) {
-=======
 func (api *TransactionAPI) Resend(ctx context.Context, sendArgs TransactionArgs, gasPrice *hexutil.Big, gasLimit *hexutil.Uint64) (common.Hash, error) {
->>>>>>> aadddf3a
 	if sendArgs.Nonce == nil {
 		return common.Hash{}, errors.New("missing transaction nonce in transaction spec")
 	}
 	if err := sendArgs.setDefaults(ctx, api.b, false); err != nil {
 		return common.Hash{}, err
 	}
-<<<<<<< HEAD
-
-	matchTx := sendArgs.toTransaction()
-=======
 	matchTx := sendArgs.ToTransaction()
->>>>>>> aadddf3a
 
 	// Before replacing the old transaction, ensure the _new_ transaction fee is reasonable.
 	var price = matchTx.GasPrice()
@@ -2613,12 +2399,7 @@
 	if gasLimit != nil {
 		gas = uint64(*gasLimit)
 	}
-<<<<<<< HEAD
-
-	if err := checkTxFee(price, gas, s.b.RPCTxFeeCap()); err != nil {
-=======
 	if err := checkTxFee(price, gas, api.b.RPCTxFeeCap()); err != nil {
->>>>>>> aadddf3a
 		return common.Hash{}, err
 	}
 	// Iterate the pending list for replacement
@@ -2628,20 +2409,14 @@
 	}
 
 	for _, p := range pending {
-<<<<<<< HEAD
-		wantSigHash := s.signer.Hash(matchTx)
-		pFrom, err := types.Sender(s.signer, p)
-
-		if err != nil && (s.b.UnprotectedAllowed() && err == types.ErrInvalidChainId) {
-			err = nil
-		}
-
-		if err == nil && pFrom == sendArgs.from() && s.signer.Hash(p) == wantSigHash {
-=======
 		wantSigHash := api.signer.Hash(matchTx)
 		pFrom, err := types.Sender(api.signer, p)
+
+		if err != nil && (api.b.UnprotectedAllowed() && err == types.ErrInvalidChainId) {
+			err = nil
+		}
+
 		if err == nil && pFrom == sendArgs.from() && api.signer.Hash(p) == wantSigHash {
->>>>>>> aadddf3a
 			// Match. Re-sign and send the transaction.
 			if gasPrice != nil && (*big.Int)(gasPrice).Sign() != 0 {
 				sendArgs.GasPrice = gasPrice
@@ -2650,21 +2425,13 @@
 			if gasLimit != nil && *gasLimit != 0 {
 				sendArgs.Gas = gasLimit
 			}
-<<<<<<< HEAD
-
-			signedTx, err := s.sign(sendArgs.from(), sendArgs.toTransaction())
-			if err != nil {
-				return common.Hash{}, err
-			}
-
-			if err = s.b.SendTx(ctx, signedTx); err != nil {
-=======
+
 			signedTx, err := api.sign(sendArgs.from(), sendArgs.ToTransaction())
 			if err != nil {
 				return common.Hash{}, err
 			}
+
 			if err = api.b.SendTx(ctx, signedTx); err != nil {
->>>>>>> aadddf3a
 				return common.Hash{}, err
 			}
 
