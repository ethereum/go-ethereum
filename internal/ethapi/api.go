--- conflicted
+++ resolved
@@ -1216,13 +1216,8 @@
 
 // EstimateGas returns an estimate of the amount of gas needed to execute the
 // given transaction against the current pending block.
-<<<<<<< HEAD
-func (s *PublicBlockChainAPI) EstimateGas(ctx context.Context, args TransactionArgs, blockNrOrHash *rpc.BlockNumberOrHash) (hexutil.Uint64, error) {
+func (s *BlockChainAPI) EstimateGas(ctx context.Context, args TransactionArgs, blockNrOrHash *rpc.BlockNumberOrHash) (hexutil.Uint64, error) {
 	bNrOrHash := rpc.BlockNumberOrHashWithNumber(rpc.LatestBlockNumber)
-=======
-func (s *BlockChainAPI) EstimateGas(ctx context.Context, args TransactionArgs, blockNrOrHash *rpc.BlockNumberOrHash) (hexutil.Uint64, error) {
-	bNrOrHash := rpc.BlockNumberOrHashWithNumber(rpc.PendingBlockNumber)
->>>>>>> 81d328a7
 	if blockNrOrHash != nil {
 		bNrOrHash = *blockNrOrHash
 	}
