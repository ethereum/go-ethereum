--- conflicted
+++ resolved
@@ -17,56 +17,32 @@
 package ethapi
 
 import (
-<<<<<<< HEAD
-	"context"
-	"encoding/hex"
-=======
 	"bytes"
 	"context"
->>>>>>> ab5646c5
 	"errors"
 	"fmt"
 	"math/big"
 	"strings"
 	"time"
 
-<<<<<<< HEAD
-	"github.com/ubiq/ubqhash"
-	"github.com/syndtr/goleveldb/leveldb"
-	"github.com/syndtr/goleveldb/leveldb/util"
 	"github.com/ubiq/go-ubiq/accounts"
 	"github.com/ubiq/go-ubiq/accounts/keystore"
 	"github.com/ubiq/go-ubiq/common"
 	"github.com/ubiq/go-ubiq/common/hexutil"
+	"github.com/ubiq/go-ubiq/common/math"
+	"github.com/ubiq/go-ubiq/consensus/ubqhash"
 	"github.com/ubiq/go-ubiq/core"
 	"github.com/ubiq/go-ubiq/core/types"
 	"github.com/ubiq/go-ubiq/core/vm"
 	"github.com/ubiq/go-ubiq/crypto"
-	"github.com/ubiq/go-ubiq/logger"
-	"github.com/ubiq/go-ubiq/logger/glog"
+	"github.com/ubiq/go-ubiq/ethdb"
+	"github.com/ubiq/go-ubiq/log"
 	"github.com/ubiq/go-ubiq/p2p"
+	"github.com/ubiq/go-ubiq/params"
 	"github.com/ubiq/go-ubiq/rlp"
 	"github.com/ubiq/go-ubiq/rpc"
-=======
-	"github.com/ethereum/go-ethereum/accounts"
-	"github.com/ethereum/go-ethereum/accounts/keystore"
-	"github.com/ethereum/go-ethereum/common"
-	"github.com/ethereum/go-ethereum/common/hexutil"
-	"github.com/ethereum/go-ethereum/common/math"
-	"github.com/ethereum/go-ethereum/consensus/ethash"
-	"github.com/ethereum/go-ethereum/core"
-	"github.com/ethereum/go-ethereum/core/types"
-	"github.com/ethereum/go-ethereum/core/vm"
-	"github.com/ethereum/go-ethereum/crypto"
-	"github.com/ethereum/go-ethereum/ethdb"
-	"github.com/ethereum/go-ethereum/log"
-	"github.com/ethereum/go-ethereum/p2p"
-	"github.com/ethereum/go-ethereum/params"
-	"github.com/ethereum/go-ethereum/rlp"
-	"github.com/ethereum/go-ethereum/rpc"
 	"github.com/syndtr/goleveldb/leveldb"
 	"github.com/syndtr/goleveldb/leveldb/util"
->>>>>>> ab5646c5
 )
 
 const (
@@ -91,7 +67,7 @@
 	return s.b.SuggestPrice(ctx)
 }
 
-// ProtocolVersion returns the current Ethereum protocol version this node supports
+// ProtocolVersion returns the current Ubiq protocol version this node supports
 func (s *PublicEthereumAPI) ProtocolVersion() hexutil.Uint {
 	return hexutil.Uint(s.b.ProtocolVersion())
 }
@@ -973,19 +949,6 @@
 }
 
 // GetTransactionByHash returns the transaction for the given hash
-<<<<<<< HEAD
-func (s *PublicTransactionPoolAPI) GetTransactionByHash(ctx context.Context, hash common.Hash) *RPCTransaction {
-	// Try to return an already finalized transaction
-	if tx, blockHash, blockNumber, index := core.GetTransaction(s.b.ChainDb(), hash); tx != nil {
-		return newRPCTransaction(tx, blockHash, blockNumber, index)
-	}
-	// No finalized transaction, try to retrieve it from the pool
-	if tx := s.b.GetPoolTransaction(hash); tx != nil {
-		return newRPCPendingTransaction(tx)
-	}
-	// Transaction unknown, return as such
-	return nil
-=======
 func (s *PublicTransactionPoolAPI) GetTransactionByHash(ctx context.Context, hash common.Hash) (*RPCTransaction, error) {
 	var tx *types.Transaction
 	var isPending bool
@@ -1011,27 +974,17 @@
 		return newRPCTransaction(block, hash)
 	}
 	return nil, nil
->>>>>>> ab5646c5
 }
 
 // GetRawTransactionByHash returns the bytes of the transaction for the given hash.
 func (s *PublicTransactionPoolAPI) GetRawTransactionByHash(ctx context.Context, hash common.Hash) (hexutil.Bytes, error) {
 	var tx *types.Transaction
 
-<<<<<<< HEAD
-	// Retrieve a finalized transaction, or a pooled otherwise
-	if tx, _, _, _ = core.GetTransaction(s.b.ChainDb(), hash); tx == nil {
-		if tx = s.b.GetPoolTransaction(hash); tx == nil {
-			// Transaction not found anywhere, abort
-			return nil, nil
-		}
-=======
 	if tx, _, err = getTransaction(s.b.ChainDb(), s.b, hash); err != nil {
 		log.Debug("Failed to retrieve transaction", "hash", hash, "err", err)
 		return nil, nil
 	} else if tx == nil {
 		return nil, nil
->>>>>>> ab5646c5
 	}
 	// Serialize to RLP and return
 	return rlp.EncodeToBytes(tx)
@@ -1039,10 +992,6 @@
 
 // GetTransactionReceipt returns the transaction receipt for the given transaction hash.
 func (s *PublicTransactionPoolAPI) GetTransactionReceipt(hash common.Hash) (map[string]interface{}, error) {
-<<<<<<< HEAD
-	tx, blockHash, blockNumber, index := core.GetTransaction(s.b.ChainDb(), hash)
-	if tx == nil {
-=======
 	receipt := core.GetReceipt(s.b.ChainDb(), hash)
 	if receipt == nil {
 		log.Debug("Receipt not found for transaction", "hash", hash)
@@ -1058,7 +1007,6 @@
 	txBlock, blockIndex, index, err := getTransactionBlockData(s.b.ChainDb(), hash)
 	if err != nil {
 		log.Debug("Failed to retrieve transaction block", "hash", hash, "err", err)
->>>>>>> ab5646c5
 		return nil, nil
 	}
 	receipt, _, _, _ := core.GetReceipt(s.b.ChainDb(), hash) // Old receipts don't have the lookup data available
@@ -1071,13 +1019,8 @@
 
 	fields := map[string]interface{}{
 		"root":              hexutil.Bytes(receipt.PostState),
-<<<<<<< HEAD
-		"blockHash":         blockHash,
-		"blockNumber":       hexutil.Uint64(blockNumber),
-=======
 		"blockHash":         txBlock,
 		"blockNumber":       hexutil.Uint64(blockIndex),
->>>>>>> ab5646c5
 		"transactionHash":   hash,
 		"transactionIndex":  hexutil.Uint64(index),
 		"from":              from,
@@ -1400,15 +1343,7 @@
 	if block == nil {
 		return "", fmt.Errorf("block #%d not found", number)
 	}
-<<<<<<< HEAD
-	hash, err := ubqhash.GetSeedHash(number)
-	if err != nil {
-		return "", err
-	}
-	return fmt.Sprintf("0x%x", hash), nil
-=======
-	return fmt.Sprintf("0x%x", ethash.SeedHash(number)), nil
->>>>>>> ab5646c5
+	return fmt.Sprintf("0x%x", ubqhash.SeedHash(number)), nil
 }
 
 // PrivateDebugAPI is the collection of Etheruem APIs exposed over the private
