// Copyright 2015 The go-ethereum Authors
// This file is part of the go-ethereum library.
//
// The go-ethereum library is free software: you can redistribute it and/or modify
// it under the terms of the GNU Lesser General Public License as published by
// the Free Software Foundation, either version 3 of the License, or
// (at your option) any later version.
//
// The go-ethereum library is distributed in the hope that it will be useful,
// but WITHOUT ANY WARRANTY; without even the implied warranty of
// MERCHANTABILITY or FITNESS FOR A PARTICULAR PURPOSE. See the
// GNU Lesser General Public License for more details.
//
// You should have received a copy of the GNU Lesser General Public License
// along with the go-ethereum library. If not, see <http://www.gnu.org/licenses/>.

package ethapi

import (
	"context"
	"encoding/hex"
	"errors"
	"fmt"
	"maps"
	"math/big"
	"runtime"
	"strings"
	"time"

	"github.com/davecgh/go-spew/spew"
	"github.com/tyler-smith/go-bip39"

	"github.com/ethereum/go-ethereum"
	"github.com/ethereum/go-ethereum/accounts"
	"github.com/ethereum/go-ethereum/accounts/keystore"
	"github.com/ethereum/go-ethereum/accounts/scwallet"
	"github.com/ethereum/go-ethereum/common"
	"github.com/ethereum/go-ethereum/common/hexutil"
	"github.com/ethereum/go-ethereum/common/math"
	"github.com/ethereum/go-ethereum/consensus"
	"github.com/ethereum/go-ethereum/consensus/misc/eip1559"
	"github.com/ethereum/go-ethereum/core"
	"github.com/ethereum/go-ethereum/core/rawdb"
	"github.com/ethereum/go-ethereum/core/state"
	"github.com/ethereum/go-ethereum/core/tracing"
	"github.com/ethereum/go-ethereum/core/types"
	"github.com/ethereum/go-ethereum/core/vm"
	"github.com/ethereum/go-ethereum/crypto"
	"github.com/ethereum/go-ethereum/eth/gasestimator"
	"github.com/ethereum/go-ethereum/eth/tracers/logger"
	"github.com/ethereum/go-ethereum/ethdb"
	"github.com/ethereum/go-ethereum/log"
	"github.com/ethereum/go-ethereum/p2p"
	"github.com/ethereum/go-ethereum/params"
	"github.com/ethereum/go-ethereum/rlp"
	"github.com/ethereum/go-ethereum/rpc"
	"github.com/ethereum/go-ethereum/trie"
	"github.com/holiman/uint256"
)

// estimateGasErrorRatio is the amount of overestimation eth_estimateGas is
// allowed to produce in order to speed up calculations.
const estimateGasErrorRatio = 0.015

var errBlobTxNotSupported = errors.New("signing blob transactions not supported")

// EthereumAPI provides an API to access Ethereum related information.
type EthereumAPI struct {
	b Backend
}

// NewEthereumAPI creates a new Ethereum protocol API.
func NewEthereumAPI(b Backend) *EthereumAPI {
	return &EthereumAPI{b}
}

// GasPrice returns a suggestion for a gas price for legacy transactions.
func (api *EthereumAPI) GasPrice(ctx context.Context) (*hexutil.Big, error) {
	tipcap, err := api.b.SuggestGasTipCap(ctx)
	if err != nil {
		return nil, err
	}
	if head := api.b.CurrentHeader(); head.BaseFee != nil {
		tipcap.Add(tipcap, head.BaseFee)
	}

	return (*hexutil.Big)(tipcap), err
}

// MaxPriorityFeePerGas returns a suggestion for a gas tip cap for dynamic fee transactions.
func (api *EthereumAPI) MaxPriorityFeePerGas(ctx context.Context) (*hexutil.Big, error) {
	tipcap, err := api.b.SuggestGasTipCap(ctx)
	if err != nil {
		return nil, err
	}

	return (*hexutil.Big)(tipcap), err
}

type feeHistoryResult struct {
	OldestBlock      *hexutil.Big     `json:"oldestBlock"`
	Reward           [][]*hexutil.Big `json:"reward,omitempty"`
	BaseFee          []*hexutil.Big   `json:"baseFeePerGas,omitempty"`
	GasUsedRatio     []float64        `json:"gasUsedRatio"`
	BlobBaseFee      []*hexutil.Big   `json:"baseFeePerBlobGas,omitempty"`
	BlobGasUsedRatio []float64        `json:"blobGasUsedRatio,omitempty"`
}

// FeeHistory returns the fee market history.
func (api *EthereumAPI) FeeHistory(ctx context.Context, blockCount math.HexOrDecimal64, lastBlock rpc.BlockNumber, rewardPercentiles []float64) (*feeHistoryResult, error) {
	oldest, reward, baseFee, gasUsed, blobBaseFee, blobGasUsed, err := api.b.FeeHistory(ctx, uint64(blockCount), lastBlock, rewardPercentiles)
	if err != nil {
		return nil, err
	}

	results := &feeHistoryResult{
		OldestBlock:  (*hexutil.Big)(oldest),
		GasUsedRatio: gasUsed,
	}
	if reward != nil {
		results.Reward = make([][]*hexutil.Big, len(reward))
		for i, w := range reward {
			results.Reward[i] = make([]*hexutil.Big, len(w))
			for j, v := range w {
				results.Reward[i][j] = (*hexutil.Big)(v)
			}
		}
	}

	if baseFee != nil {
		results.BaseFee = make([]*hexutil.Big, len(baseFee))
		for i, v := range baseFee {
			results.BaseFee[i] = (*hexutil.Big)(v)
		}
	}
	if blobBaseFee != nil {
		results.BlobBaseFee = make([]*hexutil.Big, len(blobBaseFee))
		for i, v := range blobBaseFee {
			results.BlobBaseFee[i] = (*hexutil.Big)(v)
		}
	}
	if blobGasUsed != nil {
		results.BlobGasUsedRatio = blobGasUsed
	}
	return results, nil
}

// BlobBaseFee returns the base fee for blob gas at the current head.
func (api *EthereumAPI) BlobBaseFee(ctx context.Context) *hexutil.Big {
	return (*hexutil.Big)(api.b.BlobBaseFee(ctx))
}

// Syncing returns false in case the node is currently not syncing with the network. It can be up-to-date or has not
// yet received the latest block headers from its peers. In case it is synchronizing:
// - startingBlock: block number this node started to synchronize from
// - currentBlock:  block number this node is currently importing
// - highestBlock:  block number of the highest block header this node has received from peers
// - pulledStates:  number of state entries processed until now
// - knownStates:   number of known state entries that still need to be pulled
func (api *EthereumAPI) Syncing() (interface{}, error) {
	progress := api.b.SyncProgress()

	// Return not syncing if the synchronisation already completed
	if progress.Done() {
		return false, nil
	}
	// Otherwise gather the block sync stats
	return map[string]interface{}{
		"startingBlock":          hexutil.Uint64(progress.StartingBlock),
		"currentBlock":           hexutil.Uint64(progress.CurrentBlock),
		"highestBlock":           hexutil.Uint64(progress.HighestBlock),
		"syncedAccounts":         hexutil.Uint64(progress.SyncedAccounts),
		"syncedAccountBytes":     hexutil.Uint64(progress.SyncedAccountBytes),
		"syncedBytecodes":        hexutil.Uint64(progress.SyncedBytecodes),
		"syncedBytecodeBytes":    hexutil.Uint64(progress.SyncedBytecodeBytes),
		"syncedStorage":          hexutil.Uint64(progress.SyncedStorage),
		"syncedStorageBytes":     hexutil.Uint64(progress.SyncedStorageBytes),
		"healedTrienodes":        hexutil.Uint64(progress.HealedTrienodes),
		"healedTrienodeBytes":    hexutil.Uint64(progress.HealedTrienodeBytes),
		"healedBytecodes":        hexutil.Uint64(progress.HealedBytecodes),
		"healedBytecodeBytes":    hexutil.Uint64(progress.HealedBytecodeBytes),
		"healingTrienodes":       hexutil.Uint64(progress.HealingTrienodes),
		"healingBytecode":        hexutil.Uint64(progress.HealingBytecode),
		"txIndexFinishedBlocks":  hexutil.Uint64(progress.TxIndexFinishedBlocks),
		"txIndexRemainingBlocks": hexutil.Uint64(progress.TxIndexRemainingBlocks),
	}, nil
}

// TxPoolAPI offers and API for the transaction pool. It only operates on data that is non-confidential.
type TxPoolAPI struct {
	b Backend
}

// NewTxPoolAPI creates a new tx pool service that gives information about the transaction pool.
func NewTxPoolAPI(b Backend) *TxPoolAPI {
	return &TxPoolAPI{b}
}

// Content returns the transactions contained within the transaction pool.
func (api *TxPoolAPI) Content() map[string]map[string]map[string]*RPCTransaction {
	content := map[string]map[string]map[string]*RPCTransaction{
		"pending": make(map[string]map[string]*RPCTransaction),
		"queued":  make(map[string]map[string]*RPCTransaction),
	}
	pending, queue := api.b.TxPoolContent()
	curHeader := api.b.CurrentHeader()
	// Flatten the pending transactions
	for account, txs := range pending {
		dump := make(map[string]*RPCTransaction)
		for _, tx := range txs {
			dump[fmt.Sprintf("%d", tx.Nonce())] = NewRPCPendingTransaction(tx, curHeader, api.b.ChainConfig())
		}

		content["pending"][account.Hex()] = dump
	}
	// Flatten the queued transactions
	for account, txs := range queue {
		dump := make(map[string]*RPCTransaction)
		for _, tx := range txs {
			dump[fmt.Sprintf("%d", tx.Nonce())] = NewRPCPendingTransaction(tx, curHeader, api.b.ChainConfig())
		}

		content["queued"][account.Hex()] = dump
	}

	return content
}

// ContentFrom returns the transactions contained within the transaction pool.
func (api *TxPoolAPI) ContentFrom(addr common.Address) map[string]map[string]*RPCTransaction {
	content := make(map[string]map[string]*RPCTransaction, 2)
	pending, queue := api.b.TxPoolContentFrom(addr)
	curHeader := api.b.CurrentHeader()

	// Build the pending transactions
	dump := make(map[string]*RPCTransaction, len(pending))
	for _, tx := range pending {
		dump[fmt.Sprintf("%d", tx.Nonce())] = NewRPCPendingTransaction(tx, curHeader, api.b.ChainConfig())
	}

	content["pending"] = dump

	// Build the queued transactions
	dump = make(map[string]*RPCTransaction, len(queue))
	for _, tx := range queue {
		dump[fmt.Sprintf("%d", tx.Nonce())] = NewRPCPendingTransaction(tx, curHeader, api.b.ChainConfig())
	}

	content["queued"] = dump

	return content
}

// Status returns the number of pending and queued transaction in the pool.
func (api *TxPoolAPI) Status() map[string]hexutil.Uint {
	pending, queue := api.b.Stats()
	return map[string]hexutil.Uint{
		"pending": hexutil.Uint(pending),
		"queued":  hexutil.Uint(queue),
	}
}

// Inspect retrieves the content of the transaction pool and flattens it into an
// easily inspectable list.
func (api *TxPoolAPI) Inspect() map[string]map[string]map[string]string {
	content := map[string]map[string]map[string]string{
		"pending": make(map[string]map[string]string),
		"queued":  make(map[string]map[string]string),
	}
	pending, queue := api.b.TxPoolContent()

	// Define a formatter to flatten a transaction into a string
	var format = func(tx *types.Transaction) string {
		if to := tx.To(); to != nil {
			return fmt.Sprintf("%s: %v wei + %v gas × %v wei", tx.To().Hex(), tx.Value(), tx.Gas(), tx.GasPrice())
		}
		return fmt.Sprintf("contract creation: %v wei + %v gas × %v wei", tx.Value(), tx.Gas(), tx.GasPrice())
	}
	// Flatten the pending transactions
	for account, txs := range pending {
		dump := make(map[string]string)
		for _, tx := range txs {
			dump[fmt.Sprintf("%d", tx.Nonce())] = format(tx)
		}

		content["pending"][account.Hex()] = dump
	}
	// Flatten the queued transactions
	for account, txs := range queue {
		dump := make(map[string]string)
		for _, tx := range txs {
			dump[fmt.Sprintf("%d", tx.Nonce())] = format(tx)
		}

		content["queued"][account.Hex()] = dump
	}

	return content
}

// EthereumAccountAPI provides an API to access accounts managed by this node.
// It offers only methods that can retrieve accounts.
type EthereumAccountAPI struct {
	am *accounts.Manager
}

// NewEthereumAccountAPI creates a new EthereumAccountAPI.
func NewEthereumAccountAPI(am *accounts.Manager) *EthereumAccountAPI {
	return &EthereumAccountAPI{am: am}
}

// Accounts returns the collection of accounts this node manages.
func (api *EthereumAccountAPI) Accounts() []common.Address {
	return api.am.Accounts()
}

// PersonalAccountAPI provides an API to access accounts managed by this node.
// It offers methods to create, (un)lock en list accounts. Some methods accept
// passwords and are therefore considered private by default.
type PersonalAccountAPI struct {
	am        *accounts.Manager
	nonceLock *AddrLocker
	b         Backend
}

// NewPersonalAccountAPI creates a new PersonalAccountAPI.
func NewPersonalAccountAPI(b Backend, nonceLock *AddrLocker) *PersonalAccountAPI {
	return &PersonalAccountAPI{
		am:        b.AccountManager(),
		nonceLock: nonceLock,
		b:         b,
	}
}

// ListAccounts will return a list of addresses for accounts this node manages.
func (api *PersonalAccountAPI) ListAccounts() []common.Address {
	return api.am.Accounts()
}

// rawWallet is a JSON representation of an accounts.Wallet interface, with its
// data contents extracted into plain fields.
type rawWallet struct {
	URL      string             `json:"url"`
	Status   string             `json:"status"`
	Failure  string             `json:"failure,omitempty"`
	Accounts []accounts.Account `json:"accounts,omitempty"`
}

// ListWallets will return a list of wallets this node manages.
func (api *PersonalAccountAPI) ListWallets() []rawWallet {
	wallets := make([]rawWallet, 0) // return [] instead of nil if empty
	for _, wallet := range api.am.Wallets() {
		status, failure := wallet.Status()

		raw := rawWallet{
			URL:      wallet.URL().String(),
			Status:   status,
			Accounts: wallet.Accounts(),
		}
		if failure != nil {
			raw.Failure = failure.Error()
		}

		wallets = append(wallets, raw)
	}

	return wallets
}

// OpenWallet initiates a hardware wallet opening procedure, establishing a USB
// connection and attempting to authenticate via the provided passphrase. Note,
// the method may return an extra challenge requiring a second open (e.g. the
// Trezor PIN matrix challenge).
func (api *PersonalAccountAPI) OpenWallet(url string, passphrase *string) error {
	wallet, err := api.am.Wallet(url)
	if err != nil {
		return err
	}

	pass := ""
	if passphrase != nil {
		pass = *passphrase
	}

	return wallet.Open(pass)
}

// DeriveAccount requests an HD wallet to derive a new account, optionally pinning
// it for later reuse.
func (api *PersonalAccountAPI) DeriveAccount(url string, path string, pin *bool) (accounts.Account, error) {
	wallet, err := api.am.Wallet(url)
	if err != nil {
		return accounts.Account{}, err
	}

	derivPath, err := accounts.ParseDerivationPath(path)
	if err != nil {
		return accounts.Account{}, err
	}

	if pin == nil {
		pin = new(bool)
	}

	return wallet.Derive(derivPath, *pin)
}

// NewAccount will create a new account and returns the address for the new account.
func (api *PersonalAccountAPI) NewAccount(password string) (common.AddressEIP55, error) {
	ks, err := fetchKeystore(api.am)
	if err != nil {
		return common.AddressEIP55{}, err
	}

	acc, err := ks.NewAccount(password)
	if err == nil {
		addrEIP55 := common.AddressEIP55(acc.Address)
		log.Info("Your new key was generated", "address", addrEIP55.String())
		log.Warn("Please backup your key file!", "path", acc.URL.Path)
		log.Warn("Please remember your password!")
		return addrEIP55, nil
	}
	return common.AddressEIP55{}, err
}

// fetchKeystore retrieves the encrypted keystore from the account manager.
func fetchKeystore(am *accounts.Manager) (*keystore.KeyStore, error) {
	if ks := am.Backends(keystore.KeyStoreType); len(ks) > 0 {
		return ks[0].(*keystore.KeyStore), nil
	}

	return nil, errors.New("local keystore not used")
}

// ImportRawKey stores the given hex encoded ECDSA key into the key directory,
// encrypting it with the passphrase.
func (api *PersonalAccountAPI) ImportRawKey(privkey string, password string) (common.Address, error) {
	key, err := crypto.HexToECDSA(privkey)
	if err != nil {
		return common.Address{}, err
	}
	ks, err := fetchKeystore(api.am)
	if err != nil {
		return common.Address{}, err
	}

	acc, err := ks.ImportECDSA(key, password)

	return acc.Address, err
}

// UnlockAccount will unlock the account associated with the given address with
// the given password for duration seconds. If duration is nil it will use a
// default of 300 seconds. It returns an indication if the account was unlocked.
func (api *PersonalAccountAPI) UnlockAccount(ctx context.Context, addr common.Address, password string, duration *uint64) (bool, error) {
	// When the API is exposed by external RPC(http, ws etc), unless the user
	// explicitly specifies to allow the insecure account unlocking, otherwise
	// it is disabled.
	if api.b.ExtRPCEnabled() && !api.b.AccountManager().Config().InsecureUnlockAllowed {
		return false, errors.New("account unlock with HTTP access is forbidden")
	}

	const max = uint64(time.Duration(math.MaxInt64) / time.Second)

	var d time.Duration
	if duration == nil {
		d = 300 * time.Second
	} else if *duration > max {
		return false, errors.New("unlock duration too large")
	} else {
		d = time.Duration(*duration) * time.Second
	}
	ks, err := fetchKeystore(api.am)
	if err != nil {
		return false, err
	}

	err = ks.TimedUnlock(accounts.Account{Address: addr}, password, d)
	if err != nil {
		log.Warn("Failed account unlock attempt", "address", addr, "err", err)
	}

	return err == nil, err
}

// LockAccount will lock the account associated with the given address when it's unlocked.
func (api *PersonalAccountAPI) LockAccount(addr common.Address) bool {
	if ks, err := fetchKeystore(api.am); err == nil {
		return ks.Lock(addr) == nil
	}

	return false
}

// signTransaction sets defaults and signs the given transaction
// NOTE: the caller needs to ensure that the nonceLock is held, if applicable,
// and release it after the transaction has been submitted to the tx pool
func (api *PersonalAccountAPI) signTransaction(ctx context.Context, args *TransactionArgs, passwd string) (*types.Transaction, error) {
	// Look up the wallet containing the requested signer
	account := accounts.Account{Address: args.from()}
	wallet, err := api.am.Find(account)
	if err != nil {
		return nil, err
	}
	// Set some sanity defaults and terminate on failure
	if err := args.setDefaults(ctx, api.b, false); err != nil {
		return nil, err
	}
	// Assemble the transaction and sign with the wallet
	tx := args.ToTransaction(types.LegacyTxType)

	return wallet.SignTxWithPassphrase(account, passwd, tx, api.b.ChainConfig().ChainID)
}

// SendTransaction will create a transaction from the given arguments and
// tries to sign it with the key associated with args.From. If the given
// passwd isn't able to decrypt the key it fails.
func (api *PersonalAccountAPI) SendTransaction(ctx context.Context, args TransactionArgs, passwd string) (common.Hash, error) {
	if args.Nonce == nil {
		// Hold the mutex around signing to prevent concurrent assignment of
		// the same nonce to multiple accounts.
		api.nonceLock.LockAddr(args.from())
		defer api.nonceLock.UnlockAddr(args.from())
	}
	if args.IsEIP4844() {
		return common.Hash{}, errBlobTxNotSupported
	}
	signed, err := api.signTransaction(ctx, &args, passwd)
	if err != nil {
		log.Warn("Failed transaction send attempt", "from", args.from(), "to", args.To, "value", args.Value.ToInt(), "err", err)
		return common.Hash{}, err
	}
	return SubmitTransaction(ctx, api.b, signed)
}

// SignTransaction will create a transaction from the given arguments and
// tries to sign it with the key associated with args.From. If the given passwd isn't
// able to decrypt the key it fails. The transaction is returned in RLP-form, not broadcast
// to other nodes
func (api *PersonalAccountAPI) SignTransaction(ctx context.Context, args TransactionArgs, passwd string) (*SignTransactionResult, error) {
	// No need to obtain the noncelock mutex, since we won't be sending this
	// tx into the transaction pool, but right back to the user
	if args.From == nil {
		return nil, errors.New("sender not specified")
	}

	if args.Gas == nil {
		return nil, errors.New("gas not specified")
	}

	if args.GasPrice == nil && (args.MaxFeePerGas == nil || args.MaxPriorityFeePerGas == nil) {
		return nil, errors.New("missing gasPrice or maxFeePerGas/maxPriorityFeePerGas")
	}
	if args.IsEIP4844() {
		return nil, errBlobTxNotSupported
	}
	if args.Nonce == nil {
		return nil, errors.New("nonce not specified")
	}
	// Before actually signing the transaction, ensure the transaction fee is reasonable.
	tx := args.ToTransaction(types.LegacyTxType)
	if err := checkTxFee(tx.GasPrice(), tx.Gas(), api.b.RPCTxFeeCap()); err != nil {
		return nil, err
	}
	signed, err := api.signTransaction(ctx, &args, passwd)
	if err != nil {
		log.Warn("Failed transaction sign attempt", "from", args.from(), "to", args.To, "value", args.Value.ToInt(), "err", err)
		return nil, err
	}

	data, err := signed.MarshalBinary()
	if err != nil {
		return nil, err
	}

	return &SignTransactionResult{data, signed}, nil
}

// Sign calculates an Ethereum ECDSA signature for:
// keccak256("\x19Ethereum Signed Message:\n" + len(message) + message))
//
// Note, the produced signature conforms to the secp256k1 curve R, S and V values,
// where the V value will be 27 or 28 for legacy reasons.
//
// The key used to calculate the signature is decrypted with the given password.
//
// https://geth.ethereum.org/docs/interacting-with-geth/rpc/ns-personal#personal-sign
func (api *PersonalAccountAPI) Sign(ctx context.Context, data hexutil.Bytes, addr common.Address, passwd string) (hexutil.Bytes, error) {
	// Look up the wallet containing the requested signer
	account := accounts.Account{Address: addr}

	wallet, err := api.b.AccountManager().Find(account)
	if err != nil {
		return nil, err
	}
	// Assemble sign the data with the wallet
	signature, err := wallet.SignTextWithPassphrase(account, passwd, data)
	if err != nil {
		log.Warn("Failed data sign attempt", "address", addr, "err", err)
		return nil, err
	}

	signature[crypto.RecoveryIDOffset] += 27 // Transform V from 0/1 to 27/28 according to the yellow paper

	return signature, nil
}

// EcRecover returns the address for the account that was used to create the signature.
// Note, this function is compatible with eth_sign and personal_sign. As such it recovers
// the address of:
// hash = keccak256("\x19Ethereum Signed Message:\n"${message length}${message})
// addr = ecrecover(hash, signature)
//
// Note, the signature must conform to the secp256k1 curve R, S and V values, where
// the V value must be 27 or 28 for legacy reasons.
//
// https://geth.ethereum.org/docs/interacting-with-geth/rpc/ns-personal#personal-ecrecover
func (api *PersonalAccountAPI) EcRecover(ctx context.Context, data, sig hexutil.Bytes) (common.Address, error) {
	if len(sig) != crypto.SignatureLength {
		return common.Address{}, fmt.Errorf("signature must be %d bytes long", crypto.SignatureLength)
	}

	if sig[crypto.RecoveryIDOffset] != 27 && sig[crypto.RecoveryIDOffset] != 28 {
		return common.Address{}, errors.New("invalid Ethereum signature (V is not 27 or 28)")
	}

	sig[crypto.RecoveryIDOffset] -= 27 // Transform yellow paper V from 27/28 to 0/1

	rpk, err := crypto.SigToPub(accounts.TextHash(data), sig)
	if err != nil {
		return common.Address{}, err
	}

	return crypto.PubkeyToAddress(*rpk), nil
}

// InitializeWallet initializes a new wallet at the provided URL, by generating and returning a new private key.
func (api *PersonalAccountAPI) InitializeWallet(ctx context.Context, url string) (string, error) {
	wallet, err := api.am.Wallet(url)
	if err != nil {
		return "", err
	}

	entropy, err := bip39.NewEntropy(256)
	if err != nil {
		return "", err
	}

	mnemonic, err := bip39.NewMnemonic(entropy)
	if err != nil {
		return "", err
	}

	seed := bip39.NewSeed(mnemonic, "")

	switch wallet := wallet.(type) {
	case *scwallet.Wallet:
		return mnemonic, wallet.Initialize(seed)
	default:
		return "", errors.New("specified wallet does not support initialization")
	}
}

// Unpair deletes a pairing between wallet and geth.
func (api *PersonalAccountAPI) Unpair(ctx context.Context, url string, pin string) error {
	wallet, err := api.am.Wallet(url)
	if err != nil {
		return err
	}

	switch wallet := wallet.(type) {
	case *scwallet.Wallet:
		return wallet.Unpair([]byte(pin))
	default:
		return errors.New("specified wallet does not support pairing")
	}
}

// BlockChainAPI provides an API to access Ethereum blockchain data.
type BlockChainAPI struct {
	b Backend
}

// NewBlockChainAPI creates a new Ethereum blockchain API.
func NewBlockChainAPI(b Backend) *BlockChainAPI {
	return &BlockChainAPI{b}
}

// GetTransactionReceiptsByBlock returns the transaction receipts for the given block number or hash.
func (api *BlockChainAPI) GetTransactionReceiptsByBlock(ctx context.Context, blockNrOrHash rpc.BlockNumberOrHash) ([]map[string]interface{}, error) {
	block, err := api.b.BlockByNumberOrHash(ctx, blockNrOrHash)
	if err != nil {
		return nil, err
	}

	if block == nil {
		return nil, errors.New("block not found")
	}

	receipts, err := api.b.GetReceipts(ctx, block.Hash())
	if err != nil {
		return nil, err
	}

	txs := block.Transactions()

	var txHash common.Hash

	borReceipt, err := api.b.GetBorBlockReceipt(ctx, block.Hash())
	if err != nil && err != ethereum.NotFound {
		return nil, err
	}
	if borReceipt != nil {
		receipts = append(receipts, borReceipt)

		txHash = types.GetDerivedBorTxHash(types.BorReceiptKey(block.Number().Uint64(), block.Hash()))
		if txHash != (common.Hash{}) {
			borTx, _, _, _, _ := api.b.GetBorBlockTransactionWithBlockHash(ctx, txHash, block.Hash())
			txs = append(txs, borTx)
		}
	}

	if len(txs) != len(receipts) {
		return nil, fmt.Errorf("txs length %d doesn't equal to receipts' length %d", len(txs), len(receipts))
	}

	txReceipts := make([]map[string]interface{}, 0, len(txs))

	for idx, receipt := range receipts {
		tx := txs[idx]

		signer := types.MakeSigner(api.b.ChainConfig(), block.Number(), block.Time())
		from, _ := types.Sender(signer, tx)

		fields := map[string]interface{}{
			"blockHash":         block.Hash(),
			"blockNumber":       hexutil.Uint64(block.NumberU64()),
			"transactionHash":   tx.Hash(),
			"transactionIndex":  hexutil.Uint64(idx),
			"from":              from,
			"to":                tx.To(),
			"gasUsed":           hexutil.Uint64(receipt.GasUsed),
			"cumulativeGasUsed": hexutil.Uint64(receipt.CumulativeGasUsed),
			"contractAddress":   nil,
			"logs":              receipt.Logs,
			"logsBloom":         receipt.Bloom,
			"type":              hexutil.Uint(tx.Type()),
			"effectiveGasPrice": (*hexutil.Big)(receipt.EffectiveGasPrice),
		}

		if receipt.EffectiveGasPrice == nil {
			fields["effectiveGasPrice"] = new(hexutil.Big)
		}

		// Assign receipt status or post state.
		if len(receipt.PostState) > 0 {
			fields["root"] = hexutil.Bytes(receipt.PostState)
		} else {
			fields["status"] = hexutil.Uint(receipt.Status)
		}

		if receipt.Logs == nil {
			fields["logs"] = []*types.Log{}
		}

		if borReceipt != nil && idx == len(receipts)-1 {
			fields["transactionHash"] = txHash
		}

		// If the ContractAddress is 20 0x0 bytes, assume it is not a contract creation
		if receipt.ContractAddress != (common.Address{}) {
			fields["contractAddress"] = receipt.ContractAddress
		}

		txReceipts = append(txReceipts, fields)
	}

	return txReceipts, nil
}

// ChainId is the EIP-155 replay-protection chain id for the current Ethereum chain config.
//
// Note, this method does not conform to EIP-695 because the configured chain ID is always
// returned, regardless of the current head block. We used to return an error when the chain
// wasn't synced up to a block where EIP-155 is enabled, but this behavior caused issues
// in CL clients.
func (api *BlockChainAPI) ChainId() *hexutil.Big {
	return (*hexutil.Big)(api.b.ChainConfig().ChainID)
}

// BlockNumber returns the block number of the chain head.
func (api *BlockChainAPI) BlockNumber() hexutil.Uint64 {
	header, _ := api.b.HeaderByNumber(context.Background(), rpc.LatestBlockNumber) // latest header should always be available
	return hexutil.Uint64(header.Number.Uint64())
}

// GetBalance returns the amount of wei for the given address in the state of the
// given block number. The rpc.LatestBlockNumber and rpc.PendingBlockNumber meta
// block numbers are also allowed.
func (api *BlockChainAPI) GetBalance(ctx context.Context, address common.Address, blockNrOrHash rpc.BlockNumberOrHash) (*hexutil.Big, error) {
	state, _, err := api.b.StateAndHeaderByNumberOrHash(ctx, blockNrOrHash)
	if state == nil || err != nil {
		return nil, err
	}
	b := state.GetBalance(address).ToBig()
	return (*hexutil.Big)(b), state.Error()
}

// AccountResult structs for GetProof
type AccountResult struct {
	Address      common.Address  `json:"address"`
	AccountProof []string        `json:"accountProof"`
	Balance      *hexutil.Big    `json:"balance"`
	CodeHash     common.Hash     `json:"codeHash"`
	Nonce        hexutil.Uint64  `json:"nonce"`
	StorageHash  common.Hash     `json:"storageHash"`
	StorageProof []StorageResult `json:"storageProof"`
}

type StorageResult struct {
	Key   string       `json:"key"`
	Value *hexutil.Big `json:"value"`
	Proof []string     `json:"proof"`
}

// proofList implements ethdb.KeyValueWriter and collects the proofs as
// hex-strings for delivery to rpc-caller.
type proofList []string

func (n *proofList) Put(key []byte, value []byte) error {
	*n = append(*n, hexutil.Encode(value))
	return nil
}

func (n *proofList) Delete(key []byte) error {
	panic("not supported")
}

// GetProof returns the Merkle-proof for a given account and optionally some storage keys.
func (api *BlockChainAPI) GetProof(ctx context.Context, address common.Address, storageKeys []string, blockNrOrHash rpc.BlockNumberOrHash) (*AccountResult, error) {
	var (
		keys         = make([]common.Hash, len(storageKeys))
		keyLengths   = make([]int, len(storageKeys))
		storageProof = make([]StorageResult, len(storageKeys))
	)
	// Deserialize all keys. This prevents state access on invalid input.
	for i, hexKey := range storageKeys {
		var err error
		keys[i], keyLengths[i], err = decodeHash(hexKey)
		if err != nil {
			return nil, err
		}
	}
	statedb, header, err := api.b.StateAndHeaderByNumberOrHash(ctx, blockNrOrHash)
	if statedb == nil || err != nil {
		return nil, err
	}
	codeHash := statedb.GetCodeHash(address)
	storageRoot := statedb.GetStorageRoot(address)

	if len(keys) > 0 {
		var storageTrie state.Trie
		if storageRoot != types.EmptyRootHash && storageRoot != (common.Hash{}) {
			id := trie.StorageTrieID(header.Root, crypto.Keccak256Hash(address.Bytes()), storageRoot)
			st, err := trie.NewStateTrie(id, statedb.Database().TrieDB())
			if err != nil {
				return nil, err
			}
			storageTrie = st
		}
		// Create the proofs for the storageKeys.
		for i, key := range keys {
			// Output key encoding is a bit special: if the input was a 32-byte hash, it is
			// returned as such. Otherwise, we apply the QUANTITY encoding mandated by the
			// JSON-RPC spec for getProof. This behavior exists to preserve backwards
			// compatibility with older client versions.
			var outputKey string
			if keyLengths[i] != 32 {
				outputKey = hexutil.EncodeBig(key.Big())
			} else {
				outputKey = hexutil.Encode(key[:])
			}
			if storageTrie == nil {
				storageProof[i] = StorageResult{outputKey, &hexutil.Big{}, []string{}}
				continue
			}
			var proof proofList
			if err := storageTrie.Prove(crypto.Keccak256(key.Bytes()), &proof); err != nil {
				return nil, err
			}
			value := (*hexutil.Big)(statedb.GetState(address, key).Big())
			storageProof[i] = StorageResult{outputKey, value, proof}
		}
	}
	// Create the accountProof.
	tr, err := trie.NewStateTrie(trie.StateTrieID(header.Root), statedb.Database().TrieDB())
	if err != nil {
		return nil, err
	}
	var accountProof proofList
	if err := tr.Prove(crypto.Keccak256(address.Bytes()), &accountProof); err != nil {
		return nil, err
	}
	balance := statedb.GetBalance(address).ToBig()
	return &AccountResult{
		Address:      address,
		AccountProof: accountProof,
		Balance:      (*hexutil.Big)(balance),
		CodeHash:     codeHash,
		Nonce:        hexutil.Uint64(statedb.GetNonce(address)),
		StorageHash:  storageRoot,
		StorageProof: storageProof,
	}, statedb.Error()
}

// decodeHash parses a hex-encoded 32-byte hash. The input may optionally
// be prefixed by 0x and can have a byte length up to 32.
func decodeHash(s string) (h common.Hash, inputLength int, err error) {
	if strings.HasPrefix(s, "0x") || strings.HasPrefix(s, "0X") {
		s = s[2:]
	}

	if (len(s) & 1) > 0 {
		s = "0" + s
	}

	b, err := hex.DecodeString(s)
	if err != nil {
		return common.Hash{}, 0, errors.New("hex string invalid")
	}

	if len(b) > 32 {
		return common.Hash{}, len(b), errors.New("hex string too long, want at most 32 bytes")
	}
	return common.BytesToHash(b), len(b), nil
}

// GetHeaderByNumber returns the requested canonical block header.
//   - When blockNr is -1 the chain pending header is returned.
//   - When blockNr is -2 the chain latest header is returned.
//   - When blockNr is -3 the chain finalized header is returned.
//   - When blockNr is -4 the chain safe header is returned.
func (api *BlockChainAPI) GetHeaderByNumber(ctx context.Context, number rpc.BlockNumber) (map[string]interface{}, error) {
	header, err := api.b.HeaderByNumber(ctx, number)
	if header != nil && err == nil {
		response := RPCMarshalHeader(header)
		if number == rpc.PendingBlockNumber {
			// Pending header need to nil out a few fields
			for _, field := range []string{"hash", "nonce", "miner"} {
				response[field] = nil
			}
		}
		return response, err
	}
	return nil, err
}

// GetHeaderByHash returns the requested header by hash.
func (api *BlockChainAPI) GetHeaderByHash(ctx context.Context, hash common.Hash) map[string]interface{} {
	header, _ := api.b.HeaderByHash(ctx, hash)
	if header != nil {
		return RPCMarshalHeader(header)
	}

	return nil
}

// GetBlockByNumber returns the requested canonical block.
//   - When blockNr is -1 the chain pending block is returned.
//   - When blockNr is -2 the chain latest block is returned.
//   - When blockNr is -3 the chain finalized block is returned.
//   - When blockNr is -4 the chain safe block is returned.
//   - When fullTx is true all transactions in the block are returned, otherwise
//     only the transaction hash is returned.
func (api *BlockChainAPI) GetBlockByNumber(ctx context.Context, number rpc.BlockNumber, fullTx bool) (map[string]interface{}, error) {
	block, err := api.b.BlockByNumber(ctx, number)
	if block != nil && err == nil {
		response := RPCMarshalBlock(block, true, fullTx, api.b.ChainConfig())
		if number == rpc.PendingBlockNumber {
			// Pending blocks need to nil out a few fields
			for _, field := range []string{"hash", "nonce", "miner"} {
				response[field] = nil
			}
		}
<<<<<<< HEAD

		// append marshalled bor transaction
		if err == nil && response != nil {
			response = api.appendRPCMarshalBorTransaction(ctx, block, response, fullTx)
		}

		return response, err
=======
		return response, nil
>>>>>>> f3c696fa
	}

	return nil, err
}

// GetBlockByHash returns the requested block. When fullTx is true all transactions in the block are returned in full
// detail, otherwise only the transaction hash is returned.
func (api *BlockChainAPI) GetBlockByHash(ctx context.Context, hash common.Hash, fullTx bool) (map[string]interface{}, error) {
	block, err := api.b.BlockByHash(ctx, hash)
	if block != nil {
<<<<<<< HEAD
		response, err := api.rpcMarshalBlock(ctx, block, true, fullTx)
		// append marshalled bor transaction
		if err == nil && response != nil {
			return api.appendRPCMarshalBorTransaction(ctx, block, response, fullTx), err
		}

		return response, err
=======
		return RPCMarshalBlock(block, true, fullTx, api.b.ChainConfig()), nil
>>>>>>> f3c696fa
	}

	return nil, err
}

// GetUncleByBlockNumberAndIndex returns the uncle block for the given block hash and index.
func (api *BlockChainAPI) GetUncleByBlockNumberAndIndex(ctx context.Context, blockNr rpc.BlockNumber, index hexutil.Uint) (map[string]interface{}, error) {
	block, err := api.b.BlockByNumber(ctx, blockNr)
	if block != nil {
		uncles := block.Uncles()
		if index >= hexutil.Uint(len(uncles)) {
			log.Debug("Requested uncle not found", "number", blockNr, "hash", block.Hash(), "index", index)
			return nil, nil
		}

		block = types.NewBlockWithHeader(uncles[index])
		return RPCMarshalBlock(block, false, false, api.b.ChainConfig()), nil
	}

	return nil, err
}

// GetUncleByBlockHashAndIndex returns the uncle block for the given block hash and index.
func (api *BlockChainAPI) GetUncleByBlockHashAndIndex(ctx context.Context, blockHash common.Hash, index hexutil.Uint) (map[string]interface{}, error) {
	block, err := api.b.BlockByHash(ctx, blockHash)
	if block != nil {
		uncles := block.Uncles()
		if index >= hexutil.Uint(len(uncles)) {
			log.Debug("Requested uncle not found", "number", block.Number(), "hash", blockHash, "index", index)
			return nil, nil
		}

		block = types.NewBlockWithHeader(uncles[index])
		return RPCMarshalBlock(block, false, false, api.b.ChainConfig()), nil
	}

	return nil, err
}

// GetUncleCountByBlockNumber returns number of uncles in the block for the given block number
func (api *BlockChainAPI) GetUncleCountByBlockNumber(ctx context.Context, blockNr rpc.BlockNumber) *hexutil.Uint {
	if block, _ := api.b.BlockByNumber(ctx, blockNr); block != nil {
		n := hexutil.Uint(len(block.Uncles()))
		return &n
	}

	return nil
}

// GetUncleCountByBlockHash returns number of uncles in the block for the given block hash
func (api *BlockChainAPI) GetUncleCountByBlockHash(ctx context.Context, blockHash common.Hash) *hexutil.Uint {
	if block, _ := api.b.BlockByHash(ctx, blockHash); block != nil {
		n := hexutil.Uint(len(block.Uncles()))
		return &n
	}

	return nil
}

// GetCode returns the code stored at the given address in the state for the given block number.
func (api *BlockChainAPI) GetCode(ctx context.Context, address common.Address, blockNrOrHash rpc.BlockNumberOrHash) (hexutil.Bytes, error) {
	state, _, err := api.b.StateAndHeaderByNumberOrHash(ctx, blockNrOrHash)
	if state == nil || err != nil {
		return nil, err
	}

	code := state.GetCode(address)

	return code, state.Error()
}

// GetStorageAt returns the storage from the state at the given address, key and
// block number. The rpc.LatestBlockNumber and rpc.PendingBlockNumber meta block
// numbers are also allowed.
func (api *BlockChainAPI) GetStorageAt(ctx context.Context, address common.Address, hexKey string, blockNrOrHash rpc.BlockNumberOrHash) (hexutil.Bytes, error) {
	state, _, err := api.b.StateAndHeaderByNumberOrHash(ctx, blockNrOrHash)
	if state == nil || err != nil {
		return nil, err
	}
	key, _, err := decodeHash(hexKey)
	if err != nil {
		return nil, fmt.Errorf("unable to decode storage key: %s", err)
	}

	res := state.GetState(address, key)

	return res[:], state.Error()
}

// GetBlockReceipts returns the block receipts for the given block hash or number or tag.
func (api *BlockChainAPI) GetBlockReceipts(ctx context.Context, blockNrOrHash rpc.BlockNumberOrHash) ([]map[string]interface{}, error) {
	block, err := api.b.BlockByNumberOrHash(ctx, blockNrOrHash)
	if block == nil || err != nil {
		// When the block doesn't exist, the RPC method should return JSON null
		// as per specification.
		return nil, nil
	}
	receipts, err := api.b.GetReceipts(ctx, block.Hash())
	if err != nil {
		return nil, err
	}
	txs := block.Transactions()
	if len(txs) != len(receipts) {
		return nil, fmt.Errorf("receipts length mismatch: %d vs %d", len(txs), len(receipts))
	}

	// Derive the sender.
	signer := types.MakeSigner(api.b.ChainConfig(), block.Number(), block.Time())

	result := make([]map[string]interface{}, len(receipts))
	for i, receipt := range receipts {
		result[i] = marshalReceipt(receipt, block.Hash(), block.NumberU64(), signer, txs[i], i, false)
	}

	stateSyncReceipt, err := api.b.GetBorBlockReceipt(ctx, block.Hash())
	if err != nil && err != ethereum.NotFound {
		return nil, err
	}
	if stateSyncReceipt != nil {
		tx, _, _, _ := rawdb.ReadBorTransaction(api.b.ChainDb(), stateSyncReceipt.TxHash)
		result = append(result, marshalReceipt(stateSyncReceipt, block.Hash(), block.NumberU64(), signer, tx, len(result), true))
	}

	return result, nil
}

// OverrideAccount indicates the overriding fields of account during the execution
// of a message call.
// Note, state and stateDiff can't be specified at the same time. If state is
// set, message execution will only use the data in the given state. Otherwise
// if stateDiff is set, all diff will be applied first and then execute the call
// message.
type OverrideAccount struct {
	Nonce            *hexutil.Uint64             `json:"nonce"`
	Code             *hexutil.Bytes              `json:"code"`
	Balance          *hexutil.Big                `json:"balance"`
	State            map[common.Hash]common.Hash `json:"state"`
	StateDiff        map[common.Hash]common.Hash `json:"stateDiff"`
	MovePrecompileTo *common.Address             `json:"movePrecompileToAddress"`
}

// StateOverride is the collection of overridden accounts.
type StateOverride map[common.Address]OverrideAccount

func (diff *StateOverride) has(address common.Address) bool {
	_, ok := (*diff)[address]
	return ok
}

// Apply overrides the fields of specified accounts into the given state.
func (diff *StateOverride) Apply(statedb *state.StateDB, precompiles vm.PrecompiledContracts) error {
	if diff == nil {
		return nil
	}
	// Tracks destinations of precompiles that were moved.
	dirtyAddrs := make(map[common.Address]struct{})
	for addr, account := range *diff {
		// If a precompile was moved to this address already, it can't be overridden.
		if _, ok := dirtyAddrs[addr]; ok {
			return fmt.Errorf("account %s has already been overridden by a precompile", addr.Hex())
		}
		p, isPrecompile := precompiles[addr]
		// The MoveTo feature makes it possible to move a precompile
		// code to another address. If the target address is another precompile
		// the code for the latter is lost for this session.
		// Note the destination account is not cleared upon move.
		if account.MovePrecompileTo != nil {
			if !isPrecompile {
				return fmt.Errorf("account %s is not a precompile", addr.Hex())
			}
			// Refuse to move a precompile to an address that has been
			// or will be overridden.
			if diff.has(*account.MovePrecompileTo) {
				return fmt.Errorf("account %s is already overridden", account.MovePrecompileTo.Hex())
			}
			precompiles[*account.MovePrecompileTo] = p
			dirtyAddrs[*account.MovePrecompileTo] = struct{}{}
		}
		if isPrecompile {
			delete(precompiles, addr)
		}
		// Override account nonce.
		if account.Nonce != nil {
			statedb.SetNonce(addr, uint64(*account.Nonce))
		}
		// Override account(contract) code.
		if account.Code != nil {
			statedb.SetCode(addr, *account.Code)
		}
		// Override account balance.
		if account.Balance != nil {
			u256Balance, _ := uint256.FromBig((*big.Int)(account.Balance))
			statedb.SetBalance(addr, u256Balance, tracing.BalanceChangeUnspecified)
		}

		if account.State != nil && account.StateDiff != nil {
			return fmt.Errorf("account %s has both 'state' and 'stateDiff'", addr.Hex())
		}
		// Replace entire state if caller requires.
		if account.State != nil {
			statedb.SetStorage(addr, account.State)
		}
		// Apply state diff into specified accounts.
		if account.StateDiff != nil {
			for key, value := range account.StateDiff {
				statedb.SetState(addr, key, value)
			}
		}
	}
	// Now finalize the changes. Finalize is normally performed between transactions.
	// By using finalize, the overrides are semantically behaving as
	// if they were created in a transaction just before the tracing occur.
	statedb.Finalise(false)
	return nil
}

// BlockOverrides is a set of header fields to override.
type BlockOverrides struct {
	Number        *hexutil.Big
	Difficulty    *hexutil.Big // No-op if we're simulating post-merge calls.
	Time          *hexutil.Uint64
	GasLimit      *hexutil.Uint64
	FeeRecipient  *common.Address
	PrevRandao    *common.Hash
	BaseFeePerGas *hexutil.Big
	BlobBaseFee   *hexutil.Big
}

// Apply overrides the given header fields into the given block context.
func (o *BlockOverrides) Apply(blockCtx *vm.BlockContext) {
	if o == nil {
		return
	}
	if o.Number != nil {
		blockCtx.BlockNumber = o.Number.ToInt()
	}
	if o.Difficulty != nil {
		blockCtx.Difficulty = o.Difficulty.ToInt()
	}
	if o.Time != nil {
		blockCtx.Time = uint64(*o.Time)
	}
	if o.GasLimit != nil {
		blockCtx.GasLimit = uint64(*o.GasLimit)
	}
	if o.FeeRecipient != nil {
		blockCtx.Coinbase = *o.FeeRecipient
	}
	if o.PrevRandao != nil {
		blockCtx.Random = o.PrevRandao
	}
	if o.BaseFeePerGas != nil {
		blockCtx.BaseFee = o.BaseFeePerGas.ToInt()
	}
	if o.BlobBaseFee != nil {
		blockCtx.BlobBaseFee = o.BlobBaseFee.ToInt()
	}
}

// MakeHeader returns a new header object with the overridden
// fields.
// Note: MakeHeader ignores BlobBaseFee if set. That's because
// header has no such field.
func (o *BlockOverrides) MakeHeader(header *types.Header) *types.Header {
	if o == nil {
		return header
	}
	h := types.CopyHeader(header)
	if o.Number != nil {
		h.Number = o.Number.ToInt()
	}
	if o.Difficulty != nil {
		h.Difficulty = o.Difficulty.ToInt()
	}
	if o.Time != nil {
		h.Time = uint64(*o.Time)
	}
	if o.GasLimit != nil {
		h.GasLimit = uint64(*o.GasLimit)
	}
	if o.FeeRecipient != nil {
		h.Coinbase = *o.FeeRecipient
	}
	if o.PrevRandao != nil {
		h.MixDigest = *o.PrevRandao
	}
	if o.BaseFeePerGas != nil {
		h.BaseFee = o.BaseFeePerGas.ToInt()
	}
	return h
}

// ChainContextBackend provides methods required to implement ChainContext.
type ChainContextBackend interface {
	Engine() consensus.Engine
	HeaderByNumber(context.Context, rpc.BlockNumber) (*types.Header, error)
}

// ChainContext is an implementation of core.ChainContext. It's main use-case
// is instantiating a vm.BlockContext without having access to the BlockChain object.
type ChainContext struct {
	b   ChainContextBackend
	ctx context.Context
}

// NewChainContext creates a new ChainContext object.
func NewChainContext(ctx context.Context, backend ChainContextBackend) *ChainContext {
	return &ChainContext{ctx: ctx, b: backend}
}

func (context *ChainContext) Engine() consensus.Engine {
	return context.b.Engine()
}

func (context *ChainContext) GetHeader(hash common.Hash, number uint64) *types.Header {
	// This method is called to get the hash for a block number when executing the BLOCKHASH
	// opcode. Hence no need to search for non-canonical blocks.
	header, err := context.b.HeaderByNumber(context.ctx, rpc.BlockNumber(number))
	if err != nil || header.Hash() != hash {
		return nil
	}
	return header
}

func doCall(ctx context.Context, b Backend, args TransactionArgs, state *state.StateDB, header *types.Header, overrides *StateOverride, blockOverrides *BlockOverrides, timeout time.Duration, globalGasCap uint64) (*core.ExecutionResult, error) {
	blockCtx := core.NewEVMBlockContext(header, NewChainContext(ctx, b), nil)
	if blockOverrides != nil {
		blockOverrides.Apply(&blockCtx)
	}
	rules := b.ChainConfig().Rules(blockCtx.BlockNumber, blockCtx.Random != nil, blockCtx.Time)
	precompiles := maps.Clone(vm.ActivePrecompiledContracts(rules))
	if err := overrides.Apply(state, precompiles); err != nil {
		return nil, err
	}

	// Setup context so it may be cancelled the call has completed
	// or, in case of unmetered gas, setup a context with a timeout.
	var cancel context.CancelFunc
	if timeout > 0 {
		ctx, cancel = context.WithTimeout(ctx, timeout)
	} else {
		ctx, cancel = context.WithCancel(ctx)
	}
	// Make sure the context is cancelled when the call has completed
	// this makes sure resources are cleaned up.
	defer cancel()
	gp := new(core.GasPool).AddGas(math.MaxUint64)
	return applyMessage(ctx, b, args, state, header, timeout, globalGasCap, gp, &blockCtx, &vm.Config{NoBaseFee: true}, precompiles, true)
}

func applyMessage(ctx context.Context, b Backend, args TransactionArgs, state *state.StateDB, header *types.Header, timeout time.Duration, globalGasCap uint64, gp *core.GasPool, blockContext *vm.BlockContext, vmConfig *vm.Config, precompiles vm.PrecompiledContracts, skipChecks bool) (*core.ExecutionResult, error) {
	// Get a new instance of the EVM.
	if err := args.CallDefaults(globalGasCap, blockContext.BaseFee, b.ChainConfig().ChainID); err != nil {
		return nil, err
	}
	msg := args.ToMessage(header.BaseFee, skipChecks, skipChecks)
	// Lower the basefee to 0 to avoid breaking EVM
	// invariants (basefee < feecap).
	if msg.GasPrice.Sign() == 0 {
		blockContext.BaseFee = new(big.Int)
	}
	if msg.BlobGasFeeCap != nil && msg.BlobGasFeeCap.BitLen() == 0 {
		blockContext.BlobBaseFee = new(big.Int)
	}
	evm := b.GetEVM(ctx, msg, state, header, vmConfig, blockContext)
	if precompiles != nil {
		evm.SetPrecompiles(precompiles)
	}

	return applyMessageWithEVM(ctx, evm, msg, state, timeout, gp)
}

func applyMessageWithEVM(ctx context.Context, evm *vm.EVM, msg *core.Message, state *state.StateDB, timeout time.Duration, gp *core.GasPool) (*core.ExecutionResult, error) {
	// Wait for the context to be done and cancel the evm. Even if the
	// EVM has finished, cancelling may be done (repeatedly)
	go func() {
		<-ctx.Done()
		evm.Cancel()
	}()

	// Execute the message.
	result, err := core.ApplyMessage(evm, msg, gp, context.Background())
	if err := state.Error(); err != nil {
		return nil, err
	}

	// If the timer caused an abort, return an appropriate error message
	if evm.Cancelled() {
		return nil, fmt.Errorf("execution aborted (timeout = %v)", timeout)
	}

	if err != nil {
		return result, fmt.Errorf("err: %w (supplied gas %d)", err, msg.GasLimit)
	}

	return result, nil
}

func DoCall(ctx context.Context, b Backend, args TransactionArgs, blockNrOrHash rpc.BlockNumberOrHash, state *state.StateDB, overrides *StateOverride, blockOverrides *BlockOverrides, timeout time.Duration, globalGasCap uint64) (*core.ExecutionResult, error) {
	defer func(start time.Time) { log.Debug("Executing EVM call finished", "runtime", time.Since(start)) }(time.Now())

	var (
		header *types.Header
		err    error
	)

	// BOR: This is used by bor consensus to fetch data from genesis contracts for state-sync
	// Fetch the state and header from blockNumberOrHash if it's coming from normal eth_call path.
	if state == nil {
		state, header, err = b.StateAndHeaderByNumberOrHash(ctx, blockNrOrHash)
		if state == nil || err != nil {
			return nil, err
		}
	} else {
		// Fetch the header from the given blockNumberOrHash. Note that this path is only taken
		// when we're doing a call from bor consensus to fetch data from genesis contracts. It's
		// necessary to fetch header using header hash as we might be experiencing a reorg and there
		// can be multiple headers with same number.
		header, err = b.HeaderByHash(ctx, *blockNrOrHash.BlockHash)
		if header == nil || err != nil {
			log.Warn("Error fetching header on CallWithState", "err", err)
			return nil, err
		}
	}

	return doCall(ctx, b, args, state, header, overrides, blockOverrides, timeout, globalGasCap)
}

// Call executes the given transaction on the state for the given block number.
//
// Additionally, the caller can specify a batch of contract for fields overriding.
//
// Note, this function doesn't make and changes in the state/blockchain and is
// useful to execute and retrieve values.
func (api *BlockChainAPI) Call(ctx context.Context, args TransactionArgs, blockNrOrHash *rpc.BlockNumberOrHash, overrides *StateOverride, blockOverrides *BlockOverrides) (hexutil.Bytes, error) {
	return api.CallWithState(ctx, args, blockNrOrHash, nil, overrides, blockOverrides)
}

// CallWithState executes the given transaction on the given state for
// the given block number. Note that as it does an EVM call, fields in
// the underlying state will change. Make sure to handle it outside of
// this function (ideally by sending a copy of state).
//
// Additionally, the caller can specify a batch of contract for fields overriding.
//
// Note, this function doesn't make and changes in the state/blockchain and is
// useful to execute and retrieve values.
func (api *BlockChainAPI) CallWithState(ctx context.Context, args TransactionArgs, blockNrOrHash *rpc.BlockNumberOrHash, state *state.StateDB, overrides *StateOverride, blockOverrides *BlockOverrides) (hexutil.Bytes, error) {
	if blockNrOrHash == nil {
		latest := rpc.BlockNumberOrHashWithNumber(rpc.LatestBlockNumber)
		blockNrOrHash = &latest
	}
	result, err := DoCall(ctx, api.b, args, *blockNrOrHash, state, overrides, blockOverrides, api.b.RPCEVMTimeout(), api.b.RPCGasCap())
	if err != nil {
		return nil, err
	}

	if int(api.b.RPCRpcReturnDataLimit()) > 0 && len(result.ReturnData) > int(api.b.RPCRpcReturnDataLimit()) {
		return nil, fmt.Errorf("call returned result of length %d exceeding limit %d", len(result.ReturnData), int(api.b.RPCRpcReturnDataLimit()))
	}

	// If the result contains a revert reason, try to unpack and return it.
	if len(result.Revert()) > 0 {
		return nil, newRevertError(result.Revert())
	}

	return result.Return(), result.Err
}

// SimulateV1 executes series of transactions on top of a base state.
// The transactions are packed into blocks. For each block, block header
// fields can be overridden. The state can also be overridden prior to
// execution of each block.
//
// Note, this function doesn't make any changes in the state/blockchain and is
// useful to execute and retrieve values.
func (api *BlockChainAPI) SimulateV1(ctx context.Context, opts simOpts, blockNrOrHash *rpc.BlockNumberOrHash) ([]map[string]interface{}, error) {
	if len(opts.BlockStateCalls) == 0 {
		return nil, &invalidParamsError{message: "empty input"}
	} else if len(opts.BlockStateCalls) > maxSimulateBlocks {
		return nil, &clientLimitExceededError{message: "too many blocks"}
	}
	if blockNrOrHash == nil {
		n := rpc.BlockNumberOrHashWithNumber(rpc.LatestBlockNumber)
		blockNrOrHash = &n
	}
	state, base, err := api.b.StateAndHeaderByNumberOrHash(ctx, *blockNrOrHash)
	if state == nil || err != nil {
		return nil, err
	}
	gasCap := api.b.RPCGasCap()
	if gasCap == 0 {
		gasCap = math.MaxUint64
	}
	sim := &simulator{
		b:           api.b,
		state:       state,
		base:        base,
		chainConfig: api.b.ChainConfig(),
		// Each tx and all the series of txes shouldn't consume more gas than cap
		gp:             new(core.GasPool).AddGas(gasCap),
		traceTransfers: opts.TraceTransfers,
		validate:       opts.Validation,
		fullTx:         opts.ReturnFullTransactions,
	}
	return sim.execute(ctx, opts.BlockStateCalls)
}

// DoEstimateGas returns the lowest possible gas limit that allows the transaction to run
// successfully at block `blockNrOrHash`. It returns error if the transaction would revert, or if
// there are unexpected failures. The gas limit is capped by both `args.Gas` (if non-nil &
// non-zero) and `gasCap` (if non-zero).
func DoEstimateGas(ctx context.Context, b Backend, args TransactionArgs, blockNrOrHash rpc.BlockNumberOrHash, overrides *StateOverride, gasCap uint64) (hexutil.Uint64, error) {
	// Retrieve the base state and mutate it with any overrides
	state, header, err := b.StateAndHeaderByNumberOrHash(ctx, blockNrOrHash)
	if state == nil || err != nil {
		return 0, err
	}
	if err := overrides.Apply(state, nil); err != nil {
		return 0, err
	}
	// Construct the gas estimator option from the user input
	opts := &gasestimator.Options{
		Config:     b.ChainConfig(),
		Chain:      NewChainContext(ctx, b),
		Header:     header,
		State:      state,
		ErrorRatio: estimateGasErrorRatio,
	}
	// Set any required transaction default, but make sure the gas cap itself is not messed with
	// if it was not specified in the original argument list.
	if args.Gas == nil {
		args.Gas = new(hexutil.Uint64)
	}
	if err := args.CallDefaults(gasCap, header.BaseFee, b.ChainConfig().ChainID); err != nil {
		return 0, err
	}
	call := args.ToMessage(header.BaseFee, true, true)

	// Run the gas estimation and wrap any revertals into a custom return
	estimate, revert, err := gasestimator.Estimate(ctx, call, opts, gasCap)
	if err != nil {
		if len(revert) > 0 {
			return 0, newRevertError(revert)
		}
		return 0, err
	}
	return hexutil.Uint64(estimate), nil
}

// EstimateGas returns the lowest possible gas limit that allows the transaction to run
// successfully at block `blockNrOrHash`, or the latest block if `blockNrOrHash` is unspecified. It
// returns error if the transaction would revert or if there are unexpected failures. The returned
// value is capped by both `args.Gas` (if non-nil & non-zero) and the backend's RPCGasCap
// configuration (if non-zero).
// Note: Required blob gas is not computed in this method.
func (api *BlockChainAPI) EstimateGas(ctx context.Context, args TransactionArgs, blockNrOrHash *rpc.BlockNumberOrHash, overrides *StateOverride) (hexutil.Uint64, error) {
	bNrOrHash := rpc.BlockNumberOrHashWithNumber(rpc.LatestBlockNumber)
	if blockNrOrHash != nil {
		bNrOrHash = *blockNrOrHash
	}
	return DoEstimateGas(ctx, api.b, args, bNrOrHash, overrides, api.b.RPCGasCap())
}

// ExecutionResult groups all structured logs emitted by the EVM
// while replaying a transaction in debug mode as well as transaction
// execution status, the amount of gas used and the return value
type ExecutionResult struct {
	Gas         uint64         `json:"gas"`
	Failed      bool           `json:"failed"`
	ReturnValue string         `json:"returnValue"`
	StructLogs  []StructLogRes `json:"structLogs"`
}

// StructLogRes stores a structured log emitted by the EVM while replaying a
// transaction in debug mode
type StructLogRes struct {
	Pc      uint64             `json:"pc"`
	Op      string             `json:"op"`
	Gas     uint64             `json:"gas"`
	GasCost uint64             `json:"gasCost"`
	Depth   int                `json:"depth"`
	Error   string             `json:"error,omitempty"`
	Stack   *[]string          `json:"stack,omitempty"`
	Memory  *[]string          `json:"memory,omitempty"`
	Storage *map[string]string `json:"storage,omitempty"`
}

// FormatLogs formats EVM returned structured logs for json output
func FormatLogs(logs []logger.StructLog) []StructLogRes {
	formatted := make([]StructLogRes, len(logs))
	for index, trace := range logs {
		formatted[index] = StructLogRes{
			Pc:      trace.Pc,
			Op:      trace.Op.String(),
			Gas:     trace.Gas,
			GasCost: trace.GasCost,
			Depth:   trace.Depth,
			Error:   trace.ErrorString(),
		}

		if trace.Stack != nil {
			stack := make([]string, len(trace.Stack))
			for i, stackValue := range trace.Stack {
				stack[i] = stackValue.Hex()
			}

			formatted[index].Stack = &stack
		}

		if trace.Memory != nil {
			memory := make([]string, 0, (len(trace.Memory)+31)/32)
			for i := 0; i+32 <= len(trace.Memory); i += 32 {
				memory = append(memory, fmt.Sprintf("%x", trace.Memory[i:i+32]))
			}

			formatted[index].Memory = &memory
		}

		if trace.Storage != nil {
			storage := make(map[string]string)
			for i, storageValue := range trace.Storage {
				storage[fmt.Sprintf("%x", i)] = fmt.Sprintf("%x", storageValue)
			}

			formatted[index].Storage = &storage
		}
	}

	return formatted
}

// RPCMarshalHeader converts the given header to the RPC output .
func RPCMarshalHeader(head *types.Header) map[string]interface{} {
	result := map[string]interface{}{
		"number":           (*hexutil.Big)(head.Number),
		"hash":             head.Hash(),
		"parentHash":       head.ParentHash,
		"nonce":            head.Nonce,
		"mixHash":          head.MixDigest,
		"sha3Uncles":       head.UncleHash,
		"logsBloom":        head.Bloom,
		"stateRoot":        head.Root,
		"miner":            head.Coinbase,
		"difficulty":       (*hexutil.Big)(head.Difficulty),
		"extraData":        hexutil.Bytes(head.Extra),
		"gasLimit":         hexutil.Uint64(head.GasLimit),
		"gasUsed":          hexutil.Uint64(head.GasUsed),
		"timestamp":        hexutil.Uint64(head.Time),
		"transactionsRoot": head.TxHash,
		"receiptsRoot":     head.ReceiptHash,
	}
	if head.BaseFee != nil {
		result["baseFeePerGas"] = (*hexutil.Big)(head.BaseFee)
	}
	if head.WithdrawalsHash != nil {
		result["withdrawalsRoot"] = head.WithdrawalsHash
	}
	if head.BlobGasUsed != nil {
		result["blobGasUsed"] = hexutil.Uint64(*head.BlobGasUsed)
	}
	if head.ExcessBlobGas != nil {
		result["excessBlobGas"] = hexutil.Uint64(*head.ExcessBlobGas)
	}
	if head.ParentBeaconRoot != nil {
		result["parentBeaconBlockRoot"] = head.ParentBeaconRoot
	}
	if head.RequestsHash != nil {
		result["requestsRoot"] = head.RequestsHash
	}
	return result
}

// RPCMarshalBlock converts the given block to the RPC output which depends on fullTx. If inclTx is true transactions are
// returned. When fullTx is true the returned block contains full transaction details, otherwise it will only contain
// transaction hashes.
func RPCMarshalBlock(block *types.Block, inclTx bool, fullTx bool, config *params.ChainConfig, db ethdb.Database) map[string]interface{} {
	fields := RPCMarshalHeader(block.Header())
	fields["size"] = hexutil.Uint64(block.Size())

	if inclTx {
		formatTx := func(idx int, tx *types.Transaction) interface{} {
			return tx.Hash()
		}
		if fullTx {
			formatTx = func(idx int, tx *types.Transaction) interface{} {
				return newRPCTransactionFromBlockIndex(block, uint64(idx), config, db)
			}
		}

		txs := block.Transactions()
		transactions := make([]interface{}, len(txs))
		for i, tx := range txs {
			transactions[i] = formatTx(i, tx)
		}

		fields["transactions"] = transactions
	}

	uncles := block.Uncles()
	uncleHashes := make([]common.Hash, len(uncles))

	for i, uncle := range uncles {
		uncleHashes[i] = uncle.Hash()
	}

	fields["uncles"] = uncleHashes
	if block.Header().WithdrawalsHash != nil {
		fields["withdrawals"] = block.Withdrawals()
	}
	if block.Header().RequestsHash != nil {
		fields["requests"] = block.Requests()
	}
	return fields
}

<<<<<<< HEAD
// rpcMarshalHeader uses the generalized output filler, then adds the total difficulty field, which requires
// a `BlockchainAPI`.
func (api *BlockChainAPI) rpcMarshalHeader(ctx context.Context, header *types.Header) map[string]interface{} {
	fields := RPCMarshalHeader(header)
	fields["totalDifficulty"] = (*hexutil.Big)(api.b.GetTd(ctx, header.Hash()))
	return fields
}

// rpcMarshalBlock uses the generalized output filler, then adds the total difficulty field, which requires
// a `BlockchainAPI`.
func (api *BlockChainAPI) rpcMarshalBlock(ctx context.Context, b *types.Block, inclTx bool, fullTx bool) (map[string]interface{}, error) {
	fields := RPCMarshalBlock(b, inclTx, fullTx, api.b.ChainConfig(), api.b.ChainDb())
	if inclTx {
		fields["totalDifficulty"] = (*hexutil.Big)(api.b.GetTd(ctx, b.Hash()))
	}
	return fields, nil
}

=======
>>>>>>> f3c696fa
// RPCTransaction represents a transaction that will serialize to the RPC representation of a transaction
type RPCTransaction struct {
	BlockHash           *common.Hash      `json:"blockHash"`
	BlockNumber         *hexutil.Big      `json:"blockNumber"`
	From                common.Address    `json:"from"`
	Gas                 hexutil.Uint64    `json:"gas"`
	GasPrice            *hexutil.Big      `json:"gasPrice"`
	GasFeeCap           *hexutil.Big      `json:"maxFeePerGas,omitempty"`
	GasTipCap           *hexutil.Big      `json:"maxPriorityFeePerGas,omitempty"`
	MaxFeePerBlobGas    *hexutil.Big      `json:"maxFeePerBlobGas,omitempty"`
	Hash                common.Hash       `json:"hash"`
	Input               hexutil.Bytes     `json:"input"`
	Nonce               hexutil.Uint64    `json:"nonce"`
	To                  *common.Address   `json:"to"`
	TransactionIndex    *hexutil.Uint64   `json:"transactionIndex"`
	Value               *hexutil.Big      `json:"value"`
	Type                hexutil.Uint64    `json:"type"`
	Accesses            *types.AccessList `json:"accessList,omitempty"`
	ChainID             *hexutil.Big      `json:"chainId,omitempty"`
	BlobVersionedHashes []common.Hash     `json:"blobVersionedHashes,omitempty"`
	V                   *hexutil.Big      `json:"v"`
	R                   *hexutil.Big      `json:"r"`
	S                   *hexutil.Big      `json:"s"`
	YParity             *hexutil.Uint64   `json:"yParity,omitempty"`
}

// newRPCTransaction returns a transaction that will serialize to the RPC
// representation, with the given location metadata set (if available).
func newRPCTransaction(tx *types.Transaction, blockHash common.Hash, blockNumber uint64, blockTime uint64, index uint64, baseFee *big.Int, config *params.ChainConfig) *RPCTransaction {
	signer := types.MakeSigner(config, new(big.Int).SetUint64(blockNumber), blockTime)
	from, _ := types.Sender(signer, tx)
	v, r, s := tx.RawSignatureValues()

	result := &RPCTransaction{
		Type:     hexutil.Uint64(tx.Type()),
		From:     from,
		Gas:      hexutil.Uint64(tx.Gas()),
		GasPrice: (*hexutil.Big)(tx.GasPrice()),
		Hash:     tx.Hash(),
		Input:    hexutil.Bytes(tx.Data()),
		Nonce:    hexutil.Uint64(tx.Nonce()),
		To:       tx.To(),
		Value:    (*hexutil.Big)(tx.Value()),
		V:        (*hexutil.Big)(v),
		R:        (*hexutil.Big)(r),
		S:        (*hexutil.Big)(s),
	}
	if blockHash != (common.Hash{}) {
		result.BlockHash = &blockHash
		result.BlockNumber = (*hexutil.Big)(new(big.Int).SetUint64(blockNumber))
		result.TransactionIndex = (*hexutil.Uint64)(&index)
	}

	switch tx.Type() {
	case types.LegacyTxType:
		// if a legacy transaction has an EIP-155 chain id, include it explicitly
		if id := tx.ChainId(); id.Sign() != 0 {
			result.ChainID = (*hexutil.Big)(id)
		}

	case types.AccessListTxType:
		al := tx.AccessList()
		yparity := hexutil.Uint64(v.Sign())
		result.Accesses = &al
		result.ChainID = (*hexutil.Big)(tx.ChainId())
		result.YParity = &yparity

	case types.DynamicFeeTxType:
		al := tx.AccessList()
		yparity := hexutil.Uint64(v.Sign())
		result.Accesses = &al
		result.ChainID = (*hexutil.Big)(tx.ChainId())
		result.YParity = &yparity
		result.GasFeeCap = (*hexutil.Big)(tx.GasFeeCap())
		result.GasTipCap = (*hexutil.Big)(tx.GasTipCap())
		// if the transaction has been mined, compute the effective gas price
		if baseFee != nil && blockHash != (common.Hash{}) {
			// price = min(gasTipCap + baseFee, gasFeeCap)
			result.GasPrice = (*hexutil.Big)(effectiveGasPrice(tx, baseFee))
		} else {
			result.GasPrice = (*hexutil.Big)(tx.GasFeeCap())
		}

	case types.BlobTxType:
		al := tx.AccessList()
		yparity := hexutil.Uint64(v.Sign())
		result.Accesses = &al
		result.ChainID = (*hexutil.Big)(tx.ChainId())
		result.YParity = &yparity
		result.GasFeeCap = (*hexutil.Big)(tx.GasFeeCap())
		result.GasTipCap = (*hexutil.Big)(tx.GasTipCap())
		// if the transaction has been mined, compute the effective gas price
		if baseFee != nil && blockHash != (common.Hash{}) {
			result.GasPrice = (*hexutil.Big)(effectiveGasPrice(tx, baseFee))
		} else {
			result.GasPrice = (*hexutil.Big)(tx.GasFeeCap())
		}
		result.MaxFeePerBlobGas = (*hexutil.Big)(tx.BlobGasFeeCap())
		result.BlobVersionedHashes = tx.BlobHashes()
	}

	return result
}

// effectiveGasPrice computes the transaction gas fee, based on the given basefee value.
//
//	price = min(gasTipCap + baseFee, gasFeeCap)
func effectiveGasPrice(tx *types.Transaction, baseFee *big.Int) *big.Int {
	fee := tx.GasTipCap()
	fee = fee.Add(fee, baseFee)
	if tx.GasFeeCapIntCmp(fee) < 0 {
		return tx.GasFeeCap()
	}
	return fee
}

// NewRPCPendingTransaction returns a pending transaction that will serialize to the RPC representation
func NewRPCPendingTransaction(tx *types.Transaction, current *types.Header, config *params.ChainConfig) *RPCTransaction {
	var (
		baseFee     *big.Int
		blockNumber = uint64(0)
		blockTime   = uint64(0)
	)
	if current != nil {
		baseFee = eip1559.CalcBaseFee(config, current)
		blockNumber = current.Number.Uint64()
		blockTime = current.Time
	}
	return newRPCTransaction(tx, common.Hash{}, blockNumber, blockTime, 0, baseFee, config)
}

// newRPCTransactionFromBlockIndex returns a transaction that will serialize to the RPC representation.
func newRPCTransactionFromBlockIndex(b *types.Block, index uint64, config *params.ChainConfig, db ethdb.Database) *RPCTransaction {
	txs := b.Transactions()

	if index >= uint64(len(txs)+1) {
		return nil
	}

	var borReceipt *types.Receipt

	// Read bor receipts if a state-sync transaction is requested
	if index == uint64(len(txs)) {
		borReceipt = rawdb.ReadBorReceipt(db, b.Hash(), b.NumberU64(), config)
		if borReceipt != nil {
			if borReceipt.TxHash != (common.Hash{}) {
				borTx, _, _, _ := rawdb.ReadBorTransactionWithBlockHash(db, borReceipt.TxHash, b.Hash())
				if borTx != nil {
					txs = append(txs, borTx)
				}
			}
		}
	}

	// If the index is still out of the range after checking bor state sync transaction, it means that the transaction index is invalid
	if index >= uint64(len(txs)) {
		return nil
	}

	rpcTx := newRPCTransaction(txs[index], b.Hash(), b.NumberU64(), b.Time(), index, b.BaseFee(), config)

	// If the transaction is a bor transaction, we need to set the hash to the derived bor tx hash. BorTx is always the last index.
	if borReceipt != nil && index == uint64(len(txs)-1) {
		rpcTx.Hash = borReceipt.TxHash
		rpcTx.ChainID = nil
	}

	return rpcTx
}

// newRPCRawTransactionFromBlockIndex returns the bytes of a transaction given a block and a transaction index.
func newRPCRawTransactionFromBlockIndex(b *types.Block, index uint64) hexutil.Bytes {
	txs := b.Transactions()
	if index >= uint64(len(txs)) {
		return nil
	}

	blob, _ := txs[index].MarshalBinary()

	return blob
}

// accessListResult returns an optional accesslist
// It's the result of the `debug_createAccessList` RPC call.
// It contains an error if the transaction itself failed.
type accessListResult struct {
	Accesslist *types.AccessList `json:"accessList"`
	Error      string            `json:"error,omitempty"`
	GasUsed    hexutil.Uint64    `json:"gasUsed"`
}

// CreateAccessList creates an EIP-2930 type AccessList for the given transaction.
// Reexec and BlockNrOrHash can be specified to create the accessList on top of a certain state.
func (api *BlockChainAPI) CreateAccessList(ctx context.Context, args TransactionArgs, blockNrOrHash *rpc.BlockNumberOrHash) (*accessListResult, error) {
	bNrOrHash := rpc.BlockNumberOrHashWithNumber(rpc.LatestBlockNumber)
	if blockNrOrHash != nil {
		bNrOrHash = *blockNrOrHash
	}
	acl, gasUsed, vmerr, err := AccessList(ctx, api.b, bNrOrHash, args)
	if err != nil {
		return nil, err
	}

	result := &accessListResult{Accesslist: &acl, GasUsed: hexutil.Uint64(gasUsed)}
	if vmerr != nil {
		result.Error = vmerr.Error()
	}

	return result, nil
}

// AccessList creates an access list for the given transaction.
// If the accesslist creation fails an error is returned.
// If the transaction itself fails, an vmErr is returned.
func AccessList(ctx context.Context, b Backend, blockNrOrHash rpc.BlockNumberOrHash, args TransactionArgs) (acl types.AccessList, gasUsed uint64, vmErr error, err error) {
	// Retrieve the execution context
	db, header, err := b.StateAndHeaderByNumberOrHash(ctx, blockNrOrHash)
	if db == nil || err != nil {
		return nil, 0, nil, err
	}

	// Ensure any missing fields are filled, extract the recipient and input data
	if err := args.setDefaults(ctx, b, true); err != nil {
		return nil, 0, nil, err
	}

	var to common.Address
	if args.To != nil {
		to = *args.To
	} else {
		to = crypto.CreateAddress(args.from(), uint64(*args.Nonce))
	}
	isPostMerge := header.Difficulty.Sign() == 0
	// Retrieve the precompiles since they don't need to be added to the access list
	precompiles := vm.ActivePrecompiles(b.ChainConfig().Rules(header.Number, isPostMerge, header.Time))

	// Create an initial tracer
	prevTracer := logger.NewAccessListTracer(nil, args.from(), to, precompiles)
	if args.AccessList != nil {
		prevTracer = logger.NewAccessListTracer(*args.AccessList, args.from(), to, precompiles)
	}

	for {
		if err := ctx.Err(); err != nil {
			return nil, 0, nil, err
		}
		// Retrieve the current access list to expand
		accessList := prevTracer.AccessList()
		log.Trace("Creating access list", "input", accessList)

		// Copy the original db so we don't modify it
		statedb := db.Copy()
		// Set the accesslist to the last al
		args.AccessList = &accessList
		msg := args.ToMessage(header.BaseFee, true, true)

		// Apply the transaction with the access list tracer
		tracer := logger.NewAccessListTracer(accessList, args.from(), to, precompiles)
		config := vm.Config{Tracer: tracer.Hooks(), NoBaseFee: true}
		vmenv := b.GetEVM(ctx, msg, statedb, header, &config, nil)
		// Lower the basefee to 0 to avoid breaking EVM
		// invariants (basefee < feecap).
		if msg.GasPrice.Sign() == 0 {
			vmenv.Context.BaseFee = new(big.Int)
		}
		if msg.BlobGasFeeCap != nil && msg.BlobGasFeeCap.BitLen() == 0 {
			vmenv.Context.BlobBaseFee = new(big.Int)
		}
		res, err := core.ApplyMessage(vmenv, msg, new(core.GasPool).AddGas(msg.GasLimit), context.Background())
		if err != nil {
			return nil, 0, nil, fmt.Errorf("failed to apply transaction: %v err: %v", args.ToTransaction(types.LegacyTxType).Hash(), err)
		}

		if tracer.Equal(prevTracer) {
			return accessList, res.UsedGas, res.Err, nil
		}

		prevTracer = tracer
	}
}

// TransactionAPI exposes methods for reading and creating transaction data.
type TransactionAPI struct {
	b         Backend
	nonceLock *AddrLocker
	signer    types.Signer
}

// returns block transactions along with state-sync transaction if present
// nolint : unused
func (api *TransactionAPI) getAllBlockTransactions(ctx context.Context, block *types.Block) (types.Transactions, bool) {
	txs := block.Transactions()

	stateSyncPresent := false

	borReceipt, _ := api.b.GetBorBlockReceipt(ctx, block.Hash())
	if borReceipt != nil {
		txHash := types.GetDerivedBorTxHash(types.BorReceiptKey(block.Number().Uint64(), block.Hash()))
		if txHash != (common.Hash{}) {
			borTx, _, _, _, _ := api.b.GetBorBlockTransactionWithBlockHash(ctx, txHash, block.Hash())
			txs = append(txs, borTx)
			stateSyncPresent = true
		}
	}

	return txs, stateSyncPresent
}

// NewTransactionAPI creates a new RPC service with methods for interacting with transactions.
func NewTransactionAPI(b Backend, nonceLock *AddrLocker) *TransactionAPI {
	// The signer used by the API should always be the 'latest' known one because we expect
	// signers to be backwards-compatible with old transactions.
	signer := types.LatestSigner(b.ChainConfig())
	return &TransactionAPI{b, nonceLock, signer}
}

// GetBlockTransactionCountByNumber returns the number of transactions in the block with the given block number.
func (api *TransactionAPI) GetBlockTransactionCountByNumber(ctx context.Context, blockNr rpc.BlockNumber) *hexutil.Uint {
	if block, _ := api.b.BlockByNumber(ctx, blockNr); block != nil {
		txs, _ := api.getAllBlockTransactions(ctx, block)
		n := hexutil.Uint(len(txs))
		return &n
	}

	return nil
}

// GetBlockTransactionCountByHash returns the number of transactions in the block with the given hash.
func (api *TransactionAPI) GetBlockTransactionCountByHash(ctx context.Context, blockHash common.Hash) *hexutil.Uint {
	if block, _ := api.b.BlockByHash(ctx, blockHash); block != nil {
		txs, _ := api.getAllBlockTransactions(ctx, block)
		n := hexutil.Uint(len(txs))
		return &n
	}

	return nil
}

// GetTransactionByBlockNumberAndIndex returns the transaction for the given block number and index.
func (api *TransactionAPI) GetTransactionByBlockNumberAndIndex(ctx context.Context, blockNr rpc.BlockNumber, index hexutil.Uint) *RPCTransaction {
	if block, _ := api.b.BlockByNumber(ctx, blockNr); block != nil {
		return newRPCTransactionFromBlockIndex(block, uint64(index), api.b.ChainConfig(), api.b.ChainDb())
	}

	return nil
}

// GetTransactionByBlockHashAndIndex returns the transaction for the given block hash and index.
func (api *TransactionAPI) GetTransactionByBlockHashAndIndex(ctx context.Context, blockHash common.Hash, index hexutil.Uint) *RPCTransaction {
	if block, _ := api.b.BlockByHash(ctx, blockHash); block != nil {
		return newRPCTransactionFromBlockIndex(block, uint64(index), api.b.ChainConfig(), api.b.ChainDb())
	}

	return nil
}

// GetRawTransactionByBlockNumberAndIndex returns the bytes of the transaction for the given block number and index.
func (api *TransactionAPI) GetRawTransactionByBlockNumberAndIndex(ctx context.Context, blockNr rpc.BlockNumber, index hexutil.Uint) hexutil.Bytes {
	if block, _ := api.b.BlockByNumber(ctx, blockNr); block != nil {
		return newRPCRawTransactionFromBlockIndex(block, uint64(index))
	}

	return nil
}

// GetRawTransactionByBlockHashAndIndex returns the bytes of the transaction for the given block hash and index.
func (api *TransactionAPI) GetRawTransactionByBlockHashAndIndex(ctx context.Context, blockHash common.Hash, index hexutil.Uint) hexutil.Bytes {
	if block, _ := api.b.BlockByHash(ctx, blockHash); block != nil {
		return newRPCRawTransactionFromBlockIndex(block, uint64(index))
	}

	return nil
}

// GetTransactionCount returns the number of transactions the given address has sent for the given block number
func (api *TransactionAPI) GetTransactionCount(ctx context.Context, address common.Address, blockNrOrHash rpc.BlockNumberOrHash) (*hexutil.Uint64, error) {
	// Ask transaction pool for the nonce which includes pending transactions
	if blockNr, ok := blockNrOrHash.Number(); ok && blockNr == rpc.PendingBlockNumber {
		nonce, err := api.b.GetPoolNonce(ctx, address)
		if err != nil {
			return nil, err
		}

		return (*hexutil.Uint64)(&nonce), nil
	}
	// Resolve block number and use its state to ask for the nonce
	state, _, err := api.b.StateAndHeaderByNumberOrHash(ctx, blockNrOrHash)
	if state == nil || err != nil {
		return nil, err
	}

	nonce := state.GetNonce(address)

	return (*hexutil.Uint64)(&nonce), state.Error()
}

// GetTransactionByHash returns the transaction for the given hash
func (api *TransactionAPI) GetTransactionByHash(ctx context.Context, hash common.Hash) (*RPCTransaction, error) {
	borTx := false

	// Try to return an already finalized transaction
	found, tx, blockHash, blockNumber, index, err := api.b.GetTransaction(ctx, hash)
	if err != nil {
		return nil, err
	}

	// fetch bor block tx if necessary
	if !found {
		if tx, blockHash, blockNumber, index, err = api.b.GetBorBlockTransaction(ctx, hash); err != nil {
			return nil, err
		}

		borTx = true
	}

	if tx != nil {
		header, err := api.b.HeaderByHash(ctx, blockHash)
		if err != nil {
			return nil, err
		}

		resultTx := newRPCTransaction(tx, blockHash, blockNumber, header.Time, index, header.BaseFee, api.b.ChainConfig())

		if borTx {
			// newRPCTransaction calculates hash based on RLP of the transaction data.
			// In case of bor block tx, we need simple derived tx hash (same as function argument) instead of RLP hash
			resultTx.Hash = hash
			resultTx.ChainID = nil
		}

		return resultTx, nil
	}
	// No finalized transaction, try to retrieve it from the pool
	if tx := api.b.GetPoolTransaction(hash); tx != nil {
		return NewRPCPendingTransaction(tx, api.b.CurrentHeader(), api.b.ChainConfig()), nil
	}

	// Transaction unknown, return as such
	return nil, nil
}

// GetRawTransactionByHash returns the bytes of the transaction for the given hash.
func (api *TransactionAPI) GetRawTransactionByHash(ctx context.Context, hash common.Hash) (hexutil.Bytes, error) {
	// Retrieve a finalized transaction, or a pooled otherwise
	found, tx, _, _, _, err := api.b.GetTransaction(ctx, hash)
	if !found {
		if tx = api.b.GetPoolTransaction(hash); tx != nil {
			return tx.MarshalBinary()
		}
		if err == nil {
			return nil, nil
		}

		return nil, NewTxIndexingError()
	}
	return tx.MarshalBinary()
}

// GetTransactionReceipt returns the transaction receipt for the given transaction hash.
func (api *TransactionAPI) GetTransactionReceipt(ctx context.Context, hash common.Hash) (map[string]interface{}, error) {
	borTx := false

	found, tx, blockHash, blockNumber, index, err := api.b.GetTransaction(ctx, hash)
	if err != nil {
		return nil, NewTxIndexingError() // transaction is not fully indexed
	}

	if !found {
		tx, blockHash, blockNumber, index, err = api.b.GetBorBlockTransaction(ctx, hash)
		if err != nil {
			return nil, err
		}
		borTx = true
	}

	if tx == nil {
		return nil, nil
	}

	var receipt *types.Receipt

	if borTx {
		// Fetch bor block receipt
		receipt, err = api.b.GetBorBlockReceipt(ctx, blockHash)
		if err != nil && err != ethereum.NotFound {
			return nil, err
		}
	} else {
		receipts, err := api.b.GetReceipts(ctx, blockHash)
		if err != nil {
			return nil, err
		}

		if uint64(len(receipts)) <= index {
			return nil, nil
		}

		receipt = receipts[index]
	}

	header, err := api.b.HeaderByHash(ctx, blockHash)
	if err != nil {
		return nil, err
	}

	// Derive the sender.
	signer := types.MakeSigner(api.b.ChainConfig(), header.Number, header.Time)
	return marshalReceipt(receipt, blockHash, blockNumber, signer, tx, int(index), borTx), nil
}

// marshalReceipt marshals a transaction receipt into a JSON object.
func marshalReceipt(receipt *types.Receipt, blockHash common.Hash, blockNumber uint64, signer types.Signer, tx *types.Transaction, txIndex int, borTx bool) map[string]interface{} {
	from, _ := types.Sender(signer, tx)

	var txHash common.Hash

	if borTx {
		txHash = types.GetDerivedBorTxHash(types.BorReceiptKey(blockNumber, blockHash))
	} else {
		txHash = tx.Hash()
	}

	fields := map[string]interface{}{
		"blockHash":         blockHash,
		"blockNumber":       hexutil.Uint64(blockNumber),
		"transactionHash":   txHash,
		"transactionIndex":  hexutil.Uint64(txIndex),
		"from":              from,
		"to":                tx.To(),
		"gasUsed":           hexutil.Uint64(receipt.GasUsed),
		"cumulativeGasUsed": hexutil.Uint64(receipt.CumulativeGasUsed),
		"contractAddress":   nil,
		"logs":              receipt.Logs,
		"logsBloom":         receipt.Bloom,
		"type":              hexutil.Uint(tx.Type()),
		"effectiveGasPrice": (*hexutil.Big)(receipt.EffectiveGasPrice),
	}

	if receipt.EffectiveGasPrice == nil {
		fields["effectiveGasPrice"] = new(hexutil.Big)
	}

	// Assign receipt status or post state.
	if len(receipt.PostState) > 0 {
		fields["root"] = hexutil.Bytes(receipt.PostState)
	} else {
		fields["status"] = hexutil.Uint(receipt.Status)
	}

	if receipt.Logs == nil {
		fields["logs"] = []*types.Log{}
	}

	if tx.Type() == types.BlobTxType {
		fields["blobGasUsed"] = hexutil.Uint64(receipt.BlobGasUsed)
		fields["blobGasPrice"] = (*hexutil.Big)(receipt.BlobGasPrice)
	}

	// If the ContractAddress is 20 0x0 bytes, assume it is not a contract creation
	if receipt.ContractAddress != (common.Address{}) {
		fields["contractAddress"] = receipt.ContractAddress
	}
	return fields
}

// sign is a helper function that signs a transaction with the private key of the given address.
func (api *TransactionAPI) sign(addr common.Address, tx *types.Transaction) (*types.Transaction, error) {
	// Look up the wallet containing the requested signer
	account := accounts.Account{Address: addr}

	wallet, err := api.b.AccountManager().Find(account)
	if err != nil {
		return nil, err
	}
	// Request the wallet to sign the transaction
	return wallet.SignTx(account, tx, api.b.ChainConfig().ChainID)
}

// SubmitTransaction is a helper function that submits tx to txPool and logs a message.
func SubmitTransaction(ctx context.Context, b Backend, tx *types.Transaction) (common.Hash, error) {
	// If the transaction fee cap is already specified, ensure the
	// fee of the given transaction is _reasonable_.
	if err := checkTxFee(tx.GasPrice(), tx.Gas(), b.RPCTxFeeCap()); err != nil {
		return common.Hash{}, err
	}

	if !b.UnprotectedAllowed() && !tx.Protected() {
		// Ensure only eip155 signed transactions are submitted if EIP155Required is set.
		return common.Hash{}, errors.New("only replay-protected (EIP-155) transactions allowed over RPC")
	}

	if err := b.SendTx(ctx, tx); err != nil {
		return common.Hash{}, err
	}
	// Print a log with full tx details for manual investigations and interventions
	head := b.CurrentBlock()
	signer := types.MakeSigner(b.ChainConfig(), head.Number, head.Time)
	from, err := types.Sender(signer, tx)

	if err != nil && (!b.UnprotectedAllowed() || (b.UnprotectedAllowed() && err != types.ErrInvalidChainId)) {
		return common.Hash{}, err
	}

	if tx.To() == nil {
		addr := crypto.CreateAddress(from, tx.Nonce())
		log.Info("Submitted contract creation", "hash", tx.Hash().Hex(), "from", from, "nonce", tx.Nonce(), "contract", addr.Hex(), "value", tx.Value())
	} else {
		log.Info("Submitted transaction", "hash", tx.Hash().Hex(), "from", from, "nonce", tx.Nonce(), "recipient", tx.To(), "value", tx.Value())
	}

	return tx.Hash(), nil
}

// SendTransaction creates a transaction for the given argument, sign it and submit it to the
// transaction pool.
func (api *TransactionAPI) SendTransaction(ctx context.Context, args TransactionArgs) (common.Hash, error) {
	// Look up the wallet containing the requested signer
	account := accounts.Account{Address: args.from()}

	wallet, err := api.b.AccountManager().Find(account)
	if err != nil {
		return common.Hash{}, err
	}

	if args.Nonce == nil {
		// Hold the mutex around signing to prevent concurrent assignment of
		// the same nonce to multiple accounts.
		api.nonceLock.LockAddr(args.from())
		defer api.nonceLock.UnlockAddr(args.from())
	}
	if args.IsEIP4844() {
		return common.Hash{}, errBlobTxNotSupported
	}

	// Set some sanity defaults and terminate on failure
	if err := args.setDefaults(ctx, api.b, false); err != nil {
		return common.Hash{}, err
	}
	// Assemble the transaction and sign with the wallet
	tx := args.ToTransaction(types.LegacyTxType)

	signed, err := wallet.SignTx(account, tx, api.b.ChainConfig().ChainID)
	if err != nil {
		return common.Hash{}, err
	}
	return SubmitTransaction(ctx, api.b, signed)
}

// FillTransaction fills the defaults (nonce, gas, gasPrice or 1559 fields)
// on a given unsigned transaction, and returns it to the caller for further
// processing (signing + broadcast).
func (api *TransactionAPI) FillTransaction(ctx context.Context, args TransactionArgs) (*SignTransactionResult, error) {
	args.blobSidecarAllowed = true

	// Set some sanity defaults and terminate on failure
	if err := args.setDefaults(ctx, api.b, false); err != nil {
		return nil, err
	}
	// Assemble the transaction and obtain rlp
	tx := args.ToTransaction(types.LegacyTxType)
	data, err := tx.MarshalBinary()
	if err != nil {
		return nil, err
	}

	return &SignTransactionResult{data, tx}, nil
}

// SendRawTransaction will add the signed transaction to the transaction pool.
// The sender is responsible for signing the transaction and using the correct nonce.
func (api *TransactionAPI) SendRawTransaction(ctx context.Context, input hexutil.Bytes) (common.Hash, error) {
	tx := new(types.Transaction)
	if err := tx.UnmarshalBinary(input); err != nil {
		return common.Hash{}, err
	}
	return SubmitTransaction(ctx, api.b, tx)
}

// Sign calculates an ECDSA signature for:
// keccak256("\x19Ethereum Signed Message:\n" + len(message) + message).
//
// Note, the produced signature conforms to the secp256k1 curve R, S and V values,
// where the V value will be 27 or 28 for legacy reasons.
//
// The account associated with addr must be unlocked.
//
// https://github.com/ethereum/wiki/wiki/JSON-RPC#eth_sign
func (api *TransactionAPI) Sign(addr common.Address, data hexutil.Bytes) (hexutil.Bytes, error) {
	// Look up the wallet containing the requested signer
	account := accounts.Account{Address: addr}

	wallet, err := api.b.AccountManager().Find(account)
	if err != nil {
		return nil, err
	}
	// Sign the requested hash with the wallet
	signature, err := wallet.SignText(account, data)
	if err == nil {
		signature[64] += 27 // Transform V from 0/1 to 27/28 according to the yellow paper
	}

	return signature, err
}

// SignTransactionResult represents a RLP encoded signed transaction.
type SignTransactionResult struct {
	Raw hexutil.Bytes      `json:"raw"`
	Tx  *types.Transaction `json:"tx"`
}

// SignTransaction will sign the given transaction with the from account.
// The node needs to have the private key of the account corresponding with
// the given from address and it needs to be unlocked.
func (api *TransactionAPI) SignTransaction(ctx context.Context, args TransactionArgs) (*SignTransactionResult, error) {
	args.blobSidecarAllowed = true

	if args.Gas == nil {
		return nil, errors.New("gas not specified")
	}

	if args.GasPrice == nil && (args.MaxPriorityFeePerGas == nil || args.MaxFeePerGas == nil) {
		return nil, errors.New("missing gasPrice or maxFeePerGas/maxPriorityFeePerGas")
	}
	if args.Nonce == nil {
		return nil, errors.New("nonce not specified")
	}
	if err := args.setDefaults(ctx, api.b, false); err != nil {
		return nil, err
	}
	// Before actually sign the transaction, ensure the transaction fee is reasonable.
	tx := args.ToTransaction(types.LegacyTxType)
	if err := checkTxFee(tx.GasPrice(), tx.Gas(), api.b.RPCTxFeeCap()); err != nil {
		return nil, err
	}
	signed, err := api.sign(args.from(), tx)
	if err != nil {
		return nil, err
	}
	// If the transaction-to-sign was a blob transaction, then the signed one
	// no longer retains the blobs, only the blob hashes. In this step, we need
	// to put back the blob(s).
	if args.IsEIP4844() {
		signed = signed.WithBlobTxSidecar(&types.BlobTxSidecar{
			Blobs:       args.Blobs,
			Commitments: args.Commitments,
			Proofs:      args.Proofs,
		})
	}
	data, err := signed.MarshalBinary()
	if err != nil {
		return nil, err
	}

	return &SignTransactionResult{data, signed}, nil
}

// PendingTransactions returns the transactions that are in the transaction pool
// and have a from address that is one of the accounts this node manages.
func (api *TransactionAPI) PendingTransactions() ([]*RPCTransaction, error) {
	pending, err := api.b.GetPoolTransactions()
	if err != nil {
		return nil, err
	}

	accounts := make(map[common.Address]struct{})
	for _, wallet := range api.b.AccountManager().Wallets() {
		for _, account := range wallet.Accounts() {
			accounts[account.Address] = struct{}{}
		}
	}
	curHeader := api.b.CurrentHeader()
	transactions := make([]*RPCTransaction, 0, len(pending))

	for _, tx := range pending {
		from, _ := types.Sender(api.signer, tx)
		if _, exists := accounts[from]; exists {
			transactions = append(transactions, NewRPCPendingTransaction(tx, curHeader, api.b.ChainConfig()))
		}
	}

	return transactions, nil
}

// Resend accepts an existing transaction and a new gas price and limit. It will remove
// the given transaction from the pool and reinsert it with the new gas price and limit.
func (api *TransactionAPI) Resend(ctx context.Context, sendArgs TransactionArgs, gasPrice *hexutil.Big, gasLimit *hexutil.Uint64) (common.Hash, error) {
	if sendArgs.Nonce == nil {
		return common.Hash{}, errors.New("missing transaction nonce in transaction spec")
	}
	if err := sendArgs.setDefaults(ctx, api.b, false); err != nil {
		return common.Hash{}, err
	}
	matchTx := sendArgs.ToTransaction(types.LegacyTxType)

	// Before replacing the old transaction, ensure the _new_ transaction fee is reasonable.
	var price = matchTx.GasPrice()
	if gasPrice != nil {
		price = gasPrice.ToInt()
	}

	var gas = matchTx.Gas()
	if gasLimit != nil {
		gas = uint64(*gasLimit)
	}
	if err := checkTxFee(price, gas, api.b.RPCTxFeeCap()); err != nil {
		return common.Hash{}, err
	}
	// Iterate the pending list for replacement
	pending, err := api.b.GetPoolTransactions()
	if err != nil {
		return common.Hash{}, err
	}

	for _, p := range pending {
		wantSigHash := api.signer.Hash(matchTx)
		pFrom, err := types.Sender(api.signer, p)

		if err != nil && (api.b.UnprotectedAllowed() && err == types.ErrInvalidChainId) {
			err = nil
		}

		if err == nil && pFrom == sendArgs.from() && api.signer.Hash(p) == wantSigHash {
			// Match. Re-sign and send the transaction.
			if gasPrice != nil && (*big.Int)(gasPrice).Sign() != 0 {
				sendArgs.GasPrice = gasPrice
			}

			if gasLimit != nil && *gasLimit != 0 {
				sendArgs.Gas = gasLimit
			}
			signedTx, err := api.sign(sendArgs.from(), sendArgs.ToTransaction(types.LegacyTxType))
			if err != nil {
				return common.Hash{}, err
			}

			if err = api.b.SendTx(ctx, signedTx); err != nil {
				return common.Hash{}, err
			}

			return signedTx.Hash(), nil
		}
	}

	return common.Hash{}, fmt.Errorf("transaction %#x not found", matchTx.Hash())
}

// DebugAPI is the collection of Ethereum APIs exposed over the debugging
// namespace.
type DebugAPI struct {
	b Backend
}

// NewDebugAPI creates a new instance of DebugAPI.
func NewDebugAPI(b Backend) *DebugAPI {
	return &DebugAPI{b: b}
}

// GetRawHeader retrieves the RLP encoding for a single header.
func (api *DebugAPI) GetRawHeader(ctx context.Context, blockNrOrHash rpc.BlockNumberOrHash) (hexutil.Bytes, error) {
	var hash common.Hash
	if h, ok := blockNrOrHash.Hash(); ok {
		hash = h
	} else {
		block, err := api.b.BlockByNumberOrHash(ctx, blockNrOrHash)
		if err != nil {
			return nil, err
		}

		hash = block.Hash()
	}

	header, _ := api.b.HeaderByHash(ctx, hash)
	if header == nil {
		return nil, fmt.Errorf("header #%d not found", hash)
	}

	return rlp.EncodeToBytes(header)
}

// GetRawBlock retrieves the RLP encoded for a single block.
func (api *DebugAPI) GetRawBlock(ctx context.Context, blockNrOrHash rpc.BlockNumberOrHash) (hexutil.Bytes, error) {
	var hash common.Hash
	if h, ok := blockNrOrHash.Hash(); ok {
		hash = h
	} else {
		block, err := api.b.BlockByNumberOrHash(ctx, blockNrOrHash)
		if err != nil {
			return nil, err
		}

		hash = block.Hash()
	}

	block, _ := api.b.BlockByHash(ctx, hash)
	if block == nil {
		return nil, fmt.Errorf("block #%d not found", hash)
	}

	return rlp.EncodeToBytes(block)
}

// GetRawReceipts retrieves the binary-encoded receipts of a single block.
func (api *DebugAPI) GetRawReceipts(ctx context.Context, blockNrOrHash rpc.BlockNumberOrHash) ([]hexutil.Bytes, error) {
	var hash common.Hash
	if h, ok := blockNrOrHash.Hash(); ok {
		hash = h
	} else {
		block, err := api.b.BlockByNumberOrHash(ctx, blockNrOrHash)
		if err != nil {
			return nil, err
		}

		hash = block.Hash()
	}

	receipts, err := api.b.GetReceipts(ctx, hash)
	if err != nil {
		return nil, err
	}

	result := make([]hexutil.Bytes, len(receipts))

	for i, receipt := range receipts {
		b, err := receipt.MarshalBinary()
		if err != nil {
			return nil, err
		}

		result[i] = b
	}

	return result, nil
}

// GetRawTransaction returns the bytes of the transaction for the given hash.
func (api *DebugAPI) GetRawTransaction(ctx context.Context, hash common.Hash) (hexutil.Bytes, error) {
	// Retrieve a finalized transaction, or a pooled otherwise
	found, tx, _, _, _, err := api.b.GetTransaction(ctx, hash)
	if !found {
		if tx = api.b.GetPoolTransaction(hash); tx != nil {
			return tx.MarshalBinary()
		}
		if err == nil {
			return nil, nil
		}
		return nil, NewTxIndexingError()
	}

	return tx.MarshalBinary()
}

// PrintBlock retrieves a block and returns its pretty printed form.
func (api *DebugAPI) PrintBlock(ctx context.Context, number uint64) (string, error) {
	block, _ := api.b.BlockByNumber(ctx, rpc.BlockNumber(number))
	if block == nil {
		return "", fmt.Errorf("block #%d not found", number)
	}

	return spew.Sdump(block), nil
}

// ChaindbProperty returns leveldb properties of the key-value database.
func (api *DebugAPI) ChaindbProperty() (string, error) {
	return api.b.ChainDb().Stat()
}

// ChaindbCompact flattens the entire key-value database into a single level,
// removing all unused slots and merging all keys.
func (api *DebugAPI) ChaindbCompact() error {
	cstart := time.Now()
	for b := 0; b <= 255; b++ {
		var (
			start = []byte{byte(b)}
			end   = []byte{byte(b + 1)}
		)
		if b == 255 {
			end = nil
		}
		log.Info("Compacting database", "range", fmt.Sprintf("%#X-%#X", start, end), "elapsed", common.PrettyDuration(time.Since(cstart)))
		if err := api.b.ChainDb().Compact(start, end); err != nil {
			log.Error("Database compaction failed", "err", err)
			return err
		}
	}

	return nil
}

// SetHead rewinds the head of the blockchain to a previous block.
func (api *DebugAPI) SetHead(number hexutil.Uint64) {
	api.b.SetHead(uint64(number))
}

// GetTraceStack returns the current trace stack
func (api *DebugAPI) GetTraceStack() string {
	buf := make([]byte, 1024)

	for {
		n := runtime.Stack(buf, true)

		if n < len(buf) {
			return string(buf)
		}

		buf = make([]byte, 2*len(buf))
	}
}

// PeerStats returns the current head height and td of all the connected peers
// along with few additional identifiers.
func (api *DebugAPI) PeerStats() interface{} {
	return api.b.PeerStats()
}

// NetAPI offers network related RPC methods
type NetAPI struct {
	net            *p2p.Server
	networkVersion uint64
}

// NewNetAPI creates a new net API instance.
func NewNetAPI(net *p2p.Server, networkVersion uint64) *NetAPI {
	return &NetAPI{net, networkVersion}
}

// Listening returns an indication if the node is listening for network connections.
func (api *NetAPI) Listening() bool {
	return true // always listening
}

// PeerCount returns the number of connected peers
func (api *NetAPI) PeerCount() hexutil.Uint {
	return hexutil.Uint(api.net.PeerCount())
}

// Version returns the current ethereum protocol version.
func (api *NetAPI) Version() string {
	return fmt.Sprintf("%d", api.networkVersion)
}

// checkTxFee is an internal function used to check whether the fee of
// the given transaction is _reasonable_(under the cap).
func checkTxFee(gasPrice *big.Int, gas uint64, cap float64) error {
	// Short circuit if there is no cap for transaction fee at all.
	if cap == 0 {
		return nil
	}

	feeEth := new(big.Float).Quo(new(big.Float).SetInt(new(big.Int).Mul(gasPrice, new(big.Int).SetUint64(gas))), new(big.Float).SetInt(big.NewInt(params.Ether)))

	feeFloat, _ := feeEth.Float64()
	if feeFloat > cap {
		return fmt.Errorf("tx fee (%.2f ether) exceeds the configured cap (%.2f ether)", feeFloat, cap)
	}

	return nil
}<|MERGE_RESOLUTION|>--- conflicted
+++ resolved
@@ -982,17 +982,13 @@
 				response[field] = nil
 			}
 		}
-<<<<<<< HEAD
 
 		// append marshalled bor transaction
-		if err == nil && response != nil {
+		if response != nil {
 			response = api.appendRPCMarshalBorTransaction(ctx, block, response, fullTx)
 		}
 
-		return response, err
-=======
 		return response, nil
->>>>>>> f3c696fa
 	}
 
 	return nil, err
@@ -1003,7 +999,6 @@
 func (api *BlockChainAPI) GetBlockByHash(ctx context.Context, hash common.Hash, fullTx bool) (map[string]interface{}, error) {
 	block, err := api.b.BlockByHash(ctx, hash)
 	if block != nil {
-<<<<<<< HEAD
 		response, err := api.rpcMarshalBlock(ctx, block, true, fullTx)
 		// append marshalled bor transaction
 		if err == nil && response != nil {
@@ -1011,9 +1006,6 @@
 		}
 
 		return response, err
-=======
-		return RPCMarshalBlock(block, true, fullTx, api.b.ChainConfig()), nil
->>>>>>> f3c696fa
 	}
 
 	return nil, err
@@ -1730,27 +1722,6 @@
 	return fields
 }
 
-<<<<<<< HEAD
-// rpcMarshalHeader uses the generalized output filler, then adds the total difficulty field, which requires
-// a `BlockchainAPI`.
-func (api *BlockChainAPI) rpcMarshalHeader(ctx context.Context, header *types.Header) map[string]interface{} {
-	fields := RPCMarshalHeader(header)
-	fields["totalDifficulty"] = (*hexutil.Big)(api.b.GetTd(ctx, header.Hash()))
-	return fields
-}
-
-// rpcMarshalBlock uses the generalized output filler, then adds the total difficulty field, which requires
-// a `BlockchainAPI`.
-func (api *BlockChainAPI) rpcMarshalBlock(ctx context.Context, b *types.Block, inclTx bool, fullTx bool) (map[string]interface{}, error) {
-	fields := RPCMarshalBlock(b, inclTx, fullTx, api.b.ChainConfig(), api.b.ChainDb())
-	if inclTx {
-		fields["totalDifficulty"] = (*hexutil.Big)(api.b.GetTd(ctx, b.Hash()))
-	}
-	return fields, nil
-}
-
-=======
->>>>>>> f3c696fa
 // RPCTransaction represents a transaction that will serialize to the RPC representation of a transaction
 type RPCTransaction struct {
 	BlockHash           *common.Hash      `json:"blockHash"`
