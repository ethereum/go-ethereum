// Copyright 2015 The go-ethereum Authors
// This file is part of the go-ethereum library.
//
// The go-ethereum library is free software: you can redistribute it and/or modify
// it under the terms of the GNU Lesser General Public License as published by
// the Free Software Foundation, either version 3 of the License, or
// (at your option) any later version.
//
// The go-ethereum library is distributed in the hope that it will be useful,
// but WITHOUT ANY WARRANTY; without even the implied warranty of
// MERCHANTABILITY or FITNESS FOR A PARTICULAR PURPOSE. See the
// GNU Lesser General Public License for more details.
//
// You should have received a copy of the GNU Lesser General Public License
// along with the go-ethereum library. If not, see <http://www.gnu.org/licenses/>.

package ethapi

import (
	"context"
	"encoding/hex"
	"errors"
	"fmt"
	"math/big"
	"strings"
	"time"

	"github.com/davecgh/go-spew/spew"
	"github.com/ethereum/go-ethereum/accounts"
	"github.com/ethereum/go-ethereum/accounts/keystore"
	"github.com/ethereum/go-ethereum/accounts/scwallet"
	"github.com/ethereum/go-ethereum/common"
	"github.com/ethereum/go-ethereum/common/hexutil"
	"github.com/ethereum/go-ethereum/common/math"
	"github.com/ethereum/go-ethereum/consensus"
	"github.com/ethereum/go-ethereum/consensus/misc/eip1559"
	"github.com/ethereum/go-ethereum/core"
	"github.com/ethereum/go-ethereum/core/state"
	"github.com/ethereum/go-ethereum/core/tracing"
	"github.com/ethereum/go-ethereum/core/types"
	"github.com/ethereum/go-ethereum/core/vm"
	"github.com/ethereum/go-ethereum/crypto"
	"github.com/ethereum/go-ethereum/eth/gasestimator"
	"github.com/ethereum/go-ethereum/eth/tracers/logger"
	"github.com/ethereum/go-ethereum/log"
	"github.com/ethereum/go-ethereum/p2p"
	"github.com/ethereum/go-ethereum/params"
	"github.com/ethereum/go-ethereum/rlp"
	"github.com/ethereum/go-ethereum/rpc"
	"github.com/ethereum/go-ethereum/trie"
	"github.com/holiman/uint256"
	"github.com/tyler-smith/go-bip39"
)

// estimateGasErrorRatio is the amount of overestimation eth_estimateGas is
// allowed to produce in order to speed up calculations.
const estimateGasErrorRatio = 0.015

var errBlobTxNotSupported = errors.New("signing blob transactions not supported")

// EthereumAPI provides an API to access Ethereum related information.
type EthereumAPI struct {
	b Backend
}

// NewEthereumAPI creates a new Ethereum protocol API.
func NewEthereumAPI(b Backend) *EthereumAPI {
	return &EthereumAPI{b}
}

// GasPrice returns a suggestion for a gas price for legacy transactions.
func (api *EthereumAPI) GasPrice(ctx context.Context) (*hexutil.Big, error) {
	tipcap, err := api.b.SuggestGasTipCap(ctx)
	if err != nil {
		return nil, err
	}
	if head := api.b.CurrentHeader(); head.BaseFee != nil {
		tipcap.Add(tipcap, head.BaseFee)
	}
	return (*hexutil.Big)(tipcap), err
}

// MaxPriorityFeePerGas returns a suggestion for a gas tip cap for dynamic fee transactions.
func (api *EthereumAPI) MaxPriorityFeePerGas(ctx context.Context) (*hexutil.Big, error) {
	tipcap, err := api.b.SuggestGasTipCap(ctx)
	if err != nil {
		return nil, err
	}
	return (*hexutil.Big)(tipcap), err
}

type feeHistoryResult struct {
	OldestBlock      *hexutil.Big     `json:"oldestBlock"`
	Reward           [][]*hexutil.Big `json:"reward,omitempty"`
	BaseFee          []*hexutil.Big   `json:"baseFeePerGas,omitempty"`
	GasUsedRatio     []float64        `json:"gasUsedRatio"`
	BlobBaseFee      []*hexutil.Big   `json:"baseFeePerBlobGas,omitempty"`
	BlobGasUsedRatio []float64        `json:"blobGasUsedRatio,omitempty"`
}

// FeeHistory returns the fee market history.
func (api *EthereumAPI) FeeHistory(ctx context.Context, blockCount math.HexOrDecimal64, lastBlock rpc.BlockNumber, rewardPercentiles []float64) (*feeHistoryResult, error) {
	oldest, reward, baseFee, gasUsed, blobBaseFee, blobGasUsed, err := api.b.FeeHistory(ctx, uint64(blockCount), lastBlock, rewardPercentiles)
	if err != nil {
		return nil, err
	}
	results := &feeHistoryResult{
		OldestBlock:  (*hexutil.Big)(oldest),
		GasUsedRatio: gasUsed,
	}
	if reward != nil {
		results.Reward = make([][]*hexutil.Big, len(reward))
		for i, w := range reward {
			results.Reward[i] = make([]*hexutil.Big, len(w))
			for j, v := range w {
				results.Reward[i][j] = (*hexutil.Big)(v)
			}
		}
	}
	if baseFee != nil {
		results.BaseFee = make([]*hexutil.Big, len(baseFee))
		for i, v := range baseFee {
			results.BaseFee[i] = (*hexutil.Big)(v)
		}
	}
	if blobBaseFee != nil {
		results.BlobBaseFee = make([]*hexutil.Big, len(blobBaseFee))
		for i, v := range blobBaseFee {
			results.BlobBaseFee[i] = (*hexutil.Big)(v)
		}
	}
	if blobGasUsed != nil {
		results.BlobGasUsedRatio = blobGasUsed
	}
	return results, nil
}

// BlobBaseFee returns the base fee for blob gas at the current head.
func (api *EthereumAPI) BlobBaseFee(ctx context.Context) *hexutil.Big {
	return (*hexutil.Big)(api.b.BlobBaseFee(ctx))
}

// Syncing returns false in case the node is currently not syncing with the network. It can be up-to-date or has not
// yet received the latest block headers from its peers. In case it is synchronizing:
// - startingBlock: block number this node started to synchronize from
// - currentBlock:  block number this node is currently importing
// - highestBlock:  block number of the highest block header this node has received from peers
// - pulledStates:  number of state entries processed until now
// - knownStates:   number of known state entries that still need to be pulled
func (api *EthereumAPI) Syncing() (interface{}, error) {
	progress := api.b.SyncProgress()

	// Return not syncing if the synchronisation already completed
	if progress.Done() {
		return false, nil
	}
	// Otherwise gather the block sync stats
	return map[string]interface{}{
		"startingBlock":          hexutil.Uint64(progress.StartingBlock),
		"currentBlock":           hexutil.Uint64(progress.CurrentBlock),
		"highestBlock":           hexutil.Uint64(progress.HighestBlock),
		"syncedAccounts":         hexutil.Uint64(progress.SyncedAccounts),
		"syncedAccountBytes":     hexutil.Uint64(progress.SyncedAccountBytes),
		"syncedBytecodes":        hexutil.Uint64(progress.SyncedBytecodes),
		"syncedBytecodeBytes":    hexutil.Uint64(progress.SyncedBytecodeBytes),
		"syncedStorage":          hexutil.Uint64(progress.SyncedStorage),
		"syncedStorageBytes":     hexutil.Uint64(progress.SyncedStorageBytes),
		"healedTrienodes":        hexutil.Uint64(progress.HealedTrienodes),
		"healedTrienodeBytes":    hexutil.Uint64(progress.HealedTrienodeBytes),
		"healedBytecodes":        hexutil.Uint64(progress.HealedBytecodes),
		"healedBytecodeBytes":    hexutil.Uint64(progress.HealedBytecodeBytes),
		"healingTrienodes":       hexutil.Uint64(progress.HealingTrienodes),
		"healingBytecode":        hexutil.Uint64(progress.HealingBytecode),
		"txIndexFinishedBlocks":  hexutil.Uint64(progress.TxIndexFinishedBlocks),
		"txIndexRemainingBlocks": hexutil.Uint64(progress.TxIndexRemainingBlocks),
	}, nil
}

// TxPoolAPI offers and API for the transaction pool. It only operates on data that is non-confidential.
type TxPoolAPI struct {
	b Backend
}

// NewTxPoolAPI creates a new tx pool service that gives information about the transaction pool.
func NewTxPoolAPI(b Backend) *TxPoolAPI {
	return &TxPoolAPI{b}
}

// Content returns the transactions contained within the transaction pool.
func (api *TxPoolAPI) Content() map[string]map[string]map[string]*RPCTransaction {
	content := map[string]map[string]map[string]*RPCTransaction{
		"pending": make(map[string]map[string]*RPCTransaction),
		"queued":  make(map[string]map[string]*RPCTransaction),
	}
	pending, queue := api.b.TxPoolContent()
	curHeader := api.b.CurrentHeader()
	// Flatten the pending transactions
	for account, txs := range pending {
		dump := make(map[string]*RPCTransaction)
		for _, tx := range txs {
			dump[fmt.Sprintf("%d", tx.Nonce())] = NewRPCPendingTransaction(tx, curHeader, api.b.ChainConfig())
		}
		content["pending"][account.Hex()] = dump
	}
	// Flatten the queued transactions
	for account, txs := range queue {
		dump := make(map[string]*RPCTransaction)
		for _, tx := range txs {
			dump[fmt.Sprintf("%d", tx.Nonce())] = NewRPCPendingTransaction(tx, curHeader, api.b.ChainConfig())
		}
		content["queued"][account.Hex()] = dump
	}
	return content
}

// ContentFrom returns the transactions contained within the transaction pool.
func (api *TxPoolAPI) ContentFrom(addr common.Address) map[string]map[string]*RPCTransaction {
	content := make(map[string]map[string]*RPCTransaction, 2)
	pending, queue := api.b.TxPoolContentFrom(addr)
	curHeader := api.b.CurrentHeader()

	// Build the pending transactions
	dump := make(map[string]*RPCTransaction, len(pending))
	for _, tx := range pending {
		dump[fmt.Sprintf("%d", tx.Nonce())] = NewRPCPendingTransaction(tx, curHeader, api.b.ChainConfig())
	}
	content["pending"] = dump

	// Build the queued transactions
	dump = make(map[string]*RPCTransaction, len(queue))
	for _, tx := range queue {
		dump[fmt.Sprintf("%d", tx.Nonce())] = NewRPCPendingTransaction(tx, curHeader, api.b.ChainConfig())
	}
	content["queued"] = dump

	return content
}

// Status returns the number of pending and queued transaction in the pool.
func (api *TxPoolAPI) Status() map[string]hexutil.Uint {
	pending, queue := api.b.Stats()
	return map[string]hexutil.Uint{
		"pending": hexutil.Uint(pending),
		"queued":  hexutil.Uint(queue),
	}
}

// Inspect retrieves the content of the transaction pool and flattens it into an
// easily inspectable list.
func (api *TxPoolAPI) Inspect() map[string]map[string]map[string]string {
	content := map[string]map[string]map[string]string{
		"pending": make(map[string]map[string]string),
		"queued":  make(map[string]map[string]string),
	}
	pending, queue := api.b.TxPoolContent()

	// Define a formatter to flatten a transaction into a string
	var format = func(tx *types.Transaction) string {
		if to := tx.To(); to != nil {
			return fmt.Sprintf("%s: %v wei + %v gas × %v wei", tx.To().Hex(), tx.Value(), tx.Gas(), tx.GasPrice())
		}
		return fmt.Sprintf("contract creation: %v wei + %v gas × %v wei", tx.Value(), tx.Gas(), tx.GasPrice())
	}
	// Flatten the pending transactions
	for account, txs := range pending {
		dump := make(map[string]string)
		for _, tx := range txs {
			dump[fmt.Sprintf("%d", tx.Nonce())] = format(tx)
		}
		content["pending"][account.Hex()] = dump
	}
	// Flatten the queued transactions
	for account, txs := range queue {
		dump := make(map[string]string)
		for _, tx := range txs {
			dump[fmt.Sprintf("%d", tx.Nonce())] = format(tx)
		}
		content["queued"][account.Hex()] = dump
	}
	return content
}

// EthereumAccountAPI provides an API to access accounts managed by this node.
// It offers only methods that can retrieve accounts.
type EthereumAccountAPI struct {
	am *accounts.Manager
}

// NewEthereumAccountAPI creates a new EthereumAccountAPI.
func NewEthereumAccountAPI(am *accounts.Manager) *EthereumAccountAPI {
	return &EthereumAccountAPI{am: am}
}

// Accounts returns the collection of accounts this node manages.
func (api *EthereumAccountAPI) Accounts() []common.Address {
	return api.am.Accounts()
}

// PersonalAccountAPI provides an API to access accounts managed by this node.
// It offers methods to create, (un)lock en list accounts. Some methods accept
// passwords and are therefore considered private by default.
type PersonalAccountAPI struct {
	am        *accounts.Manager
	nonceLock *AddrLocker
	b         Backend
}

// NewPersonalAccountAPI creates a new PersonalAccountAPI.
func NewPersonalAccountAPI(b Backend, nonceLock *AddrLocker) *PersonalAccountAPI {
	return &PersonalAccountAPI{
		am:        b.AccountManager(),
		nonceLock: nonceLock,
		b:         b,
	}
}

// ListAccounts will return a list of addresses for accounts this node manages.
func (api *PersonalAccountAPI) ListAccounts() []common.Address {
	return api.am.Accounts()
}

// rawWallet is a JSON representation of an accounts.Wallet interface, with its
// data contents extracted into plain fields.
type rawWallet struct {
	URL      string             `json:"url"`
	Status   string             `json:"status"`
	Failure  string             `json:"failure,omitempty"`
	Accounts []accounts.Account `json:"accounts,omitempty"`
}

// ListWallets will return a list of wallets this node manages.
func (api *PersonalAccountAPI) ListWallets() []rawWallet {
	wallets := make([]rawWallet, 0) // return [] instead of nil if empty
	for _, wallet := range api.am.Wallets() {
		status, failure := wallet.Status()

		raw := rawWallet{
			URL:      wallet.URL().String(),
			Status:   status,
			Accounts: wallet.Accounts(),
		}
		if failure != nil {
			raw.Failure = failure.Error()
		}
		wallets = append(wallets, raw)
	}
	return wallets
}

// OpenWallet initiates a hardware wallet opening procedure, establishing a USB
// connection and attempting to authenticate via the provided passphrase. Note,
// the method may return an extra challenge requiring a second open (e.g. the
// Trezor PIN matrix challenge).
func (api *PersonalAccountAPI) OpenWallet(url string, passphrase *string) error {
	wallet, err := api.am.Wallet(url)
	if err != nil {
		return err
	}
	pass := ""
	if passphrase != nil {
		pass = *passphrase
	}
	return wallet.Open(pass)
}

// DeriveAccount requests an HD wallet to derive a new account, optionally pinning
// it for later reuse.
func (api *PersonalAccountAPI) DeriveAccount(url string, path string, pin *bool) (accounts.Account, error) {
	wallet, err := api.am.Wallet(url)
	if err != nil {
		return accounts.Account{}, err
	}
	derivPath, err := accounts.ParseDerivationPath(path)
	if err != nil {
		return accounts.Account{}, err
	}
	if pin == nil {
		pin = new(bool)
	}
	return wallet.Derive(derivPath, *pin)
}

// NewAccount will create a new account and returns the address for the new account.
func (api *PersonalAccountAPI) NewAccount(password string) (common.AddressEIP55, error) {
	ks, err := fetchKeystore(api.am)
	if err != nil {
		return common.AddressEIP55{}, err
	}
	acc, err := ks.NewAccount(password)
	if err == nil {
		addrEIP55 := common.AddressEIP55(acc.Address)
		log.Info("Your new key was generated", "address", addrEIP55.String())
		log.Warn("Please backup your key file!", "path", acc.URL.Path)
		log.Warn("Please remember your password!")
		return addrEIP55, nil
	}
	return common.AddressEIP55{}, err
}

// fetchKeystore retrieves the encrypted keystore from the account manager.
func fetchKeystore(am *accounts.Manager) (*keystore.KeyStore, error) {
	if ks := am.Backends(keystore.KeyStoreType); len(ks) > 0 {
		return ks[0].(*keystore.KeyStore), nil
	}
	return nil, errors.New("local keystore not used")
}

// ImportRawKey stores the given hex encoded ECDSA key into the key directory,
// encrypting it with the passphrase.
func (api *PersonalAccountAPI) ImportRawKey(privkey string, password string) (common.Address, error) {
	key, err := crypto.HexToECDSA(privkey)
	if err != nil {
		return common.Address{}, err
	}
	ks, err := fetchKeystore(api.am)
	if err != nil {
		return common.Address{}, err
	}
	acc, err := ks.ImportECDSA(key, password)
	return acc.Address, err
}

// UnlockAccount will unlock the account associated with the given address with
// the given password for duration seconds. If duration is nil it will use a
// default of 300 seconds. It returns an indication if the account was unlocked.
func (api *PersonalAccountAPI) UnlockAccount(ctx context.Context, addr common.Address, password string, duration *uint64) (bool, error) {
	// When the API is exposed by external RPC(http, ws etc), unless the user
	// explicitly specifies to allow the insecure account unlocking, otherwise
	// it is disabled.
	if api.b.ExtRPCEnabled() && !api.b.AccountManager().Config().InsecureUnlockAllowed {
		return false, errors.New("account unlock with HTTP access is forbidden")
	}

	const max = uint64(time.Duration(math.MaxInt64) / time.Second)
	var d time.Duration
	if duration == nil {
		d = 300 * time.Second
	} else if *duration > max {
		return false, errors.New("unlock duration too large")
	} else {
		d = time.Duration(*duration) * time.Second
	}
	ks, err := fetchKeystore(api.am)
	if err != nil {
		return false, err
	}
	err = ks.TimedUnlock(accounts.Account{Address: addr}, password, d)
	if err != nil {
		log.Warn("Failed account unlock attempt", "address", addr, "err", err)
	}
	return err == nil, err
}

// LockAccount will lock the account associated with the given address when it's unlocked.
func (api *PersonalAccountAPI) LockAccount(addr common.Address) bool {
	if ks, err := fetchKeystore(api.am); err == nil {
		return ks.Lock(addr) == nil
	}
	return false
}

// signTransaction sets defaults and signs the given transaction
// NOTE: the caller needs to ensure that the nonceLock is held, if applicable,
// and release it after the transaction has been submitted to the tx pool
func (api *PersonalAccountAPI) signTransaction(ctx context.Context, args *TransactionArgs, passwd string) (*types.Transaction, error) {
	// Look up the wallet containing the requested signer
	account := accounts.Account{Address: args.from()}
	wallet, err := api.am.Find(account)
	if err != nil {
		return nil, err
	}
	// Set some sanity defaults and terminate on failure
	if err := args.setDefaults(ctx, api.b, false); err != nil {
		return nil, err
	}
	// Assemble the transaction and sign with the wallet
	tx := args.ToTransaction(false)

	return wallet.SignTxWithPassphrase(account, passwd, tx, api.b.ChainConfig().ChainID)
}

// SendTransaction will create a transaction from the given arguments and
// tries to sign it with the key associated with args.From. If the given
// passwd isn't able to decrypt the key it fails.
func (api *PersonalAccountAPI) SendTransaction(ctx context.Context, args TransactionArgs, passwd string) (common.Hash, error) {
	if args.Nonce == nil {
		// Hold the mutex around signing to prevent concurrent assignment of
		// the same nonce to multiple accounts.
		api.nonceLock.LockAddr(args.from())
		defer api.nonceLock.UnlockAddr(args.from())
	}
	if args.IsEIP4844() {
		return common.Hash{}, errBlobTxNotSupported
	}
	signed, err := api.signTransaction(ctx, &args, passwd)
	if err != nil {
		log.Warn("Failed transaction send attempt", "from", args.from(), "to", args.To, "value", args.Value.ToInt(), "err", err)
		return common.Hash{}, err
	}
	return SubmitTransaction(ctx, api.b, signed)
}

// SignTransaction will create a transaction from the given arguments and
// tries to sign it with the key associated with args.From. If the given passwd isn't
// able to decrypt the key it fails. The transaction is returned in RLP-form, not broadcast
// to other nodes
func (api *PersonalAccountAPI) SignTransaction(ctx context.Context, args TransactionArgs, passwd string) (*SignTransactionResult, error) {
	// No need to obtain the noncelock mutex, since we won't be sending this
	// tx into the transaction pool, but right back to the user
	if args.From == nil {
		return nil, errors.New("sender not specified")
	}
	if args.Gas == nil {
		return nil, errors.New("gas not specified")
	}
	if args.GasPrice == nil && (args.MaxFeePerGas == nil || args.MaxPriorityFeePerGas == nil) {
		return nil, errors.New("missing gasPrice or maxFeePerGas/maxPriorityFeePerGas")
	}
	if args.IsEIP4844() {
		return nil, errBlobTxNotSupported
	}
	if args.Nonce == nil {
		return nil, errors.New("nonce not specified")
	}
	// Before actually signing the transaction, ensure the transaction fee is reasonable.
	tx := args.ToTransaction(false)
	if err := checkTxFee(tx.GasPrice(), tx.Gas(), api.b.RPCTxFeeCap()); err != nil {
		return nil, err
	}
	signed, err := api.signTransaction(ctx, &args, passwd)
	if err != nil {
		log.Warn("Failed transaction sign attempt", "from", args.from(), "to", args.To, "value", args.Value.ToInt(), "err", err)
		return nil, err
	}
	data, err := signed.MarshalBinary()
	if err != nil {
		return nil, err
	}
	return &SignTransactionResult{data, signed}, nil
}

// Sign calculates an Ethereum ECDSA signature for:
// keccak256("\x19Ethereum Signed Message:\n" + len(message) + message))
//
// Note, the produced signature conforms to the secp256k1 curve R, S and V values,
// where the V value will be 27 or 28 for legacy reasons.
//
// The key used to calculate the signature is decrypted with the given password.
//
// https://geth.ethereum.org/docs/interacting-with-geth/rpc/ns-personal#personal-sign
func (api *PersonalAccountAPI) Sign(ctx context.Context, data hexutil.Bytes, addr common.Address, passwd string) (hexutil.Bytes, error) {
	// Look up the wallet containing the requested signer
	account := accounts.Account{Address: addr}

	wallet, err := api.b.AccountManager().Find(account)
	if err != nil {
		return nil, err
	}
	// Assemble sign the data with the wallet
	signature, err := wallet.SignTextWithPassphrase(account, passwd, data)
	if err != nil {
		log.Warn("Failed data sign attempt", "address", addr, "err", err)
		return nil, err
	}
	signature[crypto.RecoveryIDOffset] += 27 // Transform V from 0/1 to 27/28 according to the yellow paper
	return signature, nil
}

// EcRecover returns the address for the account that was used to create the signature.
// Note, this function is compatible with eth_sign and personal_sign. As such it recovers
// the address of:
// hash = keccak256("\x19Ethereum Signed Message:\n"${message length}${message})
// addr = ecrecover(hash, signature)
//
// Note, the signature must conform to the secp256k1 curve R, S and V values, where
// the V value must be 27 or 28 for legacy reasons.
//
// https://geth.ethereum.org/docs/interacting-with-geth/rpc/ns-personal#personal-ecrecover
func (api *PersonalAccountAPI) EcRecover(ctx context.Context, data, sig hexutil.Bytes) (common.Address, error) {
	if len(sig) != crypto.SignatureLength {
		return common.Address{}, fmt.Errorf("signature must be %d bytes long", crypto.SignatureLength)
	}
	if sig[crypto.RecoveryIDOffset] != 27 && sig[crypto.RecoveryIDOffset] != 28 {
		return common.Address{}, errors.New("invalid Ethereum signature (V is not 27 or 28)")
	}
	sig[crypto.RecoveryIDOffset] -= 27 // Transform yellow paper V from 27/28 to 0/1

	rpk, err := crypto.SigToPub(accounts.TextHash(data), sig)
	if err != nil {
		return common.Address{}, err
	}
	return crypto.PubkeyToAddress(*rpk), nil
}

// InitializeWallet initializes a new wallet at the provided URL, by generating and returning a new private key.
func (api *PersonalAccountAPI) InitializeWallet(ctx context.Context, url string) (string, error) {
	wallet, err := api.am.Wallet(url)
	if err != nil {
		return "", err
	}

	entropy, err := bip39.NewEntropy(256)
	if err != nil {
		return "", err
	}

	mnemonic, err := bip39.NewMnemonic(entropy)
	if err != nil {
		return "", err
	}

	seed := bip39.NewSeed(mnemonic, "")

	switch wallet := wallet.(type) {
	case *scwallet.Wallet:
		return mnemonic, wallet.Initialize(seed)
	default:
		return "", errors.New("specified wallet does not support initialization")
	}
}

// Unpair deletes a pairing between wallet and geth.
func (api *PersonalAccountAPI) Unpair(ctx context.Context, url string, pin string) error {
	wallet, err := api.am.Wallet(url)
	if err != nil {
		return err
	}

	switch wallet := wallet.(type) {
	case *scwallet.Wallet:
		return wallet.Unpair([]byte(pin))
	default:
		return errors.New("specified wallet does not support pairing")
	}
}

// BlockChainAPI provides an API to access Ethereum blockchain data.
type BlockChainAPI struct {
	b Backend
}

// NewBlockChainAPI creates a new Ethereum blockchain API.
func NewBlockChainAPI(b Backend) *BlockChainAPI {
	return &BlockChainAPI{b}
}

// ChainId is the EIP-155 replay-protection chain id for the current Ethereum chain config.
//
// Note, this method does not conform to EIP-695 because the configured chain ID is always
// returned, regardless of the current head block. We used to return an error when the chain
// wasn't synced up to a block where EIP-155 is enabled, but this behavior caused issues
// in CL clients.
func (api *BlockChainAPI) ChainId() *hexutil.Big {
	return (*hexutil.Big)(api.b.ChainConfig().ChainID)
}

// BlockNumber returns the block number of the chain head.
func (api *BlockChainAPI) BlockNumber() hexutil.Uint64 {
	header, _ := api.b.HeaderByNumber(context.Background(), rpc.LatestBlockNumber) // latest header should always be available
	return hexutil.Uint64(header.Number.Uint64())
}

// GetBalance returns the amount of wei for the given address in the state of the
// given block number. The rpc.LatestBlockNumber and rpc.PendingBlockNumber meta
// block numbers are also allowed.
func (api *BlockChainAPI) GetBalance(ctx context.Context, address common.Address, blockNrOrHash rpc.BlockNumberOrHash) (*hexutil.Big, error) {
	state, _, err := api.b.StateAndHeaderByNumberOrHash(ctx, blockNrOrHash)
	if state == nil || err != nil {
		return nil, err
	}
	b := state.GetBalance(address).ToBig()
	return (*hexutil.Big)(b), state.Error()
}

// AccountResult structs for GetProof
type AccountResult struct {
	Address      common.Address  `json:"address"`
	AccountProof []string        `json:"accountProof"`
	Balance      *hexutil.Big    `json:"balance"`
	CodeHash     common.Hash     `json:"codeHash"`
	Nonce        hexutil.Uint64  `json:"nonce"`
	StorageHash  common.Hash     `json:"storageHash"`
	StorageProof []StorageResult `json:"storageProof"`
}

type StorageResult struct {
	Key   string       `json:"key"`
	Value *hexutil.Big `json:"value"`
	Proof []string     `json:"proof"`
}

// proofList implements ethdb.KeyValueWriter and collects the proofs as
// hex-strings for delivery to rpc-caller.
type proofList []string

func (n *proofList) Put(key []byte, value []byte) error {
	*n = append(*n, hexutil.Encode(value))
	return nil
}

func (n *proofList) Delete(key []byte) error {
	panic("not supported")
}

// GetProof returns the Merkle-proof for a given account and optionally some storage keys.
func (api *BlockChainAPI) GetProof(ctx context.Context, address common.Address, storageKeys []string, blockNrOrHash rpc.BlockNumberOrHash) (*AccountResult, error) {
	var (
		keys         = make([]common.Hash, len(storageKeys))
		keyLengths   = make([]int, len(storageKeys))
		storageProof = make([]StorageResult, len(storageKeys))
	)
	// Deserialize all keys. This prevents state access on invalid input.
	for i, hexKey := range storageKeys {
		var err error
		keys[i], keyLengths[i], err = decodeHash(hexKey)
		if err != nil {
			return nil, err
		}
	}
	statedb, header, err := api.b.StateAndHeaderByNumberOrHash(ctx, blockNrOrHash)
	if statedb == nil || err != nil {
		return nil, err
	}
	codeHash := statedb.GetCodeHash(address)
	storageRoot := statedb.GetStorageRoot(address)

	if len(keys) > 0 {
		var storageTrie state.Trie
		if storageRoot != types.EmptyRootHash && storageRoot != (common.Hash{}) {
			id := trie.StorageTrieID(header.Root, crypto.Keccak256Hash(address.Bytes()), storageRoot)
			st, err := trie.NewStateTrie(id, statedb.Database().TrieDB())
			if err != nil {
				return nil, err
			}
			storageTrie = st
		}
		// Create the proofs for the storageKeys.
		for i, key := range keys {
			// Output key encoding is a bit special: if the input was a 32-byte hash, it is
			// returned as such. Otherwise, we apply the QUANTITY encoding mandated by the
			// JSON-RPC spec for getProof. This behavior exists to preserve backwards
			// compatibility with older client versions.
			var outputKey string
			if keyLengths[i] != 32 {
				outputKey = hexutil.EncodeBig(key.Big())
			} else {
				outputKey = hexutil.Encode(key[:])
			}
			if storageTrie == nil {
				storageProof[i] = StorageResult{outputKey, &hexutil.Big{}, []string{}}
				continue
			}
			var proof proofList
			if err := storageTrie.Prove(crypto.Keccak256(key.Bytes()), &proof); err != nil {
				return nil, err
			}
			value := (*hexutil.Big)(statedb.GetState(address, key).Big())
			storageProof[i] = StorageResult{outputKey, value, proof}
		}
	}
	// Create the accountProof.
	tr, err := trie.NewStateTrie(trie.StateTrieID(header.Root), statedb.Database().TrieDB())
	if err != nil {
		return nil, err
	}
	var accountProof proofList
	if err := tr.Prove(crypto.Keccak256(address.Bytes()), &accountProof); err != nil {
		return nil, err
	}
	balance := statedb.GetBalance(address).ToBig()
	return &AccountResult{
		Address:      address,
		AccountProof: accountProof,
		Balance:      (*hexutil.Big)(balance),
		CodeHash:     codeHash,
		Nonce:        hexutil.Uint64(statedb.GetNonce(address)),
		StorageHash:  storageRoot,
		StorageProof: storageProof,
	}, statedb.Error()
}

// decodeHash parses a hex-encoded 32-byte hash. The input may optionally
// be prefixed by 0x and can have a byte length up to 32.
func decodeHash(s string) (h common.Hash, inputLength int, err error) {
	if strings.HasPrefix(s, "0x") || strings.HasPrefix(s, "0X") {
		s = s[2:]
	}
	if (len(s) & 1) > 0 {
		s = "0" + s
	}
	b, err := hex.DecodeString(s)
	if err != nil {
		return common.Hash{}, 0, errors.New("hex string invalid")
	}
	if len(b) > 32 {
		return common.Hash{}, len(b), errors.New("hex string too long, want at most 32 bytes")
	}
	return common.BytesToHash(b), len(b), nil
}

// GetHeaderByNumber returns the requested canonical block header.
//   - When blockNr is -1 the chain pending header is returned.
//   - When blockNr is -2 the chain latest header is returned.
//   - When blockNr is -3 the chain finalized header is returned.
//   - When blockNr is -4 the chain safe header is returned.
func (api *BlockChainAPI) GetHeaderByNumber(ctx context.Context, number rpc.BlockNumber) (map[string]interface{}, error) {
	header, err := api.b.HeaderByNumber(ctx, number)
	if header != nil && err == nil {
		response := api.rpcMarshalHeader(ctx, header)
		if number == rpc.PendingBlockNumber {
			// Pending header need to nil out a few fields
			for _, field := range []string{"hash", "nonce", "miner"} {
				response[field] = nil
			}
		}
		return response, err
	}
	return nil, err
}

// GetHeaderByHash returns the requested header by hash.
func (api *BlockChainAPI) GetHeaderByHash(ctx context.Context, hash common.Hash) map[string]interface{} {
	header, _ := api.b.HeaderByHash(ctx, hash)
	if header != nil {
		return api.rpcMarshalHeader(ctx, header)
	}
	return nil
}

// GetBlockByNumber returns the requested canonical block.
//   - When blockNr is -1 the chain pending block is returned.
//   - When blockNr is -2 the chain latest block is returned.
//   - When blockNr is -3 the chain finalized block is returned.
//   - When blockNr is -4 the chain safe block is returned.
//   - When fullTx is true all transactions in the block are returned, otherwise
//     only the transaction hash is returned.
func (api *BlockChainAPI) GetBlockByNumber(ctx context.Context, number rpc.BlockNumber, fullTx bool) (map[string]interface{}, error) {
	block, err := api.b.BlockByNumber(ctx, number)
	if block != nil && err == nil {
		response, err := api.rpcMarshalBlock(ctx, block, true, fullTx)
		if err == nil && number == rpc.PendingBlockNumber {
			// Pending blocks need to nil out a few fields
			for _, field := range []string{"hash", "nonce", "miner"} {
				response[field] = nil
			}
		}
		return response, err
	}
	return nil, err
}

// GetBlockByHash returns the requested block. When fullTx is true all transactions in the block are returned in full
// detail, otherwise only the transaction hash is returned.
func (api *BlockChainAPI) GetBlockByHash(ctx context.Context, hash common.Hash, fullTx bool) (map[string]interface{}, error) {
	block, err := api.b.BlockByHash(ctx, hash)
	if block != nil {
		return api.rpcMarshalBlock(ctx, block, true, fullTx)
	}
	return nil, err
}

// GetUncleByBlockNumberAndIndex returns the uncle block for the given block hash and index.
func (api *BlockChainAPI) GetUncleByBlockNumberAndIndex(ctx context.Context, blockNr rpc.BlockNumber, index hexutil.Uint) (map[string]interface{}, error) {
	block, err := api.b.BlockByNumber(ctx, blockNr)
	if block != nil {
		uncles := block.Uncles()
		if index >= hexutil.Uint(len(uncles)) {
			log.Debug("Requested uncle not found", "number", blockNr, "hash", block.Hash(), "index", index)
			return nil, nil
		}
		block = types.NewBlockWithHeader(uncles[index])
		return api.rpcMarshalBlock(ctx, block, false, false)
	}
	return nil, err
}

// GetUncleByBlockHashAndIndex returns the uncle block for the given block hash and index.
func (api *BlockChainAPI) GetUncleByBlockHashAndIndex(ctx context.Context, blockHash common.Hash, index hexutil.Uint) (map[string]interface{}, error) {
	block, err := api.b.BlockByHash(ctx, blockHash)
	if block != nil {
		uncles := block.Uncles()
		if index >= hexutil.Uint(len(uncles)) {
			log.Debug("Requested uncle not found", "number", block.Number(), "hash", blockHash, "index", index)
			return nil, nil
		}
		block = types.NewBlockWithHeader(uncles[index])
		return api.rpcMarshalBlock(ctx, block, false, false)
	}
	return nil, err
}

// GetUncleCountByBlockNumber returns number of uncles in the block for the given block number
func (api *BlockChainAPI) GetUncleCountByBlockNumber(ctx context.Context, blockNr rpc.BlockNumber) *hexutil.Uint {
	if block, _ := api.b.BlockByNumber(ctx, blockNr); block != nil {
		n := hexutil.Uint(len(block.Uncles()))
		return &n
	}
	return nil
}

// GetUncleCountByBlockHash returns number of uncles in the block for the given block hash
func (api *BlockChainAPI) GetUncleCountByBlockHash(ctx context.Context, blockHash common.Hash) *hexutil.Uint {
	if block, _ := api.b.BlockByHash(ctx, blockHash); block != nil {
		n := hexutil.Uint(len(block.Uncles()))
		return &n
	}
	return nil
}

// GetCode returns the code stored at the given address in the state for the given block number.
func (api *BlockChainAPI) GetCode(ctx context.Context, address common.Address, blockNrOrHash rpc.BlockNumberOrHash) (hexutil.Bytes, error) {
	state, _, err := api.b.StateAndHeaderByNumberOrHash(ctx, blockNrOrHash)
	if state == nil || err != nil {
		return nil, err
	}
	code := state.GetCode(address)
	return code, state.Error()
}

// GetStorageAt returns the storage from the state at the given address, key and
// block number. The rpc.LatestBlockNumber and rpc.PendingBlockNumber meta block
// numbers are also allowed.
func (api *BlockChainAPI) GetStorageAt(ctx context.Context, address common.Address, hexKey string, blockNrOrHash rpc.BlockNumberOrHash) (hexutil.Bytes, error) {
	state, _, err := api.b.StateAndHeaderByNumberOrHash(ctx, blockNrOrHash)
	if state == nil || err != nil {
		return nil, err
	}
	key, _, err := decodeHash(hexKey)
	if err != nil {
		return nil, fmt.Errorf("unable to decode storage key: %s", err)
	}
	res := state.GetState(address, key)
	return res[:], state.Error()
}

// GetBlockReceipts returns the block receipts for the given block hash or number or tag.
func (api *BlockChainAPI) GetBlockReceipts(ctx context.Context, blockNrOrHash rpc.BlockNumberOrHash) ([]map[string]interface{}, error) {
	block, err := api.b.BlockByNumberOrHash(ctx, blockNrOrHash)
	if block == nil || err != nil {
		// When the block doesn't exist, the RPC method should return JSON null
		// as per specification.
		return nil, nil
	}
	receipts, err := api.b.GetReceipts(ctx, block.Hash())
	if err != nil {
		return nil, err
	}
	txs := block.Transactions()
	if len(txs) != len(receipts) {
		return nil, fmt.Errorf("receipts length mismatch: %d vs %d", len(txs), len(receipts))
	}

	// Derive the sender.
	signer := types.MakeSigner(api.b.ChainConfig(), block.Number(), block.Time())

	result := make([]map[string]interface{}, len(receipts))
	for i, receipt := range receipts {
		result[i] = marshalReceipt(receipt, block.Hash(), block.NumberU64(), signer, txs[i], i)
	}

	return result, nil
}

// OverrideAccount indicates the overriding fields of account during the execution
// of a message call.
// Note, state and stateDiff can't be specified at the same time. If state is
// set, message execution will only use the data in the given state. Otherwise
// if stateDiff is set, all diff will be applied first and then execute the call
// message.
type OverrideAccount struct {
<<<<<<< HEAD
	Nonce            *hexutil.Uint64              `json:"nonce"`
	Code             *hexutil.Bytes               `json:"code"`
	Balance          **hexutil.Big                `json:"balance"`
	State            *map[common.Hash]common.Hash `json:"state"`
	StateDiff        *map[common.Hash]common.Hash `json:"stateDiff"`
	MovePrecompileTo *common.Address              `json:"movePrecompileToAddress"`
=======
	Nonce     *hexutil.Uint64             `json:"nonce"`
	Code      *hexutil.Bytes              `json:"code"`
	Balance   *hexutil.Big                `json:"balance"`
	State     map[common.Hash]common.Hash `json:"state"`
	StateDiff map[common.Hash]common.Hash `json:"stateDiff"`
>>>>>>> ac0f2200
}

// StateOverride is the collection of overridden accounts.
type StateOverride map[common.Address]OverrideAccount

// Apply overrides the fields of specified accounts into the given state.
func (diff *StateOverride) Apply(statedb *state.StateDB, precompiles vm.PrecompiledContracts) error {
	if diff == nil {
		return nil
	}
	for addr, account := range *diff {
		p, isPrecompile := precompiles[addr]
		// The MoveTo feature makes it possible to move a precompile
		// code to another address. If the target address is another precompile
		// the code for the latter is lost for this session.
		// Note the destination account is not cleared upon move.
		if account.MovePrecompileTo != nil {
			if !isPrecompile {
				return fmt.Errorf("account %s is not a precompile", addr.Hex())
			}
			precompiles[*account.MovePrecompileTo] = p
		}
		if isPrecompile {
			delete(precompiles, addr)
		}
		// Override account nonce.
		if account.Nonce != nil {
			statedb.SetNonce(addr, uint64(*account.Nonce))
		}
		// Override account(contract) code.
		if account.Code != nil {
			statedb.SetCode(addr, *account.Code)
		}
		// Override account balance.
		if account.Balance != nil {
			u256Balance, _ := uint256.FromBig((*big.Int)(account.Balance))
			statedb.SetBalance(addr, u256Balance, tracing.BalanceChangeUnspecified)
		}
		if account.State != nil && account.StateDiff != nil {
			return fmt.Errorf("account %s has both 'state' and 'stateDiff'", addr.Hex())
		}
		// Replace entire state if caller requires.
		if account.State != nil {
			statedb.SetStorage(addr, account.State)
		}
		// Apply state diff into specified accounts.
		if account.StateDiff != nil {
			for key, value := range account.StateDiff {
				statedb.SetState(addr, key, value)
			}
		}
	}
	// Now finalize the changes. Finalize is normally performed between transactions.
	// By using finalize, the overrides are semantically behaving as
	// if they were created in a transaction just before the tracing occur.
	statedb.Finalise(false)
	return nil
}

// BlockOverrides is a set of header fields to override.
type BlockOverrides struct {
	Number        *hexutil.Big
	Difficulty    *hexutil.Big // No-op if we're simulating post-merge calls.
	Time          *hexutil.Uint64
	GasLimit      *hexutil.Uint64
	FeeRecipient  *common.Address
	PrevRandao    *common.Hash
	BaseFeePerGas *hexutil.Big
	BlobBaseFee   *hexutil.Big
}

// Apply overrides the given header fields into the given block context.
func (o *BlockOverrides) Apply(blockCtx *vm.BlockContext) {
	if o == nil {
		return
	}
	if o.Number != nil {
		blockCtx.BlockNumber = o.Number.ToInt()
	}
	if o.Difficulty != nil {
		blockCtx.Difficulty = o.Difficulty.ToInt()
	}
	if o.Time != nil {
		blockCtx.Time = uint64(*o.Time)
	}
	if o.GasLimit != nil {
		blockCtx.GasLimit = uint64(*o.GasLimit)
	}
	if o.FeeRecipient != nil {
		blockCtx.Coinbase = *o.FeeRecipient
	}
	if o.PrevRandao != nil {
		blockCtx.Random = o.PrevRandao
	}
	if o.BaseFeePerGas != nil {
		blockCtx.BaseFee = o.BaseFeePerGas.ToInt()
	}
	if o.BlobBaseFee != nil {
		blockCtx.BlobBaseFee = o.BlobBaseFee.ToInt()
	}
}

// MakeHeader returns a new header object with the overridden
// fields.
// Note: MakeHeader ignores blobGasPrice if set. That's because
// header has no such field.
func (o *BlockOverrides) MakeHeader(header *types.Header) *types.Header {
	if o == nil {
		return header
	}
	h := types.CopyHeader(header)
	if o.Number != nil {
		h.Number = o.Number.ToInt()
	}
	if o.Difficulty != nil {
		h.Difficulty = o.Difficulty.ToInt()
	}
	if o.Time != nil {
		h.Time = uint64(*o.Time)
	}
	if o.GasLimit != nil {
		h.GasLimit = uint64(*o.GasLimit)
	}
	if o.FeeRecipient != nil {
		h.Coinbase = *o.FeeRecipient
	}
	if o.PrevRandao != nil {
		h.MixDigest = *o.PrevRandao
	}
	if o.BaseFeePerGas != nil {
		h.BaseFee = o.BaseFeePerGas.ToInt()
	}
	return h
}

// ChainContextBackend provides methods required to implement ChainContext.
type ChainContextBackend interface {
	Engine() consensus.Engine
	HeaderByNumber(context.Context, rpc.BlockNumber) (*types.Header, error)
}

// ChainContext is an implementation of core.ChainContext. It's main use-case
// is instantiating a vm.BlockContext without having access to the BlockChain object.
type ChainContext struct {
	b   ChainContextBackend
	ctx context.Context
}

// NewChainContext creates a new ChainContext object.
func NewChainContext(ctx context.Context, backend ChainContextBackend) *ChainContext {
	return &ChainContext{ctx: ctx, b: backend}
}

func (context *ChainContext) Engine() consensus.Engine {
	return context.b.Engine()
}

func (context *ChainContext) GetHeader(hash common.Hash, number uint64) *types.Header {
	// This method is called to get the hash for a block number when executing the BLOCKHASH
	// opcode. Hence no need to search for non-canonical blocks.
	header, err := context.b.HeaderByNumber(context.ctx, rpc.BlockNumber(number))
	if err != nil || header.Hash() != hash {
		return nil
	}
	return header
}

func doCall(ctx context.Context, b Backend, args TransactionArgs, state *state.StateDB, header *types.Header, overrides *StateOverride, blockOverrides *BlockOverrides, timeout time.Duration, globalGasCap uint64) (*core.ExecutionResult, error) {
	blockCtx := core.NewEVMBlockContext(header, NewChainContext(ctx, b), nil)
	if blockOverrides != nil {
		blockOverrides.Apply(&blockCtx)
	}
	rules := b.ChainConfig().Rules(blockCtx.BlockNumber, blockCtx.Random != nil, blockCtx.Time)
	precompiles := vm.ActivePrecompiledContracts(rules).Copy()
	if err := overrides.Apply(state, precompiles); err != nil {
		return nil, err
	}

	// Setup context so it may be cancelled the call has completed
	// or, in case of unmetered gas, setup a context with a timeout.
	var cancel context.CancelFunc
	if timeout > 0 {
		ctx, cancel = context.WithTimeout(ctx, timeout)
	} else {
		ctx, cancel = context.WithCancel(ctx)
	}
	// Make sure the context is cancelled when the call has completed
	// this makes sure resources are cleaned up.
	defer cancel()
	return applyMessage(ctx, b, args, state, header, timeout, new(core.GasPool).AddGas(globalGasCap), &blockCtx, &vm.Config{NoBaseFee: true}, precompiles, true)
}

func applyMessage(ctx context.Context, b Backend, args TransactionArgs, state *state.StateDB, header *types.Header, timeout time.Duration, gp *core.GasPool, blockContext *vm.BlockContext, vmConfig *vm.Config, precompiles vm.PrecompiledContracts, skipChecks bool) (*core.ExecutionResult, error) {
	// Get a new instance of the EVM.
	if err := args.CallDefaults(gp.Gas(), blockContext.BaseFee, b.ChainConfig().ChainID); err != nil {
		return nil, err
	}
	msg := args.ToMessage(header.BaseFee, skipChecks, skipChecks)
	// Lower the basefee to 0 to avoid breaking EVM
	// invariants (basefee < feecap).
	if msg.GasPrice.Sign() == 0 {
		blockContext.BaseFee = new(big.Int)
	}
	if msg.BlobGasFeeCap != nil && msg.BlobGasFeeCap.BitLen() == 0 {
		blockContext.BlobBaseFee = new(big.Int)
	}
	evm := b.GetEVM(ctx, msg, state, header, vmConfig, blockContext)
	if precompiles != nil {
		evm.SetPrecompiles(precompiles)
	}

	return applyMessageWithEVM(ctx, evm, msg, state, timeout, gp)
}

func applyMessageWithEVM(ctx context.Context, evm *vm.EVM, msg *core.Message, state *state.StateDB, timeout time.Duration, gp *core.GasPool) (*core.ExecutionResult, error) {
	// Wait for the context to be done and cancel the evm. Even if the
	// EVM has finished, cancelling may be done (repeatedly)
	go func() {
		<-ctx.Done()
		evm.Cancel()
	}()

	// Execute the message.
	result, err := core.ApplyMessage(evm, msg, gp)
	if err := state.Error(); err != nil {
		return nil, err
	}

	// If the timer caused an abort, return an appropriate error message
	if evm.Cancelled() {
		return nil, fmt.Errorf("execution aborted (timeout = %v)", timeout)
	}
	if err != nil {
		return result, fmt.Errorf("err: %w (supplied gas %d)", err, msg.GasLimit)
	}
	return result, nil
}

func DoCall(ctx context.Context, b Backend, args TransactionArgs, blockNrOrHash rpc.BlockNumberOrHash, overrides *StateOverride, blockOverrides *BlockOverrides, timeout time.Duration, globalGasCap uint64) (*core.ExecutionResult, error) {
	defer func(start time.Time) { log.Debug("Executing EVM call finished", "runtime", time.Since(start)) }(time.Now())

	state, header, err := b.StateAndHeaderByNumberOrHash(ctx, blockNrOrHash)
	if state == nil || err != nil {
		return nil, err
	}
	return doCall(ctx, b, args, state, header, overrides, blockOverrides, timeout, globalGasCap)
}

// Call executes the given transaction on the state for the given block number.
//
// Additionally, the caller can specify a batch of contract for fields overriding.
//
// Note, this function doesn't make and changes in the state/blockchain and is
// useful to execute and retrieve values.
func (api *BlockChainAPI) Call(ctx context.Context, args TransactionArgs, blockNrOrHash *rpc.BlockNumberOrHash, overrides *StateOverride, blockOverrides *BlockOverrides) (hexutil.Bytes, error) {
	if blockNrOrHash == nil {
		latest := rpc.BlockNumberOrHashWithNumber(rpc.LatestBlockNumber)
		blockNrOrHash = &latest
	}
	result, err := DoCall(ctx, api.b, args, *blockNrOrHash, overrides, blockOverrides, api.b.RPCEVMTimeout(), api.b.RPCGasCap())
	if err != nil {
		return nil, err
	}
	// If the result contains a revert reason, try to unpack and return it.
	if len(result.Revert()) > 0 {
		return nil, newRevertError(result.Revert())
	}
	return result.Return(), result.Err
}

// SimulateV1 executes series of transactions on top of a base state.
// The transactions are packed into blocks. For each block, block header
// fields can be overridden. The state can also be overridden prior to
// execution of each block.
//
// Note, this function doesn't make any changes in the state/blockchain and is
// useful to execute and retrieve values.
func (s *BlockChainAPI) SimulateV1(ctx context.Context, opts simOpts, blockNrOrHash *rpc.BlockNumberOrHash) ([]map[string]interface{}, error) {
	if len(opts.BlockStateCalls) == 0 {
		return nil, &invalidParamsError{message: "empty input"}
	} else if len(opts.BlockStateCalls) > maxSimulateBlocks {
		return nil, &clientLimitExceededError{message: "too many blocks"}
	}
	if blockNrOrHash == nil {
		n := rpc.BlockNumberOrHashWithNumber(rpc.LatestBlockNumber)
		blockNrOrHash = &n
	}
	state, base, err := s.b.StateAndHeaderByNumberOrHash(ctx, *blockNrOrHash)
	if state == nil || err != nil {
		return nil, err
	}
	sim := &simulator{
		b:           s.b,
		state:       state,
		base:        base,
		chainConfig: s.b.ChainConfig(),
		// Each tx and all the series of txes shouldn't consume more gas than cap
		gp:             new(core.GasPool).AddGas(s.b.RPCGasCap()),
		traceTransfers: opts.TraceTransfers,
		validate:       opts.Validation,
		fullTx:         opts.ReturnFullTransactions,
	}
	return sim.execute(ctx, opts.BlockStateCalls)
}

// DoEstimateGas returns the lowest possible gas limit that allows the transaction to run
// successfully at block `blockNrOrHash`. It returns error if the transaction would revert, or if
// there are unexpected failures. The gas limit is capped by both `args.Gas` (if non-nil &
// non-zero) and `gasCap` (if non-zero).
func DoEstimateGas(ctx context.Context, b Backend, args TransactionArgs, blockNrOrHash rpc.BlockNumberOrHash, overrides *StateOverride, gasCap uint64) (hexutil.Uint64, error) {
	// Retrieve the base state and mutate it with any overrides
	state, header, err := b.StateAndHeaderByNumberOrHash(ctx, blockNrOrHash)
	if state == nil || err != nil {
		return 0, err
	}
	if err := overrides.Apply(state, nil); err != nil {
		return 0, err
	}
	// Construct the gas estimator option from the user input
	opts := &gasestimator.Options{
		Config:     b.ChainConfig(),
		Chain:      NewChainContext(ctx, b),
		Header:     header,
		State:      state,
		ErrorRatio: estimateGasErrorRatio,
	}
	// Set any required transaction default, but make sure the gas cap itself is not messed with
	// if it was not specified in the original argument list.
	if args.Gas == nil {
		args.Gas = new(hexutil.Uint64)
	}
	if err := args.CallDefaults(gasCap, header.BaseFee, b.ChainConfig().ChainID); err != nil {
		return 0, err
	}
	call := args.ToMessage(header.BaseFee, true, true)

	// Run the gas estimation and wrap any revertals into a custom return
	estimate, revert, err := gasestimator.Estimate(ctx, call, opts, gasCap)
	if err != nil {
		if len(revert) > 0 {
			return 0, newRevertError(revert)
		}
		return 0, err
	}
	return hexutil.Uint64(estimate), nil
}

// EstimateGas returns the lowest possible gas limit that allows the transaction to run
// successfully at block `blockNrOrHash`, or the latest block if `blockNrOrHash` is unspecified. It
// returns error if the transaction would revert or if there are unexpected failures. The returned
// value is capped by both `args.Gas` (if non-nil & non-zero) and the backend's RPCGasCap
// configuration (if non-zero).
// Note: Required blob gas is not computed in this method.
func (api *BlockChainAPI) EstimateGas(ctx context.Context, args TransactionArgs, blockNrOrHash *rpc.BlockNumberOrHash, overrides *StateOverride) (hexutil.Uint64, error) {
	bNrOrHash := rpc.BlockNumberOrHashWithNumber(rpc.LatestBlockNumber)
	if blockNrOrHash != nil {
		bNrOrHash = *blockNrOrHash
	}
	return DoEstimateGas(ctx, api.b, args, bNrOrHash, overrides, api.b.RPCGasCap())
}

// RPCMarshalHeader converts the given header to the RPC output .
func RPCMarshalHeader(head *types.Header) map[string]interface{} {
	result := map[string]interface{}{
		"number":           (*hexutil.Big)(head.Number),
		"hash":             head.Hash(),
		"parentHash":       head.ParentHash,
		"nonce":            head.Nonce,
		"mixHash":          head.MixDigest,
		"sha3Uncles":       head.UncleHash,
		"logsBloom":        head.Bloom,
		"stateRoot":        head.Root,
		"miner":            head.Coinbase,
		"difficulty":       (*hexutil.Big)(head.Difficulty),
		"extraData":        hexutil.Bytes(head.Extra),
		"gasLimit":         hexutil.Uint64(head.GasLimit),
		"gasUsed":          hexutil.Uint64(head.GasUsed),
		"timestamp":        hexutil.Uint64(head.Time),
		"transactionsRoot": head.TxHash,
		"receiptsRoot":     head.ReceiptHash,
	}
	if head.BaseFee != nil {
		result["baseFeePerGas"] = (*hexutil.Big)(head.BaseFee)
	}
	if head.WithdrawalsHash != nil {
		result["withdrawalsRoot"] = head.WithdrawalsHash
	}
	if head.BlobGasUsed != nil {
		result["blobGasUsed"] = hexutil.Uint64(*head.BlobGasUsed)
	}
	if head.ExcessBlobGas != nil {
		result["excessBlobGas"] = hexutil.Uint64(*head.ExcessBlobGas)
	}
	if head.ParentBeaconRoot != nil {
		result["parentBeaconBlockRoot"] = head.ParentBeaconRoot
	}
	return result
}

// RPCMarshalBlock converts the given block to the RPC output which depends on fullTx. If inclTx is true transactions are
// returned. When fullTx is true the returned block contains full transaction details, otherwise it will only contain
// transaction hashes.
func RPCMarshalBlock(block *types.Block, inclTx bool, fullTx bool, config *params.ChainConfig) map[string]interface{} {
	fields := RPCMarshalHeader(block.Header())
	fields["size"] = hexutil.Uint64(block.Size())

	if inclTx {
		formatTx := func(idx int, tx *types.Transaction) interface{} {
			return tx.Hash()
		}
		if fullTx {
			formatTx = func(idx int, tx *types.Transaction) interface{} {
				return newRPCTransactionFromBlockIndex(block, uint64(idx), config)
			}
		}
		txs := block.Transactions()
		transactions := make([]interface{}, len(txs))
		for i, tx := range txs {
			transactions[i] = formatTx(i, tx)
		}
		fields["transactions"] = transactions
	}
	uncles := block.Uncles()
	uncleHashes := make([]common.Hash, len(uncles))
	for i, uncle := range uncles {
		uncleHashes[i] = uncle.Hash()
	}
	fields["uncles"] = uncleHashes
	if block.Header().WithdrawalsHash != nil {
		fields["withdrawals"] = block.Withdrawals()
	}
	return fields
}

// rpcMarshalHeader uses the generalized output filler, then adds the total difficulty field, which requires
// a `BlockchainAPI`.
func (api *BlockChainAPI) rpcMarshalHeader(ctx context.Context, header *types.Header) map[string]interface{} {
	fields := RPCMarshalHeader(header)
	fields["totalDifficulty"] = (*hexutil.Big)(api.b.GetTd(ctx, header.Hash()))
	return fields
}

// rpcMarshalBlock uses the generalized output filler, then adds the total difficulty field, which requires
// a `BlockchainAPI`.
func (api *BlockChainAPI) rpcMarshalBlock(ctx context.Context, b *types.Block, inclTx bool, fullTx bool) (map[string]interface{}, error) {
	fields := RPCMarshalBlock(b, inclTx, fullTx, api.b.ChainConfig())
	if inclTx {
		fields["totalDifficulty"] = (*hexutil.Big)(api.b.GetTd(ctx, b.Hash()))
	}
	return fields, nil
}

// RPCTransaction represents a transaction that will serialize to the RPC representation of a transaction
type RPCTransaction struct {
	BlockHash           *common.Hash      `json:"blockHash"`
	BlockNumber         *hexutil.Big      `json:"blockNumber"`
	From                common.Address    `json:"from"`
	Gas                 hexutil.Uint64    `json:"gas"`
	GasPrice            *hexutil.Big      `json:"gasPrice"`
	GasFeeCap           *hexutil.Big      `json:"maxFeePerGas,omitempty"`
	GasTipCap           *hexutil.Big      `json:"maxPriorityFeePerGas,omitempty"`
	MaxFeePerBlobGas    *hexutil.Big      `json:"maxFeePerBlobGas,omitempty"`
	Hash                common.Hash       `json:"hash"`
	Input               hexutil.Bytes     `json:"input"`
	Nonce               hexutil.Uint64    `json:"nonce"`
	To                  *common.Address   `json:"to"`
	TransactionIndex    *hexutil.Uint64   `json:"transactionIndex"`
	Value               *hexutil.Big      `json:"value"`
	Type                hexutil.Uint64    `json:"type"`
	Accesses            *types.AccessList `json:"accessList,omitempty"`
	ChainID             *hexutil.Big      `json:"chainId,omitempty"`
	BlobVersionedHashes []common.Hash     `json:"blobVersionedHashes,omitempty"`
	V                   *hexutil.Big      `json:"v"`
	R                   *hexutil.Big      `json:"r"`
	S                   *hexutil.Big      `json:"s"`
	YParity             *hexutil.Uint64   `json:"yParity,omitempty"`
}

// newRPCTransaction returns a transaction that will serialize to the RPC
// representation, with the given location metadata set (if available).
func newRPCTransaction(tx *types.Transaction, blockHash common.Hash, blockNumber uint64, blockTime uint64, index uint64, baseFee *big.Int, config *params.ChainConfig) *RPCTransaction {
	signer := types.MakeSigner(config, new(big.Int).SetUint64(blockNumber), blockTime)
	from, _ := types.Sender(signer, tx)
	v, r, s := tx.RawSignatureValues()
	result := &RPCTransaction{
		Type:     hexutil.Uint64(tx.Type()),
		From:     from,
		Gas:      hexutil.Uint64(tx.Gas()),
		GasPrice: (*hexutil.Big)(tx.GasPrice()),
		Hash:     tx.Hash(),
		Input:    hexutil.Bytes(tx.Data()),
		Nonce:    hexutil.Uint64(tx.Nonce()),
		To:       tx.To(),
		Value:    (*hexutil.Big)(tx.Value()),
		V:        (*hexutil.Big)(v),
		R:        (*hexutil.Big)(r),
		S:        (*hexutil.Big)(s),
	}
	if blockHash != (common.Hash{}) {
		result.BlockHash = &blockHash
		result.BlockNumber = (*hexutil.Big)(new(big.Int).SetUint64(blockNumber))
		result.TransactionIndex = (*hexutil.Uint64)(&index)
	}

	switch tx.Type() {
	case types.LegacyTxType:
		// if a legacy transaction has an EIP-155 chain id, include it explicitly
		if id := tx.ChainId(); id.Sign() != 0 {
			result.ChainID = (*hexutil.Big)(id)
		}

	case types.AccessListTxType:
		al := tx.AccessList()
		yparity := hexutil.Uint64(v.Sign())
		result.Accesses = &al
		result.ChainID = (*hexutil.Big)(tx.ChainId())
		result.YParity = &yparity

	case types.DynamicFeeTxType:
		al := tx.AccessList()
		yparity := hexutil.Uint64(v.Sign())
		result.Accesses = &al
		result.ChainID = (*hexutil.Big)(tx.ChainId())
		result.YParity = &yparity
		result.GasFeeCap = (*hexutil.Big)(tx.GasFeeCap())
		result.GasTipCap = (*hexutil.Big)(tx.GasTipCap())
		// if the transaction has been mined, compute the effective gas price
		if baseFee != nil && blockHash != (common.Hash{}) {
			// price = min(gasTipCap + baseFee, gasFeeCap)
			result.GasPrice = (*hexutil.Big)(effectiveGasPrice(tx, baseFee))
		} else {
			result.GasPrice = (*hexutil.Big)(tx.GasFeeCap())
		}

	case types.BlobTxType:
		al := tx.AccessList()
		yparity := hexutil.Uint64(v.Sign())
		result.Accesses = &al
		result.ChainID = (*hexutil.Big)(tx.ChainId())
		result.YParity = &yparity
		result.GasFeeCap = (*hexutil.Big)(tx.GasFeeCap())
		result.GasTipCap = (*hexutil.Big)(tx.GasTipCap())
		// if the transaction has been mined, compute the effective gas price
		if baseFee != nil && blockHash != (common.Hash{}) {
			result.GasPrice = (*hexutil.Big)(effectiveGasPrice(tx, baseFee))
		} else {
			result.GasPrice = (*hexutil.Big)(tx.GasFeeCap())
		}
		result.MaxFeePerBlobGas = (*hexutil.Big)(tx.BlobGasFeeCap())
		result.BlobVersionedHashes = tx.BlobHashes()
	}
	return result
}

// effectiveGasPrice computes the transaction gas fee, based on the given basefee value.
//
//	price = min(gasTipCap + baseFee, gasFeeCap)
func effectiveGasPrice(tx *types.Transaction, baseFee *big.Int) *big.Int {
	fee := tx.GasTipCap()
	fee = fee.Add(fee, baseFee)
	if tx.GasFeeCapIntCmp(fee) < 0 {
		return tx.GasFeeCap()
	}
	return fee
}

// NewRPCPendingTransaction returns a pending transaction that will serialize to the RPC representation
func NewRPCPendingTransaction(tx *types.Transaction, current *types.Header, config *params.ChainConfig) *RPCTransaction {
	var (
		baseFee     *big.Int
		blockNumber = uint64(0)
		blockTime   = uint64(0)
	)
	if current != nil {
		baseFee = eip1559.CalcBaseFee(config, current)
		blockNumber = current.Number.Uint64()
		blockTime = current.Time
	}
	return newRPCTransaction(tx, common.Hash{}, blockNumber, blockTime, 0, baseFee, config)
}

// newRPCTransactionFromBlockIndex returns a transaction that will serialize to the RPC representation.
func newRPCTransactionFromBlockIndex(b *types.Block, index uint64, config *params.ChainConfig) *RPCTransaction {
	txs := b.Transactions()
	if index >= uint64(len(txs)) {
		return nil
	}
	return newRPCTransaction(txs[index], b.Hash(), b.NumberU64(), b.Time(), index, b.BaseFee(), config)
}

// newRPCRawTransactionFromBlockIndex returns the bytes of a transaction given a block and a transaction index.
func newRPCRawTransactionFromBlockIndex(b *types.Block, index uint64) hexutil.Bytes {
	txs := b.Transactions()
	if index >= uint64(len(txs)) {
		return nil
	}
	blob, _ := txs[index].MarshalBinary()
	return blob
}

// accessListResult returns an optional accesslist
// It's the result of the `debug_createAccessList` RPC call.
// It contains an error if the transaction itself failed.
type accessListResult struct {
	Accesslist *types.AccessList `json:"accessList"`
	Error      string            `json:"error,omitempty"`
	GasUsed    hexutil.Uint64    `json:"gasUsed"`
}

// CreateAccessList creates an EIP-2930 type AccessList for the given transaction.
// Reexec and BlockNrOrHash can be specified to create the accessList on top of a certain state.
func (api *BlockChainAPI) CreateAccessList(ctx context.Context, args TransactionArgs, blockNrOrHash *rpc.BlockNumberOrHash) (*accessListResult, error) {
	bNrOrHash := rpc.BlockNumberOrHashWithNumber(rpc.LatestBlockNumber)
	if blockNrOrHash != nil {
		bNrOrHash = *blockNrOrHash
	}
	acl, gasUsed, vmerr, err := AccessList(ctx, api.b, bNrOrHash, args)
	if err != nil {
		return nil, err
	}
	result := &accessListResult{Accesslist: &acl, GasUsed: hexutil.Uint64(gasUsed)}
	if vmerr != nil {
		result.Error = vmerr.Error()
	}
	return result, nil
}

// AccessList creates an access list for the given transaction.
// If the accesslist creation fails an error is returned.
// If the transaction itself fails, an vmErr is returned.
func AccessList(ctx context.Context, b Backend, blockNrOrHash rpc.BlockNumberOrHash, args TransactionArgs) (acl types.AccessList, gasUsed uint64, vmErr error, err error) {
	// Retrieve the execution context
	db, header, err := b.StateAndHeaderByNumberOrHash(ctx, blockNrOrHash)
	if db == nil || err != nil {
		return nil, 0, nil, err
	}

	// Ensure any missing fields are filled, extract the recipient and input data
	if err := args.setDefaults(ctx, b, true); err != nil {
		return nil, 0, nil, err
	}
	var to common.Address
	if args.To != nil {
		to = *args.To
	} else {
		to = crypto.CreateAddress(args.from(), uint64(*args.Nonce))
	}
	isPostMerge := header.Difficulty.Sign() == 0
	// Retrieve the precompiles since they don't need to be added to the access list
	precompiles := vm.ActivePrecompiles(b.ChainConfig().Rules(header.Number, isPostMerge, header.Time))

	// Create an initial tracer
	prevTracer := logger.NewAccessListTracer(nil, args.from(), to, precompiles)
	if args.AccessList != nil {
		prevTracer = logger.NewAccessListTracer(*args.AccessList, args.from(), to, precompiles)
	}
	for {
		if err := ctx.Err(); err != nil {
			return nil, 0, nil, err
		}
		// Retrieve the current access list to expand
		accessList := prevTracer.AccessList()
		log.Trace("Creating access list", "input", accessList)

		// Copy the original db so we don't modify it
		statedb := db.Copy()
		// Set the accesslist to the last al
		args.AccessList = &accessList
		msg := args.ToMessage(header.BaseFee, true, true)

		// Apply the transaction with the access list tracer
		tracer := logger.NewAccessListTracer(accessList, args.from(), to, precompiles)
		config := vm.Config{Tracer: tracer.Hooks(), NoBaseFee: true}
		vmenv := b.GetEVM(ctx, msg, statedb, header, &config, nil)
		// Lower the basefee to 0 to avoid breaking EVM
		// invariants (basefee < feecap).
		if msg.GasPrice.Sign() == 0 {
			vmenv.Context.BaseFee = new(big.Int)
		}
		if msg.BlobGasFeeCap != nil && msg.BlobGasFeeCap.BitLen() == 0 {
			vmenv.Context.BlobBaseFee = new(big.Int)
		}
		res, err := core.ApplyMessage(vmenv, msg, new(core.GasPool).AddGas(msg.GasLimit))
		if err != nil {
			return nil, 0, nil, fmt.Errorf("failed to apply transaction: %v err: %v", args.ToTransaction(false).Hash(), err)
		}
		if tracer.Equal(prevTracer) {
			return accessList, res.UsedGas, res.Err, nil
		}
		prevTracer = tracer
	}
}

// TransactionAPI exposes methods for reading and creating transaction data.
type TransactionAPI struct {
	b         Backend
	nonceLock *AddrLocker
	signer    types.Signer
}

// NewTransactionAPI creates a new RPC service with methods for interacting with transactions.
func NewTransactionAPI(b Backend, nonceLock *AddrLocker) *TransactionAPI {
	// The signer used by the API should always be the 'latest' known one because we expect
	// signers to be backwards-compatible with old transactions.
	signer := types.LatestSigner(b.ChainConfig())
	return &TransactionAPI{b, nonceLock, signer}
}

// GetBlockTransactionCountByNumber returns the number of transactions in the block with the given block number.
func (api *TransactionAPI) GetBlockTransactionCountByNumber(ctx context.Context, blockNr rpc.BlockNumber) *hexutil.Uint {
	if block, _ := api.b.BlockByNumber(ctx, blockNr); block != nil {
		n := hexutil.Uint(len(block.Transactions()))
		return &n
	}
	return nil
}

// GetBlockTransactionCountByHash returns the number of transactions in the block with the given hash.
func (api *TransactionAPI) GetBlockTransactionCountByHash(ctx context.Context, blockHash common.Hash) *hexutil.Uint {
	if block, _ := api.b.BlockByHash(ctx, blockHash); block != nil {
		n := hexutil.Uint(len(block.Transactions()))
		return &n
	}
	return nil
}

// GetTransactionByBlockNumberAndIndex returns the transaction for the given block number and index.
func (api *TransactionAPI) GetTransactionByBlockNumberAndIndex(ctx context.Context, blockNr rpc.BlockNumber, index hexutil.Uint) *RPCTransaction {
	if block, _ := api.b.BlockByNumber(ctx, blockNr); block != nil {
		return newRPCTransactionFromBlockIndex(block, uint64(index), api.b.ChainConfig())
	}
	return nil
}

// GetTransactionByBlockHashAndIndex returns the transaction for the given block hash and index.
func (api *TransactionAPI) GetTransactionByBlockHashAndIndex(ctx context.Context, blockHash common.Hash, index hexutil.Uint) *RPCTransaction {
	if block, _ := api.b.BlockByHash(ctx, blockHash); block != nil {
		return newRPCTransactionFromBlockIndex(block, uint64(index), api.b.ChainConfig())
	}
	return nil
}

// GetRawTransactionByBlockNumberAndIndex returns the bytes of the transaction for the given block number and index.
func (api *TransactionAPI) GetRawTransactionByBlockNumberAndIndex(ctx context.Context, blockNr rpc.BlockNumber, index hexutil.Uint) hexutil.Bytes {
	if block, _ := api.b.BlockByNumber(ctx, blockNr); block != nil {
		return newRPCRawTransactionFromBlockIndex(block, uint64(index))
	}
	return nil
}

// GetRawTransactionByBlockHashAndIndex returns the bytes of the transaction for the given block hash and index.
func (api *TransactionAPI) GetRawTransactionByBlockHashAndIndex(ctx context.Context, blockHash common.Hash, index hexutil.Uint) hexutil.Bytes {
	if block, _ := api.b.BlockByHash(ctx, blockHash); block != nil {
		return newRPCRawTransactionFromBlockIndex(block, uint64(index))
	}
	return nil
}

// GetTransactionCount returns the number of transactions the given address has sent for the given block number
func (api *TransactionAPI) GetTransactionCount(ctx context.Context, address common.Address, blockNrOrHash rpc.BlockNumberOrHash) (*hexutil.Uint64, error) {
	// Ask transaction pool for the nonce which includes pending transactions
	if blockNr, ok := blockNrOrHash.Number(); ok && blockNr == rpc.PendingBlockNumber {
		nonce, err := api.b.GetPoolNonce(ctx, address)
		if err != nil {
			return nil, err
		}
		return (*hexutil.Uint64)(&nonce), nil
	}
	// Resolve block number and use its state to ask for the nonce
	state, _, err := api.b.StateAndHeaderByNumberOrHash(ctx, blockNrOrHash)
	if state == nil || err != nil {
		return nil, err
	}
	nonce := state.GetNonce(address)
	return (*hexutil.Uint64)(&nonce), state.Error()
}

// GetTransactionByHash returns the transaction for the given hash
func (api *TransactionAPI) GetTransactionByHash(ctx context.Context, hash common.Hash) (*RPCTransaction, error) {
	// Try to return an already finalized transaction
	found, tx, blockHash, blockNumber, index, err := api.b.GetTransaction(ctx, hash)
	if !found {
		// No finalized transaction, try to retrieve it from the pool
		if tx := api.b.GetPoolTransaction(hash); tx != nil {
			return NewRPCPendingTransaction(tx, api.b.CurrentHeader(), api.b.ChainConfig()), nil
		}
		if err == nil {
			return nil, nil
		}
		return nil, NewTxIndexingError()
	}
	header, err := api.b.HeaderByHash(ctx, blockHash)
	if err != nil {
		return nil, err
	}
	return newRPCTransaction(tx, blockHash, blockNumber, header.Time, index, header.BaseFee, api.b.ChainConfig()), nil
}

// GetRawTransactionByHash returns the bytes of the transaction for the given hash.
func (api *TransactionAPI) GetRawTransactionByHash(ctx context.Context, hash common.Hash) (hexutil.Bytes, error) {
	// Retrieve a finalized transaction, or a pooled otherwise
	found, tx, _, _, _, err := api.b.GetTransaction(ctx, hash)
	if !found {
		if tx = api.b.GetPoolTransaction(hash); tx != nil {
			return tx.MarshalBinary()
		}
		if err == nil {
			return nil, nil
		}
		return nil, NewTxIndexingError()
	}
	return tx.MarshalBinary()
}

// GetTransactionReceipt returns the transaction receipt for the given transaction hash.
func (api *TransactionAPI) GetTransactionReceipt(ctx context.Context, hash common.Hash) (map[string]interface{}, error) {
	found, tx, blockHash, blockNumber, index, err := api.b.GetTransaction(ctx, hash)
	if err != nil {
		return nil, NewTxIndexingError() // transaction is not fully indexed
	}
	if !found {
		return nil, nil // transaction is not existent or reachable
	}
	header, err := api.b.HeaderByHash(ctx, blockHash)
	if err != nil {
		return nil, err
	}
	receipts, err := api.b.GetReceipts(ctx, blockHash)
	if err != nil {
		return nil, err
	}
	if uint64(len(receipts)) <= index {
		return nil, nil
	}
	receipt := receipts[index]

	// Derive the sender.
	signer := types.MakeSigner(api.b.ChainConfig(), header.Number, header.Time)
	return marshalReceipt(receipt, blockHash, blockNumber, signer, tx, int(index)), nil
}

// marshalReceipt marshals a transaction receipt into a JSON object.
func marshalReceipt(receipt *types.Receipt, blockHash common.Hash, blockNumber uint64, signer types.Signer, tx *types.Transaction, txIndex int) map[string]interface{} {
	from, _ := types.Sender(signer, tx)

	fields := map[string]interface{}{
		"blockHash":         blockHash,
		"blockNumber":       hexutil.Uint64(blockNumber),
		"transactionHash":   tx.Hash(),
		"transactionIndex":  hexutil.Uint64(txIndex),
		"from":              from,
		"to":                tx.To(),
		"gasUsed":           hexutil.Uint64(receipt.GasUsed),
		"cumulativeGasUsed": hexutil.Uint64(receipt.CumulativeGasUsed),
		"contractAddress":   nil,
		"logs":              receipt.Logs,
		"logsBloom":         receipt.Bloom,
		"type":              hexutil.Uint(tx.Type()),
		"effectiveGasPrice": (*hexutil.Big)(receipt.EffectiveGasPrice),
	}

	// Assign receipt status or post state.
	if len(receipt.PostState) > 0 {
		fields["root"] = hexutil.Bytes(receipt.PostState)
	} else {
		fields["status"] = hexutil.Uint(receipt.Status)
	}
	if receipt.Logs == nil {
		fields["logs"] = []*types.Log{}
	}

	if tx.Type() == types.BlobTxType {
		fields["blobGasUsed"] = hexutil.Uint64(receipt.BlobGasUsed)
		fields["blobGasPrice"] = (*hexutil.Big)(receipt.BlobGasPrice)
	}

	// If the ContractAddress is 20 0x0 bytes, assume it is not a contract creation
	if receipt.ContractAddress != (common.Address{}) {
		fields["contractAddress"] = receipt.ContractAddress
	}
	return fields
}

// sign is a helper function that signs a transaction with the private key of the given address.
func (api *TransactionAPI) sign(addr common.Address, tx *types.Transaction) (*types.Transaction, error) {
	// Look up the wallet containing the requested signer
	account := accounts.Account{Address: addr}

	wallet, err := api.b.AccountManager().Find(account)
	if err != nil {
		return nil, err
	}
	// Request the wallet to sign the transaction
	return wallet.SignTx(account, tx, api.b.ChainConfig().ChainID)
}

// SubmitTransaction is a helper function that submits tx to txPool and logs a message.
func SubmitTransaction(ctx context.Context, b Backend, tx *types.Transaction) (common.Hash, error) {
	// If the transaction fee cap is already specified, ensure the
	// fee of the given transaction is _reasonable_.
	if err := checkTxFee(tx.GasPrice(), tx.Gas(), b.RPCTxFeeCap()); err != nil {
		return common.Hash{}, err
	}
	if !b.UnprotectedAllowed() && !tx.Protected() {
		// Ensure only eip155 signed transactions are submitted if EIP155Required is set.
		return common.Hash{}, errors.New("only replay-protected (EIP-155) transactions allowed over RPC")
	}
	if err := b.SendTx(ctx, tx); err != nil {
		return common.Hash{}, err
	}
	// Print a log with full tx details for manual investigations and interventions
	head := b.CurrentBlock()
	signer := types.MakeSigner(b.ChainConfig(), head.Number, head.Time)
	from, err := types.Sender(signer, tx)
	if err != nil {
		return common.Hash{}, err
	}

	if tx.To() == nil {
		addr := crypto.CreateAddress(from, tx.Nonce())
		log.Info("Submitted contract creation", "hash", tx.Hash().Hex(), "from", from, "nonce", tx.Nonce(), "contract", addr.Hex(), "value", tx.Value())
	} else {
		log.Info("Submitted transaction", "hash", tx.Hash().Hex(), "from", from, "nonce", tx.Nonce(), "recipient", tx.To(), "value", tx.Value())
	}
	return tx.Hash(), nil
}

// SendTransaction creates a transaction for the given argument, sign it and submit it to the
// transaction pool.
func (api *TransactionAPI) SendTransaction(ctx context.Context, args TransactionArgs) (common.Hash, error) {
	// Look up the wallet containing the requested signer
	account := accounts.Account{Address: args.from()}

	wallet, err := api.b.AccountManager().Find(account)
	if err != nil {
		return common.Hash{}, err
	}

	if args.Nonce == nil {
		// Hold the mutex around signing to prevent concurrent assignment of
		// the same nonce to multiple accounts.
		api.nonceLock.LockAddr(args.from())
		defer api.nonceLock.UnlockAddr(args.from())
	}
	if args.IsEIP4844() {
		return common.Hash{}, errBlobTxNotSupported
	}

	// Set some sanity defaults and terminate on failure
	if err := args.setDefaults(ctx, api.b, false); err != nil {
		return common.Hash{}, err
	}
	// Assemble the transaction and sign with the wallet
	tx := args.ToTransaction(false)

	signed, err := wallet.SignTx(account, tx, api.b.ChainConfig().ChainID)
	if err != nil {
		return common.Hash{}, err
	}
	return SubmitTransaction(ctx, api.b, signed)
}

// FillTransaction fills the defaults (nonce, gas, gasPrice or 1559 fields)
// on a given unsigned transaction, and returns it to the caller for further
// processing (signing + broadcast).
func (api *TransactionAPI) FillTransaction(ctx context.Context, args TransactionArgs) (*SignTransactionResult, error) {
	args.blobSidecarAllowed = true

	// Set some sanity defaults and terminate on failure
	if err := args.setDefaults(ctx, api.b, false); err != nil {
		return nil, err
	}
	// Assemble the transaction and obtain rlp
	tx := args.ToTransaction(false)
	data, err := tx.MarshalBinary()
	if err != nil {
		return nil, err
	}
	return &SignTransactionResult{data, tx}, nil
}

// SendRawTransaction will add the signed transaction to the transaction pool.
// The sender is responsible for signing the transaction and using the correct nonce.
func (api *TransactionAPI) SendRawTransaction(ctx context.Context, input hexutil.Bytes) (common.Hash, error) {
	tx := new(types.Transaction)
	if err := tx.UnmarshalBinary(input); err != nil {
		return common.Hash{}, err
	}
	return SubmitTransaction(ctx, api.b, tx)
}

// Sign calculates an ECDSA signature for:
// keccak256("\x19Ethereum Signed Message:\n" + len(message) + message).
//
// Note, the produced signature conforms to the secp256k1 curve R, S and V values,
// where the V value will be 27 or 28 for legacy reasons.
//
// The account associated with addr must be unlocked.
//
// https://github.com/ethereum/wiki/wiki/JSON-RPC#eth_sign
func (api *TransactionAPI) Sign(addr common.Address, data hexutil.Bytes) (hexutil.Bytes, error) {
	// Look up the wallet containing the requested signer
	account := accounts.Account{Address: addr}

	wallet, err := api.b.AccountManager().Find(account)
	if err != nil {
		return nil, err
	}
	// Sign the requested hash with the wallet
	signature, err := wallet.SignText(account, data)
	if err == nil {
		signature[64] += 27 // Transform V from 0/1 to 27/28 according to the yellow paper
	}
	return signature, err
}

// SignTransactionResult represents a RLP encoded signed transaction.
type SignTransactionResult struct {
	Raw hexutil.Bytes      `json:"raw"`
	Tx  *types.Transaction `json:"tx"`
}

// SignTransaction will sign the given transaction with the from account.
// The node needs to have the private key of the account corresponding with
// the given from address and it needs to be unlocked.
func (api *TransactionAPI) SignTransaction(ctx context.Context, args TransactionArgs) (*SignTransactionResult, error) {
	args.blobSidecarAllowed = true

	if args.Gas == nil {
		return nil, errors.New("gas not specified")
	}
	if args.GasPrice == nil && (args.MaxPriorityFeePerGas == nil || args.MaxFeePerGas == nil) {
		return nil, errors.New("missing gasPrice or maxFeePerGas/maxPriorityFeePerGas")
	}
	if args.Nonce == nil {
		return nil, errors.New("nonce not specified")
	}
	if err := args.setDefaults(ctx, api.b, false); err != nil {
		return nil, err
	}
	// Before actually sign the transaction, ensure the transaction fee is reasonable.
	tx := args.ToTransaction(false)
	if err := checkTxFee(tx.GasPrice(), tx.Gas(), api.b.RPCTxFeeCap()); err != nil {
		return nil, err
	}
	signed, err := api.sign(args.from(), tx)
	if err != nil {
		return nil, err
	}
	// If the transaction-to-sign was a blob transaction, then the signed one
	// no longer retains the blobs, only the blob hashes. In this step, we need
	// to put back the blob(s).
	if args.IsEIP4844() {
		signed = signed.WithBlobTxSidecar(&types.BlobTxSidecar{
			Blobs:       args.Blobs,
			Commitments: args.Commitments,
			Proofs:      args.Proofs,
		})
	}
	data, err := signed.MarshalBinary()
	if err != nil {
		return nil, err
	}
	return &SignTransactionResult{data, signed}, nil
}

// PendingTransactions returns the transactions that are in the transaction pool
// and have a from address that is one of the accounts this node manages.
func (api *TransactionAPI) PendingTransactions() ([]*RPCTransaction, error) {
	pending, err := api.b.GetPoolTransactions()
	if err != nil {
		return nil, err
	}
	accounts := make(map[common.Address]struct{})
	for _, wallet := range api.b.AccountManager().Wallets() {
		for _, account := range wallet.Accounts() {
			accounts[account.Address] = struct{}{}
		}
	}
	curHeader := api.b.CurrentHeader()
	transactions := make([]*RPCTransaction, 0, len(pending))
	for _, tx := range pending {
		from, _ := types.Sender(api.signer, tx)
		if _, exists := accounts[from]; exists {
			transactions = append(transactions, NewRPCPendingTransaction(tx, curHeader, api.b.ChainConfig()))
		}
	}
	return transactions, nil
}

// Resend accepts an existing transaction and a new gas price and limit. It will remove
// the given transaction from the pool and reinsert it with the new gas price and limit.
func (api *TransactionAPI) Resend(ctx context.Context, sendArgs TransactionArgs, gasPrice *hexutil.Big, gasLimit *hexutil.Uint64) (common.Hash, error) {
	if sendArgs.Nonce == nil {
		return common.Hash{}, errors.New("missing transaction nonce in transaction spec")
	}
	if err := sendArgs.setDefaults(ctx, api.b, false); err != nil {
		return common.Hash{}, err
	}
	matchTx := sendArgs.ToTransaction(false)

	// Before replacing the old transaction, ensure the _new_ transaction fee is reasonable.
	var price = matchTx.GasPrice()
	if gasPrice != nil {
		price = gasPrice.ToInt()
	}
	var gas = matchTx.Gas()
	if gasLimit != nil {
		gas = uint64(*gasLimit)
	}
	if err := checkTxFee(price, gas, api.b.RPCTxFeeCap()); err != nil {
		return common.Hash{}, err
	}
	// Iterate the pending list for replacement
	pending, err := api.b.GetPoolTransactions()
	if err != nil {
		return common.Hash{}, err
	}
	for _, p := range pending {
		wantSigHash := api.signer.Hash(matchTx)
		pFrom, err := types.Sender(api.signer, p)
		if err == nil && pFrom == sendArgs.from() && api.signer.Hash(p) == wantSigHash {
			// Match. Re-sign and send the transaction.
			if gasPrice != nil && (*big.Int)(gasPrice).Sign() != 0 {
				sendArgs.GasPrice = gasPrice
			}
			if gasLimit != nil && *gasLimit != 0 {
				sendArgs.Gas = gasLimit
			}
			signedTx, err := api.sign(sendArgs.from(), sendArgs.ToTransaction(false))
			if err != nil {
				return common.Hash{}, err
			}
			if err = api.b.SendTx(ctx, signedTx); err != nil {
				return common.Hash{}, err
			}
			return signedTx.Hash(), nil
		}
	}
	return common.Hash{}, fmt.Errorf("transaction %#x not found", matchTx.Hash())
}

// DebugAPI is the collection of Ethereum APIs exposed over the debugging
// namespace.
type DebugAPI struct {
	b Backend
}

// NewDebugAPI creates a new instance of DebugAPI.
func NewDebugAPI(b Backend) *DebugAPI {
	return &DebugAPI{b: b}
}

// GetRawHeader retrieves the RLP encoding for a single header.
func (api *DebugAPI) GetRawHeader(ctx context.Context, blockNrOrHash rpc.BlockNumberOrHash) (hexutil.Bytes, error) {
	var hash common.Hash
	if h, ok := blockNrOrHash.Hash(); ok {
		hash = h
	} else {
		block, err := api.b.BlockByNumberOrHash(ctx, blockNrOrHash)
		if err != nil {
			return nil, err
		}
		hash = block.Hash()
	}
	header, _ := api.b.HeaderByHash(ctx, hash)
	if header == nil {
		return nil, fmt.Errorf("header #%d not found", hash)
	}
	return rlp.EncodeToBytes(header)
}

// GetRawBlock retrieves the RLP encoded for a single block.
func (api *DebugAPI) GetRawBlock(ctx context.Context, blockNrOrHash rpc.BlockNumberOrHash) (hexutil.Bytes, error) {
	var hash common.Hash
	if h, ok := blockNrOrHash.Hash(); ok {
		hash = h
	} else {
		block, err := api.b.BlockByNumberOrHash(ctx, blockNrOrHash)
		if err != nil {
			return nil, err
		}
		hash = block.Hash()
	}
	block, _ := api.b.BlockByHash(ctx, hash)
	if block == nil {
		return nil, fmt.Errorf("block #%d not found", hash)
	}
	return rlp.EncodeToBytes(block)
}

// GetRawReceipts retrieves the binary-encoded receipts of a single block.
func (api *DebugAPI) GetRawReceipts(ctx context.Context, blockNrOrHash rpc.BlockNumberOrHash) ([]hexutil.Bytes, error) {
	var hash common.Hash
	if h, ok := blockNrOrHash.Hash(); ok {
		hash = h
	} else {
		block, err := api.b.BlockByNumberOrHash(ctx, blockNrOrHash)
		if err != nil {
			return nil, err
		}
		hash = block.Hash()
	}
	receipts, err := api.b.GetReceipts(ctx, hash)
	if err != nil {
		return nil, err
	}
	result := make([]hexutil.Bytes, len(receipts))
	for i, receipt := range receipts {
		b, err := receipt.MarshalBinary()
		if err != nil {
			return nil, err
		}
		result[i] = b
	}
	return result, nil
}

// GetRawTransaction returns the bytes of the transaction for the given hash.
func (api *DebugAPI) GetRawTransaction(ctx context.Context, hash common.Hash) (hexutil.Bytes, error) {
	// Retrieve a finalized transaction, or a pooled otherwise
	found, tx, _, _, _, err := api.b.GetTransaction(ctx, hash)
	if !found {
		if tx = api.b.GetPoolTransaction(hash); tx != nil {
			return tx.MarshalBinary()
		}
		if err == nil {
			return nil, nil
		}
		return nil, NewTxIndexingError()
	}
	return tx.MarshalBinary()
}

// PrintBlock retrieves a block and returns its pretty printed form.
func (api *DebugAPI) PrintBlock(ctx context.Context, number uint64) (string, error) {
	block, _ := api.b.BlockByNumber(ctx, rpc.BlockNumber(number))
	if block == nil {
		return "", fmt.Errorf("block #%d not found", number)
	}
	return spew.Sdump(block), nil
}

// ChaindbProperty returns leveldb properties of the key-value database.
func (api *DebugAPI) ChaindbProperty() (string, error) {
	return api.b.ChainDb().Stat()
}

// ChaindbCompact flattens the entire key-value database into a single level,
// removing all unused slots and merging all keys.
func (api *DebugAPI) ChaindbCompact() error {
	cstart := time.Now()
	for b := 0; b <= 255; b++ {
		var (
			start = []byte{byte(b)}
			end   = []byte{byte(b + 1)}
		)
		if b == 255 {
			end = nil
		}
		log.Info("Compacting database", "range", fmt.Sprintf("%#X-%#X", start, end), "elapsed", common.PrettyDuration(time.Since(cstart)))
		if err := api.b.ChainDb().Compact(start, end); err != nil {
			log.Error("Database compaction failed", "err", err)
			return err
		}
	}
	return nil
}

// SetHead rewinds the head of the blockchain to a previous block.
func (api *DebugAPI) SetHead(number hexutil.Uint64) {
	api.b.SetHead(uint64(number))
}

// NetAPI offers network related RPC methods
type NetAPI struct {
	net            *p2p.Server
	networkVersion uint64
}

// NewNetAPI creates a new net API instance.
func NewNetAPI(net *p2p.Server, networkVersion uint64) *NetAPI {
	return &NetAPI{net, networkVersion}
}

// Listening returns an indication if the node is listening for network connections.
func (api *NetAPI) Listening() bool {
	return true // always listening
}

// PeerCount returns the number of connected peers
func (api *NetAPI) PeerCount() hexutil.Uint {
	return hexutil.Uint(api.net.PeerCount())
}

// Version returns the current ethereum protocol version.
func (api *NetAPI) Version() string {
	return fmt.Sprintf("%d", api.networkVersion)
}

// checkTxFee is an internal function used to check whether the fee of
// the given transaction is _reasonable_(under the cap).
func checkTxFee(gasPrice *big.Int, gas uint64, cap float64) error {
	// Short circuit if there is no cap for transaction fee at all.
	if cap == 0 {
		return nil
	}
	feeEth := new(big.Float).Quo(new(big.Float).SetInt(new(big.Int).Mul(gasPrice, new(big.Int).SetUint64(gas))), new(big.Float).SetInt(big.NewInt(params.Ether)))
	feeFloat, _ := feeEth.Float64()
	if feeFloat > cap {
		return fmt.Errorf("tx fee (%.2f ether) exceeds the configured cap (%.2f ether)", feeFloat, cap)
	}
	return nil
}<|MERGE_RESOLUTION|>--- conflicted
+++ resolved
@@ -968,20 +968,12 @@
 // if stateDiff is set, all diff will be applied first and then execute the call
 // message.
 type OverrideAccount struct {
-<<<<<<< HEAD
-	Nonce            *hexutil.Uint64              `json:"nonce"`
-	Code             *hexutil.Bytes               `json:"code"`
-	Balance          **hexutil.Big                `json:"balance"`
-	State            *map[common.Hash]common.Hash `json:"state"`
-	StateDiff        *map[common.Hash]common.Hash `json:"stateDiff"`
-	MovePrecompileTo *common.Address              `json:"movePrecompileToAddress"`
-=======
-	Nonce     *hexutil.Uint64             `json:"nonce"`
-	Code      *hexutil.Bytes              `json:"code"`
-	Balance   *hexutil.Big                `json:"balance"`
-	State     map[common.Hash]common.Hash `json:"state"`
-	StateDiff map[common.Hash]common.Hash `json:"stateDiff"`
->>>>>>> ac0f2200
+	Nonce            *hexutil.Uint64             `json:"nonce"`
+	Code             *hexutil.Bytes              `json:"code"`
+	Balance          *hexutil.Big                `json:"balance"`
+	State            map[common.Hash]common.Hash `json:"state"`
+	StateDiff        map[common.Hash]common.Hash `json:"stateDiff"`
+	MovePrecompileTo *common.Address             `json:"movePrecompileToAddress"`
 }
 
 // StateOverride is the collection of overridden accounts.
