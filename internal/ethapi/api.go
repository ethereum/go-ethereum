// Copyright 2015 The go-ethereum Authors
// This file is part of the go-ethereum library.
//
// The go-ethereum library is free software: you can redistribute it and/or modify
// it under the terms of the GNU Lesser General Public License as published by
// the Free Software Foundation, either version 3 of the License, or
// (at your option) any later version.
//
// The go-ethereum library is distributed in the hope that it will be useful,
// but WITHOUT ANY WARRANTY; without even the implied warranty of
// MERCHANTABILITY or FITNESS FOR A PARTICULAR PURPOSE. See the
// GNU Lesser General Public License for more details.
//
// You should have received a copy of the GNU Lesser General Public License
// along with the go-ethereum library. If not, see <http://www.gnu.org/licenses/>.

package ethapi

import (
	"context"
	"errors"
	"fmt"
	"math/big"
	"strings"
	"time"

	"github.com/davecgh/go-spew/spew"
	"github.com/ethereum/go-ethereum/accounts"
	"github.com/ethereum/go-ethereum/accounts/abi"
	"github.com/ethereum/go-ethereum/accounts/keystore"
	"github.com/ethereum/go-ethereum/accounts/scwallet"
	"github.com/ethereum/go-ethereum/common"
	"github.com/ethereum/go-ethereum/common/hexutil"
	"github.com/ethereum/go-ethereum/common/math"
	"github.com/ethereum/go-ethereum/consensus/ethash"
	"github.com/ethereum/go-ethereum/consensus/misc"
	"github.com/ethereum/go-ethereum/core"
	"github.com/ethereum/go-ethereum/core/types"
	"github.com/ethereum/go-ethereum/core/vm"
	"github.com/ethereum/go-ethereum/crypto"
	"github.com/ethereum/go-ethereum/eth/ethconfig"
	"github.com/ethereum/go-ethereum/eth/tracers/logger"
	"github.com/ethereum/go-ethereum/log"
	"github.com/ethereum/go-ethereum/p2p"
	"github.com/ethereum/go-ethereum/params"
	"github.com/ethereum/go-ethereum/rlp"
	"github.com/ethereum/go-ethereum/rpc"
	"github.com/tyler-smith/go-bip39"
)

// EthereumAPI provides an API to access Ethereum related information.
type EthereumAPI struct {
	b Backend
}

// NewEthereumAPI creates a new Ethereum protocol API.
func NewEthereumAPI(b Backend) *EthereumAPI {
	return &EthereumAPI{b}
}

// GasPrice returns a suggestion for a gas price for legacy transactions.
func (s *EthereumAPI) GasPrice(ctx context.Context) (*hexutil.Big, error) {
	tipcap, err := s.b.SuggestGasTipCap(ctx)
	if err != nil {
		return nil, err
	}
	if head := s.b.CurrentHeader(); head.BaseFee != nil {
		tipcap.Add(tipcap, head.BaseFee)
	}
	return (*hexutil.Big)(tipcap), err
}

// MaxPriorityFeePerGas returns a suggestion for a gas tip cap for dynamic fee transactions.
func (s *EthereumAPI) MaxPriorityFeePerGas(ctx context.Context) (*hexutil.Big, error) {
	tipcap, err := s.b.SuggestGasTipCap(ctx)
	if err != nil {
		return nil, err
	}
	return (*hexutil.Big)(tipcap), err
}

type feeHistoryResult struct {
	OldestBlock  *hexutil.Big     `json:"oldestBlock"`
	Reward       [][]*hexutil.Big `json:"reward,omitempty"`
	BaseFee      []*hexutil.Big   `json:"baseFeePerGas,omitempty"`
	GasUsedRatio []float64        `json:"gasUsedRatio"`
}

func (s *EthereumAPI) FeeHistory(ctx context.Context, blockCount rpc.DecimalOrHex, lastBlock rpc.BlockNumber, rewardPercentiles []float64) (*feeHistoryResult, error) {
	oldest, reward, baseFee, gasUsed, err := s.b.FeeHistory(ctx, int(blockCount), lastBlock, rewardPercentiles)
	if err != nil {
		return nil, err
	}
	results := &feeHistoryResult{
		OldestBlock:  (*hexutil.Big)(oldest),
		GasUsedRatio: gasUsed,
	}
	if reward != nil {
		results.Reward = make([][]*hexutil.Big, len(reward))
		for i, w := range reward {
			results.Reward[i] = make([]*hexutil.Big, len(w))
			for j, v := range w {
				results.Reward[i][j] = (*hexutil.Big)(v)
			}
		}
	}
	if baseFee != nil {
		results.BaseFee = make([]*hexutil.Big, len(baseFee))
		for i, v := range baseFee {
			results.BaseFee[i] = (*hexutil.Big)(v)
		}
	}
	return results, nil
}

// Syncing returns false in case the node is currently not syncing with the network. It can be up to date or has not
// yet received the latest block headers from its pears. In case it is synchronizing:
// - startingBlock: block number this node started to synchronise from
// - currentBlock:  block number this node is currently importing
// - highestBlock:  block number of the highest block header this node has received from peers
// - pulledStates:  number of state entries processed until now
// - knownStates:   number of known state entries that still need to be pulled
func (s *EthereumAPI) Syncing() (interface{}, error) {
	progress := s.b.SyncProgress()

	// Return not syncing if the synchronisation already completed
	if progress.CurrentBlock >= progress.HighestBlock {
		return false, nil
	}
	// Otherwise gather the block sync stats
	return map[string]interface{}{
		"startingBlock":       hexutil.Uint64(progress.StartingBlock),
		"currentBlock":        hexutil.Uint64(progress.CurrentBlock),
		"highestBlock":        hexutil.Uint64(progress.HighestBlock),
		"syncedAccounts":      hexutil.Uint64(progress.SyncedAccounts),
		"syncedAccountBytes":  hexutil.Uint64(progress.SyncedAccountBytes),
		"syncedBytecodes":     hexutil.Uint64(progress.SyncedBytecodes),
		"syncedBytecodeBytes": hexutil.Uint64(progress.SyncedBytecodeBytes),
		"syncedStorage":       hexutil.Uint64(progress.SyncedStorage),
		"syncedStorageBytes":  hexutil.Uint64(progress.SyncedStorageBytes),
		"healedTrienodes":     hexutil.Uint64(progress.HealedTrienodes),
		"healedTrienodeBytes": hexutil.Uint64(progress.HealedTrienodeBytes),
		"healedBytecodes":     hexutil.Uint64(progress.HealedBytecodes),
		"healedBytecodeBytes": hexutil.Uint64(progress.HealedBytecodeBytes),
		"healingTrienodes":    hexutil.Uint64(progress.HealingTrienodes),
		"healingBytecode":     hexutil.Uint64(progress.HealingBytecode),
	}, nil
}

// TxPoolAPI offers and API for the transaction pool. It only operates on data that is non confidential.
type TxPoolAPI struct {
	b Backend
}

// NewTxPoolAPI creates a new tx pool service that gives information about the transaction pool.
func NewTxPoolAPI(b Backend) *TxPoolAPI {
	return &TxPoolAPI{b}
}

// Content returns the transactions contained within the transaction pool.
func (s *TxPoolAPI) Content() map[string]map[string]map[string]*RPCTransaction {
	content := map[string]map[string]map[string]*RPCTransaction{
		"pending": make(map[string]map[string]*RPCTransaction),
		"queued":  make(map[string]map[string]*RPCTransaction),
	}
	pending, queue := s.b.TxPoolContent()
	curHeader := s.b.CurrentHeader()
	// Flatten the pending transactions
	for account, txs := range pending {
		dump := make(map[string]*RPCTransaction)
		for _, tx := range txs {
			dump[fmt.Sprintf("%d", tx.Nonce())] = newRPCPendingTransaction(tx, curHeader, s.b.ChainConfig())
		}
		content["pending"][account.Hex()] = dump
	}
	// Flatten the queued transactions
	for account, txs := range queue {
		dump := make(map[string]*RPCTransaction)
		for _, tx := range txs {
			dump[fmt.Sprintf("%d", tx.Nonce())] = newRPCPendingTransaction(tx, curHeader, s.b.ChainConfig())
		}
		content["queued"][account.Hex()] = dump
	}
	return content
}

// ContentFrom returns the transactions contained within the transaction pool.
func (s *TxPoolAPI) ContentFrom(addr common.Address) map[string]map[string]*RPCTransaction {
	content := make(map[string]map[string]*RPCTransaction, 2)
	pending, queue := s.b.TxPoolContentFrom(addr)
	curHeader := s.b.CurrentHeader()

	// Build the pending transactions
	dump := make(map[string]*RPCTransaction, len(pending))
	for _, tx := range pending {
		dump[fmt.Sprintf("%d", tx.Nonce())] = newRPCPendingTransaction(tx, curHeader, s.b.ChainConfig())
	}
	content["pending"] = dump

	// Build the queued transactions
	dump = make(map[string]*RPCTransaction, len(queue))
	for _, tx := range queue {
		dump[fmt.Sprintf("%d", tx.Nonce())] = newRPCPendingTransaction(tx, curHeader, s.b.ChainConfig())
	}
	content["queued"] = dump

	return content
}

// Status returns the number of pending and queued transaction in the pool.
func (s *TxPoolAPI) Status() map[string]hexutil.Uint {
	pending, queue := s.b.Stats()
	return map[string]hexutil.Uint{
		"pending": hexutil.Uint(pending),
		"queued":  hexutil.Uint(queue),
	}
}

// Inspect retrieves the content of the transaction pool and flattens it into an
// easily inspectable list.
func (s *TxPoolAPI) Inspect() map[string]map[string]map[string]string {
	content := map[string]map[string]map[string]string{
		"pending": make(map[string]map[string]string),
		"queued":  make(map[string]map[string]string),
	}
	pending, queue := s.b.TxPoolContent()

	// Define a formatter to flatten a transaction into a string
	var format = func(tx *types.Transaction) string {
		if to := tx.To(); to != nil {
			return fmt.Sprintf("%s: %v wei + %v gas × %v wei", tx.To().Hex(), tx.Value(), tx.Gas(), tx.GasPrice())
		}
		return fmt.Sprintf("contract creation: %v wei + %v gas × %v wei", tx.Value(), tx.Gas(), tx.GasPrice())
	}
	// Flatten the pending transactions
	for account, txs := range pending {
		dump := make(map[string]string)
		for _, tx := range txs {
			dump[fmt.Sprintf("%d", tx.Nonce())] = format(tx)
		}
		content["pending"][account.Hex()] = dump
	}
	// Flatten the queued transactions
	for account, txs := range queue {
		dump := make(map[string]string)
		for _, tx := range txs {
			dump[fmt.Sprintf("%d", tx.Nonce())] = format(tx)
		}
		content["queued"][account.Hex()] = dump
	}
	return content
}

// EthereumAccountAPI provides an API to access accounts managed by this node.
// It offers only methods that can retrieve accounts.
type EthereumAccountAPI struct {
	am *accounts.Manager
}

// NewEthereumAccountAPI creates a new EthereumAccountAPI.
func NewEthereumAccountAPI(am *accounts.Manager) *EthereumAccountAPI {
	return &EthereumAccountAPI{am: am}
}

// Accounts returns the collection of accounts this node manages.
func (s *EthereumAccountAPI) Accounts() []common.Address {
	return s.am.Accounts()
}

// PersonalAccountAPI provides an API to access accounts managed by this node.
// It offers methods to create, (un)lock en list accounts. Some methods accept
// passwords and are therefore considered private by default.
type PersonalAccountAPI struct {
	am        *accounts.Manager
	nonceLock *AddrLocker
	b         Backend
}

// NewPersonalAccountAPI create a new PersonalAccountAPI.
func NewPersonalAccountAPI(b Backend, nonceLock *AddrLocker) *PersonalAccountAPI {
	return &PersonalAccountAPI{
		am:        b.AccountManager(),
		nonceLock: nonceLock,
		b:         b,
	}
}

// ListAccounts will return a list of addresses for accounts this node manages.
func (s *PersonalAccountAPI) ListAccounts() []common.Address {
	return s.am.Accounts()
}

// rawWallet is a JSON representation of an accounts.Wallet interface, with its
// data contents extracted into plain fields.
type rawWallet struct {
	URL      string             `json:"url"`
	Status   string             `json:"status"`
	Failure  string             `json:"failure,omitempty"`
	Accounts []accounts.Account `json:"accounts,omitempty"`
}

// ListWallets will return a list of wallets this node manages.
func (s *PersonalAccountAPI) ListWallets() []rawWallet {
	wallets := make([]rawWallet, 0) // return [] instead of nil if empty
	for _, wallet := range s.am.Wallets() {
		status, failure := wallet.Status()

		raw := rawWallet{
			URL:      wallet.URL().String(),
			Status:   status,
			Accounts: wallet.Accounts(),
		}
		if failure != nil {
			raw.Failure = failure.Error()
		}
		wallets = append(wallets, raw)
	}
	return wallets
}

// OpenWallet initiates a hardware wallet opening procedure, establishing a USB
// connection and attempting to authenticate via the provided passphrase. Note,
// the method may return an extra challenge requiring a second open (e.g. the
// Trezor PIN matrix challenge).
func (s *PersonalAccountAPI) OpenWallet(url string, passphrase *string) error {
	wallet, err := s.am.Wallet(url)
	if err != nil {
		return err
	}
	pass := ""
	if passphrase != nil {
		pass = *passphrase
	}
	return wallet.Open(pass)
}

// DeriveAccount requests a HD wallet to derive a new account, optionally pinning
// it for later reuse.
func (s *PersonalAccountAPI) DeriveAccount(url string, path string, pin *bool) (accounts.Account, error) {
	wallet, err := s.am.Wallet(url)
	if err != nil {
		return accounts.Account{}, err
	}
	derivPath, err := accounts.ParseDerivationPath(path)
	if err != nil {
		return accounts.Account{}, err
	}
	if pin == nil {
		pin = new(bool)
	}
	return wallet.Derive(derivPath, *pin)
}

// NewAccount will create a new account and returns the address for the new account.
func (s *PersonalAccountAPI) NewAccount(password string) (common.Address, error) {
	ks, err := fetchKeystore(s.am)
	if err != nil {
		return common.Address{}, err
	}
	acc, err := ks.NewAccount(password)
	if err == nil {
		log.Info("Your new key was generated", "address", acc.Address)
		log.Warn("Please backup your key file!", "path", acc.URL.Path)
		log.Warn("Please remember your password!")
		return acc.Address, nil
	}
	return common.Address{}, err
}

// fetchKeystore retrieves the encrypted keystore from the account manager.
func fetchKeystore(am *accounts.Manager) (*keystore.KeyStore, error) {
	if ks := am.Backends(keystore.KeyStoreType); len(ks) > 0 {
		return ks[0].(*keystore.KeyStore), nil
	}
	return nil, errors.New("local keystore not used")
}

// ImportRawKey stores the given hex encoded ECDSA key into the key directory,
// encrypting it with the passphrase.
func (s *PersonalAccountAPI) ImportRawKey(privkey string, password string) (common.Address, error) {
	key, err := crypto.HexToECDSA(privkey)
	if err != nil {
		return common.Address{}, err
	}
	ks, err := fetchKeystore(s.am)
	if err != nil {
		return common.Address{}, err
	}
	acc, err := ks.ImportECDSA(key, password)
	return acc.Address, err
}

// UnlockAccount will unlock the account associated with the given address with
// the given password for duration seconds. If duration is nil it will use a
// default of 300 seconds. It returns an indication if the account was unlocked.
func (s *PersonalAccountAPI) UnlockAccount(ctx context.Context, addr common.Address, password string, duration *uint64) (bool, error) {
	// When the API is exposed by external RPC(http, ws etc), unless the user
	// explicitly specifies to allow the insecure account unlocking, otherwise
	// it is disabled.
	if s.b.ExtRPCEnabled() && !s.b.AccountManager().Config().InsecureUnlockAllowed {
		return false, errors.New("account unlock with HTTP access is forbidden")
	}

	const max = uint64(time.Duration(math.MaxInt64) / time.Second)
	var d time.Duration
	if duration == nil {
		d = 300 * time.Second
	} else if *duration > max {
		return false, errors.New("unlock duration too large")
	} else {
		d = time.Duration(*duration) * time.Second
	}
	ks, err := fetchKeystore(s.am)
	if err != nil {
		return false, err
	}
	err = ks.TimedUnlock(accounts.Account{Address: addr}, password, d)
	if err != nil {
		log.Warn("Failed account unlock attempt", "address", addr, "err", err)
	}
	return err == nil, err
}

// LockAccount will lock the account associated with the given address when it's unlocked.
func (s *PersonalAccountAPI) LockAccount(addr common.Address) bool {
	if ks, err := fetchKeystore(s.am); err == nil {
		return ks.Lock(addr) == nil
	}
	return false
}

// signTransaction sets defaults and signs the given transaction
// NOTE: the caller needs to ensure that the nonceLock is held, if applicable,
// and release it after the transaction has been submitted to the tx pool
func (s *PersonalAccountAPI) signTransaction(ctx context.Context, args *TransactionArgs, passwd string) (*types.Transaction, error) {
	// Look up the wallet containing the requested signer
	account := accounts.Account{Address: args.from()}
	wallet, err := s.am.Find(account)
	if err != nil {
		return nil, err
	}
	// Set some sanity defaults and terminate on failure
	if err := args.setDefaults(ctx, s.b); err != nil {
		return nil, err
	}
	// Assemble the transaction and sign with the wallet
	tx := args.toTransaction()

	return wallet.SignTxWithPassphrase(account, passwd, tx, s.b.ChainConfig().ChainID)
}

// SendTransaction will create a transaction from the given arguments and
// tries to sign it with the key associated with args.From. If the given
// passwd isn't able to decrypt the key it fails.
func (s *PersonalAccountAPI) SendTransaction(ctx context.Context, args TransactionArgs, passwd string) (common.Hash, error) {
	if args.Nonce == nil {
		// Hold the addresse's mutex around signing to prevent concurrent assignment of
		// the same nonce to multiple accounts.
		s.nonceLock.LockAddr(args.from())
		defer s.nonceLock.UnlockAddr(args.from())
	}
	signed, err := s.signTransaction(ctx, &args, passwd)
	if err != nil {
		log.Warn("Failed transaction send attempt", "from", args.from(), "to", args.To, "value", args.Value.ToInt(), "err", err)
		return common.Hash{}, err
	}
	return SubmitTransaction(ctx, s.b, signed)
}

// SignTransaction will create a transaction from the given arguments and
// tries to sign it with the key associated with args.From. If the given passwd isn't
// able to decrypt the key it fails. The transaction is returned in RLP-form, not broadcast
// to other nodes
func (s *PersonalAccountAPI) SignTransaction(ctx context.Context, args TransactionArgs, passwd string) (*SignTransactionResult, error) {
	// No need to obtain the noncelock mutex, since we won't be sending this
	// tx into the transaction pool, but right back to the user
	if args.From == nil {
		return nil, fmt.Errorf("sender not specified")
	}
	if args.Gas == nil {
		return nil, fmt.Errorf("gas not specified")
	}
	if args.GasPrice == nil && (args.MaxFeePerGas == nil || args.MaxPriorityFeePerGas == nil) {
		return nil, fmt.Errorf("missing gasPrice or maxFeePerGas/maxPriorityFeePerGas")
	}
	if args.Nonce == nil {
		return nil, fmt.Errorf("nonce not specified")
	}
	// Before actually signing the transaction, ensure the transaction fee is reasonable.
	tx := args.toTransaction()
	if err := checkTxFee(tx.GasPrice(), tx.Gas(), s.b.RPCTxFeeCap()); err != nil {
		return nil, err
	}
	signed, err := s.signTransaction(ctx, &args, passwd)
	if err != nil {
		log.Warn("Failed transaction sign attempt", "from", args.from(), "to", args.To, "value", args.Value.ToInt(), "err", err)
		return nil, err
	}
	data, err := signed.MarshalBinary()
	if err != nil {
		return nil, err
	}
	return &SignTransactionResult{data, signed}, nil
}

// Sign calculates an Ethereum ECDSA signature for:
// keccak256("\x19Ethereum Signed Message:\n" + len(message) + message))
//
// Note, the produced signature conforms to the secp256k1 curve R, S and V values,
// where the V value will be 27 or 28 for legacy reasons.
//
// The key used to calculate the signature is decrypted with the given password.
//
// https://github.com/ethereum/go-ethereum/wiki/Management-APIs#personal_sign
func (s *PersonalAccountAPI) Sign(ctx context.Context, data hexutil.Bytes, addr common.Address, passwd string) (hexutil.Bytes, error) {
	// Look up the wallet containing the requested signer
	account := accounts.Account{Address: addr}

	wallet, err := s.b.AccountManager().Find(account)
	if err != nil {
		return nil, err
	}
	// Assemble sign the data with the wallet
	signature, err := wallet.SignTextWithPassphrase(account, passwd, data)
	if err != nil {
		log.Warn("Failed data sign attempt", "address", addr, "err", err)
		return nil, err
	}
	signature[crypto.RecoveryIDOffset] += 27 // Transform V from 0/1 to 27/28 according to the yellow paper
	return signature, nil
}

// EcRecover returns the address for the account that was used to create the signature.
// Note, this function is compatible with eth_sign and personal_sign. As such it recovers
// the address of:
// hash = keccak256("\x19Ethereum Signed Message:\n"${message length}${message})
// addr = ecrecover(hash, signature)
//
// Note, the signature must conform to the secp256k1 curve R, S and V values, where
// the V value must be 27 or 28 for legacy reasons.
//
// https://github.com/ethereum/go-ethereum/wiki/Management-APIs#personal_ecRecover
func (s *PersonalAccountAPI) EcRecover(ctx context.Context, data, sig hexutil.Bytes) (common.Address, error) {
	if len(sig) != crypto.SignatureLength {
		return common.Address{}, fmt.Errorf("signature must be %d bytes long", crypto.SignatureLength)
	}
	if sig[crypto.RecoveryIDOffset] != 27 && sig[crypto.RecoveryIDOffset] != 28 {
		return common.Address{}, fmt.Errorf("invalid Ethereum signature (V is not 27 or 28)")
	}
	sig[crypto.RecoveryIDOffset] -= 27 // Transform yellow paper V from 27/28 to 0/1

	rpk, err := crypto.SigToPub(accounts.TextHash(data), sig)
	if err != nil {
		return common.Address{}, err
	}
	return crypto.PubkeyToAddress(*rpk), nil
}

// InitializeWallet initializes a new wallet at the provided URL, by generating and returning a new private key.
func (s *PersonalAccountAPI) InitializeWallet(ctx context.Context, url string) (string, error) {
	wallet, err := s.am.Wallet(url)
	if err != nil {
		return "", err
	}

	entropy, err := bip39.NewEntropy(256)
	if err != nil {
		return "", err
	}

	mnemonic, err := bip39.NewMnemonic(entropy)
	if err != nil {
		return "", err
	}

	seed := bip39.NewSeed(mnemonic, "")

	switch wallet := wallet.(type) {
	case *scwallet.Wallet:
		return mnemonic, wallet.Initialize(seed)
	default:
		return "", fmt.Errorf("specified wallet does not support initialization")
	}
}

// Unpair deletes a pairing between wallet and geth.
func (s *PersonalAccountAPI) Unpair(ctx context.Context, url string, pin string) error {
	wallet, err := s.am.Wallet(url)
	if err != nil {
		return err
	}

	switch wallet := wallet.(type) {
	case *scwallet.Wallet:
		return wallet.Unpair([]byte(pin))
	default:
		return fmt.Errorf("specified wallet does not support pairing")
	}
}

// BlockChainAPI provides an API to access Ethereum blockchain data.
type BlockChainAPI struct {
	b Backend
}

// NewBlockChainAPI creates a new Ethereum blockchain API.
func NewBlockChainAPI(b Backend) *BlockChainAPI {
	return &BlockChainAPI{b}
}

// ChainId is the EIP-155 replay-protection chain id for the current Ethereum chain config.
//
// Note, this method does not conform to EIP-695 because the configured chain ID is always
// returned, regardless of the current head block. We used to return an error when the chain
// wasn't synced up to a block where EIP-155 is enabled, but this behavior caused issues
// in CL clients.
func (api *BlockChainAPI) ChainId() *hexutil.Big {
	return (*hexutil.Big)(api.b.ChainConfig().ChainID)
}

// BlockNumber returns the block number of the chain head.
func (s *BlockChainAPI) BlockNumber() hexutil.Uint64 {
	header, _ := s.b.HeaderByNumber(context.Background(), rpc.LatestBlockNumber) // latest header should always be available
	return hexutil.Uint64(header.Number.Uint64())
}

// GetBalance returns the amount of wei for the given address in the state of the
// given block number. The rpc.LatestBlockNumber and rpc.PendingBlockNumber meta
// block numbers are also allowed.
func (s *BlockChainAPI) GetBalance(ctx context.Context, address common.Address, blockNrOrHash rpc.BlockNumberOrHash) (*hexutil.Big, error) {
	state, _, err := s.b.StateAndHeaderByNumberOrHash(ctx, blockNrOrHash)
	if state == nil || err != nil {
		return nil, err
	}
	return (*hexutil.Big)(state.GetBalance(address)), state.Error()
}

// Result structs for GetProof
type AccountResult struct {
	Address      common.Address  `json:"address"`
	AccountProof []string        `json:"accountProof"`
	Balance      *hexutil.Big    `json:"balance"`
	CodeHash     common.Hash     `json:"codeHash"`
	Nonce        hexutil.Uint64  `json:"nonce"`
	StorageHash  common.Hash     `json:"storageHash"`
	StorageProof []StorageResult `json:"storageProof"`
}

type StorageResult struct {
	Key   string       `json:"key"`
	Value *hexutil.Big `json:"value"`
	Proof []string     `json:"proof"`
}

// GetProof returns the Merkle-proof for a given account and optionally some storage keys.
func (s *BlockChainAPI) GetProof(ctx context.Context, address common.Address, storageKeys []string, blockNrOrHash rpc.BlockNumberOrHash) (*AccountResult, error) {
	state, _, err := s.b.StateAndHeaderByNumberOrHash(ctx, blockNrOrHash)
	if state == nil || err != nil {
		return nil, err
	}

	storageTrie := state.StorageTrie(address)
	storageHash := types.EmptyRootHash
	codeHash := state.GetCodeHash(address)
	storageProof := make([]StorageResult, len(storageKeys))

	// if we have a storageTrie, (which means the account exists), we can update the storagehash
	if storageTrie != nil {
		storageHash = storageTrie.Hash()
	} else {
		// no storageTrie means the account does not exist, so the codeHash is the hash of an empty bytearray.
		codeHash = crypto.Keccak256Hash(nil)
	}

	// create the proof for the storageKeys
	for i, key := range storageKeys {
		if storageTrie != nil {
			proof, storageError := state.GetStorageProof(address, common.HexToHash(key))
			if storageError != nil {
				return nil, storageError
			}
			storageProof[i] = StorageResult{key, (*hexutil.Big)(state.GetState(address, common.HexToHash(key)).Big()), toHexSlice(proof)}
		} else {
			storageProof[i] = StorageResult{key, &hexutil.Big{}, []string{}}
		}
	}

	// create the accountProof
	accountProof, proofErr := state.GetProof(address)
	if proofErr != nil {
		return nil, proofErr
	}

	return &AccountResult{
		Address:      address,
		AccountProof: toHexSlice(accountProof),
		Balance:      (*hexutil.Big)(state.GetBalance(address)),
		CodeHash:     codeHash,
		Nonce:        hexutil.Uint64(state.GetNonce(address)),
		StorageHash:  storageHash,
		StorageProof: storageProof,
	}, state.Error()
}

// GetHeaderByNumber returns the requested canonical block header.
// * When blockNr is -1 the chain head is returned.
// * When blockNr is -2 the pending chain head is returned.
func (s *BlockChainAPI) GetHeaderByNumber(ctx context.Context, number rpc.BlockNumber) (map[string]interface{}, error) {
	header, err := s.b.HeaderByNumber(ctx, number)
	if header != nil && err == nil {
		response := s.rpcMarshalHeader(ctx, header)
		if number == rpc.PendingBlockNumber {
			// Pending header need to nil out a few fields
			for _, field := range []string{"hash", "nonce", "miner"} {
				response[field] = nil
			}
		}
		return response, err
	}
	return nil, err
}

// GetHeaderByHash returns the requested header by hash.
func (s *BlockChainAPI) GetHeaderByHash(ctx context.Context, hash common.Hash) map[string]interface{} {
	header, _ := s.b.HeaderByHash(ctx, hash)
	if header != nil {
		return s.rpcMarshalHeader(ctx, header)
	}
	return nil
}

// GetBlockByNumber returns the requested canonical block.
// * When blockNr is -1 the chain head is returned.
// * When blockNr is -2 the pending chain head is returned.
// * When fullTx is true all transactions in the block are returned, otherwise
//   only the transaction hash is returned.
func (s *BlockChainAPI) GetBlockByNumber(ctx context.Context, number rpc.BlockNumber, fullTx bool) (map[string]interface{}, error) {
	block, err := s.b.BlockByNumber(ctx, number)
	if block != nil && err == nil {
		response, err := s.rpcMarshalBlock(ctx, block, true, fullTx)
		if err == nil && number == rpc.PendingBlockNumber {
			// Pending blocks need to nil out a few fields
			for _, field := range []string{"hash", "nonce", "miner"} {
				response[field] = nil
			}
		}
		return response, err
	}
	return nil, err
}

// GetBlockByHash returns the requested block. When fullTx is true all transactions in the block are returned in full
// detail, otherwise only the transaction hash is returned.
func (s *BlockChainAPI) GetBlockByHash(ctx context.Context, hash common.Hash, fullTx bool) (map[string]interface{}, error) {
	block, err := s.b.BlockByHash(ctx, hash)
	if block != nil {
		return s.rpcMarshalBlock(ctx, block, true, fullTx)
	}
	return nil, err
}

// GetUncleByBlockNumberAndIndex returns the uncle block for the given block hash and index.
func (s *BlockChainAPI) GetUncleByBlockNumberAndIndex(ctx context.Context, blockNr rpc.BlockNumber, index hexutil.Uint) (map[string]interface{}, error) {
	block, err := s.b.BlockByNumber(ctx, blockNr)
	if block != nil {
		uncles := block.Uncles()
		if index >= hexutil.Uint(len(uncles)) {
			log.Debug("Requested uncle not found", "number", blockNr, "hash", block.Hash(), "index", index)
			return nil, nil
		}
		block = types.NewBlockWithHeader(uncles[index])
		return s.rpcMarshalBlock(ctx, block, false, false)
	}
	return nil, err
}

// GetUncleByBlockHashAndIndex returns the uncle block for the given block hash and index.
func (s *BlockChainAPI) GetUncleByBlockHashAndIndex(ctx context.Context, blockHash common.Hash, index hexutil.Uint) (map[string]interface{}, error) {
	block, err := s.b.BlockByHash(ctx, blockHash)
	if block != nil {
		uncles := block.Uncles()
		if index >= hexutil.Uint(len(uncles)) {
			log.Debug("Requested uncle not found", "number", block.Number(), "hash", blockHash, "index", index)
			return nil, nil
		}
		block = types.NewBlockWithHeader(uncles[index])
		return s.rpcMarshalBlock(ctx, block, false, false)
	}
	return nil, err
}

// GetUncleCountByBlockNumber returns number of uncles in the block for the given block number
func (s *BlockChainAPI) GetUncleCountByBlockNumber(ctx context.Context, blockNr rpc.BlockNumber) *hexutil.Uint {
	if block, _ := s.b.BlockByNumber(ctx, blockNr); block != nil {
		n := hexutil.Uint(len(block.Uncles()))
		return &n
	}
	return nil
}

// GetUncleCountByBlockHash returns number of uncles in the block for the given block hash
func (s *BlockChainAPI) GetUncleCountByBlockHash(ctx context.Context, blockHash common.Hash) *hexutil.Uint {
	if block, _ := s.b.BlockByHash(ctx, blockHash); block != nil {
		n := hexutil.Uint(len(block.Uncles()))
		return &n
	}
	return nil
}

// GetCode returns the code stored at the given address in the state for the given block number.
func (s *BlockChainAPI) GetCode(ctx context.Context, address common.Address, blockNrOrHash rpc.BlockNumberOrHash) (hexutil.Bytes, error) {
	state, _, err := s.b.StateAndHeaderByNumberOrHash(ctx, blockNrOrHash)
	if state == nil || err != nil {
		return nil, err
	}
	code := state.GetCode(address)
	return code, state.Error()
}

// GetStorageAt returns the storage from the state at the given address, key and
// block number. The rpc.LatestBlockNumber and rpc.PendingBlockNumber meta block
// numbers are also allowed.
func (s *BlockChainAPI) GetStorageAt(ctx context.Context, address common.Address, key string, blockNrOrHash rpc.BlockNumberOrHash) (hexutil.Bytes, error) {
	state, _, err := s.b.StateAndHeaderByNumberOrHash(ctx, blockNrOrHash)
	if state == nil || err != nil {
		return nil, err
	}
	res := state.GetState(address, common.HexToHash(key))
	return res[:], state.Error()
}

// BlockOverrides is a set of header fields to override.
type BlockOverrides struct {
	Number     *hexutil.Big
	Difficulty *hexutil.Big
	Time       *hexutil.Big
	GasLimit   *hexutil.Uint64
	Coinbase   *common.Address
	Random     *common.Hash
}

// Apply overrides the given header fields into the given block context.
func (diff *BlockOverrides) Apply(blockCtx *vm.BlockContext) {
	if diff == nil {
		return
	}
	if diff.Number != nil {
		blockCtx.BlockNumber = diff.Number.ToInt()
	}
	if diff.Difficulty != nil {
		blockCtx.Difficulty = diff.Difficulty.ToInt()
	}
	if diff.Time != nil {
		blockCtx.Time = diff.Time.ToInt()
	}
	if diff.GasLimit != nil {
		blockCtx.GasLimit = uint64(*diff.GasLimit)
	}
	if diff.Coinbase != nil {
		blockCtx.Coinbase = *diff.Coinbase
	}
	if diff.Random != nil {
		blockCtx.Random = diff.Random
	}
}

func DoCall(ctx context.Context, b Backend, args TransactionArgs, blockNrOrHash rpc.BlockNumberOrHash, overrides *ethconfig.StateOverride, timeout time.Duration, globalGasCap uint64) (*core.ExecutionResult, error) {
	defer func(start time.Time) { log.Debug("Executing EVM call finished", "runtime", time.Since(start)) }(time.Now())

	state, header, err := b.StateAndHeaderByNumberOrHash(ctx, blockNrOrHash)
	if state == nil || err != nil {
		return nil, err
	}
	if err := overrides.Apply(state); err != nil {
		return nil, err
	}
	// Setup context so it may be cancelled the call has completed
	// or, in case of unmetered gas, setup a context with a timeout.
	var cancel context.CancelFunc
	if timeout > 0 {
		ctx, cancel = context.WithTimeout(ctx, timeout)
	} else {
		ctx, cancel = context.WithCancel(ctx)
	}
	// Make sure the context is cancelled when the call has completed
	// this makes sure resources are cleaned up.
	defer cancel()

	// Get a new instance of the EVM.
	msg, err := args.ToMessage(globalGasCap, header.BaseFee)
	if err != nil {
		return nil, err
	}
	evm, vmError, err := b.GetEVM(ctx, msg, state, header, &vm.Config{NoBaseFee: true})
	if err != nil {
		return nil, err
	}
	// Wait for the context to be done and cancel the evm. Even if the
	// EVM has finished, cancelling may be done (repeatedly)
	go func() {
		<-ctx.Done()
		evm.Cancel()
	}()

	// Execute the message.
	gp := new(core.GasPool).AddGas(math.MaxUint64)
	result, err := core.ApplyMessage(evm, msg, gp)
	if err := vmError(); err != nil {
		return nil, err
	}

	// If the timer caused an abort, return an appropriate error message
	if evm.Cancelled() {
		return nil, fmt.Errorf("execution aborted (timeout = %v)", timeout)
	}
	if err != nil {
		return result, fmt.Errorf("err: %w (supplied gas %d)", err, msg.Gas())
	}
	return result, nil
}

func newRevertError(result *core.ExecutionResult) *revertError {
	reason, errUnpack := abi.UnpackRevert(result.Revert())
	err := errors.New("execution reverted")
	if errUnpack == nil {
		err = fmt.Errorf("execution reverted: %v", reason)
	}
	return &revertError{
		error:  err,
		reason: hexutil.Encode(result.Revert()),
	}
}

// revertError is an API error that encompassas an EVM revertal with JSON error
// code and a binary data blob.
type revertError struct {
	error
	reason string // revert reason hex encoded
}

// ErrorCode returns the JSON error code for a revertal.
// See: https://github.com/ethereum/wiki/wiki/JSON-RPC-Error-Codes-Improvement-Proposal
func (e *revertError) ErrorCode() int {
	return 3
}

// ErrorData returns the hex encoded revert reason.
func (e *revertError) ErrorData() interface{} {
	return e.reason
}

// Call executes the given transaction on the state for the given block number.
//
// Additionally, the caller can specify a batch of contract for fields overriding.
//
// Note, this function doesn't make and changes in the state/blockchain and is
// useful to execute and retrieve values.
<<<<<<< HEAD
func (s *PublicBlockChainAPI) Call(ctx context.Context, args TransactionArgs, blockNrOrHash rpc.BlockNumberOrHash, overrides *ethconfig.StateOverride) (hexutil.Bytes, error) {
=======
func (s *BlockChainAPI) Call(ctx context.Context, args TransactionArgs, blockNrOrHash rpc.BlockNumberOrHash, overrides *StateOverride) (hexutil.Bytes, error) {
>>>>>>> 9a5c1000
	result, err := DoCall(ctx, s.b, args, blockNrOrHash, overrides, s.b.RPCEVMTimeout(), s.b.RPCGasCap())
	if err != nil {
		return nil, err
	}
	// If the result contains a revert reason, try to unpack and return it.
	if len(result.Revert()) > 0 {
		return nil, newRevertError(result)
	}
	return result.Return(), result.Err
}

func DoEstimateGas(ctx context.Context, b Backend, args TransactionArgs, blockNrOrHash rpc.BlockNumberOrHash, gasCap uint64) (hexutil.Uint64, error) {
	// Binary search the gas requirement, as it may be higher than the amount used
	var (
		lo  uint64 = params.TxGas - 1
		hi  uint64
		cap uint64
	)
	// Use zero address if sender unspecified.
	if args.From == nil {
		args.From = new(common.Address)
	}
	// Determine the highest gas limit can be used during the estimation.
	if args.Gas != nil && uint64(*args.Gas) >= params.TxGas {
		hi = uint64(*args.Gas)
	} else {
		// Retrieve the block to act as the gas ceiling
		block, err := b.BlockByNumberOrHash(ctx, blockNrOrHash)
		if err != nil {
			return 0, err
		}
		if block == nil {
			return 0, errors.New("block not found")
		}
		hi = block.GasLimit()
	}
	// Normalize the max fee per gas the call is willing to spend.
	var feeCap *big.Int
	if args.GasPrice != nil && (args.MaxFeePerGas != nil || args.MaxPriorityFeePerGas != nil) {
		return 0, errors.New("both gasPrice and (maxFeePerGas or maxPriorityFeePerGas) specified")
	} else if args.GasPrice != nil {
		feeCap = args.GasPrice.ToInt()
	} else if args.MaxFeePerGas != nil {
		feeCap = args.MaxFeePerGas.ToInt()
	} else {
		feeCap = common.Big0
	}
	// Recap the highest gas limit with account's available balance.
	if feeCap.BitLen() != 0 {
		state, _, err := b.StateAndHeaderByNumberOrHash(ctx, blockNrOrHash)
		if err != nil {
			return 0, err
		}
		balance := state.GetBalance(*args.From) // from can't be nil
		available := new(big.Int).Set(balance)
		if args.Value != nil {
			if args.Value.ToInt().Cmp(available) >= 0 {
				return 0, errors.New("insufficient funds for transfer")
			}
			available.Sub(available, args.Value.ToInt())
		}
		allowance := new(big.Int).Div(available, feeCap)

		// If the allowance is larger than maximum uint64, skip checking
		if allowance.IsUint64() && hi > allowance.Uint64() {
			transfer := args.Value
			if transfer == nil {
				transfer = new(hexutil.Big)
			}
			log.Warn("Gas estimation capped by limited funds", "original", hi, "balance", balance,
				"sent", transfer.ToInt(), "maxFeePerGas", feeCap, "fundable", allowance)
			hi = allowance.Uint64()
		}
	}
	// Recap the highest gas allowance with specified gascap.
	if gasCap != 0 && hi > gasCap {
		log.Warn("Caller gas above allowance, capping", "requested", hi, "cap", gasCap)
		hi = gasCap
	}
	cap = hi

	// Create a helper to check if a gas allowance results in an executable transaction
	executable := func(gas uint64) (bool, *core.ExecutionResult, error) {
		args.Gas = (*hexutil.Uint64)(&gas)

		result, err := DoCall(ctx, b, args, blockNrOrHash, nil, 0, gasCap)
		if err != nil {
			if errors.Is(err, core.ErrIntrinsicGas) {
				return true, nil, nil // Special case, raise gas limit
			}
			return true, nil, err // Bail out
		}
		return result.Failed(), result, nil
	}
	// Execute the binary search and hone in on an executable gas limit
	for lo+1 < hi {
		mid := (hi + lo) / 2
		failed, _, err := executable(mid)

		// If the error is not nil(consensus error), it means the provided message
		// call or transaction will never be accepted no matter how much gas it is
		// assigned. Return the error directly, don't struggle any more.
		if err != nil {
			return 0, err
		}
		if failed {
			lo = mid
		} else {
			hi = mid
		}
	}
	// Reject the transaction as invalid if it still fails at the highest allowance
	if hi == cap {
		failed, result, err := executable(hi)
		if err != nil {
			return 0, err
		}
		if failed {
			if result != nil && result.Err != vm.ErrOutOfGas {
				if len(result.Revert()) > 0 {
					return 0, newRevertError(result)
				}
				return 0, result.Err
			}
			// Otherwise, the specified gas cap is too low
			return 0, fmt.Errorf("gas required exceeds allowance (%d)", cap)
		}
	}
	return hexutil.Uint64(hi), nil
}

// EstimateGas returns an estimate of the amount of gas needed to execute the
// given transaction against the current pending block.
func (s *BlockChainAPI) EstimateGas(ctx context.Context, args TransactionArgs, blockNrOrHash *rpc.BlockNumberOrHash) (hexutil.Uint64, error) {
	bNrOrHash := rpc.BlockNumberOrHashWithNumber(rpc.PendingBlockNumber)
	if blockNrOrHash != nil {
		bNrOrHash = *blockNrOrHash
	}
	return DoEstimateGas(ctx, s.b, args, bNrOrHash, s.b.RPCGasCap())
}

// RPCMarshalHeader converts the given header to the RPC output .
func RPCMarshalHeader(head *types.Header) map[string]interface{} {
	result := map[string]interface{}{
		"number":           (*hexutil.Big)(head.Number),
		"hash":             head.Hash(),
		"parentHash":       head.ParentHash,
		"nonce":            head.Nonce,
		"mixHash":          head.MixDigest,
		"sha3Uncles":       head.UncleHash,
		"logsBloom":        head.Bloom,
		"stateRoot":        head.Root,
		"miner":            head.Coinbase,
		"difficulty":       (*hexutil.Big)(head.Difficulty),
		"extraData":        hexutil.Bytes(head.Extra),
		"size":             hexutil.Uint64(head.Size()),
		"gasLimit":         hexutil.Uint64(head.GasLimit),
		"gasUsed":          hexutil.Uint64(head.GasUsed),
		"timestamp":        hexutil.Uint64(head.Time),
		"transactionsRoot": head.TxHash,
		"receiptsRoot":     head.ReceiptHash,
	}

	if head.BaseFee != nil {
		result["baseFeePerGas"] = (*hexutil.Big)(head.BaseFee)
	}

	return result
}

// RPCMarshalBlock converts the given block to the RPC output which depends on fullTx. If inclTx is true transactions are
// returned. When fullTx is true the returned block contains full transaction details, otherwise it will only contain
// transaction hashes.
func RPCMarshalBlock(block *types.Block, inclTx bool, fullTx bool, config *params.ChainConfig) (map[string]interface{}, error) {
	fields := RPCMarshalHeader(block.Header())
	fields["size"] = hexutil.Uint64(block.Size())

	if inclTx {
		formatTx := func(tx *types.Transaction) (interface{}, error) {
			return tx.Hash(), nil
		}
		if fullTx {
			formatTx = func(tx *types.Transaction) (interface{}, error) {
				return newRPCTransactionFromBlockHash(block, tx.Hash(), config), nil
			}
		}
		txs := block.Transactions()
		transactions := make([]interface{}, len(txs))
		var err error
		for i, tx := range txs {
			if transactions[i], err = formatTx(tx); err != nil {
				return nil, err
			}
		}
		fields["transactions"] = transactions
	}
	uncles := block.Uncles()
	uncleHashes := make([]common.Hash, len(uncles))
	for i, uncle := range uncles {
		uncleHashes[i] = uncle.Hash()
	}
	fields["uncles"] = uncleHashes

	return fields, nil
}

// rpcMarshalHeader uses the generalized output filler, then adds the total difficulty field, which requires
// a `BlockchainAPI`.
func (s *BlockChainAPI) rpcMarshalHeader(ctx context.Context, header *types.Header) map[string]interface{} {
	fields := RPCMarshalHeader(header)
	fields["totalDifficulty"] = (*hexutil.Big)(s.b.GetTd(ctx, header.Hash()))
	return fields
}

// rpcMarshalBlock uses the generalized output filler, then adds the total difficulty field, which requires
// a `BlockchainAPI`.
func (s *BlockChainAPI) rpcMarshalBlock(ctx context.Context, b *types.Block, inclTx bool, fullTx bool) (map[string]interface{}, error) {
	fields, err := RPCMarshalBlock(b, inclTx, fullTx, s.b.ChainConfig())
	if err != nil {
		return nil, err
	}
	if inclTx {
		fields["totalDifficulty"] = (*hexutil.Big)(s.b.GetTd(ctx, b.Hash()))
	}
	return fields, err
}

// RPCTransaction represents a transaction that will serialize to the RPC representation of a transaction
type RPCTransaction struct {
	BlockHash        *common.Hash      `json:"blockHash"`
	BlockNumber      *hexutil.Big      `json:"blockNumber"`
	From             common.Address    `json:"from"`
	Gas              hexutil.Uint64    `json:"gas"`
	GasPrice         *hexutil.Big      `json:"gasPrice"`
	GasFeeCap        *hexutil.Big      `json:"maxFeePerGas,omitempty"`
	GasTipCap        *hexutil.Big      `json:"maxPriorityFeePerGas,omitempty"`
	Hash             common.Hash       `json:"hash"`
	Input            hexutil.Bytes     `json:"input"`
	Nonce            hexutil.Uint64    `json:"nonce"`
	To               *common.Address   `json:"to"`
	TransactionIndex *hexutil.Uint64   `json:"transactionIndex"`
	Value            *hexutil.Big      `json:"value"`
	Type             hexutil.Uint64    `json:"type"`
	Accesses         *types.AccessList `json:"accessList,omitempty"`
	ChainID          *hexutil.Big      `json:"chainId,omitempty"`
	V                *hexutil.Big      `json:"v"`
	R                *hexutil.Big      `json:"r"`
	S                *hexutil.Big      `json:"s"`
}

// newRPCTransaction returns a transaction that will serialize to the RPC
// representation, with the given location metadata set (if available).
func newRPCTransaction(tx *types.Transaction, blockHash common.Hash, blockNumber uint64, index uint64, baseFee *big.Int, config *params.ChainConfig) *RPCTransaction {
	signer := types.MakeSigner(config, new(big.Int).SetUint64(blockNumber))
	from, _ := types.Sender(signer, tx)
	v, r, s := tx.RawSignatureValues()
	result := &RPCTransaction{
		Type:     hexutil.Uint64(tx.Type()),
		From:     from,
		Gas:      hexutil.Uint64(tx.Gas()),
		GasPrice: (*hexutil.Big)(tx.GasPrice()),
		Hash:     tx.Hash(),
		Input:    hexutil.Bytes(tx.Data()),
		Nonce:    hexutil.Uint64(tx.Nonce()),
		To:       tx.To(),
		Value:    (*hexutil.Big)(tx.Value()),
		V:        (*hexutil.Big)(v),
		R:        (*hexutil.Big)(r),
		S:        (*hexutil.Big)(s),
	}
	if blockHash != (common.Hash{}) {
		result.BlockHash = &blockHash
		result.BlockNumber = (*hexutil.Big)(new(big.Int).SetUint64(blockNumber))
		result.TransactionIndex = (*hexutil.Uint64)(&index)
	}
	switch tx.Type() {
	case types.AccessListTxType:
		al := tx.AccessList()
		result.Accesses = &al
		result.ChainID = (*hexutil.Big)(tx.ChainId())
	case types.DynamicFeeTxType:
		al := tx.AccessList()
		result.Accesses = &al
		result.ChainID = (*hexutil.Big)(tx.ChainId())
		result.GasFeeCap = (*hexutil.Big)(tx.GasFeeCap())
		result.GasTipCap = (*hexutil.Big)(tx.GasTipCap())
		// if the transaction has been mined, compute the effective gas price
		if baseFee != nil && blockHash != (common.Hash{}) {
			// price = min(tip, gasFeeCap - baseFee) + baseFee
			price := math.BigMin(new(big.Int).Add(tx.GasTipCap(), baseFee), tx.GasFeeCap())
			result.GasPrice = (*hexutil.Big)(price)
		} else {
			result.GasPrice = (*hexutil.Big)(tx.GasFeeCap())
		}
	}
	return result
}

// newRPCPendingTransaction returns a pending transaction that will serialize to the RPC representation
func newRPCPendingTransaction(tx *types.Transaction, current *types.Header, config *params.ChainConfig) *RPCTransaction {
	var baseFee *big.Int
	blockNumber := uint64(0)
	if current != nil {
		baseFee = misc.CalcBaseFee(config, current)
		blockNumber = current.Number.Uint64()
	}
	return newRPCTransaction(tx, common.Hash{}, blockNumber, 0, baseFee, config)
}

// newRPCTransactionFromBlockIndex returns a transaction that will serialize to the RPC representation.
func newRPCTransactionFromBlockIndex(b *types.Block, index uint64, config *params.ChainConfig) *RPCTransaction {
	txs := b.Transactions()
	if index >= uint64(len(txs)) {
		return nil
	}
	return newRPCTransaction(txs[index], b.Hash(), b.NumberU64(), index, b.BaseFee(), config)
}

// newRPCRawTransactionFromBlockIndex returns the bytes of a transaction given a block and a transaction index.
func newRPCRawTransactionFromBlockIndex(b *types.Block, index uint64) hexutil.Bytes {
	txs := b.Transactions()
	if index >= uint64(len(txs)) {
		return nil
	}
	blob, _ := txs[index].MarshalBinary()
	return blob
}

// newRPCTransactionFromBlockHash returns a transaction that will serialize to the RPC representation.
func newRPCTransactionFromBlockHash(b *types.Block, hash common.Hash, config *params.ChainConfig) *RPCTransaction {
	for idx, tx := range b.Transactions() {
		if tx.Hash() == hash {
			return newRPCTransactionFromBlockIndex(b, uint64(idx), config)
		}
	}
	return nil
}

// accessListResult returns an optional accesslist
// Its the result of the `debug_createAccessList` RPC call.
// It contains an error if the transaction itself failed.
type accessListResult struct {
	Accesslist *types.AccessList `json:"accessList"`
	Error      string            `json:"error,omitempty"`
	GasUsed    hexutil.Uint64    `json:"gasUsed"`
}

// CreateAccessList creates a EIP-2930 type AccessList for the given transaction.
// Reexec and BlockNrOrHash can be specified to create the accessList on top of a certain state.
func (s *BlockChainAPI) CreateAccessList(ctx context.Context, args TransactionArgs, blockNrOrHash *rpc.BlockNumberOrHash) (*accessListResult, error) {
	bNrOrHash := rpc.BlockNumberOrHashWithNumber(rpc.PendingBlockNumber)
	if blockNrOrHash != nil {
		bNrOrHash = *blockNrOrHash
	}
	acl, gasUsed, vmerr, err := AccessList(ctx, s.b, bNrOrHash, args)
	if err != nil {
		return nil, err
	}
	result := &accessListResult{Accesslist: &acl, GasUsed: hexutil.Uint64(gasUsed)}
	if vmerr != nil {
		result.Error = vmerr.Error()
	}
	return result, nil
}

// AccessList creates an access list for the given transaction.
// If the accesslist creation fails an error is returned.
// If the transaction itself fails, an vmErr is returned.
func AccessList(ctx context.Context, b Backend, blockNrOrHash rpc.BlockNumberOrHash, args TransactionArgs) (acl types.AccessList, gasUsed uint64, vmErr error, err error) {
	// Retrieve the execution context
	db, header, err := b.StateAndHeaderByNumberOrHash(ctx, blockNrOrHash)
	if db == nil || err != nil {
		return nil, 0, nil, err
	}
	// If the gas amount is not set, extract this as it will depend on access
	// lists and we'll need to reestimate every time
	nogas := args.Gas == nil

	// Ensure any missing fields are filled, extract the recipient and input data
	if err := args.setDefaults(ctx, b); err != nil {
		return nil, 0, nil, err
	}
	var to common.Address
	if args.To != nil {
		to = *args.To
	} else {
		to = crypto.CreateAddress(args.from(), uint64(*args.Nonce))
	}
	isPostMerge := header.Difficulty.Cmp(common.Big0) == 0
	// Retrieve the precompiles since they don't need to be added to the access list
	precompiles := vm.ActivePrecompiles(b.ChainConfig().Rules(header.Number, isPostMerge))

	// Create an initial tracer
	prevTracer := logger.NewAccessListTracer(nil, args.from(), to, precompiles)
	if args.AccessList != nil {
		prevTracer = logger.NewAccessListTracer(*args.AccessList, args.from(), to, precompiles)
	}
	for {
		// Retrieve the current access list to expand
		accessList := prevTracer.AccessList()
		log.Trace("Creating access list", "input", accessList)

		// If no gas amount was specified, each unique access list needs it's own
		// gas calculation. This is quite expensive, but we need to be accurate
		// and it's convered by the sender only anyway.
		if nogas {
			args.Gas = nil
			if err := args.setDefaults(ctx, b); err != nil {
				return nil, 0, nil, err // shouldn't happen, just in case
			}
		}
		// Copy the original db so we don't modify it
		statedb := db.Copy()
		// Set the accesslist to the last al
		args.AccessList = &accessList
		msg, err := args.ToMessage(b.RPCGasCap(), header.BaseFee)
		if err != nil {
			return nil, 0, nil, err
		}

		// Apply the transaction with the access list tracer
		tracer := logger.NewAccessListTracer(accessList, args.from(), to, precompiles)
		config := vm.Config{Tracer: tracer, Debug: true, NoBaseFee: true}
		vmenv, _, err := b.GetEVM(ctx, msg, statedb, header, &config)
		if err != nil {
			return nil, 0, nil, err
		}
		res, err := core.ApplyMessage(vmenv, msg, new(core.GasPool).AddGas(msg.Gas()))
		if err != nil {
			return nil, 0, nil, fmt.Errorf("failed to apply transaction: %v err: %v", args.toTransaction().Hash(), err)
		}
		if tracer.Equal(prevTracer) {
			return accessList, res.UsedGas, res.Err, nil
		}
		prevTracer = tracer
	}
}

// TransactionAPI exposes methods for reading and creating transaction data.
type TransactionAPI struct {
	b         Backend
	nonceLock *AddrLocker
	signer    types.Signer
}

// NewTransactionAPI creates a new RPC service with methods for interacting with transactions.
func NewTransactionAPI(b Backend, nonceLock *AddrLocker) *TransactionAPI {
	// The signer used by the API should always be the 'latest' known one because we expect
	// signers to be backwards-compatible with old transactions.
	signer := types.LatestSigner(b.ChainConfig())
	return &TransactionAPI{b, nonceLock, signer}
}

// GetBlockTransactionCountByNumber returns the number of transactions in the block with the given block number.
func (s *TransactionAPI) GetBlockTransactionCountByNumber(ctx context.Context, blockNr rpc.BlockNumber) *hexutil.Uint {
	if block, _ := s.b.BlockByNumber(ctx, blockNr); block != nil {
		n := hexutil.Uint(len(block.Transactions()))
		return &n
	}
	return nil
}

// GetBlockTransactionCountByHash returns the number of transactions in the block with the given hash.
func (s *TransactionAPI) GetBlockTransactionCountByHash(ctx context.Context, blockHash common.Hash) *hexutil.Uint {
	if block, _ := s.b.BlockByHash(ctx, blockHash); block != nil {
		n := hexutil.Uint(len(block.Transactions()))
		return &n
	}
	return nil
}

// GetTransactionByBlockNumberAndIndex returns the transaction for the given block number and index.
func (s *TransactionAPI) GetTransactionByBlockNumberAndIndex(ctx context.Context, blockNr rpc.BlockNumber, index hexutil.Uint) *RPCTransaction {
	if block, _ := s.b.BlockByNumber(ctx, blockNr); block != nil {
		return newRPCTransactionFromBlockIndex(block, uint64(index), s.b.ChainConfig())
	}
	return nil
}

// GetTransactionByBlockHashAndIndex returns the transaction for the given block hash and index.
func (s *TransactionAPI) GetTransactionByBlockHashAndIndex(ctx context.Context, blockHash common.Hash, index hexutil.Uint) *RPCTransaction {
	if block, _ := s.b.BlockByHash(ctx, blockHash); block != nil {
		return newRPCTransactionFromBlockIndex(block, uint64(index), s.b.ChainConfig())
	}
	return nil
}

// GetRawTransactionByBlockNumberAndIndex returns the bytes of the transaction for the given block number and index.
func (s *TransactionAPI) GetRawTransactionByBlockNumberAndIndex(ctx context.Context, blockNr rpc.BlockNumber, index hexutil.Uint) hexutil.Bytes {
	if block, _ := s.b.BlockByNumber(ctx, blockNr); block != nil {
		return newRPCRawTransactionFromBlockIndex(block, uint64(index))
	}
	return nil
}

// GetRawTransactionByBlockHashAndIndex returns the bytes of the transaction for the given block hash and index.
func (s *TransactionAPI) GetRawTransactionByBlockHashAndIndex(ctx context.Context, blockHash common.Hash, index hexutil.Uint) hexutil.Bytes {
	if block, _ := s.b.BlockByHash(ctx, blockHash); block != nil {
		return newRPCRawTransactionFromBlockIndex(block, uint64(index))
	}
	return nil
}

// GetTransactionCount returns the number of transactions the given address has sent for the given block number
func (s *TransactionAPI) GetTransactionCount(ctx context.Context, address common.Address, blockNrOrHash rpc.BlockNumberOrHash) (*hexutil.Uint64, error) {
	// Ask transaction pool for the nonce which includes pending transactions
	if blockNr, ok := blockNrOrHash.Number(); ok && blockNr == rpc.PendingBlockNumber {
		nonce, err := s.b.GetPoolNonce(ctx, address)
		if err != nil {
			return nil, err
		}
		return (*hexutil.Uint64)(&nonce), nil
	}
	// Resolve block number and use its state to ask for the nonce
	state, _, err := s.b.StateAndHeaderByNumberOrHash(ctx, blockNrOrHash)
	if state == nil || err != nil {
		return nil, err
	}
	nonce := state.GetNonce(address)
	return (*hexutil.Uint64)(&nonce), state.Error()
}

// GetTransactionByHash returns the transaction for the given hash
func (s *TransactionAPI) GetTransactionByHash(ctx context.Context, hash common.Hash) (*RPCTransaction, error) {
	// Try to return an already finalized transaction
	tx, blockHash, blockNumber, index, err := s.b.GetTransaction(ctx, hash)
	if err != nil {
		return nil, err
	}
	if tx != nil {
		header, err := s.b.HeaderByHash(ctx, blockHash)
		if err != nil {
			return nil, err
		}
		return newRPCTransaction(tx, blockHash, blockNumber, index, header.BaseFee, s.b.ChainConfig()), nil
	}
	// No finalized transaction, try to retrieve it from the pool
	if tx := s.b.GetPoolTransaction(hash); tx != nil {
		return newRPCPendingTransaction(tx, s.b.CurrentHeader(), s.b.ChainConfig()), nil
	}

	// Transaction unknown, return as such
	return nil, nil
}

// GetRawTransactionByHash returns the bytes of the transaction for the given hash.
func (s *TransactionAPI) GetRawTransactionByHash(ctx context.Context, hash common.Hash) (hexutil.Bytes, error) {
	// Retrieve a finalized transaction, or a pooled otherwise
	tx, _, _, _, err := s.b.GetTransaction(ctx, hash)
	if err != nil {
		return nil, err
	}
	if tx == nil {
		if tx = s.b.GetPoolTransaction(hash); tx == nil {
			// Transaction not found anywhere, abort
			return nil, nil
		}
	}
	// Serialize to RLP and return
	return tx.MarshalBinary()
}

// GetTransactionReceipt returns the transaction receipt for the given transaction hash.
func (s *TransactionAPI) GetTransactionReceipt(ctx context.Context, hash common.Hash) (map[string]interface{}, error) {
	tx, blockHash, blockNumber, index, err := s.b.GetTransaction(ctx, hash)
	if err != nil {
		// When the transaction doesn't exist, the RPC method should return JSON null
		// as per specification.
		return nil, nil
	}
	receipts, err := s.b.GetReceipts(ctx, blockHash)
	if err != nil {
		return nil, err
	}
	if len(receipts) <= int(index) {
		return nil, nil
	}
	receipt := receipts[index]

	// Derive the sender.
	bigblock := new(big.Int).SetUint64(blockNumber)
	signer := types.MakeSigner(s.b.ChainConfig(), bigblock)
	from, _ := types.Sender(signer, tx)

	fields := map[string]interface{}{
		"blockHash":         blockHash,
		"blockNumber":       hexutil.Uint64(blockNumber),
		"transactionHash":   hash,
		"transactionIndex":  hexutil.Uint64(index),
		"from":              from,
		"to":                tx.To(),
		"gasUsed":           hexutil.Uint64(receipt.GasUsed),
		"cumulativeGasUsed": hexutil.Uint64(receipt.CumulativeGasUsed),
		"contractAddress":   nil,
		"logs":              receipt.Logs,
		"logsBloom":         receipt.Bloom,
		"type":              hexutil.Uint(tx.Type()),
	}
	// Assign the effective gas price paid
	if !s.b.ChainConfig().IsLondon(bigblock) {
		fields["effectiveGasPrice"] = hexutil.Uint64(tx.GasPrice().Uint64())
	} else {
		header, err := s.b.HeaderByHash(ctx, blockHash)
		if err != nil {
			return nil, err
		}
		gasPrice := new(big.Int).Add(header.BaseFee, tx.EffectiveGasTipValue(header.BaseFee))
		fields["effectiveGasPrice"] = hexutil.Uint64(gasPrice.Uint64())
	}
	// Assign receipt status or post state.
	if len(receipt.PostState) > 0 {
		fields["root"] = hexutil.Bytes(receipt.PostState)
	} else {
		fields["status"] = hexutil.Uint(receipt.Status)
	}
	if receipt.Logs == nil {
		fields["logs"] = []*types.Log{}
	}
	// If the ContractAddress is 20 0x0 bytes, assume it is not a contract creation
	if receipt.ContractAddress != (common.Address{}) {
		fields["contractAddress"] = receipt.ContractAddress
	}
	return fields, nil
}

// sign is a helper function that signs a transaction with the private key of the given address.
func (s *TransactionAPI) sign(addr common.Address, tx *types.Transaction) (*types.Transaction, error) {
	// Look up the wallet containing the requested signer
	account := accounts.Account{Address: addr}

	wallet, err := s.b.AccountManager().Find(account)
	if err != nil {
		return nil, err
	}
	// Request the wallet to sign the transaction
	return wallet.SignTx(account, tx, s.b.ChainConfig().ChainID)
}

// SubmitTransaction is a helper function that submits tx to txPool and logs a message.
func SubmitTransaction(ctx context.Context, b Backend, tx *types.Transaction) (common.Hash, error) {
	// If the transaction fee cap is already specified, ensure the
	// fee of the given transaction is _reasonable_.
	if err := checkTxFee(tx.GasPrice(), tx.Gas(), b.RPCTxFeeCap()); err != nil {
		return common.Hash{}, err
	}
	if !b.UnprotectedAllowed() && !tx.Protected() {
		// Ensure only eip155 signed transactions are submitted if EIP155Required is set.
		return common.Hash{}, errors.New("only replay-protected (EIP-155) transactions allowed over RPC")
	}
	if err := b.SendTx(ctx, tx); err != nil {
		return common.Hash{}, err
	}
	// Print a log with full tx details for manual investigations and interventions
	signer := types.MakeSigner(b.ChainConfig(), b.CurrentBlock().Number())
	from, err := types.Sender(signer, tx)
	if err != nil {
		return common.Hash{}, err
	}

	if tx.To() == nil {
		addr := crypto.CreateAddress(from, tx.Nonce())
		log.Info("Submitted contract creation", "hash", tx.Hash().Hex(), "from", from, "nonce", tx.Nonce(), "contract", addr.Hex(), "value", tx.Value())
	} else {
		log.Info("Submitted transaction", "hash", tx.Hash().Hex(), "from", from, "nonce", tx.Nonce(), "recipient", tx.To(), "value", tx.Value())
	}
	return tx.Hash(), nil
}

// SendTransaction creates a transaction for the given argument, sign it and submit it to the
// transaction pool.
func (s *TransactionAPI) SendTransaction(ctx context.Context, args TransactionArgs) (common.Hash, error) {
	// Look up the wallet containing the requested signer
	account := accounts.Account{Address: args.from()}

	wallet, err := s.b.AccountManager().Find(account)
	if err != nil {
		return common.Hash{}, err
	}

	if args.Nonce == nil {
		// Hold the addresse's mutex around signing to prevent concurrent assignment of
		// the same nonce to multiple accounts.
		s.nonceLock.LockAddr(args.from())
		defer s.nonceLock.UnlockAddr(args.from())
	}

	// Set some sanity defaults and terminate on failure
	if err := args.setDefaults(ctx, s.b); err != nil {
		return common.Hash{}, err
	}
	// Assemble the transaction and sign with the wallet
	tx := args.toTransaction()

	signed, err := wallet.SignTx(account, tx, s.b.ChainConfig().ChainID)
	if err != nil {
		return common.Hash{}, err
	}
	return SubmitTransaction(ctx, s.b, signed)
}

// FillTransaction fills the defaults (nonce, gas, gasPrice or 1559 fields)
// on a given unsigned transaction, and returns it to the caller for further
// processing (signing + broadcast).
func (s *TransactionAPI) FillTransaction(ctx context.Context, args TransactionArgs) (*SignTransactionResult, error) {
	// Set some sanity defaults and terminate on failure
	if err := args.setDefaults(ctx, s.b); err != nil {
		return nil, err
	}
	// Assemble the transaction and obtain rlp
	tx := args.toTransaction()
	data, err := tx.MarshalBinary()
	if err != nil {
		return nil, err
	}
	return &SignTransactionResult{data, tx}, nil
}

// SendRawTransaction will add the signed transaction to the transaction pool.
// The sender is responsible for signing the transaction and using the correct nonce.
func (s *TransactionAPI) SendRawTransaction(ctx context.Context, input hexutil.Bytes) (common.Hash, error) {
	tx := new(types.Transaction)
	if err := tx.UnmarshalBinary(input); err != nil {
		return common.Hash{}, err
	}
	return SubmitTransaction(ctx, s.b, tx)
}

// Sign calculates an ECDSA signature for:
// keccak256("\x19Ethereum Signed Message:\n" + len(message) + message).
//
// Note, the produced signature conforms to the secp256k1 curve R, S and V values,
// where the V value will be 27 or 28 for legacy reasons.
//
// The account associated with addr must be unlocked.
//
// https://github.com/ethereum/wiki/wiki/JSON-RPC#eth_sign
func (s *TransactionAPI) Sign(addr common.Address, data hexutil.Bytes) (hexutil.Bytes, error) {
	// Look up the wallet containing the requested signer
	account := accounts.Account{Address: addr}

	wallet, err := s.b.AccountManager().Find(account)
	if err != nil {
		return nil, err
	}
	// Sign the requested hash with the wallet
	signature, err := wallet.SignText(account, data)
	if err == nil {
		signature[64] += 27 // Transform V from 0/1 to 27/28 according to the yellow paper
	}
	return signature, err
}

// SignTransactionResult represents a RLP encoded signed transaction.
type SignTransactionResult struct {
	Raw hexutil.Bytes      `json:"raw"`
	Tx  *types.Transaction `json:"tx"`
}

// SignTransaction will sign the given transaction with the from account.
// The node needs to have the private key of the account corresponding with
// the given from address and it needs to be unlocked.
func (s *TransactionAPI) SignTransaction(ctx context.Context, args TransactionArgs) (*SignTransactionResult, error) {
	if args.Gas == nil {
		return nil, fmt.Errorf("gas not specified")
	}
	if args.GasPrice == nil && (args.MaxPriorityFeePerGas == nil || args.MaxFeePerGas == nil) {
		return nil, fmt.Errorf("missing gasPrice or maxFeePerGas/maxPriorityFeePerGas")
	}
	if args.Nonce == nil {
		return nil, fmt.Errorf("nonce not specified")
	}
	if err := args.setDefaults(ctx, s.b); err != nil {
		return nil, err
	}
	// Before actually sign the transaction, ensure the transaction fee is reasonable.
	tx := args.toTransaction()
	if err := checkTxFee(tx.GasPrice(), tx.Gas(), s.b.RPCTxFeeCap()); err != nil {
		return nil, err
	}
	signed, err := s.sign(args.from(), tx)
	if err != nil {
		return nil, err
	}
	data, err := signed.MarshalBinary()
	if err != nil {
		return nil, err
	}
	return &SignTransactionResult{data, signed}, nil
}

// PendingTransactions returns the transactions that are in the transaction pool
// and have a from address that is one of the accounts this node manages.
func (s *TransactionAPI) PendingTransactions() ([]*RPCTransaction, error) {
	pending, err := s.b.GetPoolTransactions()
	if err != nil {
		return nil, err
	}
	accounts := make(map[common.Address]struct{})
	for _, wallet := range s.b.AccountManager().Wallets() {
		for _, account := range wallet.Accounts() {
			accounts[account.Address] = struct{}{}
		}
	}
	curHeader := s.b.CurrentHeader()
	transactions := make([]*RPCTransaction, 0, len(pending))
	for _, tx := range pending {
		from, _ := types.Sender(s.signer, tx)
		if _, exists := accounts[from]; exists {
			transactions = append(transactions, newRPCPendingTransaction(tx, curHeader, s.b.ChainConfig()))
		}
	}
	return transactions, nil
}

// Resend accepts an existing transaction and a new gas price and limit. It will remove
// the given transaction from the pool and reinsert it with the new gas price and limit.
func (s *TransactionAPI) Resend(ctx context.Context, sendArgs TransactionArgs, gasPrice *hexutil.Big, gasLimit *hexutil.Uint64) (common.Hash, error) {
	if sendArgs.Nonce == nil {
		return common.Hash{}, fmt.Errorf("missing transaction nonce in transaction spec")
	}
	if err := sendArgs.setDefaults(ctx, s.b); err != nil {
		return common.Hash{}, err
	}
	matchTx := sendArgs.toTransaction()

	// Before replacing the old transaction, ensure the _new_ transaction fee is reasonable.
	var price = matchTx.GasPrice()
	if gasPrice != nil {
		price = gasPrice.ToInt()
	}
	var gas = matchTx.Gas()
	if gasLimit != nil {
		gas = uint64(*gasLimit)
	}
	if err := checkTxFee(price, gas, s.b.RPCTxFeeCap()); err != nil {
		return common.Hash{}, err
	}
	// Iterate the pending list for replacement
	pending, err := s.b.GetPoolTransactions()
	if err != nil {
		return common.Hash{}, err
	}
	for _, p := range pending {
		wantSigHash := s.signer.Hash(matchTx)
		pFrom, err := types.Sender(s.signer, p)
		if err == nil && pFrom == sendArgs.from() && s.signer.Hash(p) == wantSigHash {
			// Match. Re-sign and send the transaction.
			if gasPrice != nil && (*big.Int)(gasPrice).Sign() != 0 {
				sendArgs.GasPrice = gasPrice
			}
			if gasLimit != nil && *gasLimit != 0 {
				sendArgs.Gas = gasLimit
			}
			signedTx, err := s.sign(sendArgs.from(), sendArgs.toTransaction())
			if err != nil {
				return common.Hash{}, err
			}
			if err = s.b.SendTx(ctx, signedTx); err != nil {
				return common.Hash{}, err
			}
			return signedTx.Hash(), nil
		}
	}
	return common.Hash{}, fmt.Errorf("transaction %#x not found", matchTx.Hash())
}

// DebugAPI is the collection of Ethereum APIs exposed over the debugging
// namespace.
type DebugAPI struct {
	b Backend
}

// NewDebugAPI creates a new instance of DebugAPI.
func NewDebugAPI(b Backend) *DebugAPI {
	return &DebugAPI{b: b}
}

// GetHeaderRlp retrieves the RLP encoded for of a single header.
func (api *DebugAPI) GetHeaderRlp(ctx context.Context, number uint64) (hexutil.Bytes, error) {
	header, _ := api.b.HeaderByNumber(ctx, rpc.BlockNumber(number))
	if header == nil {
		return nil, fmt.Errorf("header #%d not found", number)
	}
	return rlp.EncodeToBytes(header)
}

// GetBlockRlp retrieves the RLP encoded for of a single block.
func (api *DebugAPI) GetBlockRlp(ctx context.Context, number uint64) (hexutil.Bytes, error) {
	block, _ := api.b.BlockByNumber(ctx, rpc.BlockNumber(number))
	if block == nil {
		return nil, fmt.Errorf("block #%d not found", number)
	}
	return rlp.EncodeToBytes(block)
}

// GetRawReceipts retrieves the binary-encoded raw receipts of a single block.
func (api *DebugAPI) GetRawReceipts(ctx context.Context, blockNrOrHash rpc.BlockNumberOrHash) ([]hexutil.Bytes, error) {
	var hash common.Hash
	if h, ok := blockNrOrHash.Hash(); ok {
		hash = h
	} else {
		block, err := api.b.BlockByNumberOrHash(ctx, blockNrOrHash)
		if err != nil {
			return nil, err
		}
		hash = block.Hash()
	}
	receipts, err := api.b.GetReceipts(ctx, hash)
	if err != nil {
		return nil, err
	}
	result := make([]hexutil.Bytes, len(receipts))
	for i, receipt := range receipts {
		b, err := receipt.MarshalBinary()
		if err != nil {
			return nil, err
		}
		result[i] = b
	}
	return result, nil
}

// PrintBlock retrieves a block and returns its pretty printed form.
func (api *DebugAPI) PrintBlock(ctx context.Context, number uint64) (string, error) {
	block, _ := api.b.BlockByNumber(ctx, rpc.BlockNumber(number))
	if block == nil {
		return "", fmt.Errorf("block #%d not found", number)
	}
	return spew.Sdump(block), nil
}

// SeedHash retrieves the seed hash of a block.
func (api *DebugAPI) SeedHash(ctx context.Context, number uint64) (string, error) {
	block, _ := api.b.BlockByNumber(ctx, rpc.BlockNumber(number))
	if block == nil {
		return "", fmt.Errorf("block #%d not found", number)
	}
	return fmt.Sprintf("0x%x", ethash.SeedHash(number)), nil
}

// ChaindbProperty returns leveldb properties of the key-value database.
func (api *DebugAPI) ChaindbProperty(property string) (string, error) {
	if property == "" {
		property = "leveldb.stats"
	} else if !strings.HasPrefix(property, "leveldb.") {
		property = "leveldb." + property
	}
	return api.b.ChainDb().Stat(property)
}

// ChaindbCompact flattens the entire key-value database into a single level,
// removing all unused slots and merging all keys.
func (api *DebugAPI) ChaindbCompact() error {
	for b := byte(0); b < 255; b++ {
		log.Info("Compacting chain database", "range", fmt.Sprintf("0x%0.2X-0x%0.2X", b, b+1))
		if err := api.b.ChainDb().Compact([]byte{b}, []byte{b + 1}); err != nil {
			log.Error("Database compaction failed", "err", err)
			return err
		}
	}
	return nil
}

// SetHead rewinds the head of the blockchain to a previous block.
func (api *DebugAPI) SetHead(number hexutil.Uint64) {
	api.b.SetHead(uint64(number))
}

// NetAPI offers network related RPC methods
type NetAPI struct {
	net            *p2p.Server
	networkVersion uint64
}

// NewNetAPI creates a new net API instance.
func NewNetAPI(net *p2p.Server, networkVersion uint64) *NetAPI {
	return &NetAPI{net, networkVersion}
}

// Listening returns an indication if the node is listening for network connections.
func (s *NetAPI) Listening() bool {
	return true // always listening
}

// PeerCount returns the number of connected peers
func (s *NetAPI) PeerCount() hexutil.Uint {
	return hexutil.Uint(s.net.PeerCount())
}

// Version returns the current ethereum protocol version.
func (s *NetAPI) Version() string {
	return fmt.Sprintf("%d", s.networkVersion)
}

// checkTxFee is an internal function used to check whether the fee of
// the given transaction is _reasonable_(under the cap).
func checkTxFee(gasPrice *big.Int, gas uint64, cap float64) error {
	// Short circuit if there is no cap for transaction fee at all.
	if cap == 0 {
		return nil
	}
	feeEth := new(big.Float).Quo(new(big.Float).SetInt(new(big.Int).Mul(gasPrice, new(big.Int).SetUint64(gas))), new(big.Float).SetInt(big.NewInt(params.Ether)))
	feeFloat, _ := feeEth.Float64()
	if feeFloat > cap {
		return fmt.Errorf("tx fee (%.2f ether) exceeds the configured cap (%.2f ether)", feeFloat, cap)
	}
	return nil
}

// toHexSlice creates a slice of hex-strings based on []byte.
func toHexSlice(b [][]byte) []string {
	r := make([]string, len(b))
	for i := range b {
		r[i] = hexutil.Encode(b[i])
	}
	return r
}<|MERGE_RESOLUTION|>--- conflicted
+++ resolved
@@ -955,11 +955,7 @@
 //
 // Note, this function doesn't make and changes in the state/blockchain and is
 // useful to execute and retrieve values.
-<<<<<<< HEAD
-func (s *PublicBlockChainAPI) Call(ctx context.Context, args TransactionArgs, blockNrOrHash rpc.BlockNumberOrHash, overrides *ethconfig.StateOverride) (hexutil.Bytes, error) {
-=======
-func (s *BlockChainAPI) Call(ctx context.Context, args TransactionArgs, blockNrOrHash rpc.BlockNumberOrHash, overrides *StateOverride) (hexutil.Bytes, error) {
->>>>>>> 9a5c1000
+func (s *BlockChainAPI) Call(ctx context.Context, args TransactionArgs, blockNrOrHash rpc.BlockNumberOrHash, overrides *ethconfig.StateOverride) (hexutil.Bytes, error) {
 	result, err := DoCall(ctx, s.b, args, blockNrOrHash, overrides, s.b.RPCEVMTimeout(), s.b.RPCGasCap())
 	if err != nil {
 		return nil, err
