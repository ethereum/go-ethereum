// Copyright 2015 The go-ethereum Authors
// This file is part of the go-ethereum library.
//
// The go-ethereum library is free software: you can redistribute it and/or modify
// it under the terms of the GNU Lesser General Public License as published by
// the Free Software Foundation, either version 3 of the License, or
// (at your option) any later version.
//
// The go-ethereum library is distributed in the hope that it will be useful,
// but WITHOUT ANY WARRANTY; without even the implied warranty of
// MERCHANTABILITY or FITNESS FOR A PARTICULAR PURPOSE. See the
// GNU Lesser General Public License for more details.
//
// You should have received a copy of the GNU Lesser General Public License
// along with the go-ethereum library. If not, see <http://www.gnu.org/licenses/>.

package ethapi

import (
	"context"
	"encoding/hex"
	"errors"
	"fmt"
	"math/big"
	"strconv"
	"strings"
	"time"

	"github.com/davecgh/go-spew/spew"
	"github.com/ethereum/go-ethereum/accounts"
	"github.com/ethereum/go-ethereum/accounts/abi"
	"github.com/ethereum/go-ethereum/accounts/keystore"
	"github.com/ethereum/go-ethereum/accounts/scwallet"
	"github.com/ethereum/go-ethereum/common"
	"github.com/ethereum/go-ethereum/common/hexutil"
	"github.com/ethereum/go-ethereum/common/math"
	"github.com/ethereum/go-ethereum/consensus"
	"github.com/ethereum/go-ethereum/consensus/misc/eip1559"
	"github.com/ethereum/go-ethereum/core"
	"github.com/ethereum/go-ethereum/core/state"
	"github.com/ethereum/go-ethereum/core/types"
	"github.com/ethereum/go-ethereum/core/vm"
	"github.com/ethereum/go-ethereum/crypto"
	"github.com/ethereum/go-ethereum/eth/tracers/logger"
	"github.com/ethereum/go-ethereum/log"
	"github.com/ethereum/go-ethereum/p2p"
	"github.com/ethereum/go-ethereum/params"
	"github.com/ethereum/go-ethereum/rlp"
	"github.com/ethereum/go-ethereum/rpc"
	"github.com/tyler-smith/go-bip39"
)

// EthereumAPI provides an API to access Ethereum related information.
type EthereumAPI struct {
	b Backend
}

type BundleAPI struct {
	b     Backend
	chain *core.BlockChain
}

func NewBundleAPI(b Backend, chain *core.BlockChain) *BundleAPI {
	return &BundleAPI{b, chain}
}

// NewEthereumAPI creates a new Ethereum protocol API.
func NewEthereumAPI(b Backend) *EthereumAPI {
	return &EthereumAPI{b}
}

// GasPrice returns a suggestion for a gas price for legacy transactions.
func (s *EthereumAPI) GasPrice(ctx context.Context) (*hexutil.Big, error) {
	tipcap, err := s.b.SuggestGasTipCap(ctx)
	if err != nil {
		return nil, err
	}
	if head := s.b.CurrentHeader(); head.BaseFee != nil {
		tipcap.Add(tipcap, head.BaseFee)
	}
	return (*hexutil.Big)(tipcap), err
}

// MaxPriorityFeePerGas returns a suggestion for a gas tip cap for dynamic fee transactions.
func (s *EthereumAPI) MaxPriorityFeePerGas(ctx context.Context) (*hexutil.Big, error) {
	tipcap, err := s.b.SuggestGasTipCap(ctx)
	if err != nil {
		return nil, err
	}
	return (*hexutil.Big)(tipcap), err
}

type feeHistoryResult struct {
	OldestBlock  *hexutil.Big     `json:"oldestBlock"`
	Reward       [][]*hexutil.Big `json:"reward,omitempty"`
	BaseFee      []*hexutil.Big   `json:"baseFeePerGas,omitempty"`
	GasUsedRatio []float64        `json:"gasUsedRatio"`
}

// FeeHistory returns the fee market history.
func (s *EthereumAPI) FeeHistory(ctx context.Context, blockCount math.HexOrDecimal64, lastBlock rpc.BlockNumber, rewardPercentiles []float64) (*feeHistoryResult, error) {
	oldest, reward, baseFee, gasUsed, err := s.b.FeeHistory(ctx, uint64(blockCount), lastBlock, rewardPercentiles)
	if err != nil {
		return nil, err
	}
	results := &feeHistoryResult{
		OldestBlock:  (*hexutil.Big)(oldest),
		GasUsedRatio: gasUsed,
	}
	if reward != nil {
		results.Reward = make([][]*hexutil.Big, len(reward))
		for i, w := range reward {
			results.Reward[i] = make([]*hexutil.Big, len(w))
			for j, v := range w {
				results.Reward[i][j] = (*hexutil.Big)(v)
			}
		}
	}
	if baseFee != nil {
		results.BaseFee = make([]*hexutil.Big, len(baseFee))
		for i, v := range baseFee {
			results.BaseFee[i] = (*hexutil.Big)(v)
		}
	}
	return results, nil
}

// Syncing returns false in case the node is currently not syncing with the network. It can be up-to-date or has not
// yet received the latest block headers from its pears. In case it is synchronizing:
// - startingBlock: block number this node started to synchronize from
// - currentBlock:  block number this node is currently importing
// - highestBlock:  block number of the highest block header this node has received from peers
// - pulledStates:  number of state entries processed until now
// - knownStates:   number of known state entries that still need to be pulled
func (s *EthereumAPI) Syncing() (interface{}, error) {
	progress := s.b.SyncProgress()

	// Return not syncing if the synchronisation already completed
	if progress.CurrentBlock >= progress.HighestBlock {
		return false, nil
	}
	// Otherwise gather the block sync stats
	return map[string]interface{}{
		"startingBlock":       hexutil.Uint64(progress.StartingBlock),
		"currentBlock":        hexutil.Uint64(progress.CurrentBlock),
		"highestBlock":        hexutil.Uint64(progress.HighestBlock),
		"syncedAccounts":      hexutil.Uint64(progress.SyncedAccounts),
		"syncedAccountBytes":  hexutil.Uint64(progress.SyncedAccountBytes),
		"syncedBytecodes":     hexutil.Uint64(progress.SyncedBytecodes),
		"syncedBytecodeBytes": hexutil.Uint64(progress.SyncedBytecodeBytes),
		"syncedStorage":       hexutil.Uint64(progress.SyncedStorage),
		"syncedStorageBytes":  hexutil.Uint64(progress.SyncedStorageBytes),
		"healedTrienodes":     hexutil.Uint64(progress.HealedTrienodes),
		"healedTrienodeBytes": hexutil.Uint64(progress.HealedTrienodeBytes),
		"healedBytecodes":     hexutil.Uint64(progress.HealedBytecodes),
		"healedBytecodeBytes": hexutil.Uint64(progress.HealedBytecodeBytes),
		"healingTrienodes":    hexutil.Uint64(progress.HealingTrienodes),
		"healingBytecode":     hexutil.Uint64(progress.HealingBytecode),
	}, nil
}

// TxPoolAPI offers and API for the transaction pool. It only operates on data that is non-confidential.
type TxPoolAPI struct {
	b Backend
}

// NewTxPoolAPI creates a new tx pool service that gives information about the transaction pool.
func NewTxPoolAPI(b Backend) *TxPoolAPI {
	return &TxPoolAPI{b}
}

// Content returns the transactions contained within the transaction pool.
func (s *TxPoolAPI) Content() map[string]map[string]map[string]*RPCTransaction {
	content := map[string]map[string]map[string]*RPCTransaction{
		"pending": make(map[string]map[string]*RPCTransaction),
		"queued":  make(map[string]map[string]*RPCTransaction),
	}
	pending, queue := s.b.TxPoolContent()
	curHeader := s.b.CurrentHeader()
	// Flatten the pending transactions
	for account, txs := range pending {
		dump := make(map[string]*RPCTransaction)
		for _, tx := range txs {
			dump[fmt.Sprintf("%d", tx.Nonce())] = NewRPCPendingTransaction(tx, curHeader, s.b.ChainConfig())
		}
		content["pending"][account.Hex()] = dump
	}
	// Flatten the queued transactions
	for account, txs := range queue {
		dump := make(map[string]*RPCTransaction)
		for _, tx := range txs {
			dump[fmt.Sprintf("%d", tx.Nonce())] = NewRPCPendingTransaction(tx, curHeader, s.b.ChainConfig())
		}
		content["queued"][account.Hex()] = dump
	}
	return content
}

// ContentFrom returns the transactions contained within the transaction pool.
func (s *TxPoolAPI) ContentFrom(addr common.Address) map[string]map[string]*RPCTransaction {
	content := make(map[string]map[string]*RPCTransaction, 2)
	pending, queue := s.b.TxPoolContentFrom(addr)
	curHeader := s.b.CurrentHeader()

	// Build the pending transactions
	dump := make(map[string]*RPCTransaction, len(pending))
	for _, tx := range pending {
		dump[fmt.Sprintf("%d", tx.Nonce())] = NewRPCPendingTransaction(tx, curHeader, s.b.ChainConfig())
	}
	content["pending"] = dump

	// Build the queued transactions
	dump = make(map[string]*RPCTransaction, len(queue))
	for _, tx := range queue {
		dump[fmt.Sprintf("%d", tx.Nonce())] = NewRPCPendingTransaction(tx, curHeader, s.b.ChainConfig())
	}
	content["queued"] = dump

	return content
}

// Status returns the number of pending and queued transaction in the pool.
func (s *TxPoolAPI) Status() map[string]hexutil.Uint {
	pending, queue := s.b.Stats()
	return map[string]hexutil.Uint{
		"pending": hexutil.Uint(pending),
		"queued":  hexutil.Uint(queue),
	}
}

// Inspect retrieves the content of the transaction pool and flattens it into an
// easily inspectable list.
func (s *TxPoolAPI) Inspect() map[string]map[string]map[string]string {
	content := map[string]map[string]map[string]string{
		"pending": make(map[string]map[string]string),
		"queued":  make(map[string]map[string]string),
	}
	pending, queue := s.b.TxPoolContent()

	// Define a formatter to flatten a transaction into a string
	var format = func(tx *types.Transaction) string {
		if to := tx.To(); to != nil {
			return fmt.Sprintf("%s: %v wei + %v gas × %v wei", tx.To().Hex(), tx.Value(), tx.Gas(), tx.GasPrice())
		}
		return fmt.Sprintf("contract creation: %v wei + %v gas × %v wei", tx.Value(), tx.Gas(), tx.GasPrice())
	}
	// Flatten the pending transactions
	for account, txs := range pending {
		dump := make(map[string]string)
		for _, tx := range txs {
			dump[fmt.Sprintf("%d", tx.Nonce())] = format(tx)
		}
		content["pending"][account.Hex()] = dump
	}
	// Flatten the queued transactions
	for account, txs := range queue {
		dump := make(map[string]string)
		for _, tx := range txs {
			dump[fmt.Sprintf("%d", tx.Nonce())] = format(tx)
		}
		content["queued"][account.Hex()] = dump
	}
	return content
}

// EthereumAccountAPI provides an API to access accounts managed by this node.
// It offers only methods that can retrieve accounts.
type EthereumAccountAPI struct {
	am *accounts.Manager
}

// NewEthereumAccountAPI creates a new EthereumAccountAPI.
func NewEthereumAccountAPI(am *accounts.Manager) *EthereumAccountAPI {
	return &EthereumAccountAPI{am: am}
}

// Accounts returns the collection of accounts this node manages.
func (s *EthereumAccountAPI) Accounts() []common.Address {
	return s.am.Accounts()
}

// PersonalAccountAPI provides an API to access accounts managed by this node.
// It offers methods to create, (un)lock en list accounts. Some methods accept
// passwords and are therefore considered private by default.
type PersonalAccountAPI struct {
	am        *accounts.Manager
	nonceLock *AddrLocker
	b         Backend
}

// NewPersonalAccountAPI create a new PersonalAccountAPI.
func NewPersonalAccountAPI(b Backend, nonceLock *AddrLocker) *PersonalAccountAPI {
	return &PersonalAccountAPI{
		am:        b.AccountManager(),
		nonceLock: nonceLock,
		b:         b,
	}
}

// ListAccounts will return a list of addresses for accounts this node manages.
func (s *PersonalAccountAPI) ListAccounts() []common.Address {
	return s.am.Accounts()
}

// rawWallet is a JSON representation of an accounts.Wallet interface, with its
// data contents extracted into plain fields.
type rawWallet struct {
	URL      string             `json:"url"`
	Status   string             `json:"status"`
	Failure  string             `json:"failure,omitempty"`
	Accounts []accounts.Account `json:"accounts,omitempty"`
}

// ListWallets will return a list of wallets this node manages.
func (s *PersonalAccountAPI) ListWallets() []rawWallet {
	wallets := make([]rawWallet, 0) // return [] instead of nil if empty
	for _, wallet := range s.am.Wallets() {
		status, failure := wallet.Status()

		raw := rawWallet{
			URL:      wallet.URL().String(),
			Status:   status,
			Accounts: wallet.Accounts(),
		}
		if failure != nil {
			raw.Failure = failure.Error()
		}
		wallets = append(wallets, raw)
	}
	return wallets
}

// OpenWallet initiates a hardware wallet opening procedure, establishing a USB
// connection and attempting to authenticate via the provided passphrase. Note,
// the method may return an extra challenge requiring a second open (e.g. the
// Trezor PIN matrix challenge).
func (s *PersonalAccountAPI) OpenWallet(url string, passphrase *string) error {
	wallet, err := s.am.Wallet(url)
	if err != nil {
		return err
	}
	pass := ""
	if passphrase != nil {
		pass = *passphrase
	}
	return wallet.Open(pass)
}

// DeriveAccount requests an HD wallet to derive a new account, optionally pinning
// it for later reuse.
func (s *PersonalAccountAPI) DeriveAccount(url string, path string, pin *bool) (accounts.Account, error) {
	wallet, err := s.am.Wallet(url)
	if err != nil {
		return accounts.Account{}, err
	}
	derivPath, err := accounts.ParseDerivationPath(path)
	if err != nil {
		return accounts.Account{}, err
	}
	if pin == nil {
		pin = new(bool)
	}
	return wallet.Derive(derivPath, *pin)
}

// NewAccount will create a new account and returns the address for the new account.
func (s *PersonalAccountAPI) NewAccount(password string) (common.AddressEIP55, error) {
	ks, err := fetchKeystore(s.am)
	if err != nil {
		return common.AddressEIP55{}, err
	}
	acc, err := ks.NewAccount(password)
	if err == nil {
		addrEIP55 := common.AddressEIP55(acc.Address)
		log.Info("Your new key was generated", "address", addrEIP55.String())
		log.Warn("Please backup your key file!", "path", acc.URL.Path)
		log.Warn("Please remember your password!")
		return addrEIP55, nil
	}
	return common.AddressEIP55{}, err
}

// fetchKeystore retrieves the encrypted keystore from the account manager.
func fetchKeystore(am *accounts.Manager) (*keystore.KeyStore, error) {
	if ks := am.Backends(keystore.KeyStoreType); len(ks) > 0 {
		return ks[0].(*keystore.KeyStore), nil
	}
	return nil, errors.New("local keystore not used")
}

// ImportRawKey stores the given hex encoded ECDSA key into the key directory,
// encrypting it with the passphrase.
func (s *PersonalAccountAPI) ImportRawKey(privkey string, password string) (common.Address, error) {
	key, err := crypto.HexToECDSA(privkey)
	if err != nil {
		return common.Address{}, err
	}
	ks, err := fetchKeystore(s.am)
	if err != nil {
		return common.Address{}, err
	}
	acc, err := ks.ImportECDSA(key, password)
	return acc.Address, err
}

// UnlockAccount will unlock the account associated with the given address with
// the given password for duration seconds. If duration is nil it will use a
// default of 300 seconds. It returns an indication if the account was unlocked.
func (s *PersonalAccountAPI) UnlockAccount(ctx context.Context, addr common.Address, password string, duration *uint64) (bool, error) {
	// When the API is exposed by external RPC(http, ws etc), unless the user
	// explicitly specifies to allow the insecure account unlocking, otherwise
	// it is disabled.
	if s.b.ExtRPCEnabled() && !s.b.AccountManager().Config().InsecureUnlockAllowed {
		return false, errors.New("account unlock with HTTP access is forbidden")
	}

	const max = uint64(time.Duration(math.MaxInt64) / time.Second)
	var d time.Duration
	if duration == nil {
		d = 300 * time.Second
	} else if *duration > max {
		return false, errors.New("unlock duration too large")
	} else {
		d = time.Duration(*duration) * time.Second
	}
	ks, err := fetchKeystore(s.am)
	if err != nil {
		return false, err
	}
	err = ks.TimedUnlock(accounts.Account{Address: addr}, password, d)
	if err != nil {
		log.Warn("Failed account unlock attempt", "address", addr, "err", err)
	}
	return err == nil, err
}

// LockAccount will lock the account associated with the given address when it's unlocked.
func (s *PersonalAccountAPI) LockAccount(addr common.Address) bool {
	if ks, err := fetchKeystore(s.am); err == nil {
		return ks.Lock(addr) == nil
	}
	return false
}

// signTransaction sets defaults and signs the given transaction
// NOTE: the caller needs to ensure that the nonceLock is held, if applicable,
// and release it after the transaction has been submitted to the tx pool
func (s *PersonalAccountAPI) signTransaction(ctx context.Context, args *TransactionArgs, passwd string) (*types.Transaction, error) {
	// Look up the wallet containing the requested signer
	account := accounts.Account{Address: args.from()}
	wallet, err := s.am.Find(account)
	if err != nil {
		return nil, err
	}
	// Set some sanity defaults and terminate on failure
	if err := args.setDefaults(ctx, s.b); err != nil {
		return nil, err
	}
	// Assemble the transaction and sign with the wallet
	tx := args.toTransaction()

	return wallet.SignTxWithPassphrase(account, passwd, tx, s.b.ChainConfig().ChainID)
}

// SendTransaction will create a transaction from the given arguments and
// tries to sign it with the key associated with args.From. If the given
// passwd isn't able to decrypt the key it fails.
func (s *PersonalAccountAPI) SendTransaction(ctx context.Context, args TransactionArgs, passwd string) (common.Hash, error) {
	if args.Nonce == nil {
		// Hold the mutex around signing to prevent concurrent assignment of
		// the same nonce to multiple accounts.
		s.nonceLock.LockAddr(args.from())
		defer s.nonceLock.UnlockAddr(args.from())
	}
	signed, err := s.signTransaction(ctx, &args, passwd)
	if err != nil {
		log.Warn("Failed transaction send attempt", "from", args.from(), "to", args.To, "value", args.Value.ToInt(), "err", err)
		return common.Hash{}, err
	}
	return SubmitTransaction(ctx, s.b, signed)
}

// SignTransaction will create a transaction from the given arguments and
// tries to sign it with the key associated with args.From. If the given passwd isn't
// able to decrypt the key it fails. The transaction is returned in RLP-form, not broadcast
// to other nodes
func (s *PersonalAccountAPI) SignTransaction(ctx context.Context, args TransactionArgs, passwd string) (*SignTransactionResult, error) {
	// No need to obtain the noncelock mutex, since we won't be sending this
	// tx into the transaction pool, but right back to the user
	if args.From == nil {
		return nil, errors.New("sender not specified")
	}
	if args.Gas == nil {
		return nil, errors.New("gas not specified")
	}
	if args.GasPrice == nil && (args.MaxFeePerGas == nil || args.MaxPriorityFeePerGas == nil) {
		return nil, errors.New("missing gasPrice or maxFeePerGas/maxPriorityFeePerGas")
	}
	if args.Nonce == nil {
		return nil, errors.New("nonce not specified")
	}
	// Before actually signing the transaction, ensure the transaction fee is reasonable.
	tx := args.toTransaction()
	if err := checkTxFee(tx.GasPrice(), tx.Gas(), s.b.RPCTxFeeCap()); err != nil {
		return nil, err
	}
	signed, err := s.signTransaction(ctx, &args, passwd)
	if err != nil {
		log.Warn("Failed transaction sign attempt", "from", args.from(), "to", args.To, "value", args.Value.ToInt(), "err", err)
		return nil, err
	}
	data, err := signed.MarshalBinary()
	if err != nil {
		return nil, err
	}
	return &SignTransactionResult{data, signed}, nil
}

// Sign calculates an Ethereum ECDSA signature for:
// keccak256("\x19Ethereum Signed Message:\n" + len(message) + message))
//
// Note, the produced signature conforms to the secp256k1 curve R, S and V values,
// where the V value will be 27 or 28 for legacy reasons.
//
// The key used to calculate the signature is decrypted with the given password.
//
// https://github.com/ethereum/go-ethereum/wiki/Management-APIs#personal_sign
func (s *PersonalAccountAPI) Sign(ctx context.Context, data hexutil.Bytes, addr common.Address, passwd string) (hexutil.Bytes, error) {
	// Look up the wallet containing the requested signer
	account := accounts.Account{Address: addr}

	wallet, err := s.b.AccountManager().Find(account)
	if err != nil {
		return nil, err
	}
	// Assemble sign the data with the wallet
	signature, err := wallet.SignTextWithPassphrase(account, passwd, data)
	if err != nil {
		log.Warn("Failed data sign attempt", "address", addr, "err", err)
		return nil, err
	}
	signature[crypto.RecoveryIDOffset] += 27 // Transform V from 0/1 to 27/28 according to the yellow paper
	return signature, nil
}

// EcRecover returns the address for the account that was used to create the signature.
// Note, this function is compatible with eth_sign and personal_sign. As such it recovers
// the address of:
// hash = keccak256("\x19Ethereum Signed Message:\n"${message length}${message})
// addr = ecrecover(hash, signature)
//
// Note, the signature must conform to the secp256k1 curve R, S and V values, where
// the V value must be 27 or 28 for legacy reasons.
//
// https://github.com/ethereum/go-ethereum/wiki/Management-APIs#personal_ecRecover
func (s *PersonalAccountAPI) EcRecover(ctx context.Context, data, sig hexutil.Bytes) (common.Address, error) {
	if len(sig) != crypto.SignatureLength {
		return common.Address{}, fmt.Errorf("signature must be %d bytes long", crypto.SignatureLength)
	}
	if sig[crypto.RecoveryIDOffset] != 27 && sig[crypto.RecoveryIDOffset] != 28 {
		return common.Address{}, errors.New("invalid Ethereum signature (V is not 27 or 28)")
	}
	sig[crypto.RecoveryIDOffset] -= 27 // Transform yellow paper V from 27/28 to 0/1

	rpk, err := crypto.SigToPub(accounts.TextHash(data), sig)
	if err != nil {
		return common.Address{}, err
	}
	return crypto.PubkeyToAddress(*rpk), nil
}

// InitializeWallet initializes a new wallet at the provided URL, by generating and returning a new private key.
func (s *PersonalAccountAPI) InitializeWallet(ctx context.Context, url string) (string, error) {
	wallet, err := s.am.Wallet(url)
	if err != nil {
		return "", err
	}

	entropy, err := bip39.NewEntropy(256)
	if err != nil {
		return "", err
	}

	mnemonic, err := bip39.NewMnemonic(entropy)
	if err != nil {
		return "", err
	}

	seed := bip39.NewSeed(mnemonic, "")

	switch wallet := wallet.(type) {
	case *scwallet.Wallet:
		return mnemonic, wallet.Initialize(seed)
	default:
		return "", errors.New("specified wallet does not support initialization")
	}
}

// Unpair deletes a pairing between wallet and geth.
func (s *PersonalAccountAPI) Unpair(ctx context.Context, url string, pin string) error {
	wallet, err := s.am.Wallet(url)
	if err != nil {
		return err
	}

	switch wallet := wallet.(type) {
	case *scwallet.Wallet:
		return wallet.Unpair([]byte(pin))
	default:
		return errors.New("specified wallet does not support pairing")
	}
}

// BlockChainAPI provides an API to access Ethereum blockchain data.
type BlockChainAPI struct {
	b Backend
}

// NewBlockChainAPI creates a new Ethereum blockchain API.
func NewBlockChainAPI(b Backend) *BlockChainAPI {
	return &BlockChainAPI{b}
}

// ChainId is the EIP-155 replay-protection chain id for the current Ethereum chain config.
//
// Note, this method does not conform to EIP-695 because the configured chain ID is always
// returned, regardless of the current head block. We used to return an error when the chain
// wasn't synced up to a block where EIP-155 is enabled, but this behavior caused issues
// in CL clients.
func (api *BlockChainAPI) ChainId() *hexutil.Big {
	return (*hexutil.Big)(api.b.ChainConfig().ChainID)
}

// BlockNumber returns the block number of the chain head.
func (s *BlockChainAPI) BlockNumber() hexutil.Uint64 {
	header, _ := s.b.HeaderByNumber(context.Background(), rpc.LatestBlockNumber) // latest header should always be available
	return hexutil.Uint64(header.Number.Uint64())
}

// GetBalance returns the amount of wei for the given address in the state of the
// given block number. The rpc.LatestBlockNumber and rpc.PendingBlockNumber meta
// block numbers are also allowed.
func (s *BlockChainAPI) GetBalance(ctx context.Context, address common.Address, blockNrOrHash rpc.BlockNumberOrHash) (*hexutil.Big, error) {
	state, _, err := s.b.StateAndHeaderByNumberOrHash(ctx, blockNrOrHash)
	if state == nil || err != nil {
		return nil, err
	}
	return (*hexutil.Big)(state.GetBalance(address)), state.Error()
}

// Result structs for GetProof
type AccountResult struct {
	Address      common.Address  `json:"address"`
	AccountProof []string        `json:"accountProof"`
	Balance      *hexutil.Big    `json:"balance"`
	CodeHash     common.Hash     `json:"codeHash"`
	Nonce        hexutil.Uint64  `json:"nonce"`
	StorageHash  common.Hash     `json:"storageHash"`
	StorageProof []StorageResult `json:"storageProof"`
}

type StorageResult struct {
	Key   string       `json:"key"`
	Value *hexutil.Big `json:"value"`
	Proof []string     `json:"proof"`
}

// proofList implements ethdb.KeyValueWriter and collects the proofs as
// hex-strings for delivery to rpc-caller.
type proofList []string

func (n *proofList) Put(key []byte, value []byte) error {
	*n = append(*n, hexutil.Encode(value))
	return nil
}

func (n *proofList) Delete(key []byte) error {
	panic("not supported")
}

// GetProof returns the Merkle-proof for a given account and optionally some storage keys.
func (s *BlockChainAPI) GetProof(ctx context.Context, address common.Address, storageKeys []string, blockNrOrHash rpc.BlockNumberOrHash) (*AccountResult, error) {
	var (
		keys         = make([]common.Hash, len(storageKeys))
		keyLengths   = make([]int, len(storageKeys))
		storageProof = make([]StorageResult, len(storageKeys))
		storageTrie  state.Trie
		storageHash  = types.EmptyRootHash
		codeHash     = types.EmptyCodeHash
	)
	// Deserialize all keys. This prevents state access on invalid input.
	for i, hexKey := range storageKeys {
		var err error
		keys[i], keyLengths[i], err = decodeHash(hexKey)
		if err != nil {
			return nil, err
		}
	}

	state, _, err := s.b.StateAndHeaderByNumberOrHash(ctx, blockNrOrHash)
	if state == nil || err != nil {
		return nil, err
	}
	if storageTrie, err = state.StorageTrie(address); err != nil {
		return nil, err
	}

	// If we have a storageTrie, the account exists and we must update
	// the storage root hash and the code hash.
	if storageTrie != nil {
		storageHash = storageTrie.Hash()
		codeHash = state.GetCodeHash(address)
	}
	// Create the proofs for the storageKeys.
	for i, key := range keys {
		// Output key encoding is a bit special: if the input was a 32-byte hash, it is
		// returned as such. Otherwise, we apply the QUANTITY encoding mandated by the
		// JSON-RPC spec for getProof. This behavior exists to preserve backwards
		// compatibility with older client versions.
		var outputKey string
		if keyLengths[i] != 32 {
			outputKey = hexutil.EncodeBig(key.Big())
		} else {
			outputKey = hexutil.Encode(key[:])
		}

		if storageTrie == nil {
			storageProof[i] = StorageResult{outputKey, &hexutil.Big{}, []string{}}
			continue
		}
		var proof proofList
		if err := storageTrie.Prove(crypto.Keccak256(key.Bytes()), &proof); err != nil {
			return nil, err
		}
		value := (*hexutil.Big)(state.GetState(address, key).Big())
		storageProof[i] = StorageResult{outputKey, value, proof}
	}

	// Create the accountProof.
	accountProof, proofErr := state.GetProof(address)
	if proofErr != nil {
		return nil, proofErr
	}

	return &AccountResult{
		Address:      address,
		AccountProof: toHexSlice(accountProof),
		Balance:      (*hexutil.Big)(state.GetBalance(address)),
		CodeHash:     codeHash,
		Nonce:        hexutil.Uint64(state.GetNonce(address)),
		StorageHash:  storageHash,
		StorageProof: storageProof,
	}, state.Error()
}

// decodeHash parses a hex-encoded 32-byte hash. The input may optionally
// be prefixed by 0x and can have a byte length up to 32.
func decodeHash(s string) (h common.Hash, inputLength int, err error) {
	if strings.HasPrefix(s, "0x") || strings.HasPrefix(s, "0X") {
		s = s[2:]
	}
	if (len(s) & 1) > 0 {
		s = "0" + s
	}
	b, err := hex.DecodeString(s)
	if err != nil {
		return common.Hash{}, 0, errors.New("hex string invalid")
	}
	if len(b) > 32 {
		return common.Hash{}, len(b), errors.New("hex string too long, want at most 32 bytes")
	}
	return common.BytesToHash(b), len(b), nil
}

// GetHeaderByNumber returns the requested canonical block header.
//   - When blockNr is -1 the chain pending header is returned.
//   - When blockNr is -2 the chain latest header is returned.
//   - When blockNr is -3 the chain finalized header is returned.
//   - When blockNr is -4 the chain safe header is returned.
func (s *BlockChainAPI) GetHeaderByNumber(ctx context.Context, number rpc.BlockNumber) (map[string]interface{}, error) {
	header, err := s.b.HeaderByNumber(ctx, number)
	if header != nil && err == nil {
		response := s.rpcMarshalHeader(ctx, header)
		if number == rpc.PendingBlockNumber {
			// Pending header need to nil out a few fields
			for _, field := range []string{"hash", "nonce", "miner"} {
				response[field] = nil
			}
		}
		return response, err
	}
	return nil, err
}

// GetHeaderByHash returns the requested header by hash.
func (s *BlockChainAPI) GetHeaderByHash(ctx context.Context, hash common.Hash) map[string]interface{} {
	header, _ := s.b.HeaderByHash(ctx, hash)
	if header != nil {
		return s.rpcMarshalHeader(ctx, header)
	}
	return nil
}

// GetBlockByNumber returns the requested canonical block.
//   - When blockNr is -1 the chain pending block is returned.
//   - When blockNr is -2 the chain latest block is returned.
//   - When blockNr is -3 the chain finalized block is returned.
//   - When blockNr is -4 the chain safe block is returned.
//   - When fullTx is true all transactions in the block are returned, otherwise
//     only the transaction hash is returned.
func (s *BlockChainAPI) GetBlockByNumber(ctx context.Context, number rpc.BlockNumber, fullTx bool) (map[string]interface{}, error) {
	block, err := s.b.BlockByNumber(ctx, number)
	if block != nil && err == nil {
		response, err := s.rpcMarshalBlock(ctx, block, true, fullTx)
		if err == nil && number == rpc.PendingBlockNumber {
			// Pending blocks need to nil out a few fields
			for _, field := range []string{"hash", "nonce", "miner"} {
				response[field] = nil
			}
		}
		return response, err
	}
	return nil, err
}

// GetBlockByHash returns the requested block. When fullTx is true all transactions in the block are returned in full
// detail, otherwise only the transaction hash is returned.
func (s *BlockChainAPI) GetBlockByHash(ctx context.Context, hash common.Hash, fullTx bool) (map[string]interface{}, error) {
	block, err := s.b.BlockByHash(ctx, hash)
	if block != nil {
		return s.rpcMarshalBlock(ctx, block, true, fullTx)
	}
	return nil, err
}

// GetUncleByBlockNumberAndIndex returns the uncle block for the given block hash and index.
func (s *BlockChainAPI) GetUncleByBlockNumberAndIndex(ctx context.Context, blockNr rpc.BlockNumber, index hexutil.Uint) (map[string]interface{}, error) {
	block, err := s.b.BlockByNumber(ctx, blockNr)
	if block != nil {
		uncles := block.Uncles()
		if index >= hexutil.Uint(len(uncles)) {
			log.Debug("Requested uncle not found", "number", blockNr, "hash", block.Hash(), "index", index)
			return nil, nil
		}
		block = types.NewBlockWithHeader(uncles[index])
		return s.rpcMarshalBlock(ctx, block, false, false)
	}
	return nil, err
}

// GetUncleByBlockHashAndIndex returns the uncle block for the given block hash and index.
func (s *BlockChainAPI) GetUncleByBlockHashAndIndex(ctx context.Context, blockHash common.Hash, index hexutil.Uint) (map[string]interface{}, error) {
	block, err := s.b.BlockByHash(ctx, blockHash)
	if block != nil {
		uncles := block.Uncles()
		if index >= hexutil.Uint(len(uncles)) {
			log.Debug("Requested uncle not found", "number", block.Number(), "hash", blockHash, "index", index)
			return nil, nil
		}
		block = types.NewBlockWithHeader(uncles[index])
		return s.rpcMarshalBlock(ctx, block, false, false)
	}
	return nil, err
}

// GetUncleCountByBlockNumber returns number of uncles in the block for the given block number
func (s *BlockChainAPI) GetUncleCountByBlockNumber(ctx context.Context, blockNr rpc.BlockNumber) *hexutil.Uint {
	if block, _ := s.b.BlockByNumber(ctx, blockNr); block != nil {
		n := hexutil.Uint(len(block.Uncles()))
		return &n
	}
	return nil
}

// GetUncleCountByBlockHash returns number of uncles in the block for the given block hash
func (s *BlockChainAPI) GetUncleCountByBlockHash(ctx context.Context, blockHash common.Hash) *hexutil.Uint {
	if block, _ := s.b.BlockByHash(ctx, blockHash); block != nil {
		n := hexutil.Uint(len(block.Uncles()))
		return &n
	}
	return nil
}

// GetCode returns the code stored at the given address in the state for the given block number.
func (s *BlockChainAPI) GetCode(ctx context.Context, address common.Address, blockNrOrHash rpc.BlockNumberOrHash) (hexutil.Bytes, error) {
	state, _, err := s.b.StateAndHeaderByNumberOrHash(ctx, blockNrOrHash)
	if state == nil || err != nil {
		return nil, err
	}
	code := state.GetCode(address)
	return code, state.Error()
}

// GetStorageAt returns the storage from the state at the given address, key and
// block number. The rpc.LatestBlockNumber and rpc.PendingBlockNumber meta block
// numbers are also allowed.
func (s *BlockChainAPI) GetStorageAt(ctx context.Context, address common.Address, hexKey string, blockNrOrHash rpc.BlockNumberOrHash) (hexutil.Bytes, error) {
	state, _, err := s.b.StateAndHeaderByNumberOrHash(ctx, blockNrOrHash)
	if state == nil || err != nil {
		return nil, err
	}
	key, _, err := decodeHash(hexKey)
	if err != nil {
		return nil, fmt.Errorf("unable to decode storage key: %s", err)
	}
	res := state.GetState(address, key)
	return res[:], state.Error()
}

// OverrideAccount indicates the overriding fields of account during the execution
// of a message call.
// Note, state and stateDiff can't be specified at the same time. If state is
// set, message execution will only use the data in the given state. Otherwise
// if statDiff is set, all diff will be applied first and then execute the call
// message.
type OverrideAccount struct {
	Nonce     *hexutil.Uint64              `json:"nonce"`
	Code      *hexutil.Bytes               `json:"code"`
	Balance   **hexutil.Big                `json:"balance"`
	State     *map[common.Hash]common.Hash `json:"state"`
	StateDiff *map[common.Hash]common.Hash `json:"stateDiff"`
}

// StateOverride is the collection of overridden accounts.
type StateOverride map[common.Address]OverrideAccount

// Apply overrides the fields of specified accounts into the given state.
func (diff *StateOverride) Apply(state *state.StateDB) error {
	if diff == nil {
		return nil
	}
	for addr, account := range *diff {
		// Override account nonce.
		if account.Nonce != nil {
			state.SetNonce(addr, uint64(*account.Nonce))
		}
		// Override account(contract) code.
		if account.Code != nil {
			state.SetCode(addr, *account.Code)
		}
		// Override account balance.
		if account.Balance != nil {
			state.SetBalance(addr, (*big.Int)(*account.Balance))
		}
		if account.State != nil && account.StateDiff != nil {
			return fmt.Errorf("account %s has both 'state' and 'stateDiff'", addr.Hex())
		}
		// Replace entire state if caller requires.
		if account.State != nil {
			state.SetStorage(addr, *account.State)
		}
		// Apply state diff into specified accounts.
		if account.StateDiff != nil {
			for key, value := range *account.StateDiff {
				state.SetState(addr, key, value)
			}
		}
	}
	// Now finalize the changes. Finalize is normally performed between transactions.
	// By using finalize, the overrides are semantically behaving as
	// if they were created in a transaction just before the tracing occur.
	state.Finalise(false)
	return nil
}

// BlockOverrides is a set of header fields to override.
type BlockOverrides struct {
	Number     *hexutil.Big
	Difficulty *hexutil.Big
	Time       *hexutil.Uint64
	GasLimit   *hexutil.Uint64
	Coinbase   *common.Address
	Random     *common.Hash
	BaseFee    *hexutil.Big
}

// Apply overrides the given header fields into the given block context.
func (diff *BlockOverrides) Apply(blockCtx *vm.BlockContext) {
	if diff == nil {
		return
	}
	if diff.Number != nil {
		blockCtx.BlockNumber = diff.Number.ToInt()
	}
	if diff.Difficulty != nil {
		blockCtx.Difficulty = diff.Difficulty.ToInt()
	}
	if diff.Time != nil {
		blockCtx.Time = uint64(*diff.Time)
	}
	if diff.GasLimit != nil {
		blockCtx.GasLimit = uint64(*diff.GasLimit)
	}
	if diff.Coinbase != nil {
		blockCtx.Coinbase = *diff.Coinbase
	}
	if diff.Random != nil {
		blockCtx.Random = diff.Random
	}
	if diff.BaseFee != nil {
		blockCtx.BaseFee = diff.BaseFee.ToInt()
	}
}

// ChainContextBackend provides methods required to implement ChainContext.
type ChainContextBackend interface {
	Engine() consensus.Engine
	HeaderByNumber(context.Context, rpc.BlockNumber) (*types.Header, error)
}

// ChainContext is an implementation of core.ChainContext. It's main use-case
// is instantiating a vm.BlockContext without having access to the BlockChain object.
type ChainContext struct {
	b   ChainContextBackend
	ctx context.Context
}

// NewChainContext creates a new ChainContext object.
func NewChainContext(ctx context.Context, backend ChainContextBackend) *ChainContext {
	return &ChainContext{ctx: ctx, b: backend}
}

func (context *ChainContext) Engine() consensus.Engine {
	return context.b.Engine()
}

func (context *ChainContext) GetHeader(hash common.Hash, number uint64) *types.Header {
	// This method is called to get the hash for a block number when executing the BLOCKHASH
	// opcode. Hence no need to search for non-canonical blocks.
	header, err := context.b.HeaderByNumber(context.ctx, rpc.BlockNumber(number))
	if err != nil || header.Hash() != hash {
		return nil
	}
	return header
}

func doCall(ctx context.Context, b Backend, args TransactionArgs, state *state.StateDB, header *types.Header, overrides *StateOverride, blockOverrides *BlockOverrides, timeout time.Duration, globalGasCap uint64) (*core.ExecutionResult, error) {
	if err := overrides.Apply(state); err != nil {
		return nil, err
	}
	// Setup context so it may be cancelled the call has completed
	// or, in case of unmetered gas, setup a context with a timeout.
	var cancel context.CancelFunc
	if timeout > 0 {
		ctx, cancel = context.WithTimeout(ctx, timeout)
	} else {
		ctx, cancel = context.WithCancel(ctx)
	}
	// Make sure the context is cancelled when the call has completed
	// this makes sure resources are cleaned up.
	defer cancel()

	// Get a new instance of the EVM.
	msg, err := args.ToMessage(globalGasCap, header.BaseFee)
	if err != nil {
		return nil, err
	}
	blockCtx := core.NewEVMBlockContext(header, NewChainContext(ctx, b), nil)
	if blockOverrides != nil {
		blockOverrides.Apply(&blockCtx)
	}
	evm, vmError := b.GetEVM(ctx, msg, state, header, &vm.Config{NoBaseFee: true}, &blockCtx)

	// Wait for the context to be done and cancel the evm. Even if the
	// EVM has finished, cancelling may be done (repeatedly)
	go func() {
		<-ctx.Done()
		evm.Cancel()
	}()

	// Execute the message.
	gp := new(core.GasPool).AddGas(math.MaxUint64)
	result, err := core.ApplyMessage(evm, msg, gp)
	if err := vmError(); err != nil {
		return nil, err
	}

	// If the timer caused an abort, return an appropriate error message
	if evm.Cancelled() {
		return nil, fmt.Errorf("execution aborted (timeout = %v)", timeout)
	}
	if err != nil {
		return result, fmt.Errorf("err: %w (supplied gas %d)", err, msg.GasLimit)
	}
	return result, nil
}

<<<<<<< HEAD
func DoCallBundle(ctx context.Context, b Backend, args TransactionArgsBundle, blockNrOrHash rpc.BlockNumberOrHash, overrides *StateOverride, blockOverrides *BlockOverrides, timeout time.Duration, globalGasCap uint64) (map[string]interface{}, error) {
	defer func(start time.Time) { log.Debug("Executing EVM call finished", "runtime", time.Since(start)) }(time.Now())

	if len(args.BlockNumbers1) != len(args.Transactions1) || len(args.BlockNumbers1) == 0 {
		return nil, errors.New("block numbers1 and transactions1 must have the same length or empty")
	}
	if len(args.BlockNumbers2) != len(args.Transactions2) || len(args.BlockNumbers2) == 0 {
		return nil, errors.New("block numbers2 and transactions2 must have the same length or empty")
	}

=======
func DoCall(ctx context.Context, b Backend, args TransactionArgs, blockNrOrHash rpc.BlockNumberOrHash, overrides *StateOverride, blockOverrides *BlockOverrides, timeout time.Duration, globalGasCap uint64) (*core.ExecutionResult, error) {
	defer func(start time.Time) { log.Debug("Executing EVM call finished", "runtime", time.Since(start)) }(time.Now())

>>>>>>> 68860063
	state, header, err := b.StateAndHeaderByNumberOrHash(ctx, blockNrOrHash)
	if state == nil || err != nil {
		return nil, err
	}
<<<<<<< HEAD
	if err := overrides.Apply(state); err != nil {
		return nil, err
	}
	// Setup context so it may be cancelled the call has completed
	// or, in case of unmetered gas, setup a context with a timeout.
	var cancel context.CancelFunc
	if timeout > 0 {
		ctx, cancel = context.WithTimeout(ctx, timeout)
	} else {
		ctx, cancel = context.WithCancel(ctx)
	}
	// Make sure the context is cancelled when the call has completed
	// this makes sure resources are cleaned up.
	defer cancel()

	transactions1 := args.Transactions1
	transactions2 := args.Transactions2

	// Get a new instance of the EVM.
	msg, err := transactions1[0].ToMessage(globalGasCap, header.BaseFee)
	if err != nil {
		return nil, err
	}
	blockCtx := core.NewEVMBlockContext(header, NewChainContext(ctx, b), nil)
	if blockOverrides != nil {
		blockOverrides.Apply(&blockCtx)
	}

	results1 := []map[string]interface{}{}
	results2 := []map[string]interface{}{}
	// Execute the message.
	gp := new(core.GasPool).AddGas(math.MaxUint64)
	ret := map[string]interface{}{}
	for i, tx2 := range transactions2 {
		evm, vmError := b.GetEVM(ctx, msg, state, header, &vm.Config{NoBaseFee: true}, &blockCtx)
		for j, tx := range transactions1 {

			msg, err = tx.ToMessage(globalGasCap, header.BaseFee)
			if err != nil {
				return nil, err
			}
			blockNumber := args.BlockNumbers1[j]
			blockCtx.BlockNumber = big.NewInt(int64(blockNumber))
			result, err := core.ApplyMessage(evm, msg, gp)
			if err != nil {
				return nil, fmt.Errorf("err: %w (supplied gas %d)", err, msg.GasLimit)
			}
			if err := vmError(); err != nil {
				return nil, err
			}
			jsonResult := map[string]interface{}{}
			if result.Err != nil {
				jsonResult["error"] = result.Err.Error()
				revert := result.Revert()
				if len(revert) > 0 {
					jsonResult["revert"] = string(revert)
				}
			} else {
				dst := make([]byte, hex.EncodedLen(len(result.Return())))
				hex.Encode(dst, result.Return())
				jsonResult["value"] = "0x" + string(dst)
			}
			results1 = append(results1, jsonResult)
		}
		msg, err = tx2.ToMessage(globalGasCap, header.BaseFee)
		if err != nil {
			return nil, err
		}
		blockNumber := args.BlockNumbers2[i]
		blockCtx.BlockNumber = big.NewInt(int64(blockNumber))
		result, _ := core.ApplyMessage(evm, msg, gp)
		if err := vmError(); err != nil {
			return nil, err
		}

		jsonResult := map[string]interface{}{}
		if result.Err != nil {
			jsonResult["error"] = result.Err.Error()
			revert := result.Revert()
			if len(revert) > 0 {
				jsonResult["revert"] = string(revert)
			}
		} else {
			dst := make([]byte, hex.EncodedLen(len(result.Return())))
			hex.Encode(dst, result.Return())
			jsonResult["value"] = "0x" + string(dst)
		}
		results2 = append(results2, jsonResult)
	}

	ret["results1"] = results1
	ret["results2"] = results2
	return ret, nil
}

func DoCall2(ctx context.Context, b Backend, args TransactionArgs2, blockNrOrHash rpc.BlockNumberOrHash, overrides *StateOverride, blockOverrides *BlockOverrides, timeout time.Duration, globalGasCap uint64) (*core.ExecutionResult, error) {
	defer func(start time.Time) { log.Debug("Executing EVM call finished", "runtime", time.Since(start)) }(time.Now())

	state, header, err := b.StateAndHeaderByNumberOrHash(ctx, blockNrOrHash)
	if state == nil || err != nil {
		return nil, err
	}
	if err := overrides.Apply(state); err != nil {
		return nil, err
	}
	// Setup context so it may be cancelled the call has completed
	// or, in case of unmetered gas, setup a context with a timeout.
	var cancel context.CancelFunc
	if timeout > 0 {
		ctx, cancel = context.WithTimeout(ctx, timeout)
	} else {
		ctx, cancel = context.WithCancel(ctx)
	}
	// Make sure the context is cancelled when the call has completed
	// this makes sure resources are cleaned up.
	defer cancel()

	args1 := TransactionArgs{
		From:                 args.From,
		To:                   args.To,
		Gas:                  args.Gas,
		GasPrice:             args.GasPrice,
		MaxFeePerGas:         args.MaxFeePerGas,
		MaxPriorityFeePerGas: args.MaxPriorityFeePerGas,
		Value:                args.Value,
		Nonce:                args.Nonce,
		Data:                 args.Data,
		Input:                args.Input,
		AccessList:           args.AccessList,
		ChainID:              args.ChainID,
	}

	args2 := TransactionArgs{
		From:                 args.From1,
		To:                   args.To1,
		Gas:                  args.Gas1,
		GasPrice:             args.GasPrice1,
		MaxFeePerGas:         args.MaxFeePerGas1,
		MaxPriorityFeePerGas: args.MaxPriorityFeePerGas1,
		Value:                args.Value1,
		Nonce:                args.Nonce1,
		Data:                 args.Data1,
		Input:                args.Input1,
		AccessList:           args.AccessList1,
		ChainID:              args.ChainID1,
	}

	// Get a new instance of the EVM.
	msg1, err := args1.ToMessage(globalGasCap, header.BaseFee)
	if err != nil {
		return nil, err
	}
	msg2, err := args2.ToMessage(globalGasCap, header.BaseFee)
	blockCtx := core.NewEVMBlockContext(header, NewChainContext(ctx, b), nil)
	if blockOverrides != nil {
		blockOverrides.Apply(&blockCtx)
	}
	evm, vmError := b.GetEVM(ctx, msg1, state, header, &vm.Config{NoBaseFee: true}, &blockCtx)

	// Wait for the context to be done and cancel the evm. Even if the
	// EVM has finished, cancelling may be done (repeatedly)
	go func() {
		<-ctx.Done()
		evm.Cancel()
	}()

	// Execute the message.
	gp := new(core.GasPool).AddGas(math.MaxUint64)
	core.ApplyMessage(evm, msg1, gp)
	result, err := core.ApplyMessage(evm, msg2, gp)
	if err := vmError(); err != nil {
		return nil, err
	}

	// If the timer caused an abort, return an appropriate error message
	if evm.Cancelled() {
		return nil, fmt.Errorf("execution aborted (timeout = %v)", timeout)
	}
	if err != nil {
		return result, fmt.Errorf("err: %w (supplied gas %d)", err, msg1.GasLimit)
	}
	return result, nil
=======

	return doCall(ctx, b, args, state, header, overrides, blockOverrides, timeout, globalGasCap)
>>>>>>> 68860063
}

func newRevertError(result *core.ExecutionResult) *revertError {
	reason, errUnpack := abi.UnpackRevert(result.Revert())
	err := errors.New("execution reverted")
	if errUnpack == nil {
		err = fmt.Errorf("execution reverted: %v", reason)
	}
	return &revertError{
		error:  err,
		reason: hexutil.Encode(result.Revert()),
	}
}

// revertError is an API error that encompasses an EVM revertal with JSON error
// code and a binary data blob.
type revertError struct {
	error
	reason string // revert reason hex encoded
}

// ErrorCode returns the JSON error code for a revertal.
// See: https://github.com/ethereum/wiki/wiki/JSON-RPC-Error-Codes-Improvement-Proposal
func (e *revertError) ErrorCode() int {
	return 3
}

// ErrorData returns the hex encoded revert reason.
func (e *revertError) ErrorData() interface{} {
	return e.reason
}

// Call executes the given transaction on the state for the given block number.
//
// Additionally, the caller can specify a batch of contract for fields overriding.
//
// Note, this function doesn't make and changes in the state/blockchain and is
// useful to execute and retrieve values.
func (s *BlockChainAPI) Call(ctx context.Context, args TransactionArgs, blockNrOrHash rpc.BlockNumberOrHash, overrides *StateOverride, blockOverrides *BlockOverrides) (hexutil.Bytes, error) {
	result, err := DoCall(ctx, s.b, args, blockNrOrHash, overrides, blockOverrides, s.b.RPCEVMTimeout(), s.b.RPCGasCap())
	if err != nil {
		return nil, err
	}
	// If the result contains a revert reason, try to unpack and return it.
	if len(result.Revert()) > 0 {
		return nil, newRevertError(result)
	}
	return result.Return(), result.Err
}

<<<<<<< HEAD
func (s *BlockChainAPI) CallNew(ctx context.Context, args TransactionArgsBundle, blockNrOrHash rpc.BlockNumberOrHash, overrides *StateOverride, blockOverrides *BlockOverrides) (map[string]interface{}, error) {
	result, err := DoCallBundle(ctx, s.b, args, blockNrOrHash, overrides, blockOverrides, s.b.RPCEVMTimeout(), s.b.RPCGasCap())
	if err != nil {
		return nil, err
	}

	return result, nil
}

func (s *BlockChainAPI) BatchCall(ctx context.Context, args TransactionArgs2, blockNrOrHash rpc.BlockNumberOrHash, overrides *StateOverride, blockOverrides *BlockOverrides) (hexutil.Bytes, error) {
	result, err := DoCall2(ctx, s.b, args, blockNrOrHash, overrides, blockOverrides, s.b.RPCEVMTimeout(), s.b.RPCGasCap())
	if err != nil {
		return nil, err
	}
	// If the result contains a revert reason, try to unpack and return it.
	if len(result.Revert()) > 0 {
		return nil, newRevertError(result)
	}
	return result.Return(), result.Err
}

func (s *BundleAPI) CallBundle(ctx context.Context, args CallBundleArgs, overrides *StateOverride) (map[string]interface{}, error) {
	if len(args.Transactions) == 0 {
		return nil, errors.New("bundle missing txs")
	}

	if len(args.BlockNumbers) != len(args.Transactions) {
		return nil, errors.New("bundle txs and block numbers mismatch")
	}

	if len(args.Timestamps) != len(args.Transactions) {
		return nil, errors.New("bundle txs and timestamps mismatch")
	}

	defer func(start time.Time) { log.Debug("Executing EVM call finished", "runtime", time.Since(start)) }(time.Now())

	timeoutMilliSeconds := int64(5000)
	if args.Timeout != nil {
		timeoutMilliSeconds = *args.Timeout
	}
	timeout := time.Millisecond * time.Duration(timeoutMilliSeconds)
	state, parent, err := s.b.StateAndHeaderByNumberOrHash(ctx, args.StateBlockNumberOrHash)
	if state == nil || err != nil {
		return nil, err
	}

	if err := overrides.Apply(state); err != nil {
		return nil, err
	}

	coinbase := parent.Coinbase
	if args.Coinbase != nil {
		coinbase = common.HexToAddress(*args.Coinbase)
	}
	difficulty := parent.Difficulty
	if args.Difficulty != nil {
		difficulty = args.Difficulty
	}
	gasLimit := parent.GasLimit
	if args.GasLimit != nil {
		gasLimit = *args.GasLimit
	}
	var baseFee *big.Int
	if args.BaseFee != nil {
		baseFee = args.BaseFee
	} else if s.b.ChainConfig().IsLondon(big.NewInt(args.BlockNumbers[0].Int64())) {
		baseFee = misc.CalcBaseFee(s.b.ChainConfig(), parent)
	}

	// Setup context so it may be cancelled the call has completed
	// or, in case of unmetered gas, setup a context with a timeout.
	var cancel context.CancelFunc
	if timeout > 0 {
		ctx, cancel = context.WithTimeout(ctx, timeout)
	} else {
		ctx, cancel = context.WithCancel(ctx)
	}
	// Make sure the context is cancelled when the call has completed
	// this makes sure resources are cleaned up.
	defer cancel()

	vmconfig := vm.Config{}
	vmconfig.NoBaseFee = true
	// Setup the gas pool (also for unmetered requests)
	// and apply the message.
	gp := new(core.GasPool).AddGas(math.MaxUint64)

	results := []map[string]interface{}{}
	coinbaseBalanceBefore := state.GetBalance(coinbase)

	var totalGasUsed uint64
	gasFees := new(big.Int)
	for i, tx := range args.Transactions {
		header := &types.Header{
			ParentHash: parent.Hash(),
			Number:     big.NewInt(int64(args.BlockNumbers[i])),
			GasLimit:   gasLimit,
			Time:       *args.Timestamps[i],
			Difficulty: difficulty,
			Coinbase:   coinbase,
			BaseFee:    baseFee,
		}
		msg, err := tx.ToMessage(0, header.BaseFee)
		if err != nil {
			return nil, err
		}
		coinbaseBalanceBeforeTx := state.GetBalance(coinbase)
		randomHash := common.HexToHash("0x" + strconv.Itoa(i))
		state.SetTxContext(randomHash, i)

		receipt, result, err := core.ApplyTransactionWithResult(s.b.ChainConfig(), s.chain, &coinbase, gp, state, header, msg, &header.GasUsed, vmconfig, randomHash)
		if err != nil {
			return nil, fmt.Errorf("err: %w; txhash %s", err, randomHash)
		}

		txHash := randomHash.String()
		if err != nil {
			return nil, fmt.Errorf("err: %w; txhash %s", err, randomHash)
		}
		logs := receipt.Logs
		if logs == nil {
			logs = []*types.Log{}
		}
		jsonResult := map[string]interface{}{
			"txHash":  txHash,
			"gasUsed": receipt.GasUsed,
			"logs":    logs,
			"status":  receipt.Status,
		}
		totalGasUsed += receipt.GasUsed
		if result.Err != nil {
			jsonResult["error"] = result.Err.Error()
			revert := result.Revert()
			if len(revert) > 0 {
				jsonResult["revert"] = string(revert)
			}
		} else {
			dst := make([]byte, hex.EncodedLen(len(result.Return())))
			hex.Encode(dst, result.Return())
			jsonResult["value"] = "0x" + string(dst)
		}
		coinbaseDiffTx := new(big.Int).Sub(state.GetBalance(coinbase), coinbaseBalanceBeforeTx)
		jsonResult["coinbaseDiff"] = coinbaseDiffTx.String()
		jsonResult["gasPrice"] = new(big.Int).Div(coinbaseDiffTx, big.NewInt(int64(receipt.GasUsed))).String()
		jsonResult["gasUsed"] = receipt.GasUsed
		results = append(results, jsonResult)
	}

	ret := map[string]interface{}{}
	ret["results"] = results
	coinbaseDiff := new(big.Int).Sub(state.GetBalance(coinbase), coinbaseBalanceBefore)
	ret["coinbaseDiff"] = coinbaseDiff.String()
	ret["gasFees"] = gasFees.String()
	ret["ethSentToCoinbase"] = new(big.Int).Sub(coinbaseDiff, gasFees).String()
	ret["bundleGasPrice"] = new(big.Int).Div(coinbaseDiff, big.NewInt(int64(totalGasUsed))).String()
	ret["totalGasUsed"] = totalGasUsed
	ret["stateBlockNumber"] = parent.Number.Int64()

	return ret, nil
}

func doCallBundle(ctx context.Context, b Backend, chain *core.BlockChain, args CallBundleArgs, overrides *StateOverride) (map[string]interface{}, error) {
	if len(args.Transactions) == 0 {
		return nil, errors.New("bundle missing txs")
	}

	if len(args.BlockNumbers) != len(args.Transactions) {
		return nil, errors.New("bundle txs and block numbers mismatch")
	}

	if len(args.Timestamps) != len(args.Transactions) {
		return nil, errors.New("bundle txs and timestamps mismatch, len1" + strconv.Itoa(len(args.Timestamps)) + " len2 " + strconv.Itoa(len(args.Transactions)))
	}

	defer func(start time.Time) { log.Debug("Executing EVM call finished", "runtime", time.Since(start)) }(time.Now())

	timeoutMilliSeconds := int64(5000)
	if args.Timeout != nil {
		timeoutMilliSeconds = *args.Timeout
	}
	timeout := time.Millisecond * time.Duration(timeoutMilliSeconds)
	state, parent, err := b.StateAndHeaderByNumberOrHash(ctx, args.StateBlockNumberOrHash)
	if state == nil || err != nil {
		return nil, err
	}

	if err := overrides.Apply(state); err != nil {
		return nil, err
	}

	coinbase := parent.Coinbase
	if args.Coinbase != nil {
		coinbase = common.HexToAddress(*args.Coinbase)
	}
	difficulty := parent.Difficulty
	if args.Difficulty != nil {
		difficulty = args.Difficulty
	}
	gasLimit := parent.GasLimit
	if args.GasLimit != nil {
		gasLimit = *args.GasLimit
	}
	var baseFee *big.Int
	if args.BaseFee != nil {
		baseFee = args.BaseFee
	} else if b.ChainConfig().IsLondon(big.NewInt(args.BlockNumbers[0].Int64())) {
		baseFee = misc.CalcBaseFee(b.ChainConfig(), parent)
	}

	// Setup context so it may be cancelled the call has completed
	// or, in case of unmetered gas, setup a context with a timeout.
	var cancel context.CancelFunc
	if timeout > 0 {
		ctx, cancel = context.WithTimeout(ctx, timeout)
	} else {
		ctx, cancel = context.WithCancel(ctx)
	}
	// Make sure the context is cancelled when the call has completed
	// this makes sure resources are cleaned up.
	defer cancel()

	vmconfig := vm.Config{}
	vmconfig.NoBaseFee = true
	// Setup the gas pool (also for unmetered requests)
	// and apply the message.
	gp := new(core.GasPool).AddGas(math.MaxUint64)

	results := []map[string]interface{}{}
	coinbaseBalanceBefore := state.GetBalance(coinbase)

	var totalGasUsed uint64
	gasFees := new(big.Int)
	lastReverted := false
	for i, tx := range args.Transactions {
		header := &types.Header{
			ParentHash: parent.Hash(),
			Number:     big.NewInt(int64(args.BlockNumbers[i])),
			GasLimit:   gasLimit,
			Time:       *args.Timestamps[i],
			Difficulty: difficulty,
			Coinbase:   coinbase,
			BaseFee:    baseFee,
		}
		msg, err := tx.ToMessage(0, header.BaseFee)
		if err != nil {
			return nil, err
		}
		coinbaseBalanceBeforeTx := state.GetBalance(coinbase)
		randomHash := common.HexToHash("0x" + strconv.Itoa(i))
		state.SetTxContext(randomHash, i)

		receipt, result, err := core.ApplyTransactionWithResult(b.ChainConfig(), chain, &coinbase, gp, state, header, msg, &header.GasUsed, vmconfig, randomHash)
		if err != nil {
			return nil, fmt.Errorf("err: %w; txhash %s", err, randomHash)
		}

		txHash := randomHash.String()
		if err != nil {
			return nil, fmt.Errorf("err: %w; txhash %s", err, randomHash)
		}
		logs := receipt.Logs
		if logs == nil {
			logs = []*types.Log{}
		}
		jsonResult := map[string]interface{}{
			"txHash":  txHash,
			"gasUsed": receipt.GasUsed,
			"logs":    logs,
			"status":  receipt.Status,
			"input":   tx.Input,
		}
		totalGasUsed += receipt.GasUsed
		if result.Err != nil {
			jsonResult["error"] = result.Err.Error()
			revert := result.Revert()
			if len(revert) > 0 {
				jsonResult["revert"] = string(revert)
			}
			// if we are last transaction
			if i == len(args.Transactions)-1 {
				lastReverted = true
			}
		} else {
			dst := make([]byte, hex.EncodedLen(len(result.Return())))
			hex.Encode(dst, result.Return())
			jsonResult["value"] = "0x" + string(dst)
		}
		coinbaseDiffTx := new(big.Int).Sub(state.GetBalance(coinbase), coinbaseBalanceBeforeTx)
		jsonResult["coinbaseDiff"] = coinbaseDiffTx.String()
		jsonResult["gasPrice"] = new(big.Int).Div(coinbaseDiffTx, big.NewInt(int64(receipt.GasUsed))).String()
		jsonResult["gasUsed"] = receipt.GasUsed
		results = append(results, jsonResult)
	}

	ret := map[string]interface{}{}
	ret["results"] = results
	coinbaseDiff := new(big.Int).Sub(state.GetBalance(coinbase), coinbaseBalanceBefore)
	ret["coinbaseDiff"] = coinbaseDiff.String()
	ret["gasFees"] = gasFees.String()
	ret["ethSentToCoinbase"] = new(big.Int).Sub(coinbaseDiff, gasFees).String()
	ret["bundleGasPrice"] = new(big.Int).Div(coinbaseDiff, big.NewInt(int64(totalGasUsed))).String()
	ret["totalGasUsed"] = totalGasUsed
	ret["stateBlockNumber"] = parent.Number.Int64()
	ret["lastReverted"] = lastReverted
	return ret, nil
}

func (s *BundleAPI) CallBundleArray(ctx context.Context, args []CallBundleArgs, overrides *StateOverride) ([]map[string]interface{}, error) {
	ret := []map[string]interface{}{}
	for _, arg := range args {
		result, err := doCallBundle(ctx, s.b, s.chain, arg, overrides)
		if err != nil {
			return nil, err
		}
		ret = append(ret, result)
	}
	return ret, nil
}

func (s *BundleAPI) SearchMaxWallet(ctx context.Context, args MaxWalletSearchArgs, overrides *StateOverride) (map[string]interface{}, error) {
	timeoutMilliSeconds := int64(5000)
	timeout := time.Millisecond * time.Duration(timeoutMilliSeconds)
	var cancel context.CancelFunc
	if timeout > 0 {
		ctx, cancel = context.WithTimeout(ctx, timeout)
	} else {
		ctx, cancel = context.WithCancel(ctx)
	}
	// Make sure the context is cancelled when the call has completed
	// this makes sure resources are cleaned up.
	defer cancel()
	currentPercentage := 50000 // 100000 = 100%
	lower := 0
	upper := 100000
	resultPercentage := 0
	lastResult := map[string]interface{}{}
	lastPercentage := 0
	for {
		if (lastPercentage == currentPercentage) || (currentPercentage <= 1) {
			resultPercentage = currentPercentage
			break
		}
		// convert percentage to hex and pad with 0s until 64 chars
		percentageHex := fmt.Sprintf("%064s", strconv.FormatInt(int64(currentPercentage), 16))
		originalFirst10Chars := args.MaxWalletTransaction.Data.String()[0:10]
		m := hexutil.Bytes{}
		m.UnmarshalText([]byte(originalFirst10Chars + percentageHex))

		args.MaxWalletTransaction.setInput(m)
		callBundleArgs := CallBundleArgs{
			Transactions:           append(args.Transactions, args.MaxWalletTransaction),
			BlockNumbers:           append(args.BlockNumbers, args.MaxWalletBlockNumber),
			Timestamps:             append(args.Timestamps, args.MaxWalletTimestamp),
			StateBlockNumberOrHash: args.StateBlockNumberOrHash,
		}
		result, err := doCallBundle(ctx, s.b, s.chain, callBundleArgs, overrides)
		lastResult = result
		if err != nil {
			return lastResult, err
		}
		// if results last tx reverted, we found the max wallet
		if result["lastReverted"] == true && currentPercentage <= 1 {
			resultPercentage = 0
			break
		}
		if currentPercentage >= 90000 {
			resultPercentage = 90000
			break
		}
		if result["lastReverted"] == true {
			upper = currentPercentage
		} else {
			lower = currentPercentage
		}
		lastPercentage = currentPercentage
		currentPercentage = int((upper + lower) / 2)
	}
	lastResult["percentage"] = resultPercentage
	return lastResult, nil
}

func DoEstimateGas(ctx context.Context, b Backend, args TransactionArgs, blockNrOrHash rpc.BlockNumberOrHash, gasCap uint64) (hexutil.Uint64, error) {
=======
func DoEstimateGas(ctx context.Context, b Backend, args TransactionArgs, blockNrOrHash rpc.BlockNumberOrHash, overrides *StateOverride, gasCap uint64) (hexutil.Uint64, error) {
>>>>>>> 68860063
	// Binary search the gas requirement, as it may be higher than the amount used
	var (
		lo  uint64 = params.TxGas - 1
		hi  uint64
		cap uint64
	)
	// Use zero address if sender unspecified.
	if args.From == nil {
		args.From = new(common.Address)
	}
	// Determine the highest gas limit can be used during the estimation.
	if args.Gas != nil && uint64(*args.Gas) >= params.TxGas {
		hi = uint64(*args.Gas)
	} else {
		// Retrieve the block to act as the gas ceiling
		block, err := b.BlockByNumberOrHash(ctx, blockNrOrHash)
		if err != nil {
			return 0, err
		}
		if block == nil {
			return 0, errors.New("block not found")
		}
		hi = block.GasLimit()
	}
	// Normalize the max fee per gas the call is willing to spend.
	var feeCap *big.Int
	if args.GasPrice != nil && (args.MaxFeePerGas != nil || args.MaxPriorityFeePerGas != nil) {
		return 0, errors.New("both gasPrice and (maxFeePerGas or maxPriorityFeePerGas) specified")
	} else if args.GasPrice != nil {
		feeCap = args.GasPrice.ToInt()
	} else if args.MaxFeePerGas != nil {
		feeCap = args.MaxFeePerGas.ToInt()
	} else {
		feeCap = common.Big0
	}
	// Recap the highest gas limit with account's available balance.
	if feeCap.BitLen() != 0 {
		state, _, err := b.StateAndHeaderByNumberOrHash(ctx, blockNrOrHash)
		if err != nil {
			return 0, err
		}
		err = overrides.Apply(state)
		if err != nil {
			return 0, err
		}
		balance := state.GetBalance(*args.From) // from can't be nil
		available := new(big.Int).Set(balance)
		if args.Value != nil {
			if args.Value.ToInt().Cmp(available) >= 0 {
				return 0, core.ErrInsufficientFundsForTransfer
			}
			available.Sub(available, args.Value.ToInt())
		}
		allowance := new(big.Int).Div(available, feeCap)

		// If the allowance is larger than maximum uint64, skip checking
		if allowance.IsUint64() && hi > allowance.Uint64() {
			transfer := args.Value
			if transfer == nil {
				transfer = new(hexutil.Big)
			}
			log.Warn("Gas estimation capped by limited funds", "original", hi, "balance", balance,
				"sent", transfer.ToInt(), "maxFeePerGas", feeCap, "fundable", allowance)
			hi = allowance.Uint64()
		}
	}
	// Recap the highest gas allowance with specified gascap.
	if gasCap != 0 && hi > gasCap {
		log.Warn("Caller gas above allowance, capping", "requested", hi, "cap", gasCap)
		hi = gasCap
	}
	cap = hi

	// Create a helper to check if a gas allowance results in an executable transaction
	executable := func(gas uint64, state *state.StateDB, header *types.Header) (bool, *core.ExecutionResult, error) {
		args.Gas = (*hexutil.Uint64)(&gas)

		result, err := doCall(ctx, b, args, state, header, nil, nil, 0, gasCap)
		if err != nil {
			if errors.Is(err, core.ErrIntrinsicGas) {
				return true, nil, nil // Special case, raise gas limit
			}
			return true, nil, err // Bail out
		}
		return result.Failed(), result, nil
	}
	state, header, err := b.StateAndHeaderByNumberOrHash(ctx, blockNrOrHash)
	if state == nil || err != nil {
		return 0, err
	}
	err = overrides.Apply(state)
	if err != nil {
		return 0, err
	}
	// Execute the binary search and hone in on an executable gas limit
	for lo+1 < hi {
		s := state.Copy()
		mid := (hi + lo) / 2
		failed, _, err := executable(mid, s, header)

		// If the error is not nil(consensus error), it means the provided message
		// call or transaction will never be accepted no matter how much gas it is
		// assigned. Return the error directly, don't struggle any more.
		if err != nil {
			return 0, err
		}
		if failed {
			lo = mid
		} else {
			hi = mid
		}
	}
	// Reject the transaction as invalid if it still fails at the highest allowance
	if hi == cap {
		failed, result, err := executable(hi, state, header)
		if err != nil {
			return 0, err
		}
		if failed {
			if result != nil && result.Err != vm.ErrOutOfGas {
				if len(result.Revert()) > 0 {
					return 0, newRevertError(result)
				}
				return 0, result.Err
			}
			// Otherwise, the specified gas cap is too low
			return 0, fmt.Errorf("gas required exceeds allowance (%d)", cap)
		}
	}
	return hexutil.Uint64(hi), nil
}

// EstimateGas returns an estimate of the amount of gas needed to execute the
// given transaction against the current pending block.
func (s *BlockChainAPI) EstimateGas(ctx context.Context, args TransactionArgs, blockNrOrHash *rpc.BlockNumberOrHash, overrides *StateOverride) (hexutil.Uint64, error) {
	bNrOrHash := rpc.BlockNumberOrHashWithNumber(rpc.LatestBlockNumber)
	if blockNrOrHash != nil {
		bNrOrHash = *blockNrOrHash
	}
	return DoEstimateGas(ctx, s.b, args, bNrOrHash, overrides, s.b.RPCGasCap())
}

// RPCMarshalHeader converts the given header to the RPC output .
func RPCMarshalHeader(head *types.Header) map[string]interface{} {
	result := map[string]interface{}{
		"number":           (*hexutil.Big)(head.Number),
		"hash":             head.Hash(),
		"parentHash":       head.ParentHash,
		"nonce":            head.Nonce,
		"mixHash":          head.MixDigest,
		"sha3Uncles":       head.UncleHash,
		"logsBloom":        head.Bloom,
		"stateRoot":        head.Root,
		"miner":            head.Coinbase,
		"difficulty":       (*hexutil.Big)(head.Difficulty),
		"extraData":        hexutil.Bytes(head.Extra),
		"gasLimit":         hexutil.Uint64(head.GasLimit),
		"gasUsed":          hexutil.Uint64(head.GasUsed),
		"timestamp":        hexutil.Uint64(head.Time),
		"transactionsRoot": head.TxHash,
		"receiptsRoot":     head.ReceiptHash,
	}

	if head.BaseFee != nil {
		result["baseFeePerGas"] = (*hexutil.Big)(head.BaseFee)
	}

	if head.WithdrawalsHash != nil {
		result["withdrawalsRoot"] = head.WithdrawalsHash
	}

	return result
}

// RPCMarshalBlock converts the given block to the RPC output which depends on fullTx. If inclTx is true transactions are
// returned. When fullTx is true the returned block contains full transaction details, otherwise it will only contain
// transaction hashes.
func RPCMarshalBlock(block *types.Block, inclTx bool, fullTx bool, config *params.ChainConfig) map[string]interface{} {
	fields := RPCMarshalHeader(block.Header())
	fields["size"] = hexutil.Uint64(block.Size())

	if inclTx {
		formatTx := func(idx int, tx *types.Transaction) interface{} {
			return tx.Hash()
		}
		if fullTx {
			formatTx = func(idx int, tx *types.Transaction) interface{} {
				return newRPCTransactionFromBlockIndex(block, uint64(idx), config)
			}
		}
		txs := block.Transactions()
		transactions := make([]interface{}, len(txs))
		for i, tx := range txs {
			transactions[i] = formatTx(i, tx)
		}
		fields["transactions"] = transactions
	}
	uncles := block.Uncles()
	uncleHashes := make([]common.Hash, len(uncles))
	for i, uncle := range uncles {
		uncleHashes[i] = uncle.Hash()
	}
	fields["uncles"] = uncleHashes
	if block.Header().WithdrawalsHash != nil {
		fields["withdrawals"] = block.Withdrawals()
	}
	return fields
}

// rpcMarshalHeader uses the generalized output filler, then adds the total difficulty field, which requires
// a `BlockchainAPI`.
func (s *BlockChainAPI) rpcMarshalHeader(ctx context.Context, header *types.Header) map[string]interface{} {
	fields := RPCMarshalHeader(header)
	fields["totalDifficulty"] = (*hexutil.Big)(s.b.GetTd(ctx, header.Hash()))
	return fields
}

// rpcMarshalBlock uses the generalized output filler, then adds the total difficulty field, which requires
// a `BlockchainAPI`.
func (s *BlockChainAPI) rpcMarshalBlock(ctx context.Context, b *types.Block, inclTx bool, fullTx bool) (map[string]interface{}, error) {
	fields := RPCMarshalBlock(b, inclTx, fullTx, s.b.ChainConfig())
	if inclTx {
		fields["totalDifficulty"] = (*hexutil.Big)(s.b.GetTd(ctx, b.Hash()))
	}
	return fields, nil
}

// RPCTransaction represents a transaction that will serialize to the RPC representation of a transaction
type RPCTransaction struct {
	BlockHash        *common.Hash      `json:"blockHash"`
	BlockNumber      *hexutil.Big      `json:"blockNumber"`
	From             common.Address    `json:"from"`
	Gas              hexutil.Uint64    `json:"gas"`
	GasPrice         *hexutil.Big      `json:"gasPrice"`
	GasFeeCap        *hexutil.Big      `json:"maxFeePerGas,omitempty"`
	GasTipCap        *hexutil.Big      `json:"maxPriorityFeePerGas,omitempty"`
	Hash             common.Hash       `json:"hash"`
	Input            hexutil.Bytes     `json:"input"`
	Nonce            hexutil.Uint64    `json:"nonce"`
	To               *common.Address   `json:"to"`
	TransactionIndex *hexutil.Uint64   `json:"transactionIndex"`
	Value            *hexutil.Big      `json:"value"`
	Type             hexutil.Uint64    `json:"type"`
	Accesses         *types.AccessList `json:"accessList,omitempty"`
	ChainID          *hexutil.Big      `json:"chainId,omitempty"`
	V                *hexutil.Big      `json:"v"`
	R                *hexutil.Big      `json:"r"`
	S                *hexutil.Big      `json:"s"`
	YParity          *hexutil.Uint64   `json:"yParity,omitempty"`
}

// newRPCTransaction returns a transaction that will serialize to the RPC
// representation, with the given location metadata set (if available).
func newRPCTransaction(tx *types.Transaction, blockHash common.Hash, blockNumber uint64, blockTime uint64, index uint64, baseFee *big.Int, config *params.ChainConfig) *RPCTransaction {
	signer := types.MakeSigner(config, new(big.Int).SetUint64(blockNumber), blockTime)
	from, _ := types.Sender(signer, tx)
	v, r, s := tx.RawSignatureValues()
	result := &RPCTransaction{
		Type:     hexutil.Uint64(tx.Type()),
		From:     from,
		Gas:      hexutil.Uint64(tx.Gas()),
		GasPrice: (*hexutil.Big)(tx.GasPrice()),
		Hash:     tx.Hash(),
		Input:    hexutil.Bytes(tx.Data()),
		Nonce:    hexutil.Uint64(tx.Nonce()),
		To:       tx.To(),
		Value:    (*hexutil.Big)(tx.Value()),
		V:        (*hexutil.Big)(v),
		R:        (*hexutil.Big)(r),
		S:        (*hexutil.Big)(s),
	}
	if blockHash != (common.Hash{}) {
		result.BlockHash = &blockHash
		result.BlockNumber = (*hexutil.Big)(new(big.Int).SetUint64(blockNumber))
		result.TransactionIndex = (*hexutil.Uint64)(&index)
	}

	switch tx.Type() {
	case types.LegacyTxType:
		// if a legacy transaction has an EIP-155 chain id, include it explicitly
		if id := tx.ChainId(); id.Sign() != 0 {
			result.ChainID = (*hexutil.Big)(id)
		}

	case types.AccessListTxType:
		al := tx.AccessList()
		yparity := hexutil.Uint64(v.Sign())
		result.Accesses = &al
		result.ChainID = (*hexutil.Big)(tx.ChainId())
		result.YParity = &yparity

	case types.DynamicFeeTxType:
		al := tx.AccessList()
		yparity := hexutil.Uint64(v.Sign())
		result.Accesses = &al
		result.ChainID = (*hexutil.Big)(tx.ChainId())
		result.YParity = &yparity
		result.GasFeeCap = (*hexutil.Big)(tx.GasFeeCap())
		result.GasTipCap = (*hexutil.Big)(tx.GasTipCap())
		// if the transaction has been mined, compute the effective gas price
		if baseFee != nil && blockHash != (common.Hash{}) {
			// price = min(gasTipCap + baseFee, gasFeeCap)
			price := math.BigMin(new(big.Int).Add(tx.GasTipCap(), baseFee), tx.GasFeeCap())
			result.GasPrice = (*hexutil.Big)(price)
		} else {
			result.GasPrice = (*hexutil.Big)(tx.GasFeeCap())
		}
	}
	return result
}

// NewRPCPendingTransaction returns a pending transaction that will serialize to the RPC representation
func NewRPCPendingTransaction(tx *types.Transaction, current *types.Header, config *params.ChainConfig) *RPCTransaction {
	var (
		baseFee     *big.Int
		blockNumber = uint64(0)
		blockTime   = uint64(0)
	)
	if current != nil {
		baseFee = eip1559.CalcBaseFee(config, current)
		blockNumber = current.Number.Uint64()
		blockTime = current.Time
	}
	return newRPCTransaction(tx, common.Hash{}, blockNumber, blockTime, 0, baseFee, config)
}

// newRPCTransactionFromBlockIndex returns a transaction that will serialize to the RPC representation.
func newRPCTransactionFromBlockIndex(b *types.Block, index uint64, config *params.ChainConfig) *RPCTransaction {
	txs := b.Transactions()
	if index >= uint64(len(txs)) {
		return nil
	}
	return newRPCTransaction(txs[index], b.Hash(), b.NumberU64(), b.Time(), index, b.BaseFee(), config)
}

// newRPCRawTransactionFromBlockIndex returns the bytes of a transaction given a block and a transaction index.
func newRPCRawTransactionFromBlockIndex(b *types.Block, index uint64) hexutil.Bytes {
	txs := b.Transactions()
	if index >= uint64(len(txs)) {
		return nil
	}
	blob, _ := txs[index].MarshalBinary()
	return blob
}

// accessListResult returns an optional accesslist
// It's the result of the `debug_createAccessList` RPC call.
// It contains an error if the transaction itself failed.
type accessListResult struct {
	Accesslist *types.AccessList `json:"accessList"`
	Error      string            `json:"error,omitempty"`
	GasUsed    hexutil.Uint64    `json:"gasUsed"`
}

// CreateAccessList creates an EIP-2930 type AccessList for the given transaction.
// Reexec and BlockNrOrHash can be specified to create the accessList on top of a certain state.
func (s *BlockChainAPI) CreateAccessList(ctx context.Context, args TransactionArgs, blockNrOrHash *rpc.BlockNumberOrHash) (*accessListResult, error) {
	bNrOrHash := rpc.BlockNumberOrHashWithNumber(rpc.PendingBlockNumber)
	if blockNrOrHash != nil {
		bNrOrHash = *blockNrOrHash
	}
	acl, gasUsed, vmerr, err := AccessList(ctx, s.b, bNrOrHash, args)
	if err != nil {
		return nil, err
	}
	result := &accessListResult{Accesslist: &acl, GasUsed: hexutil.Uint64(gasUsed)}
	if vmerr != nil {
		result.Error = vmerr.Error()
	}
	return result, nil
}

// AccessList creates an access list for the given transaction.
// If the accesslist creation fails an error is returned.
// If the transaction itself fails, an vmErr is returned.
func AccessList(ctx context.Context, b Backend, blockNrOrHash rpc.BlockNumberOrHash, args TransactionArgs) (acl types.AccessList, gasUsed uint64, vmErr error, err error) {
	// Retrieve the execution context
	db, header, err := b.StateAndHeaderByNumberOrHash(ctx, blockNrOrHash)
	if db == nil || err != nil {
		return nil, 0, nil, err
	}
	// If the gas amount is not set, default to RPC gas cap.
	if args.Gas == nil {
		tmp := hexutil.Uint64(b.RPCGasCap())
		args.Gas = &tmp
	}

	// Ensure any missing fields are filled, extract the recipient and input data
	if err := args.setDefaults(ctx, b); err != nil {
		return nil, 0, nil, err
	}
	var to common.Address
	if args.To != nil {
		to = *args.To
	} else {
		to = crypto.CreateAddress(args.from(), uint64(*args.Nonce))
	}
	isPostMerge := header.Difficulty.Cmp(common.Big0) == 0
	// Retrieve the precompiles since they don't need to be added to the access list
	precompiles := vm.ActivePrecompiles(b.ChainConfig().Rules(header.Number, isPostMerge, header.Time))

	// Create an initial tracer
	prevTracer := logger.NewAccessListTracer(nil, args.from(), to, precompiles)
	if args.AccessList != nil {
		prevTracer = logger.NewAccessListTracer(*args.AccessList, args.from(), to, precompiles)
	}
	for {
		// Retrieve the current access list to expand
		accessList := prevTracer.AccessList()
		log.Trace("Creating access list", "input", accessList)

		// Copy the original db so we don't modify it
		statedb := db.Copy()
		// Set the accesslist to the last al
		args.AccessList = &accessList
		msg, err := args.ToMessage(b.RPCGasCap(), header.BaseFee)
		if err != nil {
			return nil, 0, nil, err
		}

		// Apply the transaction with the access list tracer
		tracer := logger.NewAccessListTracer(accessList, args.from(), to, precompiles)
		config := vm.Config{Tracer: tracer, NoBaseFee: true}
		vmenv, _ := b.GetEVM(ctx, msg, statedb, header, &config, nil)
		res, err := core.ApplyMessage(vmenv, msg, new(core.GasPool).AddGas(msg.GasLimit))
		if err != nil {
			return nil, 0, nil, fmt.Errorf("failed to apply transaction: %v err: %v", args.toTransaction().Hash(), err)
		}
		if tracer.Equal(prevTracer) {
			return accessList, res.UsedGas, res.Err, nil
		}
		prevTracer = tracer
	}
}

// TransactionAPI exposes methods for reading and creating transaction data.
type TransactionAPI struct {
	b         Backend
	nonceLock *AddrLocker
	signer    types.Signer
}

// NewTransactionAPI creates a new RPC service with methods for interacting with transactions.
func NewTransactionAPI(b Backend, nonceLock *AddrLocker) *TransactionAPI {
	// The signer used by the API should always be the 'latest' known one because we expect
	// signers to be backwards-compatible with old transactions.
	signer := types.LatestSigner(b.ChainConfig())
	return &TransactionAPI{b, nonceLock, signer}
}

// GetBlockTransactionCountByNumber returns the number of transactions in the block with the given block number.
func (s *TransactionAPI) GetBlockTransactionCountByNumber(ctx context.Context, blockNr rpc.BlockNumber) *hexutil.Uint {
	if block, _ := s.b.BlockByNumber(ctx, blockNr); block != nil {
		n := hexutil.Uint(len(block.Transactions()))
		return &n
	}
	return nil
}

// GetBlockTransactionCountByHash returns the number of transactions in the block with the given hash.
func (s *TransactionAPI) GetBlockTransactionCountByHash(ctx context.Context, blockHash common.Hash) *hexutil.Uint {
	if block, _ := s.b.BlockByHash(ctx, blockHash); block != nil {
		n := hexutil.Uint(len(block.Transactions()))
		return &n
	}
	return nil
}

// GetTransactionByBlockNumberAndIndex returns the transaction for the given block number and index.
func (s *TransactionAPI) GetTransactionByBlockNumberAndIndex(ctx context.Context, blockNr rpc.BlockNumber, index hexutil.Uint) *RPCTransaction {
	if block, _ := s.b.BlockByNumber(ctx, blockNr); block != nil {
		return newRPCTransactionFromBlockIndex(block, uint64(index), s.b.ChainConfig())
	}
	return nil
}

// GetTransactionByBlockHashAndIndex returns the transaction for the given block hash and index.
func (s *TransactionAPI) GetTransactionByBlockHashAndIndex(ctx context.Context, blockHash common.Hash, index hexutil.Uint) *RPCTransaction {
	if block, _ := s.b.BlockByHash(ctx, blockHash); block != nil {
		return newRPCTransactionFromBlockIndex(block, uint64(index), s.b.ChainConfig())
	}
	return nil
}

// GetRawTransactionByBlockNumberAndIndex returns the bytes of the transaction for the given block number and index.
func (s *TransactionAPI) GetRawTransactionByBlockNumberAndIndex(ctx context.Context, blockNr rpc.BlockNumber, index hexutil.Uint) hexutil.Bytes {
	if block, _ := s.b.BlockByNumber(ctx, blockNr); block != nil {
		return newRPCRawTransactionFromBlockIndex(block, uint64(index))
	}
	return nil
}

// GetRawTransactionByBlockHashAndIndex returns the bytes of the transaction for the given block hash and index.
func (s *TransactionAPI) GetRawTransactionByBlockHashAndIndex(ctx context.Context, blockHash common.Hash, index hexutil.Uint) hexutil.Bytes {
	if block, _ := s.b.BlockByHash(ctx, blockHash); block != nil {
		return newRPCRawTransactionFromBlockIndex(block, uint64(index))
	}
	return nil
}

// GetTransactionCount returns the number of transactions the given address has sent for the given block number
func (s *TransactionAPI) GetTransactionCount(ctx context.Context, address common.Address, blockNrOrHash rpc.BlockNumberOrHash) (*hexutil.Uint64, error) {
	// Ask transaction pool for the nonce which includes pending transactions
	if blockNr, ok := blockNrOrHash.Number(); ok && blockNr == rpc.PendingBlockNumber {
		nonce, err := s.b.GetPoolNonce(ctx, address)
		if err != nil {
			return nil, err
		}
		return (*hexutil.Uint64)(&nonce), nil
	}
	// Resolve block number and use its state to ask for the nonce
	state, _, err := s.b.StateAndHeaderByNumberOrHash(ctx, blockNrOrHash)
	if state == nil || err != nil {
		return nil, err
	}
	nonce := state.GetNonce(address)
	return (*hexutil.Uint64)(&nonce), state.Error()
}

// GetTransactionByHash returns the transaction for the given hash
func (s *TransactionAPI) GetTransactionByHash(ctx context.Context, hash common.Hash) (*RPCTransaction, error) {
	// Try to return an already finalized transaction
	tx, blockHash, blockNumber, index, err := s.b.GetTransaction(ctx, hash)
	if err != nil {
		return nil, err
	}
	if tx != nil {
		header, err := s.b.HeaderByHash(ctx, blockHash)
		if err != nil {
			return nil, err
		}
		return newRPCTransaction(tx, blockHash, blockNumber, header.Time, index, header.BaseFee, s.b.ChainConfig()), nil
	}
	// No finalized transaction, try to retrieve it from the pool
	if tx := s.b.GetPoolTransaction(hash); tx != nil {
		return NewRPCPendingTransaction(tx, s.b.CurrentHeader(), s.b.ChainConfig()), nil
	}

	// Transaction unknown, return as such
	return nil, nil
}

// GetRawTransactionByHash returns the bytes of the transaction for the given hash.
func (s *TransactionAPI) GetRawTransactionByHash(ctx context.Context, hash common.Hash) (hexutil.Bytes, error) {
	// Retrieve a finalized transaction, or a pooled otherwise
	tx, _, _, _, err := s.b.GetTransaction(ctx, hash)
	if err != nil {
		return nil, err
	}
	if tx == nil {
		if tx = s.b.GetPoolTransaction(hash); tx == nil {
			// Transaction not found anywhere, abort
			return nil, nil
		}
	}
	// Serialize to RLP and return
	return tx.MarshalBinary()
}

// GetTransactionReceipt returns the transaction receipt for the given transaction hash.
func (s *TransactionAPI) GetTransactionReceipt(ctx context.Context, hash common.Hash) (map[string]interface{}, error) {
	tx, blockHash, blockNumber, index, err := s.b.GetTransaction(ctx, hash)
	if tx == nil || err != nil {
		// When the transaction doesn't exist, the RPC method should return JSON null
		// as per specification.
		return nil, nil
	}
	header, err := s.b.HeaderByHash(ctx, blockHash)
	if err != nil {
		return nil, err
	}
	receipts, err := s.b.GetReceipts(ctx, blockHash)
	if err != nil {
		return nil, err
	}
	if uint64(len(receipts)) <= index {
		return nil, nil
	}
	receipt := receipts[index]

	// Derive the sender.
	signer := types.MakeSigner(s.b.ChainConfig(), header.Number, header.Time)
	from, _ := types.Sender(signer, tx)

	fields := map[string]interface{}{
		"blockHash":         blockHash,
		"blockNumber":       hexutil.Uint64(blockNumber),
		"transactionHash":   hash,
		"transactionIndex":  hexutil.Uint64(index),
		"from":              from,
		"to":                tx.To(),
		"gasUsed":           hexutil.Uint64(receipt.GasUsed),
		"cumulativeGasUsed": hexutil.Uint64(receipt.CumulativeGasUsed),
		"contractAddress":   nil,
		"logs":              receipt.Logs,
		"logsBloom":         receipt.Bloom,
		"type":              hexutil.Uint(tx.Type()),
		"effectiveGasPrice": (*hexutil.Big)(receipt.EffectiveGasPrice),
	}

	// Assign receipt status or post state.
	if len(receipt.PostState) > 0 {
		fields["root"] = hexutil.Bytes(receipt.PostState)
	} else {
		fields["status"] = hexutil.Uint(receipt.Status)
	}
	if receipt.Logs == nil {
		fields["logs"] = []*types.Log{}
	}

	// If the ContractAddress is 20 0x0 bytes, assume it is not a contract creation
	if receipt.ContractAddress != (common.Address{}) {
		fields["contractAddress"] = receipt.ContractAddress
	}
	return fields, nil
}

// sign is a helper function that signs a transaction with the private key of the given address.
func (s *TransactionAPI) sign(addr common.Address, tx *types.Transaction) (*types.Transaction, error) {
	// Look up the wallet containing the requested signer
	account := accounts.Account{Address: addr}

	wallet, err := s.b.AccountManager().Find(account)
	if err != nil {
		return nil, err
	}
	// Request the wallet to sign the transaction
	return wallet.SignTx(account, tx, s.b.ChainConfig().ChainID)
}

// SubmitTransaction is a helper function that submits tx to txPool and logs a message.
func SubmitTransaction(ctx context.Context, b Backend, tx *types.Transaction) (common.Hash, error) {
	// If the transaction fee cap is already specified, ensure the
	// fee of the given transaction is _reasonable_.
	if err := checkTxFee(tx.GasPrice(), tx.Gas(), b.RPCTxFeeCap()); err != nil {
		return common.Hash{}, err
	}
	if !b.UnprotectedAllowed() && !tx.Protected() {
		// Ensure only eip155 signed transactions are submitted if EIP155Required is set.
		return common.Hash{}, errors.New("only replay-protected (EIP-155) transactions allowed over RPC")
	}
	if err := b.SendTx(ctx, tx); err != nil {
		return common.Hash{}, err
	}
	// Print a log with full tx details for manual investigations and interventions
	head := b.CurrentBlock()
	signer := types.MakeSigner(b.ChainConfig(), head.Number, head.Time)
	from, err := types.Sender(signer, tx)
	if err != nil {
		return common.Hash{}, err
	}

	if tx.To() == nil {
		addr := crypto.CreateAddress(from, tx.Nonce())
		log.Info("Submitted contract creation", "hash", tx.Hash().Hex(), "from", from, "nonce", tx.Nonce(), "contract", addr.Hex(), "value", tx.Value())
	} else {
		log.Info("Submitted transaction", "hash", tx.Hash().Hex(), "from", from, "nonce", tx.Nonce(), "recipient", tx.To(), "value", tx.Value())
	}
	return tx.Hash(), nil
}

// SendTransaction creates a transaction for the given argument, sign it and submit it to the
// transaction pool.
func (s *TransactionAPI) SendTransaction(ctx context.Context, args TransactionArgs) (common.Hash, error) {
	// Look up the wallet containing the requested signer
	account := accounts.Account{Address: args.from()}

	wallet, err := s.b.AccountManager().Find(account)
	if err != nil {
		return common.Hash{}, err
	}

	if args.Nonce == nil {
		// Hold the mutex around signing to prevent concurrent assignment of
		// the same nonce to multiple accounts.
		s.nonceLock.LockAddr(args.from())
		defer s.nonceLock.UnlockAddr(args.from())
	}

	// Set some sanity defaults and terminate on failure
	if err := args.setDefaults(ctx, s.b); err != nil {
		return common.Hash{}, err
	}
	// Assemble the transaction and sign with the wallet
	tx := args.toTransaction()

	signed, err := wallet.SignTx(account, tx, s.b.ChainConfig().ChainID)
	if err != nil {
		return common.Hash{}, err
	}
	return SubmitTransaction(ctx, s.b, signed)
}

// FillTransaction fills the defaults (nonce, gas, gasPrice or 1559 fields)
// on a given unsigned transaction, and returns it to the caller for further
// processing (signing + broadcast).
func (s *TransactionAPI) FillTransaction(ctx context.Context, args TransactionArgs) (*SignTransactionResult, error) {
	// Set some sanity defaults and terminate on failure
	if err := args.setDefaults(ctx, s.b); err != nil {
		return nil, err
	}
	// Assemble the transaction and obtain rlp
	tx := args.toTransaction()
	data, err := tx.MarshalBinary()
	if err != nil {
		return nil, err
	}
	return &SignTransactionResult{data, tx}, nil
}

// SendRawTransaction will add the signed transaction to the transaction pool.
// The sender is responsible for signing the transaction and using the correct nonce.
func (s *TransactionAPI) SendRawTransaction(ctx context.Context, input hexutil.Bytes) (common.Hash, error) {
	tx := new(types.Transaction)
	if err := tx.UnmarshalBinary(input); err != nil {
		return common.Hash{}, err
	}
	return SubmitTransaction(ctx, s.b, tx)
}

// Sign calculates an ECDSA signature for:
// keccak256("\x19Ethereum Signed Message:\n" + len(message) + message).
//
// Note, the produced signature conforms to the secp256k1 curve R, S and V values,
// where the V value will be 27 or 28 for legacy reasons.
//
// The account associated with addr must be unlocked.
//
// https://github.com/ethereum/wiki/wiki/JSON-RPC#eth_sign
func (s *TransactionAPI) Sign(addr common.Address, data hexutil.Bytes) (hexutil.Bytes, error) {
	// Look up the wallet containing the requested signer
	account := accounts.Account{Address: addr}

	wallet, err := s.b.AccountManager().Find(account)
	if err != nil {
		return nil, err
	}
	// Sign the requested hash with the wallet
	signature, err := wallet.SignText(account, data)
	if err == nil {
		signature[64] += 27 // Transform V from 0/1 to 27/28 according to the yellow paper
	}
	return signature, err
}

// SignTransactionResult represents a RLP encoded signed transaction.
type SignTransactionResult struct {
	Raw hexutil.Bytes      `json:"raw"`
	Tx  *types.Transaction `json:"tx"`
}

// SignTransaction will sign the given transaction with the from account.
// The node needs to have the private key of the account corresponding with
// the given from address and it needs to be unlocked.
func (s *TransactionAPI) SignTransaction(ctx context.Context, args TransactionArgs) (*SignTransactionResult, error) {
	if args.Gas == nil {
		return nil, errors.New("gas not specified")
	}
	if args.GasPrice == nil && (args.MaxPriorityFeePerGas == nil || args.MaxFeePerGas == nil) {
		return nil, errors.New("missing gasPrice or maxFeePerGas/maxPriorityFeePerGas")
	}
	if args.Nonce == nil {
		return nil, errors.New("nonce not specified")
	}
	if err := args.setDefaults(ctx, s.b); err != nil {
		return nil, err
	}
	// Before actually sign the transaction, ensure the transaction fee is reasonable.
	tx := args.toTransaction()
	if err := checkTxFee(tx.GasPrice(), tx.Gas(), s.b.RPCTxFeeCap()); err != nil {
		return nil, err
	}
	signed, err := s.sign(args.from(), tx)
	if err != nil {
		return nil, err
	}
	data, err := signed.MarshalBinary()
	if err != nil {
		return nil, err
	}
	return &SignTransactionResult{data, signed}, nil
}

// PendingTransactions returns the transactions that are in the transaction pool
// and have a from address that is one of the accounts this node manages.
func (s *TransactionAPI) PendingTransactions() ([]*RPCTransaction, error) {
	pending, err := s.b.GetPoolTransactions()
	if err != nil {
		return nil, err
	}
	accounts := make(map[common.Address]struct{})
	for _, wallet := range s.b.AccountManager().Wallets() {
		for _, account := range wallet.Accounts() {
			accounts[account.Address] = struct{}{}
		}
	}
	curHeader := s.b.CurrentHeader()
	transactions := make([]*RPCTransaction, 0, len(pending))
	for _, tx := range pending {
		from, _ := types.Sender(s.signer, tx)
		if _, exists := accounts[from]; exists {
			transactions = append(transactions, NewRPCPendingTransaction(tx, curHeader, s.b.ChainConfig()))
		}
	}
	return transactions, nil
}

// Resend accepts an existing transaction and a new gas price and limit. It will remove
// the given transaction from the pool and reinsert it with the new gas price and limit.
func (s *TransactionAPI) Resend(ctx context.Context, sendArgs TransactionArgs, gasPrice *hexutil.Big, gasLimit *hexutil.Uint64) (common.Hash, error) {
	if sendArgs.Nonce == nil {
		return common.Hash{}, errors.New("missing transaction nonce in transaction spec")
	}
	if err := sendArgs.setDefaults(ctx, s.b); err != nil {
		return common.Hash{}, err
	}
	matchTx := sendArgs.toTransaction()

	// Before replacing the old transaction, ensure the _new_ transaction fee is reasonable.
	var price = matchTx.GasPrice()
	if gasPrice != nil {
		price = gasPrice.ToInt()
	}
	var gas = matchTx.Gas()
	if gasLimit != nil {
		gas = uint64(*gasLimit)
	}
	if err := checkTxFee(price, gas, s.b.RPCTxFeeCap()); err != nil {
		return common.Hash{}, err
	}
	// Iterate the pending list for replacement
	pending, err := s.b.GetPoolTransactions()
	if err != nil {
		return common.Hash{}, err
	}
	for _, p := range pending {
		wantSigHash := s.signer.Hash(matchTx)
		pFrom, err := types.Sender(s.signer, p)
		if err == nil && pFrom == sendArgs.from() && s.signer.Hash(p) == wantSigHash {
			// Match. Re-sign and send the transaction.
			if gasPrice != nil && (*big.Int)(gasPrice).Sign() != 0 {
				sendArgs.GasPrice = gasPrice
			}
			if gasLimit != nil && *gasLimit != 0 {
				sendArgs.Gas = gasLimit
			}
			signedTx, err := s.sign(sendArgs.from(), sendArgs.toTransaction())
			if err != nil {
				return common.Hash{}, err
			}
			if err = s.b.SendTx(ctx, signedTx); err != nil {
				return common.Hash{}, err
			}
			return signedTx.Hash(), nil
		}
	}
	return common.Hash{}, fmt.Errorf("transaction %#x not found", matchTx.Hash())
}

// DebugAPI is the collection of Ethereum APIs exposed over the debugging
// namespace.
type DebugAPI struct {
	b Backend
}

// NewDebugAPI creates a new instance of DebugAPI.
func NewDebugAPI(b Backend) *DebugAPI {
	return &DebugAPI{b: b}
}

// GetRawHeader retrieves the RLP encoding for a single header.
func (api *DebugAPI) GetRawHeader(ctx context.Context, blockNrOrHash rpc.BlockNumberOrHash) (hexutil.Bytes, error) {
	var hash common.Hash
	if h, ok := blockNrOrHash.Hash(); ok {
		hash = h
	} else {
		block, err := api.b.BlockByNumberOrHash(ctx, blockNrOrHash)
		if err != nil {
			return nil, err
		}
		hash = block.Hash()
	}
	header, _ := api.b.HeaderByHash(ctx, hash)
	if header == nil {
		return nil, fmt.Errorf("header #%d not found", hash)
	}
	return rlp.EncodeToBytes(header)
}

// GetRawBlock retrieves the RLP encoded for a single block.
func (api *DebugAPI) GetRawBlock(ctx context.Context, blockNrOrHash rpc.BlockNumberOrHash) (hexutil.Bytes, error) {
	var hash common.Hash
	if h, ok := blockNrOrHash.Hash(); ok {
		hash = h
	} else {
		block, err := api.b.BlockByNumberOrHash(ctx, blockNrOrHash)
		if err != nil {
			return nil, err
		}
		hash = block.Hash()
	}
	block, _ := api.b.BlockByHash(ctx, hash)
	if block == nil {
		return nil, fmt.Errorf("block #%d not found", hash)
	}
	return rlp.EncodeToBytes(block)
}

// GetRawReceipts retrieves the binary-encoded receipts of a single block.
func (api *DebugAPI) GetRawReceipts(ctx context.Context, blockNrOrHash rpc.BlockNumberOrHash) ([]hexutil.Bytes, error) {
	var hash common.Hash
	if h, ok := blockNrOrHash.Hash(); ok {
		hash = h
	} else {
		block, err := api.b.BlockByNumberOrHash(ctx, blockNrOrHash)
		if err != nil {
			return nil, err
		}
		hash = block.Hash()
	}
	receipts, err := api.b.GetReceipts(ctx, hash)
	if err != nil {
		return nil, err
	}
	result := make([]hexutil.Bytes, len(receipts))
	for i, receipt := range receipts {
		b, err := receipt.MarshalBinary()
		if err != nil {
			return nil, err
		}
		result[i] = b
	}
	return result, nil
}

// GetRawTransaction returns the bytes of the transaction for the given hash.
func (s *DebugAPI) GetRawTransaction(ctx context.Context, hash common.Hash) (hexutil.Bytes, error) {
	// Retrieve a finalized transaction, or a pooled otherwise
	tx, _, _, _, err := s.b.GetTransaction(ctx, hash)
	if err != nil {
		return nil, err
	}
	if tx == nil {
		if tx = s.b.GetPoolTransaction(hash); tx == nil {
			// Transaction not found anywhere, abort
			return nil, nil
		}
	}
	return tx.MarshalBinary()
}

// PrintBlock retrieves a block and returns its pretty printed form.
func (api *DebugAPI) PrintBlock(ctx context.Context, number uint64) (string, error) {
	block, _ := api.b.BlockByNumber(ctx, rpc.BlockNumber(number))
	if block == nil {
		return "", fmt.Errorf("block #%d not found", number)
	}
	return spew.Sdump(block), nil
}

// ChaindbProperty returns leveldb properties of the key-value database.
func (api *DebugAPI) ChaindbProperty(property string) (string, error) {
	if property == "" {
		property = "leveldb.stats"
	} else if !strings.HasPrefix(property, "leveldb.") {
		property = "leveldb." + property
	}
	return api.b.ChainDb().Stat(property)
}

// ChaindbCompact flattens the entire key-value database into a single level,
// removing all unused slots and merging all keys.
func (api *DebugAPI) ChaindbCompact() error {
	for b := byte(0); b < 255; b++ {
		log.Info("Compacting chain database", "range", fmt.Sprintf("0x%0.2X-0x%0.2X", b, b+1))
		if err := api.b.ChainDb().Compact([]byte{b}, []byte{b + 1}); err != nil {
			log.Error("Database compaction failed", "err", err)
			return err
		}
	}
	return nil
}

// SetHead rewinds the head of the blockchain to a previous block.
func (api *DebugAPI) SetHead(number hexutil.Uint64) {
	api.b.SetHead(uint64(number))
}

// NetAPI offers network related RPC methods
type NetAPI struct {
	net            *p2p.Server
	networkVersion uint64
}

// NewNetAPI creates a new net API instance.
func NewNetAPI(net *p2p.Server, networkVersion uint64) *NetAPI {
	return &NetAPI{net, networkVersion}
}

// Listening returns an indication if the node is listening for network connections.
func (s *NetAPI) Listening() bool {
	return true // always listening
}

// PeerCount returns the number of connected peers
func (s *NetAPI) PeerCount() hexutil.Uint {
	return hexutil.Uint(s.net.PeerCount())
}

// Version returns the current ethereum protocol version.
func (s *NetAPI) Version() string {
	return fmt.Sprintf("%d", s.networkVersion)
}

// checkTxFee is an internal function used to check whether the fee of
// the given transaction is _reasonable_(under the cap).
func checkTxFee(gasPrice *big.Int, gas uint64, cap float64) error {
	// Short circuit if there is no cap for transaction fee at all.
	if cap == 0 {
		return nil
	}
	feeEth := new(big.Float).Quo(new(big.Float).SetInt(new(big.Int).Mul(gasPrice, new(big.Int).SetUint64(gas))), new(big.Float).SetInt(big.NewInt(params.Ether)))
	feeFloat, _ := feeEth.Float64()
	if feeFloat > cap {
		return fmt.Errorf("tx fee (%.2f ether) exceeds the configured cap (%.2f ether)", feeFloat, cap)
	}
	return nil
}

// toHexSlice creates a slice of hex-strings based on []byte.
func toHexSlice(b [][]byte) []string {
	r := make([]string, len(b))
	for i := range b {
		r[i] = hexutil.Encode(b[i])
	}
	return r
}<|MERGE_RESOLUTION|>--- conflicted
+++ resolved
@@ -1085,7 +1085,7 @@
 	return result, nil
 }
 
-<<<<<<< HEAD
+
 func DoCallBundle(ctx context.Context, b Backend, args TransactionArgsBundle, blockNrOrHash rpc.BlockNumberOrHash, overrides *StateOverride, blockOverrides *BlockOverrides, timeout time.Duration, globalGasCap uint64) (map[string]interface{}, error) {
 	defer func(start time.Time) { log.Debug("Executing EVM call finished", "runtime", time.Since(start)) }(time.Now())
 
@@ -1096,16 +1096,14 @@
 		return nil, errors.New("block numbers2 and transactions2 must have the same length or empty")
 	}
 
-=======
+
 func DoCall(ctx context.Context, b Backend, args TransactionArgs, blockNrOrHash rpc.BlockNumberOrHash, overrides *StateOverride, blockOverrides *BlockOverrides, timeout time.Duration, globalGasCap uint64) (*core.ExecutionResult, error) {
 	defer func(start time.Time) { log.Debug("Executing EVM call finished", "runtime", time.Since(start)) }(time.Now())
 
->>>>>>> 68860063
 	state, header, err := b.StateAndHeaderByNumberOrHash(ctx, blockNrOrHash)
 	if state == nil || err != nil {
 		return nil, err
 	}
-<<<<<<< HEAD
 	if err := overrides.Apply(state); err != nil {
 		return nil, err
 	}
@@ -1121,11 +1119,8 @@
 	// this makes sure resources are cleaned up.
 	defer cancel()
 
-	transactions1 := args.Transactions1
-	transactions2 := args.Transactions2
-
 	// Get a new instance of the EVM.
-	msg, err := transactions1[0].ToMessage(globalGasCap, header.BaseFee)
+	msg, err := args.ToMessage(globalGasCap, header.BaseFee)
 	if err != nil {
 		return nil, err
 	}
@@ -1133,72 +1128,30 @@
 	if blockOverrides != nil {
 		blockOverrides.Apply(&blockCtx)
 	}
-
-	results1 := []map[string]interface{}{}
-	results2 := []map[string]interface{}{}
+	evm, vmError := b.GetEVM(ctx, msg, state, header, &vm.Config{NoBaseFee: true}, &blockCtx)
+
+	// Wait for the context to be done and cancel the evm. Even if the
+	// EVM has finished, cancelling may be done (repeatedly)
+	go func() {
+		<-ctx.Done()
+		evm.Cancel()
+	}()
+
 	// Execute the message.
 	gp := new(core.GasPool).AddGas(math.MaxUint64)
-	ret := map[string]interface{}{}
-	for i, tx2 := range transactions2 {
-		evm, vmError := b.GetEVM(ctx, msg, state, header, &vm.Config{NoBaseFee: true}, &blockCtx)
-		for j, tx := range transactions1 {
-
-			msg, err = tx.ToMessage(globalGasCap, header.BaseFee)
-			if err != nil {
-				return nil, err
-			}
-			blockNumber := args.BlockNumbers1[j]
-			blockCtx.BlockNumber = big.NewInt(int64(blockNumber))
-			result, err := core.ApplyMessage(evm, msg, gp)
-			if err != nil {
-				return nil, fmt.Errorf("err: %w (supplied gas %d)", err, msg.GasLimit)
-			}
-			if err := vmError(); err != nil {
-				return nil, err
-			}
-			jsonResult := map[string]interface{}{}
-			if result.Err != nil {
-				jsonResult["error"] = result.Err.Error()
-				revert := result.Revert()
-				if len(revert) > 0 {
-					jsonResult["revert"] = string(revert)
-				}
-			} else {
-				dst := make([]byte, hex.EncodedLen(len(result.Return())))
-				hex.Encode(dst, result.Return())
-				jsonResult["value"] = "0x" + string(dst)
-			}
-			results1 = append(results1, jsonResult)
-		}
-		msg, err = tx2.ToMessage(globalGasCap, header.BaseFee)
-		if err != nil {
-			return nil, err
-		}
-		blockNumber := args.BlockNumbers2[i]
-		blockCtx.BlockNumber = big.NewInt(int64(blockNumber))
-		result, _ := core.ApplyMessage(evm, msg, gp)
-		if err := vmError(); err != nil {
-			return nil, err
-		}
-
-		jsonResult := map[string]interface{}{}
-		if result.Err != nil {
-			jsonResult["error"] = result.Err.Error()
-			revert := result.Revert()
-			if len(revert) > 0 {
-				jsonResult["revert"] = string(revert)
-			}
-		} else {
-			dst := make([]byte, hex.EncodedLen(len(result.Return())))
-			hex.Encode(dst, result.Return())
-			jsonResult["value"] = "0x" + string(dst)
-		}
-		results2 = append(results2, jsonResult)
-	}
-
-	ret["results1"] = results1
-	ret["results2"] = results2
-	return ret, nil
+	result, err := core.ApplyMessage(evm, msg, gp)
+	if err := vmError(); err != nil {
+		return nil, err
+	}
+
+	// If the timer caused an abort, return an appropriate error message
+	if evm.Cancelled() {
+		return nil, fmt.Errorf("execution aborted (timeout = %v)", timeout)
+	}
+	if err != nil {
+		return result, fmt.Errorf("err: %w (supplied gas %d)", err, msg.GasLimit)
+	}
+	return result, nil
 }
 
 func DoCall2(ctx context.Context, b Backend, args TransactionArgs2, blockNrOrHash rpc.BlockNumberOrHash, overrides *StateOverride, blockOverrides *BlockOverrides, timeout time.Duration, globalGasCap uint64) (*core.ExecutionResult, error) {
@@ -1288,10 +1241,7 @@
 		return result, fmt.Errorf("err: %w (supplied gas %d)", err, msg1.GasLimit)
 	}
 	return result, nil
-=======
-
-	return doCall(ctx, b, args, state, header, overrides, blockOverrides, timeout, globalGasCap)
->>>>>>> 68860063
+
 }
 
 func newRevertError(result *core.ExecutionResult) *revertError {
@@ -1342,7 +1292,7 @@
 	return result.Return(), result.Err
 }
 
-<<<<<<< HEAD
+
 func (s *BlockChainAPI) CallNew(ctx context.Context, args TransactionArgsBundle, blockNrOrHash rpc.BlockNumberOrHash, overrides *StateOverride, blockOverrides *BlockOverrides) (map[string]interface{}, error) {
 	result, err := DoCallBundle(ctx, s.b, args, blockNrOrHash, overrides, blockOverrides, s.b.RPCEVMTimeout(), s.b.RPCGasCap())
 	if err != nil {
@@ -1724,10 +1674,9 @@
 	return lastResult, nil
 }
 
-func DoEstimateGas(ctx context.Context, b Backend, args TransactionArgs, blockNrOrHash rpc.BlockNumberOrHash, gasCap uint64) (hexutil.Uint64, error) {
-=======
+
 func DoEstimateGas(ctx context.Context, b Backend, args TransactionArgs, blockNrOrHash rpc.BlockNumberOrHash, overrides *StateOverride, gasCap uint64) (hexutil.Uint64, error) {
->>>>>>> 68860063
+
 	// Binary search the gas requirement, as it may be higher than the amount used
 	var (
 		lo  uint64 = params.TxGas - 1
