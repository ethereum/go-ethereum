// Copyright 2015 The go-ethereum Authors
// This file is part of the go-ethereum library.
//
// The go-ethereum library is free software: you can redistribute it and/or modify
// it under the terms of the GNU Lesser General Public License as published by
// the Free Software Foundation, either version 3 of the License, or
// (at your option) any later version.
//
// The go-ethereum library is distributed in the hope that it will be useful,
// but WITHOUT ANY WARRANTY; without even the implied warranty of
// MERCHANTABILITY or FITNESS FOR A PARTICULAR PURPOSE. See the
// GNU Lesser General Public License for more details.
//
// You should have received a copy of the GNU Lesser General Public License
// along with the go-ethereum library. If not, see <http://www.gnu.org/licenses/>.

package ethapi

import (
	"bytes"
	"context"
	"errors"
	"fmt"
	"math/big"
	"strings"
	"time"

	"github.com/EthereumCommonwealth/go-callisto/accounts"
	"github.com/EthereumCommonwealth/go-callisto/accounts/keystore"
	"github.com/EthereumCommonwealth/go-callisto/common"
	"github.com/EthereumCommonwealth/go-callisto/common/hexutil"
	"github.com/EthereumCommonwealth/go-callisto/common/math"
	"github.com/EthereumCommonwealth/go-callisto/consensus/ethash"
	"github.com/EthereumCommonwealth/go-callisto/core"
	"github.com/EthereumCommonwealth/go-callisto/core/types"
	"github.com/EthereumCommonwealth/go-callisto/core/vm"
	"github.com/EthereumCommonwealth/go-callisto/crypto"
	"github.com/EthereumCommonwealth/go-callisto/log"
	"github.com/EthereumCommonwealth/go-callisto/p2p"
	"github.com/EthereumCommonwealth/go-callisto/params"
	"github.com/EthereumCommonwealth/go-callisto/rlp"
	"github.com/EthereumCommonwealth/go-callisto/rpc"
	"github.com/syndtr/goleveldb/leveldb"
	"github.com/syndtr/goleveldb/leveldb/util"
)

const (
	defaultGasPrice = 50 * params.Shannon
)

// PublicEthereumAPI provides an API to access Ethereum related information.
// It offers only methods that operate on public data that is freely available to anyone.
type PublicEthereumAPI struct {
	b Backend
}

// NewPublicEthereumAPI creates a new Ethereum protocol API.
func NewPublicEthereumAPI(b Backend) *PublicEthereumAPI {
	return &PublicEthereumAPI{b}
}

// GasPrice returns a suggestion for a gas price.
func (s *PublicEthereumAPI) GasPrice(ctx context.Context) (*big.Int, error) {
	return s.b.SuggestPrice(ctx)
}

// ProtocolVersion returns the current Ethereum protocol version this node supports
func (s *PublicEthereumAPI) ProtocolVersion() hexutil.Uint {
	return hexutil.Uint(s.b.ProtocolVersion())
}

// Syncing returns false in case the node is currently not syncing with the network. It can be up to date or has not
// yet received the latest block headers from its pears. In case it is synchronizing:
// - startingBlock: block number this node started to synchronise from
// - currentBlock:  block number this node is currently importing
// - highestBlock:  block number of the highest block header this node has received from peers
// - pulledStates:  number of state entries processed until now
// - knownStates:   number of known state entries that still need to be pulled
func (s *PublicEthereumAPI) Syncing() (interface{}, error) {
	progress := s.b.Downloader().Progress()

	// Return not syncing if the synchronisation already completed
	if progress.CurrentBlock >= progress.HighestBlock {
		return false, nil
	}
	// Otherwise gather the block sync stats
	return map[string]interface{}{
		"startingBlock": hexutil.Uint64(progress.StartingBlock),
		"currentBlock":  hexutil.Uint64(progress.CurrentBlock),
		"highestBlock":  hexutil.Uint64(progress.HighestBlock),
		"pulledStates":  hexutil.Uint64(progress.PulledStates),
		"knownStates":   hexutil.Uint64(progress.KnownStates),
	}, nil
}

// PublicTxPoolAPI offers and API for the transaction pool. It only operates on data that is non confidential.
type PublicTxPoolAPI struct {
	b Backend
}

// NewPublicTxPoolAPI creates a new tx pool service that gives information about the transaction pool.
func NewPublicTxPoolAPI(b Backend) *PublicTxPoolAPI {
	return &PublicTxPoolAPI{b}
}

// Content returns the transactions contained within the transaction pool.
func (s *PublicTxPoolAPI) Content() map[string]map[string]map[string]*RPCTransaction {
	content := map[string]map[string]map[string]*RPCTransaction{
		"pending": make(map[string]map[string]*RPCTransaction),
		"queued":  make(map[string]map[string]*RPCTransaction),
	}
	pending, queue := s.b.TxPoolContent()

	// Flatten the pending transactions
	for account, txs := range pending {
		dump := make(map[string]*RPCTransaction)
		for _, tx := range txs {
			dump[fmt.Sprintf("%d", tx.Nonce())] = newRPCPendingTransaction(tx)
		}
		content["pending"][account.Hex()] = dump
	}
	// Flatten the queued transactions
	for account, txs := range queue {
		dump := make(map[string]*RPCTransaction)
		for _, tx := range txs {
			dump[fmt.Sprintf("%d", tx.Nonce())] = newRPCPendingTransaction(tx)
		}
		content["queued"][account.Hex()] = dump
	}
	return content
}

// Status returns the number of pending and queued transaction in the pool.
func (s *PublicTxPoolAPI) Status() map[string]hexutil.Uint {
	pending, queue := s.b.Stats()
	return map[string]hexutil.Uint{
		"pending": hexutil.Uint(pending),
		"queued":  hexutil.Uint(queue),
	}
}

// Inspect retrieves the content of the transaction pool and flattens it into an
// easily inspectable list.
func (s *PublicTxPoolAPI) Inspect() map[string]map[string]map[string]string {
	content := map[string]map[string]map[string]string{
		"pending": make(map[string]map[string]string),
		"queued":  make(map[string]map[string]string),
	}
	pending, queue := s.b.TxPoolContent()

	// Define a formatter to flatten a transaction into a string
	var format = func(tx *types.Transaction) string {
		if to := tx.To(); to != nil {
			return fmt.Sprintf("%s: %v wei + %v gas × %v wei", tx.To().Hex(), tx.Value(), tx.Gas(), tx.GasPrice())
		}
		return fmt.Sprintf("contract creation: %v wei + %v gas × %v wei", tx.Value(), tx.Gas(), tx.GasPrice())
	}
	// Flatten the pending transactions
	for account, txs := range pending {
		dump := make(map[string]string)
		for _, tx := range txs {
			dump[fmt.Sprintf("%d", tx.Nonce())] = format(tx)
		}
		content["pending"][account.Hex()] = dump
	}
	// Flatten the queued transactions
	for account, txs := range queue {
		dump := make(map[string]string)
		for _, tx := range txs {
			dump[fmt.Sprintf("%d", tx.Nonce())] = format(tx)
		}
		content["queued"][account.Hex()] = dump
	}
	return content
}

// PublicAccountAPI provides an API to access accounts managed by this node.
// It offers only methods that can retrieve accounts.
type PublicAccountAPI struct {
	am *accounts.Manager
}

// NewPublicAccountAPI creates a new PublicAccountAPI.
func NewPublicAccountAPI(am *accounts.Manager) *PublicAccountAPI {
	return &PublicAccountAPI{am: am}
}

// Accounts returns the collection of accounts this node manages
func (s *PublicAccountAPI) Accounts() []common.Address {
	addresses := make([]common.Address, 0) // return [] instead of nil if empty
	for _, wallet := range s.am.Wallets() {
		for _, account := range wallet.Accounts() {
			addresses = append(addresses, account.Address)
		}
	}
	return addresses
}

// PrivateAccountAPI provides an API to access accounts managed by this node.
// It offers methods to create, (un)lock en list accounts. Some methods accept
// passwords and are therefore considered private by default.
type PrivateAccountAPI struct {
	am        *accounts.Manager
	nonceLock *AddrLocker
	b         Backend
}

// NewPrivateAccountAPI create a new PrivateAccountAPI.
func NewPrivateAccountAPI(b Backend, nonceLock *AddrLocker) *PrivateAccountAPI {
	return &PrivateAccountAPI{
		am:        b.AccountManager(),
		nonceLock: nonceLock,
		b:         b,
	}
}

// ListAccounts will return a list of addresses for accounts this node manages.
func (s *PrivateAccountAPI) ListAccounts() []common.Address {
	addresses := make([]common.Address, 0) // return [] instead of nil if empty
	for _, wallet := range s.am.Wallets() {
		for _, account := range wallet.Accounts() {
			addresses = append(addresses, account.Address)
		}
	}
	return addresses
}

// rawWallet is a JSON representation of an accounts.Wallet interface, with its
// data contents extracted into plain fields.
type rawWallet struct {
	URL      string             `json:"url"`
	Status   string             `json:"status"`
	Failure  string             `json:"failure,omitempty"`
	Accounts []accounts.Account `json:"accounts,omitempty"`
}

// ListWallets will return a list of wallets this node manages.
func (s *PrivateAccountAPI) ListWallets() []rawWallet {
	wallets := make([]rawWallet, 0) // return [] instead of nil if empty
	for _, wallet := range s.am.Wallets() {
		status, failure := wallet.Status()

		raw := rawWallet{
			URL:      wallet.URL().String(),
			Status:   status,
			Accounts: wallet.Accounts(),
		}
		if failure != nil {
			raw.Failure = failure.Error()
		}
		wallets = append(wallets, raw)
	}
	return wallets
}

// OpenWallet initiates a hardware wallet opening procedure, establishing a USB
// connection and attempting to authenticate via the provided passphrase. Note,
// the method may return an extra challenge requiring a second open (e.g. the
// Trezor PIN matrix challenge).
func (s *PrivateAccountAPI) OpenWallet(url string, passphrase *string) error {
	wallet, err := s.am.Wallet(url)
	if err != nil {
		return err
	}
	pass := ""
	if passphrase != nil {
		pass = *passphrase
	}
	return wallet.Open(pass)
}

// DeriveAccount requests a HD wallet to derive a new account, optionally pinning
// it for later reuse.
func (s *PrivateAccountAPI) DeriveAccount(url string, path string, pin *bool) (accounts.Account, error) {
	wallet, err := s.am.Wallet(url)
	if err != nil {
		return accounts.Account{}, err
	}
	derivPath, err := accounts.ParseDerivationPath(path)
	if err != nil {
		return accounts.Account{}, err
	}
	if pin == nil {
		pin = new(bool)
	}
	return wallet.Derive(derivPath, *pin)
}

// NewAccount will create a new account and returns the address for the new account.
func (s *PrivateAccountAPI) NewAccount(password string) (common.Address, error) {
	acc, err := fetchKeystore(s.am).NewAccount(password)
	if err == nil {
		return acc.Address, nil
	}
	return common.Address{}, err
}

// fetchKeystore retrives the encrypted keystore from the account manager.
func fetchKeystore(am *accounts.Manager) *keystore.KeyStore {
	return am.Backends(keystore.KeyStoreType)[0].(*keystore.KeyStore)
}

// ImportRawKey stores the given hex encoded ECDSA key into the key directory,
// encrypting it with the passphrase.
func (s *PrivateAccountAPI) ImportRawKey(privkey string, password string) (common.Address, error) {
	key, err := crypto.HexToECDSA(privkey)
	if err != nil {
		return common.Address{}, err
	}
	acc, err := fetchKeystore(s.am).ImportECDSA(key, password)
	return acc.Address, err
}

// UnlockAccount will unlock the account associated with the given address with
// the given password for duration seconds. If duration is nil it will use a
// default of 300 seconds. It returns an indication if the account was unlocked.
func (s *PrivateAccountAPI) UnlockAccount(addr common.Address, password string, duration *uint64) (bool, error) {
	const max = uint64(time.Duration(math.MaxInt64) / time.Second)
	var d time.Duration
	if duration == nil {
		d = 300 * time.Second
	} else if *duration > max {
		return false, errors.New("unlock duration too large")
	} else {
		d = time.Duration(*duration) * time.Second
	}
	err := fetchKeystore(s.am).TimedUnlock(accounts.Account{Address: addr}, password, d)
	return err == nil, err
}

// LockAccount will lock the account associated with the given address when it's unlocked.
func (s *PrivateAccountAPI) LockAccount(addr common.Address) bool {
	return fetchKeystore(s.am).Lock(addr) == nil
}

// signTransactions sets defaults and signs the given transaction
// NOTE: the caller needs to ensure that the nonceLock is held, if applicable,
// and release it after the transaction has been submitted to the tx pool
func (s *PrivateAccountAPI) signTransaction(ctx context.Context, args SendTxArgs, passwd string) (*types.Transaction, error) {
	// Look up the wallet containing the requested signer
	account := accounts.Account{Address: args.From}
	wallet, err := s.am.Find(account)
	if err != nil {
		return nil, err
	}
	// Set some sanity defaults and terminate on failure
	if err := args.setDefaults(ctx, s.b); err != nil {
		return nil, err
	}
	// Assemble the transaction and sign with the wallet
	tx := args.toTransaction()

	var chainID *big.Int
	if config := s.b.ChainConfig(); config.IsEIP155(s.b.CurrentBlock().Number()) {
		chainID = config.ChainId
	}
	return wallet.SignTxWithPassphrase(account, passwd, tx, chainID)
}

// SendTransaction will create a transaction from the given arguments and
// tries to sign it with the key associated with args.To. If the given passwd isn't
// able to decrypt the key it fails.
func (s *PrivateAccountAPI) SendTransaction(ctx context.Context, args SendTxArgs, passwd string) (common.Hash, error) {
	if args.Nonce == nil {
		// Hold the addresse's mutex around signing to prevent concurrent assignment of
		// the same nonce to multiple accounts.
		s.nonceLock.LockAddr(args.From)
		defer s.nonceLock.UnlockAddr(args.From)
	}
	signed, err := s.signTransaction(ctx, args, passwd)
	if err != nil {
		return common.Hash{}, err
	}
	return submitTransaction(ctx, s.b, signed)
}

// SignTransaction will create a transaction from the given arguments and
// tries to sign it with the key associated with args.To. If the given passwd isn't
// able to decrypt the key it fails. The transaction is returned in RLP-form, not broadcast
// to other nodes
func (s *PrivateAccountAPI) SignTransaction(ctx context.Context, args SendTxArgs, passwd string) (*SignTransactionResult, error) {
	// No need to obtain the noncelock mutex, since we won't be sending this
	// tx into the transaction pool, but right back to the user
	if args.Gas == nil {
		return nil, fmt.Errorf("gas not specified")
	}
	if args.GasPrice == nil {
		return nil, fmt.Errorf("gasPrice not specified")
	}
	if args.Nonce == nil {
		return nil, fmt.Errorf("nonce not specified")
	}
	signed, err := s.signTransaction(ctx, args, passwd)
	if err != nil {
		return nil, err
	}
	data, err := rlp.EncodeToBytes(signed)
	if err != nil {
		return nil, err
	}
	return &SignTransactionResult{data, signed}, nil
}

// signHash is a helper function that calculates a hash for the given message that can be
// safely used to calculate a signature from.
//
// The hash is calulcated as
//   keccak256("\x19Ethereum Signed Message:\n"${message length}${message}).
//
// This gives context to the signed message and prevents signing of transactions.
func signHash(data []byte) []byte {
	msg := fmt.Sprintf("\x19Ethereum Signed Message:\n%d%s", len(data), data)
	return crypto.Keccak256([]byte(msg))
}

// Sign calculates an Ethereum ECDSA signature for:
// keccack256("\x19Ethereum Signed Message:\n" + len(message) + message))
//
// Note, the produced signature conforms to the secp256k1 curve R, S and V values,
// where the V value will be 27 or 28 for legacy reasons.
//
// The key used to calculate the signature is decrypted with the given password.
//
// https://github.com/EthereumCommonwealth/go-callisto/wiki/Management-APIs#personal_sign
func (s *PrivateAccountAPI) Sign(ctx context.Context, data hexutil.Bytes, addr common.Address, passwd string) (hexutil.Bytes, error) {
	// Look up the wallet containing the requested signer
	account := accounts.Account{Address: addr}

	wallet, err := s.b.AccountManager().Find(account)
	if err != nil {
		return nil, err
	}
	// Assemble sign the data with the wallet
	signature, err := wallet.SignHashWithPassphrase(account, passwd, signHash(data))
	if err != nil {
		return nil, err
	}
	signature[64] += 27 // Transform V from 0/1 to 27/28 according to the yellow paper
	return signature, nil
}

// EcRecover returns the address for the account that was used to create the signature.
// Note, this function is compatible with eth_sign and personal_sign. As such it recovers
// the address of:
// hash = keccak256("\x19Ethereum Signed Message:\n"${message length}${message})
// addr = ecrecover(hash, signature)
//
// Note, the signature must conform to the secp256k1 curve R, S and V values, where
// the V value must be be 27 or 28 for legacy reasons.
//
// https://github.com/EthereumCommonwealth/go-callisto/wiki/Management-APIs#personal_ecRecover
func (s *PrivateAccountAPI) EcRecover(ctx context.Context, data, sig hexutil.Bytes) (common.Address, error) {
	if len(sig) != 65 {
		return common.Address{}, fmt.Errorf("signature must be 65 bytes long")
	}
	if sig[64] != 27 && sig[64] != 28 {
		return common.Address{}, fmt.Errorf("invalid Ethereum signature (V is not 27 or 28)")
	}
	sig[64] -= 27 // Transform yellow paper V from 27/28 to 0/1

	rpk, err := crypto.Ecrecover(signHash(data), sig)
	if err != nil {
		return common.Address{}, err
	}
	pubKey := crypto.ToECDSAPub(rpk)
	recoveredAddr := crypto.PubkeyToAddress(*pubKey)
	return recoveredAddr, nil
}

// SignAndSendTransaction was renamed to SendTransaction. This method is deprecated
// and will be removed in the future. It primary goal is to give clients time to update.
func (s *PrivateAccountAPI) SignAndSendTransaction(ctx context.Context, args SendTxArgs, passwd string) (common.Hash, error) {
	return s.SendTransaction(ctx, args, passwd)
}

// PublicBlockChainAPI provides an API to access the Ethereum blockchain.
// It offers only methods that operate on public data that is freely available to anyone.
type PublicBlockChainAPI struct {
	b Backend
}

// NewPublicBlockChainAPI creates a new Ethereum blockchain API.
func NewPublicBlockChainAPI(b Backend) *PublicBlockChainAPI {
	return &PublicBlockChainAPI{b}
}

// BlockNumber returns the block number of the chain head.
func (s *PublicBlockChainAPI) BlockNumber() *big.Int {
	header, _ := s.b.HeaderByNumber(context.Background(), rpc.LatestBlockNumber) // latest header should always be available
	return header.Number
}

// GetBalance returns the amount of wei for the given address in the state of the
// given block number. The rpc.LatestBlockNumber and rpc.PendingBlockNumber meta
// block numbers are also allowed.
func (s *PublicBlockChainAPI) GetBalance(ctx context.Context, address common.Address, blockNr rpc.BlockNumber) (*big.Int, error) {
	state, _, err := s.b.StateAndHeaderByNumber(ctx, blockNr)
	if state == nil || err != nil {
		return nil, err
	}
	b := state.GetBalance(address)
	return b, state.Error()
}

// GetBlockByNumber returns the requested block. When blockNr is -1 the chain head is returned. When fullTx is true all
// transactions in the block are returned in full detail, otherwise only the transaction hash is returned.
func (s *PublicBlockChainAPI) GetBlockByNumber(ctx context.Context, blockNr rpc.BlockNumber, fullTx bool) (map[string]interface{}, error) {
	block, err := s.b.BlockByNumber(ctx, blockNr)
	if block != nil {
		response, err := s.rpcOutputBlock(block, true, fullTx)
		if err == nil && blockNr == rpc.PendingBlockNumber {
			// Pending blocks need to nil out a few fields
			for _, field := range []string{"hash", "nonce", "miner"} {
				response[field] = nil
			}
		}
		return response, err
	}
	return nil, err
}

// GetBlockByHash returns the requested block. When fullTx is true all transactions in the block are returned in full
// detail, otherwise only the transaction hash is returned.
func (s *PublicBlockChainAPI) GetBlockByHash(ctx context.Context, blockHash common.Hash, fullTx bool) (map[string]interface{}, error) {
	block, err := s.b.GetBlock(ctx, blockHash)
	if block != nil {
		return s.rpcOutputBlock(block, true, fullTx)
	}
	return nil, err
}

// GetUncleByBlockNumberAndIndex returns the uncle block for the given block hash and index. When fullTx is true
// all transactions in the block are returned in full detail, otherwise only the transaction hash is returned.
func (s *PublicBlockChainAPI) GetUncleByBlockNumberAndIndex(ctx context.Context, blockNr rpc.BlockNumber, index hexutil.Uint) (map[string]interface{}, error) {
	block, err := s.b.BlockByNumber(ctx, blockNr)
	if block != nil {
		uncles := block.Uncles()
		if index >= hexutil.Uint(len(uncles)) {
			log.Debug("Requested uncle not found", "number", blockNr, "hash", block.Hash(), "index", index)
			return nil, nil
		}
		block = types.NewBlockWithHeader(uncles[index])
		return s.rpcOutputBlock(block, false, false)
	}
	return nil, err
}

// GetUncleByBlockHashAndIndex returns the uncle block for the given block hash and index. When fullTx is true
// all transactions in the block are returned in full detail, otherwise only the transaction hash is returned.
func (s *PublicBlockChainAPI) GetUncleByBlockHashAndIndex(ctx context.Context, blockHash common.Hash, index hexutil.Uint) (map[string]interface{}, error) {
	block, err := s.b.GetBlock(ctx, blockHash)
	if block != nil {
		uncles := block.Uncles()
		if index >= hexutil.Uint(len(uncles)) {
			log.Debug("Requested uncle not found", "number", block.Number(), "hash", blockHash, "index", index)
			return nil, nil
		}
		block = types.NewBlockWithHeader(uncles[index])
		return s.rpcOutputBlock(block, false, false)
	}
	return nil, err
}

// GetUncleCountByBlockNumber returns number of uncles in the block for the given block number
func (s *PublicBlockChainAPI) GetUncleCountByBlockNumber(ctx context.Context, blockNr rpc.BlockNumber) *hexutil.Uint {
	if block, _ := s.b.BlockByNumber(ctx, blockNr); block != nil {
		n := hexutil.Uint(len(block.Uncles()))
		return &n
	}
	return nil
}

// GetUncleCountByBlockHash returns number of uncles in the block for the given block hash
func (s *PublicBlockChainAPI) GetUncleCountByBlockHash(ctx context.Context, blockHash common.Hash) *hexutil.Uint {
	if block, _ := s.b.GetBlock(ctx, blockHash); block != nil {
		n := hexutil.Uint(len(block.Uncles()))
		return &n
	}
	return nil
}

// GetCode returns the code stored at the given address in the state for the given block number.
func (s *PublicBlockChainAPI) GetCode(ctx context.Context, address common.Address, blockNr rpc.BlockNumber) (hexutil.Bytes, error) {
	state, _, err := s.b.StateAndHeaderByNumber(ctx, blockNr)
	if state == nil || err != nil {
		return nil, err
	}
	code := state.GetCode(address)
	return code, state.Error()
}

// GetStorageAt returns the storage from the state at the given address, key and
// block number. The rpc.LatestBlockNumber and rpc.PendingBlockNumber meta block
// numbers are also allowed.
func (s *PublicBlockChainAPI) GetStorageAt(ctx context.Context, address common.Address, key string, blockNr rpc.BlockNumber) (hexutil.Bytes, error) {
	state, _, err := s.b.StateAndHeaderByNumber(ctx, blockNr)
	if state == nil || err != nil {
		return nil, err
	}
	res := state.GetState(address, common.HexToHash(key))
	return res[:], state.Error()
}

// CallArgs represents the arguments for a call.
type CallArgs struct {
	From     common.Address  `json:"from"`
	To       *common.Address `json:"to"`
	Gas      hexutil.Uint64  `json:"gas"`
	GasPrice hexutil.Big     `json:"gasPrice"`
	Value    hexutil.Big     `json:"value"`
	Data     hexutil.Bytes   `json:"data"`
}

func (s *PublicBlockChainAPI) doCall(ctx context.Context, args CallArgs, blockNr rpc.BlockNumber, vmCfg vm.Config) ([]byte, uint64, bool, error) {
	defer func(start time.Time) { log.Debug("Executing EVM call finished", "runtime", time.Since(start)) }(time.Now())

	state, header, err := s.b.StateAndHeaderByNumber(ctx, blockNr)
	if state == nil || err != nil {
		return nil, 0, false, err
	}
	// Set sender address or use a default if none specified
	addr := args.From
	if addr == (common.Address{}) {
		if wallets := s.b.AccountManager().Wallets(); len(wallets) > 0 {
			if accounts := wallets[0].Accounts(); len(accounts) > 0 {
				addr = accounts[0].Address
			}
		}
	}
	// Set default gas & gas price if none were set
	gas, gasPrice := uint64(args.Gas), args.GasPrice.ToInt()
	if gas == 0 {
		gas = 50000000
	}
	if gasPrice.Sign() == 0 {
		gasPrice = new(big.Int).SetUint64(defaultGasPrice)
	}

	// Create new call message
	msg := types.NewMessage(addr, args.To, 0, args.Value.ToInt(), gas, gasPrice, args.Data, false)

	// Setup context so it may be cancelled the call has completed
	// or, in case of unmetered gas, setup a context with a timeout.
	var cancel context.CancelFunc
	if vmCfg.DisableGasMetering {
		ctx, cancel = context.WithTimeout(ctx, time.Second*5)
	} else {
		ctx, cancel = context.WithCancel(ctx)
	}
	// Make sure the context is cancelled when the call has completed
	// this makes sure resources are cleaned up.
	defer func() { cancel() }()

	// Get a new instance of the EVM.
	evm, vmError, err := s.b.GetEVM(ctx, msg, state, header, vmCfg)
	if err != nil {
		return nil, 0, false, err
	}
	// Wait for the context to be done and cancel the evm. Even if the
	// EVM has finished, cancelling may be done (repeatedly)
	go func() {
		<-ctx.Done()
		evm.Cancel()
	}()

	// Setup the gas pool (also for unmetered requests)
	// and apply the message.
	gp := new(core.GasPool).AddGas(math.MaxUint64)
	res, gas, failed, err := core.ApplyMessage(evm, msg, gp)
	if err := vmError(); err != nil {
		return nil, 0, false, err
	}
	return res, gas, failed, err
}

// Call executes the given transaction on the state for the given block number.
// It doesn't make and changes in the state/blockchain and is useful to execute and retrieve values.
func (s *PublicBlockChainAPI) Call(ctx context.Context, args CallArgs, blockNr rpc.BlockNumber) (hexutil.Bytes, error) {
	result, _, _, err := s.doCall(ctx, args, blockNr, vm.Config{DisableGasMetering: true})
	return (hexutil.Bytes)(result), err
}

// EstimateGas returns an estimate of the amount of gas needed to execute the
// given transaction against the current pending block.
func (s *PublicBlockChainAPI) EstimateGas(ctx context.Context, args CallArgs) (hexutil.Uint64, error) {
	// Binary search the gas requirement, as it may be higher than the amount used
	var (
		lo  uint64 = params.TxGas - 1
		hi  uint64
		cap uint64
	)
	if uint64(args.Gas) >= params.TxGas {
		hi = uint64(args.Gas)
	} else {
		// Retrieve the current pending block to act as the gas ceiling
		block, err := s.b.BlockByNumber(ctx, rpc.PendingBlockNumber)
		if err != nil {
			return 0, err
		}
		hi = block.GasLimit()
	}
	cap = hi

	// Create a helper to check if a gas allowance results in an executable transaction
	executable := func(gas uint64) bool {
		args.Gas = hexutil.Uint64(gas)

		_, _, failed, err := s.doCall(ctx, args, rpc.PendingBlockNumber, vm.Config{})
		if err != nil || failed {
			return false
		}
		return true
	}
	// Execute the binary search and hone in on an executable gas limit
	for lo+1 < hi {
		mid := (hi + lo) / 2
		if !executable(mid) {
			lo = mid
		} else {
			hi = mid
		}
	}
	// Reject the transaction as invalid if it still fails at the highest allowance
	if hi == cap {
		if !executable(hi) {
			return 0, fmt.Errorf("gas required exceeds allowance or always failing transaction")
		}
	}
	return hexutil.Uint64(hi), nil
}

// ExecutionResult groups all structured logs emitted by the EVM
// while replaying a transaction in debug mode as well as transaction
// execution status, the amount of gas used and the return value
type ExecutionResult struct {
	Gas         uint64         `json:"gas"`
	Failed      bool           `json:"failed"`
	ReturnValue string         `json:"returnValue"`
	StructLogs  []StructLogRes `json:"structLogs"`
}

// StructLogRes stores a structured log emitted by the EVM while replaying a
// transaction in debug mode
type StructLogRes struct {
	Pc      uint64             `json:"pc"`
	Op      string             `json:"op"`
	Gas     uint64             `json:"gas"`
	GasCost uint64             `json:"gasCost"`
	Depth   int                `json:"depth"`
	Error   error              `json:"error,omitempty"`
	Stack   *[]string          `json:"stack,omitempty"`
	Memory  *[]string          `json:"memory,omitempty"`
	Storage *map[string]string `json:"storage,omitempty"`
}

// formatLogs formats EVM returned structured logs for json output
func FormatLogs(logs []vm.StructLog) []StructLogRes {
	formatted := make([]StructLogRes, len(logs))
	for index, trace := range logs {
		formatted[index] = StructLogRes{
			Pc:      trace.Pc,
			Op:      trace.Op.String(),
			Gas:     trace.Gas,
			GasCost: trace.GasCost,
			Depth:   trace.Depth,
			Error:   trace.Err,
		}
		if trace.Stack != nil {
			stack := make([]string, len(trace.Stack))
			for i, stackValue := range trace.Stack {
				stack[i] = fmt.Sprintf("%x", math.PaddedBigBytes(stackValue, 32))
			}
			formatted[index].Stack = &stack
		}
		if trace.Memory != nil {
			memory := make([]string, 0, (len(trace.Memory)+31)/32)
			for i := 0; i+32 <= len(trace.Memory); i += 32 {
				memory = append(memory, fmt.Sprintf("%x", trace.Memory[i:i+32]))
			}
			formatted[index].Memory = &memory
		}
		if trace.Storage != nil {
			storage := make(map[string]string)
			for i, storageValue := range trace.Storage {
				storage[fmt.Sprintf("%x", i)] = fmt.Sprintf("%x", storageValue)
			}
			formatted[index].Storage = &storage
		}
	}
	return formatted
}

// rpcOutputBlock converts the given block to the RPC output which depends on fullTx. If inclTx is true transactions are
// returned. When fullTx is true the returned block contains full transaction details, otherwise it will only contain
// transaction hashes.
func (s *PublicBlockChainAPI) rpcOutputBlock(b *types.Block, inclTx bool, fullTx bool) (map[string]interface{}, error) {
	head := b.Header() // copies the header once
	fields := map[string]interface{}{
		"number":           (*hexutil.Big)(head.Number),
		"hash":             b.Hash(),
		"parentHash":       head.ParentHash,
		"nonce":            head.Nonce,
		"mixHash":          head.MixDigest,
		"sha3Uncles":       head.UncleHash,
		"logsBloom":        head.Bloom,
		"stateRoot":        head.Root,
		"miner":            head.Coinbase,
		"difficulty":       (*hexutil.Big)(head.Difficulty),
		"totalDifficulty":  (*hexutil.Big)(s.b.GetTd(b.Hash())),
		"extraData":        hexutil.Bytes(head.Extra),
		"size":             hexutil.Uint64(b.Size()),
		"gasLimit":         hexutil.Uint64(head.GasLimit),
		"gasUsed":          hexutil.Uint64(head.GasUsed),
		"timestamp":        (*hexutil.Big)(head.Time),
		"transactionsRoot": head.TxHash,
		"receiptsRoot":     head.ReceiptHash,
	}

	if inclTx {
		formatTx := func(tx *types.Transaction) (interface{}, error) {
			return tx.Hash(), nil
		}

		if fullTx {
			formatTx = func(tx *types.Transaction) (interface{}, error) {
				return newRPCTransactionFromBlockHash(b, tx.Hash()), nil
			}
		}

		txs := b.Transactions()
		transactions := make([]interface{}, len(txs))
		var err error
		for i, tx := range b.Transactions() {
			if transactions[i], err = formatTx(tx); err != nil {
				return nil, err
			}
		}
		fields["transactions"] = transactions
	}

	uncles := b.Uncles()
	uncleHashes := make([]common.Hash, len(uncles))
	for i, uncle := range uncles {
		uncleHashes[i] = uncle.Hash()
	}
	fields["uncles"] = uncleHashes

	return fields, nil
}

// RPCTransaction represents a transaction that will serialize to the RPC representation of a transaction
type RPCTransaction struct {
	BlockHash        common.Hash     `json:"blockHash"`
	BlockNumber      *hexutil.Big    `json:"blockNumber"`
	From             common.Address  `json:"from"`
	Gas              hexutil.Uint64  `json:"gas"`
	GasPrice         *hexutil.Big    `json:"gasPrice"`
	Hash             common.Hash     `json:"hash"`
	Input            hexutil.Bytes   `json:"input"`
	Nonce            hexutil.Uint64  `json:"nonce"`
	To               *common.Address `json:"to"`
	TransactionIndex hexutil.Uint    `json:"transactionIndex"`
	Value            *hexutil.Big    `json:"value"`
	V                *hexutil.Big    `json:"v"`
	R                *hexutil.Big    `json:"r"`
	S                *hexutil.Big    `json:"s"`
}

// newRPCTransaction returns a transaction that will serialize to the RPC
// representation, with the given location metadata set (if available).
func newRPCTransaction(tx *types.Transaction, blockHash common.Hash, blockNumber uint64, index uint64) *RPCTransaction {
	var signer types.Signer = types.FrontierSigner{}
	if tx.Protected() {
		signer = types.NewEIP155Signer(tx.ChainId())
	}
	from, _ := types.Sender(signer, tx)
	v, r, s := tx.RawSignatureValues()

	result := &RPCTransaction{
		From:     from,
		Gas:      hexutil.Uint64(tx.Gas()),
		GasPrice: (*hexutil.Big)(tx.GasPrice()),
		Hash:     tx.Hash(),
		Input:    hexutil.Bytes(tx.Data()),
		Nonce:    hexutil.Uint64(tx.Nonce()),
		To:       tx.To(),
		Value:    (*hexutil.Big)(tx.Value()),
		V:        (*hexutil.Big)(v),
		R:        (*hexutil.Big)(r),
		S:        (*hexutil.Big)(s),
	}
	if blockHash != (common.Hash{}) {
		result.BlockHash = blockHash
		result.BlockNumber = (*hexutil.Big)(new(big.Int).SetUint64(blockNumber))
		result.TransactionIndex = hexutil.Uint(index)
	}
	return result
}

// newRPCPendingTransaction returns a pending transaction that will serialize to the RPC representation
func newRPCPendingTransaction(tx *types.Transaction) *RPCTransaction {
	return newRPCTransaction(tx, common.Hash{}, 0, 0)
}

// newRPCTransactionFromBlockIndex returns a transaction that will serialize to the RPC representation.
func newRPCTransactionFromBlockIndex(b *types.Block, index uint64) *RPCTransaction {
	txs := b.Transactions()
	if index >= uint64(len(txs)) {
		return nil
	}
	return newRPCTransaction(txs[index], b.Hash(), b.NumberU64(), index)
}

// newRPCRawTransactionFromBlockIndex returns the bytes of a transaction given a block and a transaction index.
func newRPCRawTransactionFromBlockIndex(b *types.Block, index uint64) hexutil.Bytes {
	txs := b.Transactions()
	if index >= uint64(len(txs)) {
		return nil
	}
	blob, _ := rlp.EncodeToBytes(txs[index])
	return blob
}

// newRPCTransactionFromBlockHash returns a transaction that will serialize to the RPC representation.
func newRPCTransactionFromBlockHash(b *types.Block, hash common.Hash) *RPCTransaction {
	for idx, tx := range b.Transactions() {
		if tx.Hash() == hash {
			return newRPCTransactionFromBlockIndex(b, uint64(idx))
		}
	}
	return nil
}

// PublicTransactionPoolAPI exposes methods for the RPC interface
type PublicTransactionPoolAPI struct {
	b         Backend
	nonceLock *AddrLocker
}

// NewPublicTransactionPoolAPI creates a new RPC service with methods specific for the transaction pool.
func NewPublicTransactionPoolAPI(b Backend, nonceLock *AddrLocker) *PublicTransactionPoolAPI {
	return &PublicTransactionPoolAPI{b, nonceLock}
}

// GetBlockTransactionCountByNumber returns the number of transactions in the block with the given block number.
func (s *PublicTransactionPoolAPI) GetBlockTransactionCountByNumber(ctx context.Context, blockNr rpc.BlockNumber) *hexutil.Uint {
	if block, _ := s.b.BlockByNumber(ctx, blockNr); block != nil {
		n := hexutil.Uint(len(block.Transactions()))
		return &n
	}
	return nil
}

// GetBlockTransactionCountByHash returns the number of transactions in the block with the given hash.
func (s *PublicTransactionPoolAPI) GetBlockTransactionCountByHash(ctx context.Context, blockHash common.Hash) *hexutil.Uint {
	if block, _ := s.b.GetBlock(ctx, blockHash); block != nil {
		n := hexutil.Uint(len(block.Transactions()))
		return &n
	}
	return nil
}

// GetTransactionByBlockNumberAndIndex returns the transaction for the given block number and index.
func (s *PublicTransactionPoolAPI) GetTransactionByBlockNumberAndIndex(ctx context.Context, blockNr rpc.BlockNumber, index hexutil.Uint) *RPCTransaction {
	if block, _ := s.b.BlockByNumber(ctx, blockNr); block != nil {
		return newRPCTransactionFromBlockIndex(block, uint64(index))
	}
	return nil
}

// GetTransactionByBlockHashAndIndex returns the transaction for the given block hash and index.
func (s *PublicTransactionPoolAPI) GetTransactionByBlockHashAndIndex(ctx context.Context, blockHash common.Hash, index hexutil.Uint) *RPCTransaction {
	if block, _ := s.b.GetBlock(ctx, blockHash); block != nil {
		return newRPCTransactionFromBlockIndex(block, uint64(index))
	}
	return nil
}

// GetRawTransactionByBlockNumberAndIndex returns the bytes of the transaction for the given block number and index.
func (s *PublicTransactionPoolAPI) GetRawTransactionByBlockNumberAndIndex(ctx context.Context, blockNr rpc.BlockNumber, index hexutil.Uint) hexutil.Bytes {
	if block, _ := s.b.BlockByNumber(ctx, blockNr); block != nil {
		return newRPCRawTransactionFromBlockIndex(block, uint64(index))
	}
	return nil
}

// GetRawTransactionByBlockHashAndIndex returns the bytes of the transaction for the given block hash and index.
func (s *PublicTransactionPoolAPI) GetRawTransactionByBlockHashAndIndex(ctx context.Context, blockHash common.Hash, index hexutil.Uint) hexutil.Bytes {
	if block, _ := s.b.GetBlock(ctx, blockHash); block != nil {
		return newRPCRawTransactionFromBlockIndex(block, uint64(index))
	}
	return nil
}

// GetTransactionCount returns the number of transactions the given address has sent for the given block number
func (s *PublicTransactionPoolAPI) GetTransactionCount(ctx context.Context, address common.Address, blockNr rpc.BlockNumber) (*hexutil.Uint64, error) {
	state, _, err := s.b.StateAndHeaderByNumber(ctx, blockNr)
	if state == nil || err != nil {
		return nil, err
	}
	nonce := state.GetNonce(address)
	return (*hexutil.Uint64)(&nonce), state.Error()
}

// GetTransactionByHash returns the transaction for the given hash
func (s *PublicTransactionPoolAPI) GetTransactionByHash(ctx context.Context, hash common.Hash) *RPCTransaction {
	// Try to return an already finalized transaction
	if tx, blockHash, blockNumber, index := core.GetTransaction(s.b.ChainDb(), hash); tx != nil {
		return newRPCTransaction(tx, blockHash, blockNumber, index)
	}
	// No finalized transaction, try to retrieve it from the pool
	if tx := s.b.GetPoolTransaction(hash); tx != nil {
		return newRPCPendingTransaction(tx)
	}
	// Transaction unknown, return as such
	return nil
}

// GetRawTransactionByHash returns the bytes of the transaction for the given hash.
func (s *PublicTransactionPoolAPI) GetRawTransactionByHash(ctx context.Context, hash common.Hash) (hexutil.Bytes, error) {
	var tx *types.Transaction

	// Retrieve a finalized transaction, or a pooled otherwise
	if tx, _, _, _ = core.GetTransaction(s.b.ChainDb(), hash); tx == nil {
		if tx = s.b.GetPoolTransaction(hash); tx == nil {
			// Transaction not found anywhere, abort
			return nil, nil
		}
	}
	// Serialize to RLP and return
	return rlp.EncodeToBytes(tx)
}

// GetTransactionReceipt returns the transaction receipt for the given transaction hash.
func (s *PublicTransactionPoolAPI) GetTransactionReceipt(ctx context.Context, hash common.Hash) (map[string]interface{}, error) {
	tx, blockHash, blockNumber, index := core.GetTransaction(s.b.ChainDb(), hash)
	if tx == nil {
<<<<<<< HEAD
		//return nil, errors.New("unknown transaction")
=======
>>>>>>> 66cd41af
		return nil, nil
	}
	receipts, err := s.b.GetReceipts(ctx, blockHash)
	if err != nil {
		return nil, err
	}
	if len(receipts) <= int(index) {
		return nil, nil
	}
	receipt := receipts[index]

	var signer types.Signer = types.FrontierSigner{}
	if tx.Protected() {
		signer = types.NewEIP155Signer(tx.ChainId())
	}
	from, _ := types.Sender(signer, tx)

	fields := map[string]interface{}{
		"blockHash":         blockHash,
		"blockNumber":       hexutil.Uint64(blockNumber),
		"transactionHash":   hash,
		"transactionIndex":  hexutil.Uint64(index),
		"from":              from,
		"to":                tx.To(),
		"gasUsed":           hexutil.Uint64(receipt.GasUsed),
		"cumulativeGasUsed": hexutil.Uint64(receipt.CumulativeGasUsed),
		"contractAddress":   nil,
		"logs":              receipt.Logs,
		"logsBloom":         receipt.Bloom,
	}

	// Assign receipt status or post state.
	if len(receipt.PostState) > 0 {
		fields["root"] = hexutil.Bytes(receipt.PostState)
	} else {
		fields["status"] = hexutil.Uint(receipt.Status)
	}
	if receipt.Logs == nil {
		fields["logs"] = [][]*types.Log{}
	}
	// If the ContractAddress is 20 0x0 bytes, assume it is not a contract creation
	if receipt.ContractAddress != (common.Address{}) {
		fields["contractAddress"] = receipt.ContractAddress
	}
	return fields, nil
}

// sign is a helper function that signs a transaction with the private key of the given address.
func (s *PublicTransactionPoolAPI) sign(addr common.Address, tx *types.Transaction) (*types.Transaction, error) {
	// Look up the wallet containing the requested signer
	account := accounts.Account{Address: addr}

	wallet, err := s.b.AccountManager().Find(account)
	if err != nil {
		return nil, err
	}
	// Request the wallet to sign the transaction
	var chainID *big.Int
	if config := s.b.ChainConfig(); config.IsEIP155(s.b.CurrentBlock().Number()) {
		chainID = config.ChainId
	}
	return wallet.SignTx(account, tx, chainID)
}

// SendTxArgs represents the arguments to sumbit a new transaction into the transaction pool.
type SendTxArgs struct {
	From     common.Address  `json:"from"`
	To       *common.Address `json:"to"`
	Gas      *hexutil.Uint64 `json:"gas"`
	GasPrice *hexutil.Big    `json:"gasPrice"`
	Value    *hexutil.Big    `json:"value"`
	Nonce    *hexutil.Uint64 `json:"nonce"`
	// We accept "data" and "input" for backwards-compatibility reasons. "input" is the
	// newer name and should be preferred by clients.
	Data  *hexutil.Bytes `json:"data"`
	Input *hexutil.Bytes `json:"input"`
}

// setDefaults is a helper function that fills in default values for unspecified tx fields.
func (args *SendTxArgs) setDefaults(ctx context.Context, b Backend) error {
	if args.Gas == nil {
		args.Gas = new(hexutil.Uint64)
		*(*uint64)(args.Gas) = 90000
	}
	if args.GasPrice == nil {
		price, err := b.SuggestPrice(ctx)
		if err != nil {
			return err
		}
		args.GasPrice = (*hexutil.Big)(price)
	}
	if args.Value == nil {
		args.Value = new(hexutil.Big)
	}
	if args.Nonce == nil {
		nonce, err := b.GetPoolNonce(ctx, args.From)
		if err != nil {
			return err
		}
		args.Nonce = (*hexutil.Uint64)(&nonce)
	}
	if args.Data != nil && args.Input != nil && !bytes.Equal(*args.Data, *args.Input) {
		return errors.New(`Both "data" and "input" are set and not equal. Please use "input" to pass transaction call data.`)
	}
	if args.To == nil {
		// Contract creation
		var input []byte
		if args.Data != nil {
			input = *args.Data
		} else if args.Input != nil {
			input = *args.Input
		}
		if len(input) == 0 {
			return errors.New(`contract creation without any data provided`)
		}
	}
	return nil
}

func (args *SendTxArgs) toTransaction() *types.Transaction {
	var input []byte
	if args.Data != nil {
		input = *args.Data
	} else if args.Input != nil {
		input = *args.Input
	}
	if args.To == nil {
		return types.NewContractCreation(uint64(*args.Nonce), (*big.Int)(args.Value), uint64(*args.Gas), (*big.Int)(args.GasPrice), input)
	}
	return types.NewTransaction(uint64(*args.Nonce), *args.To, (*big.Int)(args.Value), uint64(*args.Gas), (*big.Int)(args.GasPrice), input)
}

// submitTransaction is a helper function that submits tx to txPool and logs a message.
func submitTransaction(ctx context.Context, b Backend, tx *types.Transaction) (common.Hash, error) {
	if err := b.SendTx(ctx, tx); err != nil {
		return common.Hash{}, err
	}
	if tx.To() == nil {
		signer := types.MakeSigner(b.ChainConfig(), b.CurrentBlock().Number())
		from, err := types.Sender(signer, tx)
		if err != nil {
			return common.Hash{}, err
		}
		addr := crypto.CreateAddress(from, tx.Nonce())
		log.Info("Submitted contract creation", "fullhash", tx.Hash().Hex(), "contract", addr.Hex())
	} else {
		log.Info("Submitted transaction", "fullhash", tx.Hash().Hex(), "recipient", tx.To())
	}
	return tx.Hash(), nil
}

// SendTransaction creates a transaction for the given argument, sign it and submit it to the
// transaction pool.
func (s *PublicTransactionPoolAPI) SendTransaction(ctx context.Context, args SendTxArgs) (common.Hash, error) {

	// Look up the wallet containing the requested signer
	account := accounts.Account{Address: args.From}

	wallet, err := s.b.AccountManager().Find(account)
	if err != nil {
		return common.Hash{}, err
	}

	if args.Nonce == nil {
		// Hold the addresse's mutex around signing to prevent concurrent assignment of
		// the same nonce to multiple accounts.
		s.nonceLock.LockAddr(args.From)
		defer s.nonceLock.UnlockAddr(args.From)
	}

	// Set some sanity defaults and terminate on failure
	if err := args.setDefaults(ctx, s.b); err != nil {
		return common.Hash{}, err
	}
	// Assemble the transaction and sign with the wallet
	tx := args.toTransaction()

	var chainID *big.Int
	if config := s.b.ChainConfig(); config.IsEIP155(s.b.CurrentBlock().Number()) {
		chainID = config.ChainId
	}
	signed, err := wallet.SignTx(account, tx, chainID)
	if err != nil {
		return common.Hash{}, err
	}
	return submitTransaction(ctx, s.b, signed)
}

// SendRawTransaction will add the signed transaction to the transaction pool.
// The sender is responsible for signing the transaction and using the correct nonce.
func (s *PublicTransactionPoolAPI) SendRawTransaction(ctx context.Context, encodedTx hexutil.Bytes) (common.Hash, error) {
	tx := new(types.Transaction)
	if err := rlp.DecodeBytes(encodedTx, tx); err != nil {
		return common.Hash{}, err
	}
	return submitTransaction(ctx, s.b, tx)
}

// Sign calculates an ECDSA signature for:
// keccack256("\x19Ethereum Signed Message:\n" + len(message) + message).
//
// Note, the produced signature conforms to the secp256k1 curve R, S and V values,
// where the V value will be 27 or 28 for legacy reasons.
//
// The account associated with addr must be unlocked.
//
// https://github.com/ethereum/wiki/wiki/JSON-RPC#eth_sign
func (s *PublicTransactionPoolAPI) Sign(addr common.Address, data hexutil.Bytes) (hexutil.Bytes, error) {
	// Look up the wallet containing the requested signer
	account := accounts.Account{Address: addr}

	wallet, err := s.b.AccountManager().Find(account)
	if err != nil {
		return nil, err
	}
	// Sign the requested hash with the wallet
	signature, err := wallet.SignHash(account, signHash(data))
	if err == nil {
		signature[64] += 27 // Transform V from 0/1 to 27/28 according to the yellow paper
	}
	return signature, err
}

// SignTransactionResult represents a RLP encoded signed transaction.
type SignTransactionResult struct {
	Raw hexutil.Bytes      `json:"raw"`
	Tx  *types.Transaction `json:"tx"`
}

// SignTransaction will sign the given transaction with the from account.
// The node needs to have the private key of the account corresponding with
// the given from address and it needs to be unlocked.
func (s *PublicTransactionPoolAPI) SignTransaction(ctx context.Context, args SendTxArgs) (*SignTransactionResult, error) {
	if args.Gas == nil {
		return nil, fmt.Errorf("gas not specified")
	}
	if args.GasPrice == nil {
		return nil, fmt.Errorf("gasPrice not specified")
	}
	if args.Nonce == nil {
		return nil, fmt.Errorf("nonce not specified")
	}
	if err := args.setDefaults(ctx, s.b); err != nil {
		return nil, err
	}
	tx, err := s.sign(args.From, args.toTransaction())
	if err != nil {
		return nil, err
	}
	data, err := rlp.EncodeToBytes(tx)
	if err != nil {
		return nil, err
	}
	return &SignTransactionResult{data, tx}, nil
}

// PendingTransactions returns the transactions that are in the transaction pool and have a from address that is one of
// the accounts this node manages.
func (s *PublicTransactionPoolAPI) PendingTransactions() ([]*RPCTransaction, error) {
	pending, err := s.b.GetPoolTransactions()
	if err != nil {
		return nil, err
	}

	transactions := make([]*RPCTransaction, 0, len(pending))
	for _, tx := range pending {
		var signer types.Signer = types.HomesteadSigner{}
		if tx.Protected() {
			signer = types.NewEIP155Signer(tx.ChainId())
		}
		from, _ := types.Sender(signer, tx)
		if _, err := s.b.AccountManager().Find(accounts.Account{Address: from}); err == nil {
			transactions = append(transactions, newRPCPendingTransaction(tx))
		}
	}
	return transactions, nil
}

// Resend accepts an existing transaction and a new gas price and limit. It will remove
// the given transaction from the pool and reinsert it with the new gas price and limit.
func (s *PublicTransactionPoolAPI) Resend(ctx context.Context, sendArgs SendTxArgs, gasPrice *hexutil.Big, gasLimit *hexutil.Uint64) (common.Hash, error) {
	if sendArgs.Nonce == nil {
		return common.Hash{}, fmt.Errorf("missing transaction nonce in transaction spec")
	}
	if err := sendArgs.setDefaults(ctx, s.b); err != nil {
		return common.Hash{}, err
	}
	matchTx := sendArgs.toTransaction()
	pending, err := s.b.GetPoolTransactions()
	if err != nil {
		return common.Hash{}, err
	}

	for _, p := range pending {
		var signer types.Signer = types.HomesteadSigner{}
		if p.Protected() {
			signer = types.NewEIP155Signer(p.ChainId())
		}
		wantSigHash := signer.Hash(matchTx)

		if pFrom, err := types.Sender(signer, p); err == nil && pFrom == sendArgs.From && signer.Hash(p) == wantSigHash {
			// Match. Re-sign and send the transaction.
			if gasPrice != nil {
				sendArgs.GasPrice = gasPrice
			}
			if gasLimit != nil {
				sendArgs.Gas = gasLimit
			}
			signedTx, err := s.sign(sendArgs.From, sendArgs.toTransaction())
			if err != nil {
				return common.Hash{}, err
			}
			if err = s.b.SendTx(ctx, signedTx); err != nil {
				return common.Hash{}, err
			}
			return signedTx.Hash(), nil
		}
	}

	return common.Hash{}, fmt.Errorf("Transaction %#x not found", matchTx.Hash())
}

// PublicDebugAPI is the collection of Ethereum APIs exposed over the public
// debugging endpoint.
type PublicDebugAPI struct {
	b Backend
}

// NewPublicDebugAPI creates a new API definition for the public debug methods
// of the Ethereum service.
func NewPublicDebugAPI(b Backend) *PublicDebugAPI {
	return &PublicDebugAPI{b: b}
}

// GetBlockRlp retrieves the RLP encoded for of a single block.
func (api *PublicDebugAPI) GetBlockRlp(ctx context.Context, number uint64) (string, error) {
	block, _ := api.b.BlockByNumber(ctx, rpc.BlockNumber(number))
	if block == nil {
		return "", fmt.Errorf("block #%d not found", number)
	}
	encoded, err := rlp.EncodeToBytes(block)
	if err != nil {
		return "", err
	}
	return fmt.Sprintf("%x", encoded), nil
}

// PrintBlock retrieves a block and returns its pretty printed form.
func (api *PublicDebugAPI) PrintBlock(ctx context.Context, number uint64) (string, error) {
	block, _ := api.b.BlockByNumber(ctx, rpc.BlockNumber(number))
	if block == nil {
		return "", fmt.Errorf("block #%d not found", number)
	}
	return block.String(), nil
}

// SeedHash retrieves the seed hash of a block.
func (api *PublicDebugAPI) SeedHash(ctx context.Context, number uint64) (string, error) {
	block, _ := api.b.BlockByNumber(ctx, rpc.BlockNumber(number))
	if block == nil {
		return "", fmt.Errorf("block #%d not found", number)
	}
	return fmt.Sprintf("0x%x", ethash.SeedHash(number)), nil
}

// PrivateDebugAPI is the collection of Ethereum APIs exposed over the private
// debugging endpoint.
type PrivateDebugAPI struct {
	b Backend
}

// NewPrivateDebugAPI creates a new API definition for the private debug methods
// of the Ethereum service.
func NewPrivateDebugAPI(b Backend) *PrivateDebugAPI {
	return &PrivateDebugAPI{b: b}
}

// ChaindbProperty returns leveldb properties of the chain database.
func (api *PrivateDebugAPI) ChaindbProperty(property string) (string, error) {
	ldb, ok := api.b.ChainDb().(interface {
		LDB() *leveldb.DB
	})
	if !ok {
		return "", fmt.Errorf("chaindbProperty does not work for memory databases")
	}
	if property == "" {
		property = "leveldb.stats"
	} else if !strings.HasPrefix(property, "leveldb.") {
		property = "leveldb." + property
	}
	return ldb.LDB().GetProperty(property)
}

func (api *PrivateDebugAPI) ChaindbCompact() error {
	ldb, ok := api.b.ChainDb().(interface {
		LDB() *leveldb.DB
	})
	if !ok {
		return fmt.Errorf("chaindbCompact does not work for memory databases")
	}
	for b := byte(0); b < 255; b++ {
		log.Info("Compacting chain database", "range", fmt.Sprintf("0x%0.2X-0x%0.2X", b, b+1))
		err := ldb.LDB().CompactRange(util.Range{Start: []byte{b}, Limit: []byte{b + 1}})
		if err != nil {
			log.Error("Database compaction failed", "err", err)
			return err
		}
	}
	return nil
}

// SetHead rewinds the head of the blockchain to a previous block.
func (api *PrivateDebugAPI) SetHead(number hexutil.Uint64) {
	api.b.SetHead(uint64(number))
}

// PublicNetAPI offers network related RPC methods
type PublicNetAPI struct {
	net            *p2p.Server
	networkVersion uint64
}

// NewPublicNetAPI creates a new net API instance.
func NewPublicNetAPI(net *p2p.Server, networkVersion uint64) *PublicNetAPI {
	return &PublicNetAPI{net, networkVersion}
}

// Listening returns an indication if the node is listening for network connections.
func (s *PublicNetAPI) Listening() bool {
	return true // always listening
}

// PeerCount returns the number of connected peers
func (s *PublicNetAPI) PeerCount() hexutil.Uint {
	return hexutil.Uint(s.net.PeerCount())
}

// Version returns the current ethereum protocol version.
func (s *PublicNetAPI) Version() string {
	return fmt.Sprintf("%d", s.networkVersion)
}<|MERGE_RESOLUTION|>--- conflicted
+++ resolved
@@ -1035,10 +1035,7 @@
 func (s *PublicTransactionPoolAPI) GetTransactionReceipt(ctx context.Context, hash common.Hash) (map[string]interface{}, error) {
 	tx, blockHash, blockNumber, index := core.GetTransaction(s.b.ChainDb(), hash)
 	if tx == nil {
-<<<<<<< HEAD
 		//return nil, errors.New("unknown transaction")
-=======
->>>>>>> 66cd41af
 		return nil, nil
 	}
 	receipts, err := s.b.GetReceipts(ctx, blockHash)
