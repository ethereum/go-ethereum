// Copyright 2015 The go-ethereum Authors
// This file is part of the go-ethereum library.
//
// The go-ethereum library is free software: you can redistribute it and/or modify
// it under the terms of the GNU Lesser General Public License as published by
// the Free Software Foundation, either version 3 of the License, or
// (at your option) any later version.
//
// The go-ethereum library is distributed in the hope that it will be useful,
// but WITHOUT ANY WARRANTY; without even the implied warranty of
// MERCHANTABILITY or FITNESS FOR A PARTICULAR PURPOSE. See the
// GNU Lesser General Public License for more details.
//
// You should have received a copy of the GNU Lesser General Public License
// along with the go-ethereum library. If not, see <http://www.gnu.org/licenses/>.

package ethapi

import (
	"bytes"
	"context"
	"errors"
	"fmt"
	"math/big"
	"strings"
	"time"

	"github.com/EthereumCommonwealth/go-callisto/accounts"
	"github.com/EthereumCommonwealth/go-callisto/accounts/keystore"
	"github.com/EthereumCommonwealth/go-callisto/common"
	"github.com/EthereumCommonwealth/go-callisto/common/hexutil"
	"github.com/EthereumCommonwealth/go-callisto/common/math"
	"github.com/EthereumCommonwealth/go-callisto/consensus/ethash"
	"github.com/EthereumCommonwealth/go-callisto/core"
	"github.com/EthereumCommonwealth/go-callisto/core/types"
	"github.com/EthereumCommonwealth/go-callisto/core/vm"
	"github.com/EthereumCommonwealth/go-callisto/crypto"
	"github.com/EthereumCommonwealth/go-callisto/log"
	"github.com/EthereumCommonwealth/go-callisto/p2p"
	"github.com/EthereumCommonwealth/go-callisto/params"
	"github.com/EthereumCommonwealth/go-callisto/rlp"
	"github.com/EthereumCommonwealth/go-callisto/rpc"
	"github.com/syndtr/goleveldb/leveldb"
	"github.com/syndtr/goleveldb/leveldb/util"
)

const (
	defaultGasPrice = 50 * params.Shannon
)

// PublicEthereumAPI provides an API to access Ethereum related information.
// It offers only methods that operate on public data that is freely available to anyone.
type PublicEthereumAPI struct {
	b Backend
}

// NewPublicEthereumAPI creates a new Ethereum protocol API.
func NewPublicEthereumAPI(b Backend) *PublicEthereumAPI {
	return &PublicEthereumAPI{b}
}

// GasPrice returns a suggestion for a gas price.
func (s *PublicEthereumAPI) GasPrice(ctx context.Context) (*big.Int, error) {
	return s.b.SuggestPrice(ctx)
}

// ProtocolVersion returns the current Ethereum protocol version this node supports
func (s *PublicEthereumAPI) ProtocolVersion() hexutil.Uint {
	return hexutil.Uint(s.b.ProtocolVersion())
}

// Syncing returns false in case the node is currently not syncing with the network. It can be up to date or has not
// yet received the latest block headers from its pears. In case it is synchronizing:
// - startingBlock: block number this node started to synchronise from
// - currentBlock:  block number this node is currently importing
// - highestBlock:  block number of the highest block header this node has received from peers
// - pulledStates:  number of state entries processed until now
// - knownStates:   number of known state entries that still need to be pulled
func (s *PublicEthereumAPI) Syncing() (interface{}, error) {
	progress := s.b.Downloader().Progress()

	// Return not syncing if the synchronisation already completed
	if progress.CurrentBlock >= progress.HighestBlock {
		return false, nil
	}
	// Otherwise gather the block sync stats
	return map[string]interface{}{
		"startingBlock": hexutil.Uint64(progress.StartingBlock),
		"currentBlock":  hexutil.Uint64(progress.CurrentBlock),
		"highestBlock":  hexutil.Uint64(progress.HighestBlock),
		"pulledStates":  hexutil.Uint64(progress.PulledStates),
		"knownStates":   hexutil.Uint64(progress.KnownStates),
	}, nil
}

// PublicTxPoolAPI offers and API for the transaction pool. It only operates on data that is non confidential.
type PublicTxPoolAPI struct {
	b Backend
}

// NewPublicTxPoolAPI creates a new tx pool service that gives information about the transaction pool.
func NewPublicTxPoolAPI(b Backend) *PublicTxPoolAPI {
	return &PublicTxPoolAPI{b}
}

// Content returns the transactions contained within the transaction pool.
func (s *PublicTxPoolAPI) Content() map[string]map[string]map[string]*RPCTransaction {
	content := map[string]map[string]map[string]*RPCTransaction{
		"pending": make(map[string]map[string]*RPCTransaction),
		"queued":  make(map[string]map[string]*RPCTransaction),
	}
	pending, queue := s.b.TxPoolContent()

	// Flatten the pending transactions
	for account, txs := range pending {
		dump := make(map[string]*RPCTransaction)
		for _, tx := range txs {
			dump[fmt.Sprintf("%d", tx.Nonce())] = newRPCPendingTransaction(tx)
		}
		content["pending"][account.Hex()] = dump
	}
	// Flatten the queued transactions
	for account, txs := range queue {
		dump := make(map[string]*RPCTransaction)
		for _, tx := range txs {
			dump[fmt.Sprintf("%d", tx.Nonce())] = newRPCPendingTransaction(tx)
		}
		content["queued"][account.Hex()] = dump
	}
	return content
}

// Status returns the number of pending and queued transaction in the pool.
func (s *PublicTxPoolAPI) Status() map[string]hexutil.Uint {
	pending, queue := s.b.Stats()
	return map[string]hexutil.Uint{
		"pending": hexutil.Uint(pending),
		"queued":  hexutil.Uint(queue),
	}
}

// Inspect retrieves the content of the transaction pool and flattens it into an
// easily inspectable list.
func (s *PublicTxPoolAPI) Inspect() map[string]map[string]map[string]string {
	content := map[string]map[string]map[string]string{
		"pending": make(map[string]map[string]string),
		"queued":  make(map[string]map[string]string),
	}
	pending, queue := s.b.TxPoolContent()

	// Define a formatter to flatten a transaction into a string
	var format = func(tx *types.Transaction) string {
		if to := tx.To(); to != nil {
			return fmt.Sprintf("%s: %v wei + %v gas × %v wei", tx.To().Hex(), tx.Value(), tx.Gas(), tx.GasPrice())
		}
		return fmt.Sprintf("contract creation: %v wei + %v gas × %v wei", tx.Value(), tx.Gas(), tx.GasPrice())
	}
	// Flatten the pending transactions
	for account, txs := range pending {
		dump := make(map[string]string)
		for _, tx := range txs {
			dump[fmt.Sprintf("%d", tx.Nonce())] = format(tx)
		}
		content["pending"][account.Hex()] = dump
	}
	// Flatten the queued transactions
	for account, txs := range queue {
		dump := make(map[string]string)
		for _, tx := range txs {
			dump[fmt.Sprintf("%d", tx.Nonce())] = format(tx)
		}
		content["queued"][account.Hex()] = dump
	}
	return content
}

// PublicAccountAPI provides an API to access accounts managed by this node.
// It offers only methods that can retrieve accounts.
type PublicAccountAPI struct {
	am *accounts.Manager
}

// NewPublicAccountAPI creates a new PublicAccountAPI.
func NewPublicAccountAPI(am *accounts.Manager) *PublicAccountAPI {
	return &PublicAccountAPI{am: am}
}

// Accounts returns the collection of accounts this node manages
func (s *PublicAccountAPI) Accounts() []common.Address {
	addresses := make([]common.Address, 0) // return [] instead of nil if empty
	for _, wallet := range s.am.Wallets() {
		for _, account := range wallet.Accounts() {
			addresses = append(addresses, account.Address)
		}
	}
	return addresses
}

// PrivateAccountAPI provides an API to access accounts managed by this node.
// It offers methods to create, (un)lock en list accounts. Some methods accept
// passwords and are therefore considered private by default.
type PrivateAccountAPI struct {
	am        *accounts.Manager
	nonceLock *AddrLocker
	b         Backend
}

// NewPrivateAccountAPI create a new PrivateAccountAPI.
func NewPrivateAccountAPI(b Backend, nonceLock *AddrLocker) *PrivateAccountAPI {
	return &PrivateAccountAPI{
		am:        b.AccountManager(),
		nonceLock: nonceLock,
		b:         b,
	}
}

// ListAccounts will return a list of addresses for accounts this node manages.
func (s *PrivateAccountAPI) ListAccounts() []common.Address {
	addresses := make([]common.Address, 0) // return [] instead of nil if empty
	for _, wallet := range s.am.Wallets() {
		for _, account := range wallet.Accounts() {
			addresses = append(addresses, account.Address)
		}
	}
	return addresses
}

// rawWallet is a JSON representation of an accounts.Wallet interface, with its
// data contents extracted into plain fields.
type rawWallet struct {
	URL      string             `json:"url"`
	Status   string             `json:"status"`
	Failure  string             `json:"failure,omitempty"`
	Accounts []accounts.Account `json:"accounts,omitempty"`
}

// ListWallets will return a list of wallets this node manages.
func (s *PrivateAccountAPI) ListWallets() []rawWallet {
	wallets := make([]rawWallet, 0) // return [] instead of nil if empty
	for _, wallet := range s.am.Wallets() {
		status, failure := wallet.Status()

		raw := rawWallet{
			URL:      wallet.URL().String(),
			Status:   status,
			Accounts: wallet.Accounts(),
		}
		if failure != nil {
			raw.Failure = failure.Error()
		}
		wallets = append(wallets, raw)
	}
	return wallets
}

// OpenWallet initiates a hardware wallet opening procedure, establishing a USB
// connection and attempting to authenticate via the provided passphrase. Note,
// the method may return an extra challenge requiring a second open (e.g. the
// Trezor PIN matrix challenge).
func (s *PrivateAccountAPI) OpenWallet(url string, passphrase *string) error {
	wallet, err := s.am.Wallet(url)
	if err != nil {
		return err
	}
	pass := ""
	if passphrase != nil {
		pass = *passphrase
	}
	return wallet.Open(pass)
}

// DeriveAccount requests a HD wallet to derive a new account, optionally pinning
// it for later reuse.
func (s *PrivateAccountAPI) DeriveAccount(url string, path string, pin *bool) (accounts.Account, error) {
	wallet, err := s.am.Wallet(url)
	if err != nil {
		return accounts.Account{}, err
	}
	derivPath, err := accounts.ParseDerivationPath(path)
	if err != nil {
		return accounts.Account{}, err
	}
	if pin == nil {
		pin = new(bool)
	}
	return wallet.Derive(derivPath, *pin)
}

// NewAccount will create a new account and returns the address for the new account.
func (s *PrivateAccountAPI) NewAccount(password string) (common.Address, error) {
	acc, err := fetchKeystore(s.am).NewAccount(password)
	if err == nil {
		return acc.Address, nil
	}
	return common.Address{}, err
}

// fetchKeystore retrives the encrypted keystore from the account manager.
func fetchKeystore(am *accounts.Manager) *keystore.KeyStore {
	return am.Backends(keystore.KeyStoreType)[0].(*keystore.KeyStore)
}

// ImportRawKey stores the given hex encoded ECDSA key into the key directory,
// encrypting it with the passphrase.
func (s *PrivateAccountAPI) ImportRawKey(privkey string, password string) (common.Address, error) {
	key, err := crypto.HexToECDSA(privkey)
	if err != nil {
		return common.Address{}, err
	}
	acc, err := fetchKeystore(s.am).ImportECDSA(key, password)
	return acc.Address, err
}

// UnlockAccount will unlock the account associated with the given address with
// the given password for duration seconds. If duration is nil it will use a
// default of 300 seconds. It returns an indication if the account was unlocked.
func (s *PrivateAccountAPI) UnlockAccount(addr common.Address, password string, duration *uint64) (bool, error) {
	const max = uint64(time.Duration(math.MaxInt64) / time.Second)
	var d time.Duration
	if duration == nil {
		d = 300 * time.Second
	} else if *duration > max {
		return false, errors.New("unlock duration too large")
	} else {
		d = time.Duration(*duration) * time.Second
	}
	err := fetchKeystore(s.am).TimedUnlock(accounts.Account{Address: addr}, password, d)
	return err == nil, err
}

// LockAccount will lock the account associated with the given address when it's unlocked.
func (s *PrivateAccountAPI) LockAccount(addr common.Address) bool {
	return fetchKeystore(s.am).Lock(addr) == nil
}

// signTransactions sets defaults and signs the given transaction
// NOTE: the caller needs to ensure that the nonceLock is held, if applicable,
// and release it after the transaction has been submitted to the tx pool
func (s *PrivateAccountAPI) signTransaction(ctx context.Context, args SendTxArgs, passwd string) (*types.Transaction, error) {
	// Look up the wallet containing the requested signer
	account := accounts.Account{Address: args.From}
	wallet, err := s.am.Find(account)
	if err != nil {
		return nil, err
	}
	// Set some sanity defaults and terminate on failure
	if err := args.setDefaults(ctx, s.b); err != nil {
		return nil, err
	}
	// Assemble the transaction and sign with the wallet
	tx := args.toTransaction()

	var chainID *big.Int
	if config := s.b.ChainConfig(); config.IsEIP155(s.b.CurrentBlock().Number()) {
		chainID = config.ChainId
	}
	return wallet.SignTxWithPassphrase(account, passwd, tx, chainID)
}

// SendTransaction will create a transaction from the given arguments and
// tries to sign it with the key associated with args.To. If the given passwd isn't
// able to decrypt the key it fails.
func (s *PrivateAccountAPI) SendTransaction(ctx context.Context, args SendTxArgs, passwd string) (common.Hash, error) {
	if args.Nonce == nil {
		// Hold the addresse's mutex around signing to prevent concurrent assignment of
		// the same nonce to multiple accounts.
		s.nonceLock.LockAddr(args.From)
		defer s.nonceLock.UnlockAddr(args.From)
	}
	signed, err := s.signTransaction(ctx, args, passwd)
	if err != nil {
		return common.Hash{}, err
	}
	return submitTransaction(ctx, s.b, signed)
}

// SignTransaction will create a transaction from the given arguments and
// tries to sign it with the key associated with args.To. If the given passwd isn't
// able to decrypt the key it fails. The transaction is returned in RLP-form, not broadcast
// to other nodes
func (s *PrivateAccountAPI) SignTransaction(ctx context.Context, args SendTxArgs, passwd string) (*SignTransactionResult, error) {
	// No need to obtain the noncelock mutex, since we won't be sending this
	// tx into the transaction pool, but right back to the user
	if args.Gas == nil {
		return nil, fmt.Errorf("gas not specified")
	}
	if args.GasPrice == nil {
		return nil, fmt.Errorf("gasPrice not specified")
	}
	if args.Nonce == nil {
		return nil, fmt.Errorf("nonce not specified")
	}
	signed, err := s.signTransaction(ctx, args, passwd)
	if err != nil {
		return nil, err
	}
	data, err := rlp.EncodeToBytes(signed)
	if err != nil {
		return nil, err
	}
	return &SignTransactionResult{data, signed}, nil
}

// signHash is a helper function that calculates a hash for the given message that can be
// safely used to calculate a signature from.
//
// The hash is calulcated as
//   keccak256("\x19Ethereum Signed Message:\n"${message length}${message}).
//
// This gives context to the signed message and prevents signing of transactions.
func signHash(data []byte) []byte {
	msg := fmt.Sprintf("\x19Ethereum Signed Message:\n%d%s", len(data), data)
	return crypto.Keccak256([]byte(msg))
}

// Sign calculates an Ethereum ECDSA signature for:
// keccack256("\x19Ethereum Signed Message:\n" + len(message) + message))
//
// Note, the produced signature conforms to the secp256k1 curve R, S and V values,
// where the V value will be 27 or 28 for legacy reasons.
//
// The key used to calculate the signature is decrypted with the given password.
//
// https://github.com/EthereumCommonwealth/go-callisto/wiki/Management-APIs#personal_sign
func (s *PrivateAccountAPI) Sign(ctx context.Context, data hexutil.Bytes, addr common.Address, passwd string) (hexutil.Bytes, error) {
	// Look up the wallet containing the requested signer
	account := accounts.Account{Address: addr}

	wallet, err := s.b.AccountManager().Find(account)
	if err != nil {
		return nil, err
	}
	// Assemble sign the data with the wallet
	signature, err := wallet.SignHashWithPassphrase(account, passwd, signHash(data))
	if err != nil {
		return nil, err
	}
	signature[64] += 27 // Transform V from 0/1 to 27/28 according to the yellow paper
	return signature, nil
}

// EcRecover returns the address for the account that was used to create the signature.
// Note, this function is compatible with eth_sign and personal_sign. As such it recovers
// the address of:
// hash = keccak256("\x19Ethereum Signed Message:\n"${message length}${message})
// addr = ecrecover(hash, signature)
//
// Note, the signature must conform to the secp256k1 curve R, S and V values, where
// the V value must be be 27 or 28 for legacy reasons.
//
// https://github.com/EthereumCommonwealth/go-callisto/wiki/Management-APIs#personal_ecRecover
func (s *PrivateAccountAPI) EcRecover(ctx context.Context, data, sig hexutil.Bytes) (common.Address, error) {
	if len(sig) != 65 {
		return common.Address{}, fmt.Errorf("signature must be 65 bytes long")
	}
	if sig[64] != 27 && sig[64] != 28 {
		return common.Address{}, fmt.Errorf("invalid Ethereum signature (V is not 27 or 28)")
	}
	sig[64] -= 27 // Transform yellow paper V from 27/28 to 0/1

	rpk, err := crypto.Ecrecover(signHash(data), sig)
	if err != nil {
		return common.Address{}, err
	}
	pubKey := crypto.ToECDSAPub(rpk)
	recoveredAddr := crypto.PubkeyToAddress(*pubKey)
	return recoveredAddr, nil
}

// SignAndSendTransaction was renamed to SendTransaction. This method is deprecated
// and will be removed in the future. It primary goal is to give clients time to update.
func (s *PrivateAccountAPI) SignAndSendTransaction(ctx context.Context, args SendTxArgs, passwd string) (common.Hash, error) {
	return s.SendTransaction(ctx, args, passwd)
}

// PublicBlockChainAPI provides an API to access the Ethereum blockchain.
// It offers only methods that operate on public data that is freely available to anyone.
type PublicBlockChainAPI struct {
	b Backend
}

// NewPublicBlockChainAPI creates a new Ethereum blockchain API.
func NewPublicBlockChainAPI(b Backend) *PublicBlockChainAPI {
	return &PublicBlockChainAPI{b}
}

// BlockNumber returns the block number of the chain head.
func (s *PublicBlockChainAPI) BlockNumber() *big.Int {
	header, _ := s.b.HeaderByNumber(context.Background(), rpc.LatestBlockNumber) // latest header should always be available
	return header.Number
}

// GetBalance returns the amount of wei for the given address in the state of the
// given block number. The rpc.LatestBlockNumber and rpc.PendingBlockNumber meta
// block numbers are also allowed.
func (s *PublicBlockChainAPI) GetBalance(ctx context.Context, address common.Address, blockNr rpc.BlockNumber) (*big.Int, error) {
	state, _, err := s.b.StateAndHeaderByNumber(ctx, blockNr)
	if state == nil || err != nil {
		return nil, err
	}
	b := state.GetBalance(address)
	return b, state.Error()
}

// GetBlockByNumber returns the requested block. When blockNr is -1 the chain head is returned. When fullTx is true all
// transactions in the block are returned in full detail, otherwise only the transaction hash is returned.
func (s *PublicBlockChainAPI) GetBlockByNumber(ctx context.Context, blockNr rpc.BlockNumber, fullTx bool) (map[string]interface{}, error) {
	block, err := s.b.BlockByNumber(ctx, blockNr)
	if block != nil {
		response, err := s.rpcOutputBlock(block, true, fullTx)
		if err == nil && blockNr == rpc.PendingBlockNumber {
			// Pending blocks need to nil out a few fields
			for _, field := range []string{"hash", "nonce", "miner"} {
				response[field] = nil
			}
		}
		return response, err
	}
	return nil, err
}

// GetBlockByHash returns the requested block. When fullTx is true all transactions in the block are returned in full
// detail, otherwise only the transaction hash is returned.
func (s *PublicBlockChainAPI) GetBlockByHash(ctx context.Context, blockHash common.Hash, fullTx bool) (map[string]interface{}, error) {
	block, err := s.b.GetBlock(ctx, blockHash)
	if block != nil {
		return s.rpcOutputBlock(block, true, fullTx)
	}
	return nil, err
}

// GetUncleByBlockNumberAndIndex returns the uncle block for the given block hash and index. When fullTx is true
// all transactions in the block are returned in full detail, otherwise only the transaction hash is returned.
func (s *PublicBlockChainAPI) GetUncleByBlockNumberAndIndex(ctx context.Context, blockNr rpc.BlockNumber, index hexutil.Uint) (map[string]interface{}, error) {
	block, err := s.b.BlockByNumber(ctx, blockNr)
	if block != nil {
		uncles := block.Uncles()
		if index >= hexutil.Uint(len(uncles)) {
			log.Debug("Requested uncle not found", "number", blockNr, "hash", block.Hash(), "index", index)
			return nil, nil
		}
		block = types.NewBlockWithHeader(uncles[index])
		return s.rpcOutputBlock(block, false, false)
	}
	return nil, err
}

// GetUncleByBlockHashAndIndex returns the uncle block for the given block hash and index. When fullTx is true
// all transactions in the block are returned in full detail, otherwise only the transaction hash is returned.
func (s *PublicBlockChainAPI) GetUncleByBlockHashAndIndex(ctx context.Context, blockHash common.Hash, index hexutil.Uint) (map[string]interface{}, error) {
	block, err := s.b.GetBlock(ctx, blockHash)
	if block != nil {
		uncles := block.Uncles()
		if index >= hexutil.Uint(len(uncles)) {
			log.Debug("Requested uncle not found", "number", block.Number(), "hash", blockHash, "index", index)
			return nil, nil
		}
		block = types.NewBlockWithHeader(uncles[index])
		return s.rpcOutputBlock(block, false, false)
	}
	return nil, err
}

// GetUncleCountByBlockNumber returns number of uncles in the block for the given block number
func (s *PublicBlockChainAPI) GetUncleCountByBlockNumber(ctx context.Context, blockNr rpc.BlockNumber) *hexutil.Uint {
	if block, _ := s.b.BlockByNumber(ctx, blockNr); block != nil {
		n := hexutil.Uint(len(block.Uncles()))
		return &n
	}
	return nil
}

// GetUncleCountByBlockHash returns number of uncles in the block for the given block hash
func (s *PublicBlockChainAPI) GetUncleCountByBlockHash(ctx context.Context, blockHash common.Hash) *hexutil.Uint {
	if block, _ := s.b.GetBlock(ctx, blockHash); block != nil {
		n := hexutil.Uint(len(block.Uncles()))
		return &n
	}
	return nil
}

// GetCode returns the code stored at the given address in the state for the given block number.
func (s *PublicBlockChainAPI) GetCode(ctx context.Context, address common.Address, blockNr rpc.BlockNumber) (hexutil.Bytes, error) {
	state, _, err := s.b.StateAndHeaderByNumber(ctx, blockNr)
	if state == nil || err != nil {
		return nil, err
	}
	code := state.GetCode(address)
	return code, state.Error()
}

// GetStorageAt returns the storage from the state at the given address, key and
// block number. The rpc.LatestBlockNumber and rpc.PendingBlockNumber meta block
// numbers are also allowed.
func (s *PublicBlockChainAPI) GetStorageAt(ctx context.Context, address common.Address, key string, blockNr rpc.BlockNumber) (hexutil.Bytes, error) {
	state, _, err := s.b.StateAndHeaderByNumber(ctx, blockNr)
	if state == nil || err != nil {
		return nil, err
	}
	res := state.GetState(address, common.HexToHash(key))
	return res[:], state.Error()
}

// CallArgs represents the arguments for a call.
type CallArgs struct {
	From     common.Address  `json:"from"`
	To       *common.Address `json:"to"`
	Gas      hexutil.Uint64  `json:"gas"`
	GasPrice hexutil.Big     `json:"gasPrice"`
	Value    hexutil.Big     `json:"value"`
	Data     hexutil.Bytes   `json:"data"`
}

func (s *PublicBlockChainAPI) doCall(ctx context.Context, args CallArgs, blockNr rpc.BlockNumber, vmCfg vm.Config) ([]byte, uint64, bool, error) {
	defer func(start time.Time) { log.Debug("Executing EVM call finished", "runtime", time.Since(start)) }(time.Now())

	state, header, err := s.b.StateAndHeaderByNumber(ctx, blockNr)
	if state == nil || err != nil {
		return nil, 0, false, err
	}
	// Set sender address or use a default if none specified
	addr := args.From
	if addr == (common.Address{}) {
		if wallets := s.b.AccountManager().Wallets(); len(wallets) > 0 {
			if accounts := wallets[0].Accounts(); len(accounts) > 0 {
				addr = accounts[0].Address
			}
		}
	}
	// Set default gas & gas price if none were set
	gas, gasPrice := uint64(args.Gas), args.GasPrice.ToInt()
	if gas == 0 {
		gas = 50000000
	}
	if gasPrice.Sign() == 0 {
		gasPrice = new(big.Int).SetUint64(defaultGasPrice)
	}

	// Create new call message
	msg := types.NewMessage(addr, args.To, 0, args.Value.ToInt(), gas, gasPrice, args.Data, false)

	// Setup context so it may be cancelled the call has completed
	// or, in case of unmetered gas, setup a context with a timeout.
	var cancel context.CancelFunc
	if vmCfg.DisableGasMetering {
		ctx, cancel = context.WithTimeout(ctx, time.Second*5)
	} else {
		ctx, cancel = context.WithCancel(ctx)
	}
	// Make sure the context is cancelled when the call has completed
	// this makes sure resources are cleaned up.
	defer func() { cancel() }()

	// Get a new instance of the EVM.
	evm, vmError, err := s.b.GetEVM(ctx, msg, state, header, vmCfg)
	if err != nil {
		return nil, 0, false, err
	}
	// Wait for the context to be done and cancel the evm. Even if the
	// EVM has finished, cancelling may be done (repeatedly)
	go func() {
		<-ctx.Done()
		evm.Cancel()
	}()

	// Setup the gas pool (also for unmetered requests)
	// and apply the message.
	gp := new(core.GasPool).AddGas(math.MaxUint64)
	res, gas, failed, err := core.ApplyMessage(evm, msg, gp)
	if err := vmError(); err != nil {
		return nil, 0, false, err
	}
	return res, gas, failed, err
}

// Call executes the given transaction on the state for the given block number.
// It doesn't make and changes in the state/blockchain and is useful to execute and retrieve values.
func (s *PublicBlockChainAPI) Call(ctx context.Context, args CallArgs, blockNr rpc.BlockNumber) (hexutil.Bytes, error) {
	result, _, _, err := s.doCall(ctx, args, blockNr, vm.Config{DisableGasMetering: true})
	return (hexutil.Bytes)(result), err
}

// EstimateGas returns an estimate of the amount of gas needed to execute the
// given transaction against the current pending block.
func (s *PublicBlockChainAPI) EstimateGas(ctx context.Context, args CallArgs) (hexutil.Uint64, error) {
	// Binary search the gas requirement, as it may be higher than the amount used
	var (
		lo  uint64 = params.TxGas - 1
		hi  uint64
		cap uint64
	)
	if uint64(args.Gas) >= params.TxGas {
		hi = uint64(args.Gas)
	} else {
		// Retrieve the current pending block to act as the gas ceiling
		block, err := s.b.BlockByNumber(ctx, rpc.PendingBlockNumber)
		if err != nil {
			return 0, err
		}
		hi = block.GasLimit()
	}
	cap = hi

	// Create a helper to check if a gas allowance results in an executable transaction
	executable := func(gas uint64) bool {
		args.Gas = hexutil.Uint64(gas)

		_, _, failed, err := s.doCall(ctx, args, rpc.PendingBlockNumber, vm.Config{})
		if err != nil || failed {
			return false
		}
		return true
	}
	// Execute the binary search and hone in on an executable gas limit
	for lo+1 < hi {
		mid := (hi + lo) / 2
		if !executable(mid) {
			lo = mid
		} else {
			hi = mid
		}
	}
	// Reject the transaction as invalid if it still fails at the highest allowance
	if hi == cap {
		if !executable(hi) {
			return 0, fmt.Errorf("gas required exceeds allowance or always failing transaction")
		}
	}
	return hexutil.Uint64(hi), nil
}

// ExecutionResult groups all structured logs emitted by the EVM
// while replaying a transaction in debug mode as well as transaction
// execution status, the amount of gas used and the return value
type ExecutionResult struct {
	Gas         uint64         `json:"gas"`
	Failed      bool           `json:"failed"`
	ReturnValue string         `json:"returnValue"`
	StructLogs  []StructLogRes `json:"structLogs"`
}

// StructLogRes stores a structured log emitted by the EVM while replaying a
// transaction in debug mode
type StructLogRes struct {
	Pc      uint64             `json:"pc"`
	Op      string             `json:"op"`
	Gas     uint64             `json:"gas"`
	GasCost uint64             `json:"gasCost"`
	Depth   int                `json:"depth"`
	Error   error              `json:"error,omitempty"`
	Stack   *[]string          `json:"stack,omitempty"`
	Memory  *[]string          `json:"memory,omitempty"`
	Storage *map[string]string `json:"storage,omitempty"`
}

// formatLogs formats EVM returned structured logs for json output
func FormatLogs(logs []vm.StructLog) []StructLogRes {
	formatted := make([]StructLogRes, len(logs))
	for index, trace := range logs {
		formatted[index] = StructLogRes{
			Pc:      trace.Pc,
			Op:      trace.Op.String(),
			Gas:     trace.Gas,
			GasCost: trace.GasCost,
			Depth:   trace.Depth,
			Error:   trace.Err,
		}
		if trace.Stack != nil {
			stack := make([]string, len(trace.Stack))
			for i, stackValue := range trace.Stack {
				stack[i] = fmt.Sprintf("%x", math.PaddedBigBytes(stackValue, 32))
			}
			formatted[index].Stack = &stack
		}
		if trace.Memory != nil {
			memory := make([]string, 0, (len(trace.Memory)+31)/32)
			for i := 0; i+32 <= len(trace.Memory); i += 32 {
				memory = append(memory, fmt.Sprintf("%x", trace.Memory[i:i+32]))
			}
			formatted[index].Memory = &memory
		}
		if trace.Storage != nil {
			storage := make(map[string]string)
			for i, storageValue := range trace.Storage {
				storage[fmt.Sprintf("%x", i)] = fmt.Sprintf("%x", storageValue)
			}
			formatted[index].Storage = &storage
		}
	}
	return formatted
}

// rpcOutputBlock converts the given block to the RPC output which depends on fullTx. If inclTx is true transactions are
// returned. When fullTx is true the returned block contains full transaction details, otherwise it will only contain
// transaction hashes.
func (s *PublicBlockChainAPI) rpcOutputBlock(b *types.Block, inclTx bool, fullTx bool) (map[string]interface{}, error) {
	head := b.Header() // copies the header once
	fields := map[string]interface{}{
		"number":           (*hexutil.Big)(head.Number),
		"hash":             b.Hash(),
		"parentHash":       head.ParentHash,
		"nonce":            head.Nonce,
		"mixHash":          head.MixDigest,
		"sha3Uncles":       head.UncleHash,
		"logsBloom":        head.Bloom,
		"stateRoot":        head.Root,
		"miner":            head.Coinbase,
		"difficulty":       (*hexutil.Big)(head.Difficulty),
		"totalDifficulty":  (*hexutil.Big)(s.b.GetTd(b.Hash())),
		"extraData":        hexutil.Bytes(head.Extra),
		"size":             hexutil.Uint64(b.Size()),
		"gasLimit":         hexutil.Uint64(head.GasLimit),
		"gasUsed":          hexutil.Uint64(head.GasUsed),
		"timestamp":        (*hexutil.Big)(head.Time),
		"transactionsRoot": head.TxHash,
		"receiptsRoot":     head.ReceiptHash,
	}

	if inclTx {
		formatTx := func(tx *types.Transaction) (interface{}, error) {
			return tx.Hash(), nil
		}

		if fullTx {
			formatTx = func(tx *types.Transaction) (interface{}, error) {
				return newRPCTransactionFromBlockHash(b, tx.Hash()), nil
			}
		}

		txs := b.Transactions()
		transactions := make([]interface{}, len(txs))
		var err error
		for i, tx := range b.Transactions() {
			if transactions[i], err = formatTx(tx); err != nil {
				return nil, err
			}
		}
		fields["transactions"] = transactions
	}

	uncles := b.Uncles()
	uncleHashes := make([]common.Hash, len(uncles))
	for i, uncle := range uncles {
		uncleHashes[i] = uncle.Hash()
	}
	fields["uncles"] = uncleHashes

	return fields, nil
}

// RPCTransaction represents a transaction that will serialize to the RPC representation of a transaction
type RPCTransaction struct {
	BlockHash        common.Hash     `json:"blockHash"`
	BlockNumber      *hexutil.Big    `json:"blockNumber"`
	From             common.Address  `json:"from"`
	Gas              hexutil.Uint64  `json:"gas"`
	GasPrice         *hexutil.Big    `json:"gasPrice"`
	Hash             common.Hash     `json:"hash"`
	Input            hexutil.Bytes   `json:"input"`
	Nonce            hexutil.Uint64  `json:"nonce"`
	To               *common.Address `json:"to"`
	TransactionIndex hexutil.Uint    `json:"transactionIndex"`
	Value            *hexutil.Big    `json:"value"`
	V                *hexutil.Big    `json:"v"`
	R                *hexutil.Big    `json:"r"`
	S                *hexutil.Big    `json:"s"`
}

// newRPCTransaction returns a transaction that will serialize to the RPC
// representation, with the given location metadata set (if available).
func newRPCTransaction(tx *types.Transaction, blockHash common.Hash, blockNumber uint64, index uint64) *RPCTransaction {
	var signer types.Signer = types.FrontierSigner{}
	if tx.Protected() {
		signer = types.NewEIP155Signer(tx.ChainId())
	}
	from, _ := types.Sender(signer, tx)
	v, r, s := tx.RawSignatureValues()

	result := &RPCTransaction{
		From:     from,
		Gas:      hexutil.Uint64(tx.Gas()),
		GasPrice: (*hexutil.Big)(tx.GasPrice()),
		Hash:     tx.Hash(),
		Input:    hexutil.Bytes(tx.Data()),
		Nonce:    hexutil.Uint64(tx.Nonce()),
		To:       tx.To(),
		Value:    (*hexutil.Big)(tx.Value()),
		V:        (*hexutil.Big)(v),
		R:        (*hexutil.Big)(r),
		S:        (*hexutil.Big)(s),
	}
	if blockHash != (common.Hash{}) {
		result.BlockHash = blockHash
		result.BlockNumber = (*hexutil.Big)(new(big.Int).SetUint64(blockNumber))
		result.TransactionIndex = hexutil.Uint(index)
	}
	return result
}

// newRPCPendingTransaction returns a pending transaction that will serialize to the RPC representation
func newRPCPendingTransaction(tx *types.Transaction) *RPCTransaction {
	return newRPCTransaction(tx, common.Hash{}, 0, 0)
}

// newRPCTransactionFromBlockIndex returns a transaction that will serialize to the RPC representation.
func newRPCTransactionFromBlockIndex(b *types.Block, index uint64) *RPCTransaction {
	txs := b.Transactions()
	if index >= uint64(len(txs)) {
		return nil
	}
	return newRPCTransaction(txs[index], b.Hash(), b.NumberU64(), index)
}

// newRPCRawTransactionFromBlockIndex returns the bytes of a transaction given a block and a transaction index.
func newRPCRawTransactionFromBlockIndex(b *types.Block, index uint64) hexutil.Bytes {
	txs := b.Transactions()
	if index >= uint64(len(txs)) {
		return nil
	}
	blob, _ := rlp.EncodeToBytes(txs[index])
	return blob
}

// newRPCTransactionFromBlockHash returns a transaction that will serialize to the RPC representation.
func newRPCTransactionFromBlockHash(b *types.Block, hash common.Hash) *RPCTransaction {
	for idx, tx := range b.Transactions() {
		if tx.Hash() == hash {
			return newRPCTransactionFromBlockIndex(b, uint64(idx))
		}
	}
	return nil
}

// PublicTransactionPoolAPI exposes methods for the RPC interface
type PublicTransactionPoolAPI struct {
	b         Backend
	nonceLock *AddrLocker
}

// NewPublicTransactionPoolAPI creates a new RPC service with methods specific for the transaction pool.
func NewPublicTransactionPoolAPI(b Backend, nonceLock *AddrLocker) *PublicTransactionPoolAPI {
	return &PublicTransactionPoolAPI{b, nonceLock}
}

// GetBlockTransactionCountByNumber returns the number of transactions in the block with the given block number.
func (s *PublicTransactionPoolAPI) GetBlockTransactionCountByNumber(ctx context.Context, blockNr rpc.BlockNumber) *hexutil.Uint {
	if block, _ := s.b.BlockByNumber(ctx, blockNr); block != nil {
		n := hexutil.Uint(len(block.Transactions()))
		return &n
	}
	return nil
}

// GetBlockTransactionCountByHash returns the number of transactions in the block with the given hash.
func (s *PublicTransactionPoolAPI) GetBlockTransactionCountByHash(ctx context.Context, blockHash common.Hash) *hexutil.Uint {
	if block, _ := s.b.GetBlock(ctx, blockHash); block != nil {
		n := hexutil.Uint(len(block.Transactions()))
		return &n
	}
	return nil
}

// GetTransactionByBlockNumberAndIndex returns the transaction for the given block number and index.
func (s *PublicTransactionPoolAPI) GetTransactionByBlockNumberAndIndex(ctx context.Context, blockNr rpc.BlockNumber, index hexutil.Uint) *RPCTransaction {
	if block, _ := s.b.BlockByNumber(ctx, blockNr); block != nil {
		return newRPCTransactionFromBlockIndex(block, uint64(index))
	}
	return nil
}

// GetTransactionByBlockHashAndIndex returns the transaction for the given block hash and index.
func (s *PublicTransactionPoolAPI) GetTransactionByBlockHashAndIndex(ctx context.Context, blockHash common.Hash, index hexutil.Uint) *RPCTransaction {
	if block, _ := s.b.GetBlock(ctx, blockHash); block != nil {
		return newRPCTransactionFromBlockIndex(block, uint64(index))
	}
	return nil
}

// GetRawTransactionByBlockNumberAndIndex returns the bytes of the transaction for the given block number and index.
func (s *PublicTransactionPoolAPI) GetRawTransactionByBlockNumberAndIndex(ctx context.Context, blockNr rpc.BlockNumber, index hexutil.Uint) hexutil.Bytes {
	if block, _ := s.b.BlockByNumber(ctx, blockNr); block != nil {
		return newRPCRawTransactionFromBlockIndex(block, uint64(index))
	}
	return nil
}

// GetRawTransactionByBlockHashAndIndex returns the bytes of the transaction for the given block hash and index.
func (s *PublicTransactionPoolAPI) GetRawTransactionByBlockHashAndIndex(ctx context.Context, blockHash common.Hash, index hexutil.Uint) hexutil.Bytes {
	if block, _ := s.b.GetBlock(ctx, blockHash); block != nil {
		return newRPCRawTransactionFromBlockIndex(block, uint64(index))
	}
	return nil
}

// GetTransactionCount returns the number of transactions the given address has sent for the given block number
func (s *PublicTransactionPoolAPI) GetTransactionCount(ctx context.Context, address common.Address, blockNr rpc.BlockNumber) (*hexutil.Uint64, error) {
	state, _, err := s.b.StateAndHeaderByNumber(ctx, blockNr)
	if state == nil || err != nil {
		return nil, err
	}
	nonce := state.GetNonce(address)
	return (*hexutil.Uint64)(&nonce), state.Error()
}

// GetTransactionByHash returns the transaction for the given hash
func (s *PublicTransactionPoolAPI) GetTransactionByHash(ctx context.Context, hash common.Hash) *RPCTransaction {
	// Try to return an already finalized transaction
	if tx, blockHash, blockNumber, index := core.GetTransaction(s.b.ChainDb(), hash); tx != nil {
		return newRPCTransaction(tx, blockHash, blockNumber, index)
	}
	// No finalized transaction, try to retrieve it from the pool
	if tx := s.b.GetPoolTransaction(hash); tx != nil {
		return newRPCPendingTransaction(tx)
	}
	// Transaction unknown, return as such
	return nil
}

// GetRawTransactionByHash returns the bytes of the transaction for the given hash.
func (s *PublicTransactionPoolAPI) GetRawTransactionByHash(ctx context.Context, hash common.Hash) (hexutil.Bytes, error) {
	var tx *types.Transaction

	// Retrieve a finalized transaction, or a pooled otherwise
	if tx, _, _, _ = core.GetTransaction(s.b.ChainDb(), hash); tx == nil {
		if tx = s.b.GetPoolTransaction(hash); tx == nil {
			// Transaction not found anywhere, abort
			return nil, nil
		}
	}
	// Serialize to RLP and return
	return rlp.EncodeToBytes(tx)
}

// GetTransactionReceipt returns the transaction receipt for the given transaction hash.
func (s *PublicTransactionPoolAPI) GetTransactionReceipt(ctx context.Context, hash common.Hash) (map[string]interface{}, error) {
	tx, blockHash, blockNumber, index := core.GetTransaction(s.b.ChainDb(), hash)
	if tx == nil {
		//return nil, errors.New("unknown transaction")
		return nil, nil
	}
<<<<<<< HEAD
	receipt, _, _, _ := core.GetReceipt(s.b.ChainDb(), hash) // Old receipts don't have the lookup data available
	if receipt == nil {
	//	return nil, errors.New("unknown receipt")
		return nil, nil
=======
	receipts, err := s.b.GetReceipts(ctx, blockHash)
	if err != nil {
		return nil, err
	}
	if len(receipts) <= int(index) {
		return nil, errors.New("unknown receipt")
>>>>>>> 423c8bb1
	}
	receipt := receipts[index]

	var signer types.Signer = types.FrontierSigner{}
	if tx.Protected() {
		signer = types.NewEIP155Signer(tx.ChainId())
	}
	from, _ := types.Sender(signer, tx)

	fields := map[string]interface{}{
		"blockHash":         blockHash,
		"blockNumber":       hexutil.Uint64(blockNumber),
		"transactionHash":   hash,
		"transactionIndex":  hexutil.Uint64(index),
		"from":              from,
		"to":                tx.To(),
		"gasUsed":           hexutil.Uint64(receipt.GasUsed),
		"cumulativeGasUsed": hexutil.Uint64(receipt.CumulativeGasUsed),
		"contractAddress":   nil,
		"logs":              receipt.Logs,
		"logsBloom":         receipt.Bloom,
	}

	// Assign receipt status or post state.
	if len(receipt.PostState) > 0 {
		fields["root"] = hexutil.Bytes(receipt.PostState)
	} else {
		fields["status"] = hexutil.Uint(receipt.Status)
	}
	if receipt.Logs == nil {
		fields["logs"] = [][]*types.Log{}
	}
	// If the ContractAddress is 20 0x0 bytes, assume it is not a contract creation
	if receipt.ContractAddress != (common.Address{}) {
		fields["contractAddress"] = receipt.ContractAddress
	}
	return fields, nil
}

// sign is a helper function that signs a transaction with the private key of the given address.
func (s *PublicTransactionPoolAPI) sign(addr common.Address, tx *types.Transaction) (*types.Transaction, error) {
	// Look up the wallet containing the requested signer
	account := accounts.Account{Address: addr}

	wallet, err := s.b.AccountManager().Find(account)
	if err != nil {
		return nil, err
	}
	// Request the wallet to sign the transaction
	var chainID *big.Int
	if config := s.b.ChainConfig(); config.IsEIP155(s.b.CurrentBlock().Number()) {
		chainID = config.ChainId
	}
	return wallet.SignTx(account, tx, chainID)
}

// SendTxArgs represents the arguments to sumbit a new transaction into the transaction pool.
type SendTxArgs struct {
	From     common.Address  `json:"from"`
	To       *common.Address `json:"to"`
	Gas      *hexutil.Uint64 `json:"gas"`
	GasPrice *hexutil.Big    `json:"gasPrice"`
	Value    *hexutil.Big    `json:"value"`
	Nonce    *hexutil.Uint64 `json:"nonce"`
	// We accept "data" and "input" for backwards-compatibility reasons. "input" is the
	// newer name and should be preferred by clients.
	Data  *hexutil.Bytes `json:"data"`
	Input *hexutil.Bytes `json:"input"`
}

// setDefaults is a helper function that fills in default values for unspecified tx fields.
func (args *SendTxArgs) setDefaults(ctx context.Context, b Backend) error {
	if args.Gas == nil {
		args.Gas = new(hexutil.Uint64)
		*(*uint64)(args.Gas) = 90000
	}
	if args.GasPrice == nil {
		price, err := b.SuggestPrice(ctx)
		if err != nil {
			return err
		}
		args.GasPrice = (*hexutil.Big)(price)
	}
	if args.Value == nil {
		args.Value = new(hexutil.Big)
	}
	if args.Nonce == nil {
		nonce, err := b.GetPoolNonce(ctx, args.From)
		if err != nil {
			return err
		}
		args.Nonce = (*hexutil.Uint64)(&nonce)
	}
	if args.Data != nil && args.Input != nil && !bytes.Equal(*args.Data, *args.Input) {
		return errors.New(`Both "data" and "input" are set and not equal. Please use "input" to pass transaction call data.`)
	}
	if args.To == nil {
		// Contract creation
		var input []byte
		if args.Data != nil {
			input = *args.Data
		} else if args.Input != nil {
			input = *args.Input
		}
		if len(input) == 0 {
			return errors.New(`contract creation without any data provided`)
		}
	}
	return nil
}

func (args *SendTxArgs) toTransaction() *types.Transaction {
	var input []byte
	if args.Data != nil {
		input = *args.Data
	} else if args.Input != nil {
		input = *args.Input
	}
	if args.To == nil {
		return types.NewContractCreation(uint64(*args.Nonce), (*big.Int)(args.Value), uint64(*args.Gas), (*big.Int)(args.GasPrice), input)
	}
	return types.NewTransaction(uint64(*args.Nonce), *args.To, (*big.Int)(args.Value), uint64(*args.Gas), (*big.Int)(args.GasPrice), input)
}

// submitTransaction is a helper function that submits tx to txPool and logs a message.
func submitTransaction(ctx context.Context, b Backend, tx *types.Transaction) (common.Hash, error) {
	if err := b.SendTx(ctx, tx); err != nil {
		return common.Hash{}, err
	}
	if tx.To() == nil {
		signer := types.MakeSigner(b.ChainConfig(), b.CurrentBlock().Number())
		from, err := types.Sender(signer, tx)
		if err != nil {
			return common.Hash{}, err
		}
		addr := crypto.CreateAddress(from, tx.Nonce())
		log.Info("Submitted contract creation", "fullhash", tx.Hash().Hex(), "contract", addr.Hex())
	} else {
		log.Info("Submitted transaction", "fullhash", tx.Hash().Hex(), "recipient", tx.To())
	}
	return tx.Hash(), nil
}

// SendTransaction creates a transaction for the given argument, sign it and submit it to the
// transaction pool.
func (s *PublicTransactionPoolAPI) SendTransaction(ctx context.Context, args SendTxArgs) (common.Hash, error) {

	// Look up the wallet containing the requested signer
	account := accounts.Account{Address: args.From}

	wallet, err := s.b.AccountManager().Find(account)
	if err != nil {
		return common.Hash{}, err
	}

	if args.Nonce == nil {
		// Hold the addresse's mutex around signing to prevent concurrent assignment of
		// the same nonce to multiple accounts.
		s.nonceLock.LockAddr(args.From)
		defer s.nonceLock.UnlockAddr(args.From)
	}

	// Set some sanity defaults and terminate on failure
	if err := args.setDefaults(ctx, s.b); err != nil {
		return common.Hash{}, err
	}
	// Assemble the transaction and sign with the wallet
	tx := args.toTransaction()

	var chainID *big.Int
	if config := s.b.ChainConfig(); config.IsEIP155(s.b.CurrentBlock().Number()) {
		chainID = config.ChainId
	}
	signed, err := wallet.SignTx(account, tx, chainID)
	if err != nil {
		return common.Hash{}, err
	}
	return submitTransaction(ctx, s.b, signed)
}

// SendRawTransaction will add the signed transaction to the transaction pool.
// The sender is responsible for signing the transaction and using the correct nonce.
func (s *PublicTransactionPoolAPI) SendRawTransaction(ctx context.Context, encodedTx hexutil.Bytes) (common.Hash, error) {
	tx := new(types.Transaction)
	if err := rlp.DecodeBytes(encodedTx, tx); err != nil {
		return common.Hash{}, err
	}
	return submitTransaction(ctx, s.b, tx)
}

// Sign calculates an ECDSA signature for:
// keccack256("\x19Ethereum Signed Message:\n" + len(message) + message).
//
// Note, the produced signature conforms to the secp256k1 curve R, S and V values,
// where the V value will be 27 or 28 for legacy reasons.
//
// The account associated with addr must be unlocked.
//
// https://github.com/ethereum/wiki/wiki/JSON-RPC#eth_sign
func (s *PublicTransactionPoolAPI) Sign(addr common.Address, data hexutil.Bytes) (hexutil.Bytes, error) {
	// Look up the wallet containing the requested signer
	account := accounts.Account{Address: addr}

	wallet, err := s.b.AccountManager().Find(account)
	if err != nil {
		return nil, err
	}
	// Sign the requested hash with the wallet
	signature, err := wallet.SignHash(account, signHash(data))
	if err == nil {
		signature[64] += 27 // Transform V from 0/1 to 27/28 according to the yellow paper
	}
	return signature, err
}

// SignTransactionResult represents a RLP encoded signed transaction.
type SignTransactionResult struct {
	Raw hexutil.Bytes      `json:"raw"`
	Tx  *types.Transaction `json:"tx"`
}

// SignTransaction will sign the given transaction with the from account.
// The node needs to have the private key of the account corresponding with
// the given from address and it needs to be unlocked.
func (s *PublicTransactionPoolAPI) SignTransaction(ctx context.Context, args SendTxArgs) (*SignTransactionResult, error) {
	if args.Gas == nil {
		return nil, fmt.Errorf("gas not specified")
	}
	if args.GasPrice == nil {
		return nil, fmt.Errorf("gasPrice not specified")
	}
	if args.Nonce == nil {
		return nil, fmt.Errorf("nonce not specified")
	}
	if err := args.setDefaults(ctx, s.b); err != nil {
		return nil, err
	}
	tx, err := s.sign(args.From, args.toTransaction())
	if err != nil {
		return nil, err
	}
	data, err := rlp.EncodeToBytes(tx)
	if err != nil {
		return nil, err
	}
	return &SignTransactionResult{data, tx}, nil
}

// PendingTransactions returns the transactions that are in the transaction pool and have a from address that is one of
// the accounts this node manages.
func (s *PublicTransactionPoolAPI) PendingTransactions() ([]*RPCTransaction, error) {
	pending, err := s.b.GetPoolTransactions()
	if err != nil {
		return nil, err
	}

	transactions := make([]*RPCTransaction, 0, len(pending))
	for _, tx := range pending {
		var signer types.Signer = types.HomesteadSigner{}
		if tx.Protected() {
			signer = types.NewEIP155Signer(tx.ChainId())
		}
		from, _ := types.Sender(signer, tx)
		if _, err := s.b.AccountManager().Find(accounts.Account{Address: from}); err == nil {
			transactions = append(transactions, newRPCPendingTransaction(tx))
		}
	}
	return transactions, nil
}

// Resend accepts an existing transaction and a new gas price and limit. It will remove
// the given transaction from the pool and reinsert it with the new gas price and limit.
func (s *PublicTransactionPoolAPI) Resend(ctx context.Context, sendArgs SendTxArgs, gasPrice *hexutil.Big, gasLimit *hexutil.Uint64) (common.Hash, error) {
	if sendArgs.Nonce == nil {
		return common.Hash{}, fmt.Errorf("missing transaction nonce in transaction spec")
	}
	if err := sendArgs.setDefaults(ctx, s.b); err != nil {
		return common.Hash{}, err
	}
	matchTx := sendArgs.toTransaction()
	pending, err := s.b.GetPoolTransactions()
	if err != nil {
		return common.Hash{}, err
	}

	for _, p := range pending {
		var signer types.Signer = types.HomesteadSigner{}
		if p.Protected() {
			signer = types.NewEIP155Signer(p.ChainId())
		}
		wantSigHash := signer.Hash(matchTx)

		if pFrom, err := types.Sender(signer, p); err == nil && pFrom == sendArgs.From && signer.Hash(p) == wantSigHash {
			// Match. Re-sign and send the transaction.
			if gasPrice != nil {
				sendArgs.GasPrice = gasPrice
			}
			if gasLimit != nil {
				sendArgs.Gas = gasLimit
			}
			signedTx, err := s.sign(sendArgs.From, sendArgs.toTransaction())
			if err != nil {
				return common.Hash{}, err
			}
			if err = s.b.SendTx(ctx, signedTx); err != nil {
				return common.Hash{}, err
			}
			return signedTx.Hash(), nil
		}
	}

	return common.Hash{}, fmt.Errorf("Transaction %#x not found", matchTx.Hash())
}

// PublicDebugAPI is the collection of Ethereum APIs exposed over the public
// debugging endpoint.
type PublicDebugAPI struct {
	b Backend
}

// NewPublicDebugAPI creates a new API definition for the public debug methods
// of the Ethereum service.
func NewPublicDebugAPI(b Backend) *PublicDebugAPI {
	return &PublicDebugAPI{b: b}
}

// GetBlockRlp retrieves the RLP encoded for of a single block.
func (api *PublicDebugAPI) GetBlockRlp(ctx context.Context, number uint64) (string, error) {
	block, _ := api.b.BlockByNumber(ctx, rpc.BlockNumber(number))
	if block == nil {
		return "", fmt.Errorf("block #%d not found", number)
	}
	encoded, err := rlp.EncodeToBytes(block)
	if err != nil {
		return "", err
	}
	return fmt.Sprintf("%x", encoded), nil
}

// PrintBlock retrieves a block and returns its pretty printed form.
func (api *PublicDebugAPI) PrintBlock(ctx context.Context, number uint64) (string, error) {
	block, _ := api.b.BlockByNumber(ctx, rpc.BlockNumber(number))
	if block == nil {
		return "", fmt.Errorf("block #%d not found", number)
	}
	return block.String(), nil
}

// SeedHash retrieves the seed hash of a block.
func (api *PublicDebugAPI) SeedHash(ctx context.Context, number uint64) (string, error) {
	block, _ := api.b.BlockByNumber(ctx, rpc.BlockNumber(number))
	if block == nil {
		return "", fmt.Errorf("block #%d not found", number)
	}
	return fmt.Sprintf("0x%x", ethash.SeedHash(number)), nil
}

// PrivateDebugAPI is the collection of Ethereum APIs exposed over the private
// debugging endpoint.
type PrivateDebugAPI struct {
	b Backend
}

// NewPrivateDebugAPI creates a new API definition for the private debug methods
// of the Ethereum service.
func NewPrivateDebugAPI(b Backend) *PrivateDebugAPI {
	return &PrivateDebugAPI{b: b}
}

// ChaindbProperty returns leveldb properties of the chain database.
func (api *PrivateDebugAPI) ChaindbProperty(property string) (string, error) {
	ldb, ok := api.b.ChainDb().(interface {
		LDB() *leveldb.DB
	})
	if !ok {
		return "", fmt.Errorf("chaindbProperty does not work for memory databases")
	}
	if property == "" {
		property = "leveldb.stats"
	} else if !strings.HasPrefix(property, "leveldb.") {
		property = "leveldb." + property
	}
	return ldb.LDB().GetProperty(property)
}

func (api *PrivateDebugAPI) ChaindbCompact() error {
	ldb, ok := api.b.ChainDb().(interface {
		LDB() *leveldb.DB
	})
	if !ok {
		return fmt.Errorf("chaindbCompact does not work for memory databases")
	}
	for b := byte(0); b < 255; b++ {
		log.Info("Compacting chain database", "range", fmt.Sprintf("0x%0.2X-0x%0.2X", b, b+1))
		err := ldb.LDB().CompactRange(util.Range{Start: []byte{b}, Limit: []byte{b + 1}})
		if err != nil {
			log.Error("Database compaction failed", "err", err)
			return err
		}
	}
	return nil
}

// SetHead rewinds the head of the blockchain to a previous block.
func (api *PrivateDebugAPI) SetHead(number hexutil.Uint64) {
	api.b.SetHead(uint64(number))
}

// PublicNetAPI offers network related RPC methods
type PublicNetAPI struct {
	net            *p2p.Server
	networkVersion uint64
}

// NewPublicNetAPI creates a new net API instance.
func NewPublicNetAPI(net *p2p.Server, networkVersion uint64) *PublicNetAPI {
	return &PublicNetAPI{net, networkVersion}
}

// Listening returns an indication if the node is listening for network connections.
func (s *PublicNetAPI) Listening() bool {
	return true // always listening
}

// PeerCount returns the number of connected peers
func (s *PublicNetAPI) PeerCount() hexutil.Uint {
	return hexutil.Uint(s.net.PeerCount())
}

// Version returns the current ethereum protocol version.
func (s *PublicNetAPI) Version() string {
	return fmt.Sprintf("%d", s.networkVersion)
}<|MERGE_RESOLUTION|>--- conflicted
+++ resolved
@@ -1038,19 +1038,12 @@
 		//return nil, errors.New("unknown transaction")
 		return nil, nil
 	}
-<<<<<<< HEAD
-	receipt, _, _, _ := core.GetReceipt(s.b.ChainDb(), hash) // Old receipts don't have the lookup data available
-	if receipt == nil {
-	//	return nil, errors.New("unknown receipt")
-		return nil, nil
-=======
 	receipts, err := s.b.GetReceipts(ctx, blockHash)
 	if err != nil {
 		return nil, err
 	}
 	if len(receipts) <= int(index) {
 		return nil, errors.New("unknown receipt")
->>>>>>> 423c8bb1
 	}
 	receipt := receipts[index]
 
