--- conflicted
+++ resolved
@@ -20,11 +20,8 @@
 	"flag"
 	"fmt"
 	"os"
-<<<<<<< HEAD
 	"regexp"
-=======
 	"strconv"
->>>>>>> f891fd98
 	"strings"
 	"time"
 )
