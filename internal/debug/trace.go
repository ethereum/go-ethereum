--- conflicted
+++ resolved
@@ -23,12 +23,7 @@
 	"os"
 	"runtime/trace"
 
-<<<<<<< HEAD
-	"github.com/ubiq/go-ubiq/logger"
-	"github.com/ubiq/go-ubiq/logger/glog"
-=======
-	"github.com/ethereum/go-ethereum/log"
->>>>>>> ab5646c5
+	"github.com/ubiq/go-ubiq/log"
 )
 
 // StartGoTrace turns on tracing, writing to the given file.
