// Copyright 2015 The go-ethereum Authors
// This file is part of the go-ethereum library.
//
// The go-ethereum library is free software: you can redistribute it and/or modify
// it under the terms of the GNU Lesser General Public License as published by
// the Free Software Foundation, either version 3 of the License, or
// (at your option) any later version.
//
// The go-ethereum library is distributed in the hope that it will be useful,
// but WITHOUT ANY WARRANTY; without even the implied warranty of
// MERCHANTABILITY or FITNESS FOR A PARTICULAR PURPOSE. See the
// GNU Lesser General Public License for more details.
//
// You should have received a copy of the GNU Lesser General Public License
// along with the go-ethereum library. If not, see <http://www.gnu.org/licenses/>.

package flags

import (
	"encoding"
	"errors"
	"flag"
	"fmt"
	"math/big"
	"os"
	"os/user"
	"path/filepath"
	"strings"
	"syscall"

	"github.com/urfave/cli/v2"

	"github.com/ethereum/go-ethereum/common/math"
)

// DirectoryString is custom type which is registered in the flags library which cli uses for
// argument parsing. This allows us to expand Value to an absolute path when
// the argument is parsed
type DirectoryString string

func (s *DirectoryString) String() string {
	return string(*s)
}

func (s *DirectoryString) Set(value string) error {
	*s = DirectoryString(expandPath(value))
	return nil
}

var (
	_ cli.Flag              = (*DirectoryFlag)(nil)
	_ cli.RequiredFlag      = (*DirectoryFlag)(nil)
	_ cli.VisibleFlag       = (*DirectoryFlag)(nil)
	_ cli.DocGenerationFlag = (*DirectoryFlag)(nil)
	_ cli.CategorizableFlag = (*DirectoryFlag)(nil)
)

// DirectoryFlag is custom cli.Flag type which expand the received string to an absolute path.
// e.g. ~/.ethereum -> /home/username/.ethereum
type DirectoryFlag struct {
	Name string

	Category    string
	DefaultText string
	Usage       string

	Required   bool
	Hidden     bool
	HasBeenSet bool

	Value DirectoryString

	Aliases []string
	EnvVars []string
}

// For cli.Flag:

func (f *DirectoryFlag) Names() []string { return append([]string{f.Name}, f.Aliases...) }
func (f *DirectoryFlag) IsSet() bool     { return f.HasBeenSet }
func (f *DirectoryFlag) String() string  { return cli.FlagStringer(f) }

// Apply called by cli library, grabs variable from environment (if in env)
// and adds variable to flag set for parsing.
func (f *DirectoryFlag) Apply(set *flag.FlagSet) error {
	for _, envVar := range f.EnvVars {
		envVar = strings.TrimSpace(envVar)
		if value, found := syscall.Getenv(envVar); found {
			f.Value.Set(value)
			f.HasBeenSet = true
			break
		}
	}
	eachName(f, func(name string) {
		set.Var(&f.Value, f.Name, f.Usage)
	})

	return nil
}

// For cli.RequiredFlag:

func (f *DirectoryFlag) IsRequired() bool { return f.Required }

// For cli.VisibleFlag:

func (f *DirectoryFlag) IsVisible() bool { return !f.Hidden }

// For cli.CategorizableFlag:

func (f *DirectoryFlag) GetCategory() string { return f.Category }

// For cli.DocGenerationFlag:

func (f *DirectoryFlag) TakesValue() bool     { return true }
func (f *DirectoryFlag) GetUsage() string     { return f.Usage }
func (f *DirectoryFlag) GetValue() string     { return f.Value.String() }
func (f *DirectoryFlag) GetEnvVars() []string { return f.EnvVars }

func (f *DirectoryFlag) GetDefaultText() string {
	if f.DefaultText != "" {
		return f.DefaultText
	}

	return f.GetValue()
}

type TextMarshaler interface {
	encoding.TextMarshaler
	encoding.TextUnmarshaler
}

// textMarshalerVal turns a TextMarshaler into a flag.Value
type textMarshalerVal struct {
	v TextMarshaler
}

func (v textMarshalerVal) String() string {
	if v.v == nil {
		return ""
	}

	text, _ := v.v.MarshalText()

	return string(text)
}

func (v textMarshalerVal) Set(s string) error {
	return v.v.UnmarshalText([]byte(s))
}

var (
	_ cli.Flag              = (*TextMarshalerFlag)(nil)
	_ cli.RequiredFlag      = (*TextMarshalerFlag)(nil)
	_ cli.VisibleFlag       = (*TextMarshalerFlag)(nil)
	_ cli.DocGenerationFlag = (*TextMarshalerFlag)(nil)
	_ cli.CategorizableFlag = (*TextMarshalerFlag)(nil)
)

// TextMarshalerFlag wraps a TextMarshaler value.
type TextMarshalerFlag struct {
	Name string

	Category    string
	DefaultText string
	Usage       string

	Required   bool
	Hidden     bool
	HasBeenSet bool

	Value TextMarshaler

	Aliases []string
	EnvVars []string
}

// For cli.Flag:

func (f *TextMarshalerFlag) Names() []string { return append([]string{f.Name}, f.Aliases...) }
func (f *TextMarshalerFlag) IsSet() bool     { return f.HasBeenSet }
func (f *TextMarshalerFlag) String() string  { return cli.FlagStringer(f) }

func (f *TextMarshalerFlag) Apply(set *flag.FlagSet) error {
	for _, envVar := range f.EnvVars {
		envVar = strings.TrimSpace(envVar)
		if value, found := syscall.Getenv(envVar); found {
			if err := f.Value.UnmarshalText([]byte(value)); err != nil {
				return fmt.Errorf("could not parse %q from environment variable %q for flag %s: %s", value, envVar, f.Name, err)
			}
			f.HasBeenSet = true
			break
		}
	}
	eachName(f, func(name string) {
		set.Var(textMarshalerVal{f.Value}, f.Name, f.Usage)
	})

	return nil
}

// For cli.RequiredFlag:

func (f *TextMarshalerFlag) IsRequired() bool { return f.Required }

// For cli.VisibleFlag:

func (f *TextMarshalerFlag) IsVisible() bool { return !f.Hidden }

// For cli.CategorizableFlag:

func (f *TextMarshalerFlag) GetCategory() string { return f.Category }

// For cli.DocGenerationFlag:

func (f *TextMarshalerFlag) TakesValue() bool     { return true }
func (f *TextMarshalerFlag) GetUsage() string     { return f.Usage }
func (f *TextMarshalerFlag) GetEnvVars() []string { return f.EnvVars }

func (f *TextMarshalerFlag) GetValue() string {
	t, err := f.Value.MarshalText()
	if err != nil {
		return "(ERR: " + err.Error() + ")"
	}

	return string(t)
}

func (f *TextMarshalerFlag) GetDefaultText() string {
	if f.DefaultText != "" {
		return f.DefaultText
	}

	return f.GetValue()
}

// GlobalTextMarshaler returns the value of a TextMarshalerFlag from the global flag set.
func GlobalTextMarshaler(ctx *cli.Context, name string) TextMarshaler {
	val := ctx.Generic(name)
	if val == nil {
		return nil
	}

	return val.(textMarshalerVal).v
}

var (
	_ cli.Flag              = (*BigFlag)(nil)
	_ cli.RequiredFlag      = (*BigFlag)(nil)
	_ cli.VisibleFlag       = (*BigFlag)(nil)
	_ cli.DocGenerationFlag = (*BigFlag)(nil)
	_ cli.CategorizableFlag = (*BigFlag)(nil)
)

// BigFlag is a command line flag that accepts 256 bit big integers in decimal or
// hexadecimal syntax.
type BigFlag struct {
	Name string

	Category    string
	DefaultText string
	Usage       string

	Required   bool
	Hidden     bool
	HasBeenSet bool

	Value        *big.Int
	defaultValue *big.Int

	Aliases []string
	EnvVars []string
}

// For cli.Flag:

func (f *BigFlag) Names() []string { return append([]string{f.Name}, f.Aliases...) }
func (f *BigFlag) IsSet() bool     { return f.HasBeenSet }
func (f *BigFlag) String() string  { return cli.FlagStringer(f) }

func (f *BigFlag) Apply(set *flag.FlagSet) error {
	// Set default value so that environment wont be able to overwrite it
	if f.Value != nil {
		f.defaultValue = new(big.Int).Set(f.Value)
	}
	for _, envVar := range f.EnvVars {
		envVar = strings.TrimSpace(envVar)
		if value, found := syscall.Getenv(envVar); found {
			if _, ok := f.Value.SetString(value, 10); !ok {
				return fmt.Errorf("could not parse %q from environment variable %q for flag %s", value, envVar, f.Name)
			}
			f.HasBeenSet = true
			break
		}
	}
	eachName(f, func(name string) {
		f.Value = new(big.Int)
		set.Var((*bigValue)(f.Value), f.Name, f.Usage)
	})
	return nil
}

// For cli.RequiredFlag:

func (f *BigFlag) IsRequired() bool { return f.Required }

// For cli.VisibleFlag:

func (f *BigFlag) IsVisible() bool { return !f.Hidden }

// For cli.CategorizableFlag:

func (f *BigFlag) GetCategory() string { return f.Category }

// For cli.DocGenerationFlag:

func (f *BigFlag) TakesValue() bool     { return true }
func (f *BigFlag) GetUsage() string     { return f.Usage }
func (f *BigFlag) GetValue() string     { return f.Value.String() }
func (f *BigFlag) GetEnvVars() []string { return f.EnvVars }

func (f *BigFlag) GetDefaultText() string {
	if f.DefaultText != "" {
		return f.DefaultText
	}
<<<<<<< HEAD

	return f.GetValue()
=======
	return f.defaultValue.String()
>>>>>>> c5ba367e
}

// bigValue turns *big.Int into a flag.Value
type bigValue big.Int

func (b *bigValue) String() string {
	if b == nil {
		return ""
	}

	return (*big.Int)(b).String()
}

func (b *bigValue) Set(s string) error {
	intVal, ok := math.ParseBig256(s)
	if !ok {
		return errors.New("invalid integer syntax")
	}

	*b = (bigValue)(*intVal)

	return nil
}

// GlobalBig returns the value of a BigFlag from the global flag set.
func GlobalBig(ctx *cli.Context, name string) *big.Int {
	val := ctx.Generic(name)
	if val == nil {
		return nil
	}

	return (*big.Int)(val.(*bigValue))
}

// Expands a file path
// 1. replace tilde with users home dir
// 2. expands embedded environment variables
// 3. cleans the path, e.g. /a/b/../c -> /a/c
// Note, it has limitations, e.g. ~someuser/tmp will not be expanded
func expandPath(p string) string {
	// Named pipes are not file paths on windows, ignore
	if strings.HasPrefix(p, `\\.\pipe`) {
		return p
	}

	if strings.HasPrefix(p, "~/") || strings.HasPrefix(p, "~\\") {
		if home := HomeDir(); home != "" {
			p = home + p[1:]
		}
	}

	return filepath.Clean(os.ExpandEnv(p))
}

func HomeDir() string {
	if home := os.Getenv("HOME"); home != "" {
		return home
	}

	if usr, err := user.Current(); err == nil {
		return usr.HomeDir
	}

	return ""
}

func eachName(f cli.Flag, fn func(string)) {
	for _, name := range f.Names() {
		name = strings.Trim(name, " ")
		fn(name)
	}
}<|MERGE_RESOLUTION|>--- conflicted
+++ resolved
@@ -323,12 +323,7 @@
 	if f.DefaultText != "" {
 		return f.DefaultText
 	}
-<<<<<<< HEAD
-
-	return f.GetValue()
-=======
 	return f.defaultValue.String()
->>>>>>> c5ba367e
 }
 
 // bigValue turns *big.Int into a flag.Value
