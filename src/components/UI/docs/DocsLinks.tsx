--- conflicted
+++ resolved
@@ -24,7 +24,6 @@
 }
 
 export const DocsLinks: FC<Props> = ({ navLinks, toggleMobileAccordion }) => {
-<<<<<<< HEAD
   const [openSections, setOpenSections] = useState<{ [key: string]: boolean }>({});
   const {
     asPath,
@@ -47,25 +46,15 @@
     setOpenSections(prev => ({ ...prev, [id]: !prev[id] }));
   };
 
-=======
-  const { asPath, query: { slug } }  = useRouter();
->>>>>>> f6d58111
   return (
     <Stack border='2px' borderColor='primary'>
       {navLinks.map(({ id, to, items }, idx) => {
         const split = to?.split('/');
         const isActive = slug && split && split[split.length - 1] === slug[slug.length - 1];
-<<<<<<< HEAD
         const index = openSections[id] ? 0 : -1;
-
+        const isSectionActive = !!openSections[id];
         return (
           <Accordion key={id} index={index} allowToggle mt='0 !important'>
-=======
-        const isSectionActive = checkNavLinks({ to, items, pathCheck: asPath.split('#')[0] })
-
-        return (
-          <Accordion key={id} defaultIndex={isSectionActive ? 0 : -1} allowToggle mt='0 !important'>
->>>>>>> f6d58111
             <AccordionItem border='none'>
               {({ isExpanded }) => (
                 <>
