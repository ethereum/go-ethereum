--- conflicted
+++ resolved
@@ -20,9 +20,6 @@
         borderRight={{ base: 'none', sm: '2px solid #11866f' }}
         flexGrow={2}
       >
-<<<<<<< HEAD
-        <Text textStyle='header-font'>go-ethereum</Text>
-=======
         <NextLink href={'/'} passHref>
           <Link _hover={{ textDecoration: 'none' }}>
             <Text textStyle='header-font'>
@@ -30,7 +27,6 @@
             </Text>
           </Link>
         </NextLink>
->>>>>>> 0686ef1b
       </Stack>
 
       <Flex>
