--- conflicted
+++ resolved
@@ -44,13 +44,9 @@
 //
 // - Version 0: initial version
 // - Version 1: storage.Incomplete field is removed
-<<<<<<< HEAD
-const journalVersion uint64 = 1
-=======
 // - Version 2: add post-modification state values
 // - Version 3: a flag has been added to indicate whether the storage slot key is the raw key or a hash
 const journalVersion uint64 = 3
->>>>>>> b027a90a
 
 // loadJournal tries to parse the layer journal from the disk.
 func (db *Database) loadJournal(diskRoot common.Hash) (layer, error) {
@@ -97,15 +93,9 @@
 // loadLayers loads a pre-existing state layer backed by a key-value store.
 func (db *Database) loadLayers() layer {
 	// Retrieve the root node of persistent state.
-<<<<<<< HEAD
-	var root = types.EmptyRootHash
-	if blob := rawdb.ReadAccountTrieNode(db.diskdb, nil); len(blob) > 0 {
-		root = crypto.Keccak256Hash(blob)
-=======
 	root, err := db.hasher(rawdb.ReadAccountTrieNode(db.diskdb, nil))
 	if err != nil {
 		log.Crit("Failed to compute node hash", "err", err)
->>>>>>> b027a90a
 	}
 	// Load the layers by resolving the journal
 	head, err := db.loadJournal(root)
@@ -119,11 +109,7 @@
 		log.Info("Failed to load journal, discard it", "err", err)
 	}
 	// Return single layer with persistent state.
-<<<<<<< HEAD
-	return newDiskLayer(root, rawdb.ReadPersistentStateID(db.diskdb), db, nil, newBuffer(db.config.WriteBufferSize, nil, 0))
-=======
 	return newDiskLayer(root, rawdb.ReadPersistentStateID(db.diskdb), db, nil, newBuffer(db.config.WriteBufferSize, nil, nil, 0))
->>>>>>> b027a90a
 }
 
 // loadDiskLayer reads the binary blob from the layer journal, reconstructing
@@ -150,16 +136,12 @@
 	if err := nodes.decode(r); err != nil {
 		return nil, err
 	}
-<<<<<<< HEAD
-	return newDiskLayer(root, id, db, nil, newBuffer(db.config.WriteBufferSize, &nodes, id-stored)), nil
-=======
 	// Resolve flat state sets in aggregated buffer
 	var states stateSet
 	if err := states.decode(r); err != nil {
 		return nil, err
 	}
 	return newDiskLayer(root, id, db, nil, newBuffer(db.config.WriteBufferSize, &nodes, &states, id-stored)), nil
->>>>>>> b027a90a
 }
 
 // loadDiffLayer reads the next sections of a layer journal, reconstructing a new
@@ -211,13 +193,10 @@
 	}
 	// Step three, write the accumulated trie nodes into the journal
 	if err := dl.buffer.nodes.encode(w); err != nil {
-<<<<<<< HEAD
-=======
 		return err
 	}
 	// Step four, write the accumulated flat states into the journal
 	if err := dl.buffer.states.encode(w); err != nil {
->>>>>>> b027a90a
 		return err
 	}
 	log.Debug("Journaled pathdb disk layer", "root", dl.root)
@@ -288,15 +267,9 @@
 	}
 	// Secondly write out the state root in disk, ensure all layers
 	// on top are continuous with disk.
-<<<<<<< HEAD
-	diskRoot := types.EmptyRootHash
-	if blob := rawdb.ReadAccountTrieNode(db.diskdb, nil); len(blob) > 0 {
-		diskRoot = crypto.Keccak256Hash(blob)
-=======
 	diskRoot, err := db.hasher(rawdb.ReadAccountTrieNode(db.diskdb, nil))
 	if err != nil {
 		return err
->>>>>>> b027a90a
 	}
 	if err := rlp.Encode(journal, diskRoot); err != nil {
 		return err
