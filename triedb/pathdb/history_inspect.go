--- conflicted
+++ resolved
@@ -21,10 +21,7 @@
 	"time"
 
 	"github.com/ethereum/go-ethereum/common"
-<<<<<<< HEAD
-=======
 	"github.com/ethereum/go-ethereum/crypto"
->>>>>>> b027a90a
 	"github.com/ethereum/go-ethereum/ethdb"
 	"github.com/ethereum/go-ethereum/log"
 )
@@ -113,10 +110,7 @@
 
 // storageHistory inspects the storage history within the range.
 func storageHistory(freezer ethdb.AncientReader, address common.Address, slot common.Hash, start uint64, end uint64) (*HistoryStats, error) {
-<<<<<<< HEAD
-=======
 	slotHash := crypto.Keccak256Hash(slot.Bytes())
->>>>>>> b027a90a
 	return inspectHistory(freezer, start, end, func(h *history, stats *HistoryStats) {
 		slots, exists := h.storages[address]
 		if !exists {
