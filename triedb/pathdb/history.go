--- conflicted
+++ resolved
@@ -248,11 +248,7 @@
 }
 
 // newHistory constructs the state history object with provided state change set.
-<<<<<<< HEAD
-func newHistory(root common.Hash, parent common.Hash, block uint64, accounts map[common.Address][]byte, storages map[common.Address]map[common.Hash][]byte) *history {
-=======
 func newHistory(root common.Hash, parent common.Hash, block uint64, accounts map[common.Address][]byte, storages map[common.Address]map[common.Hash][]byte, rawStorageKey bool) *history {
->>>>>>> b027a90a
 	var (
 		accountList = maps.Keys(accounts)
 		storageList = make(map[common.Address][]common.Hash)
@@ -420,11 +416,7 @@
 // readStorage parses the storage slots from the byte stream with specified account.
 func (r *decoder) readStorage(accIndex accountIndex) ([]common.Hash, map[common.Hash][]byte, error) {
 	var (
-<<<<<<< HEAD
-		last    common.Hash
-=======
 		last    *common.Hash
->>>>>>> b027a90a
 		count   = int(accIndex.storageSlots)
 		list    = make([]common.Hash, 0, count)
 		storage = make(map[common.Hash][]byte, count)
@@ -547,11 +539,7 @@
 	}
 	var (
 		start   = time.Now()
-<<<<<<< HEAD
-		history = newHistory(dl.rootHash(), dl.parentLayer().rootHash(), dl.block, dl.states.accountOrigin, dl.states.storageOrigin)
-=======
 		history = newHistory(dl.rootHash(), dl.parentLayer().rootHash(), dl.block, dl.states.accountOrigin, dl.states.storageOrigin, dl.states.rawStorageKey)
->>>>>>> b027a90a
 	)
 	accountData, storageData, accountIndex, storageIndex := history.encode()
 	dataSize := common.StorageSize(len(accountData) + len(storageData))
