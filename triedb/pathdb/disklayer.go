--- conflicted
+++ resolved
@@ -34,11 +34,7 @@
 	id     uint64           // Immutable, corresponding state id
 	db     *Database        // Path-based trie database
 	nodes  *fastcache.Cache // GC friendly memory cache of clean nodes
-<<<<<<< HEAD
-	buffer *buffer          // Dirty buffer to aggregate writes of nodes
-=======
 	buffer *buffer          // Dirty buffer to aggregate writes of nodes and states
->>>>>>> b027a90a
 	stale  bool             // Signals that the layer became stale (state progressed)
 	lock   sync.RWMutex     // Lock used to protect stale flag
 }
@@ -137,14 +133,6 @@
 		blob = rawdb.ReadAccountTrieNode(dl.db.diskdb, path)
 	} else {
 		blob = rawdb.ReadStorageTrieNode(dl.db.diskdb, owner, path)
-<<<<<<< HEAD
-	}
-	if dl.nodes != nil && len(blob) > 0 {
-		dl.nodes.Set(key, blob)
-		cleanNodeWriteMeter.Mark(int64(len(blob)))
-	}
-	return blob, h.hash(blob), &nodeLoc{loc: locDiskLayer, depth: depth}, nil
-=======
 	}
 	if dl.nodes != nil && len(blob) > 0 {
 		dl.nodes.Set(key, blob)
@@ -220,7 +208,6 @@
 
 	// TODO(rjl493456442) support persistent state retrieval
 	return nil, errors.New("not supported")
->>>>>>> b027a90a
 }
 
 // update implements the layer interface, returning a new diff layer on top
@@ -278,15 +265,9 @@
 	if !force && rawdb.ReadPersistentStateID(dl.db.diskdb) < oldest {
 		force = true
 	}
-<<<<<<< HEAD
-	// Merge the trie nodes of the bottom-most diff layer into the buffer as the
-	// combined layer.
-	combined := dl.buffer.commit(bottom.nodes)
-=======
 	// Merge the trie nodes and flat states of the bottom-most diff layer into the
 	// buffer as the combined layer.
 	combined := dl.buffer.commit(bottom.nodes, bottom.states.stateSet)
->>>>>>> b027a90a
 	if combined.full() || force {
 		if err := combined.flush(dl.db.diskdb, dl.db.freezer, dl.nodes, bottom.stateID()); err != nil {
 			return nil, err
@@ -317,11 +298,7 @@
 	// Apply the reverse state changes upon the current state. This must
 	// be done before holding the lock in order to access state in "this"
 	// layer.
-<<<<<<< HEAD
-	nodes, err := apply(dl.db, h.meta.parent, h.meta.root, h.accounts, h.storages)
-=======
 	nodes, err := apply(dl.db, h.meta.parent, h.meta.root, h.meta.version != stateHistoryV0, h.accounts, h.storages)
->>>>>>> b027a90a
 	if err != nil {
 		return nil, err
 	}
