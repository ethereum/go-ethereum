// Copyright 2022 The go-ethereum Authors
// This file is part of the go-ethereum library.
//
// The go-ethereum library is free software: you can redistribute it and/or modify
// it under the terms of the GNU Lesser General Public License as published by
// the Free Software Foundation, either version 3 of the License, or
// (at your option) any later version.
//
// The go-ethereum library is distributed in the hope that it will be useful,
// but WITHOUT ANY WARRANTY; without even the implied warranty of
// MERCHANTABILITY or FITNESS FOR A PARTICULAR PURPOSE. See the
// GNU Lesser General Public License for more details.
//
// You should have received a copy of the GNU Lesser General Public License
// along with the go-ethereum library. If not, see <http://www.gnu.org/licenses/>.

package triedb

import (
	"errors"

	"github.com/ethereum/go-ethereum/common"
	"github.com/ethereum/go-ethereum/core/rawdb"
	"github.com/ethereum/go-ethereum/ethdb"
	"github.com/ethereum/go-ethereum/log"
	"github.com/ethereum/go-ethereum/trie/trienode"
	"github.com/ethereum/go-ethereum/triedb/database"
	"github.com/ethereum/go-ethereum/triedb/hashdb"
	"github.com/ethereum/go-ethereum/triedb/pathdb"
)

// Config defines all necessary options for database.
type Config struct {
	Preimages bool           // Flag whether the preimage of node key is recorded
	IsVerkle  bool           // Flag whether the db is holding a verkle tree
	HashDB    *hashdb.Config // Configs for hash-based scheme
	PathDB    *pathdb.Config // Configs for experimental path-based scheme
}

// HashDefaults represents a config for using hash-based scheme with
// default settings.
var HashDefaults = &Config{
	Preimages: false,
	IsVerkle:  false,
	HashDB:    hashdb.Defaults,
}

// VerkleDefaults represents a config for holding verkle trie data
// using path-based scheme with default settings.
var VerkleDefaults = &Config{
	Preimages: false,
	IsVerkle:  true,
	PathDB:    pathdb.Defaults,
}

// backend defines the methods needed to access/update trie nodes in different
// state scheme.
type backend interface {
	// NodeReader returns a reader for accessing trie nodes within the specified state.
	// An error will be returned if the specified state is not available.
	NodeReader(root common.Hash) (database.NodeReader, error)

	// StateReader returns a reader for accessing flat states within the specified
	// state. An error will be returned if the specified state is not available.
	StateReader(root common.Hash) (database.StateReader, error)

	// Size returns the current storage size of the diff layers on top of the
	// disk layer and the storage size of the nodes cached in the disk layer.
	//
	// For hash scheme, there is no differentiation between diff layer nodes
	// and dirty disk layer nodes, so both are merged into the second return.
	Size() (common.StorageSize, common.StorageSize)

	// Commit writes all relevant trie nodes belonging to the specified state
	// to disk. Report specifies whether logs will be displayed in info level.
	Commit(root common.Hash, report bool) error

	// Close closes the trie database backend and releases all held resources.
	Close() error
}

// Database is the wrapper of the underlying backend which is shared by different
// types of node backend as an entrypoint. It's responsible for all interactions
// relevant with trie nodes and node preimages.
type Database struct {
	disk      ethdb.Database
	config    *Config        // Configuration for trie database
	preimages *preimageStore // The store for caching preimages
	backend   backend        // The backend for managing trie nodes
}

// NewDatabase initializes the trie database with default settings, note
// the legacy hash-based scheme is used by default.
func NewDatabase(diskdb ethdb.Database, config *Config) *Database {
	// Sanitize the config and use the default one if it's not specified.
	if config == nil {
		config = HashDefaults
	}
	var preimages *preimageStore
	if config.Preimages {
		preimages = newPreimageStore(diskdb)
	}
	db := &Database{
		disk:      diskdb,
		config:    config,
		preimages: preimages,
	}
	if config.HashDB != nil && config.PathDB != nil {
		log.Crit("Both 'hash' and 'path' mode are configured")
	}
	if config.PathDB != nil {
		db.backend = pathdb.New(diskdb, config.PathDB, config.IsVerkle)
	} else {
		db.backend = hashdb.New(diskdb, config.HashDB)
	}
	return db
}

// NodeReader returns a reader for accessing trie nodes within the specified state.
// An error will be returned if the specified state is not available.
func (db *Database) NodeReader(blockRoot common.Hash) (database.NodeReader, error) {
	return db.backend.NodeReader(blockRoot)
<<<<<<< HEAD
=======
}

// StateReader returns a reader that allows access to the state data associated
// with the specified state. An error will be returned if the specified state is
// not available.
func (db *Database) StateReader(blockRoot common.Hash) (database.StateReader, error) {
	return db.backend.StateReader(blockRoot)
>>>>>>> b027a90a
}

// Update performs a state transition by committing dirty nodes contained in the
// given set in order to update state from the specified parent to the specified
// root. The held pre-images accumulated up to this point will be flushed in case
// the size exceeds the threshold.
//
// The passed in maps(nodes, states) will be retained to avoid copying everything.
// Therefore, these maps must not be changed afterwards.
func (db *Database) Update(root common.Hash, parent common.Hash, block uint64, nodes *trienode.MergedNodeSet, states *StateSet) error {
	if db.preimages != nil {
		db.preimages.commit(false)
	}
	switch b := db.backend.(type) {
	case *hashdb.Database:
		return b.Update(root, parent, block, nodes)
	case *pathdb.Database:
		return b.Update(root, parent, block, nodes, states.internal())
	}
	return errors.New("unknown backend")
}

// Commit iterates over all the children of a particular node, writes them out
// to disk. As a side effect, all pre-images accumulated up to this point are
// also written.
func (db *Database) Commit(root common.Hash, report bool) error {
	if db.preimages != nil {
		db.preimages.commit(true)
	}
	return db.backend.Commit(root, report)
}

// Size returns the storage size of diff layer nodes above the persistent disk
// layer, the dirty nodes buffered within the disk layer, and the size of cached
// preimages.
func (db *Database) Size() (common.StorageSize, common.StorageSize, common.StorageSize) {
	var (
		diffs, nodes common.StorageSize
		preimages    common.StorageSize
	)
	diffs, nodes = db.backend.Size()
	if db.preimages != nil {
		preimages = db.preimages.size()
	}
	return diffs, nodes, preimages
}

// Scheme returns the node scheme used in the database.
func (db *Database) Scheme() string {
	if db.config.PathDB != nil {
		return rawdb.PathScheme
	}
	return rawdb.HashScheme
}

// Close flushes the dangling preimages to disk and closes the trie database.
// It is meant to be called when closing the blockchain object, so that all
// resources held can be released correctly.
func (db *Database) Close() error {
	db.WritePreimages()
	return db.backend.Close()
}

// WritePreimages flushes all accumulated preimages to disk forcibly.
func (db *Database) WritePreimages() {
	if db.preimages != nil {
		db.preimages.commit(true)
	}
}

// Preimage retrieves a cached trie node pre-image from preimage store.
func (db *Database) Preimage(hash common.Hash) []byte {
	if db.preimages == nil {
		return nil
	}
	return db.preimages.preimage(hash)
}

// InsertPreimage writes pre-images of trie node to the preimage store.
func (db *Database) InsertPreimage(preimages map[common.Hash][]byte) {
	if db.preimages == nil {
		return
	}
	db.preimages.insertPreimage(preimages)
}

// Cap iteratively flushes old but still referenced trie nodes until the total
// memory usage goes below the given threshold. The held pre-images accumulated
// up to this point will be flushed in case the size exceeds the threshold.
//
// It's only supported by hash-based database and will return an error for others.
func (db *Database) Cap(limit common.StorageSize) error {
	hdb, ok := db.backend.(*hashdb.Database)
	if !ok {
		return errors.New("not supported")
	}
	if db.preimages != nil {
		db.preimages.commit(false)
	}
	return hdb.Cap(limit)
}

// Reference adds a new reference from a parent node to a child node. This function
// is used to add reference between internal trie node and external node(e.g. storage
// trie root), all internal trie nodes are referenced together by database itself.
//
// It's only supported by hash-based database and will return an error for others.
func (db *Database) Reference(root common.Hash, parent common.Hash) error {
	hdb, ok := db.backend.(*hashdb.Database)
	if !ok {
		return errors.New("not supported")
	}
	hdb.Reference(root, parent)
	return nil
}

// Dereference removes an existing reference from a root node. It's only
// supported by hash-based database and will return an error for others.
func (db *Database) Dereference(root common.Hash) error {
	hdb, ok := db.backend.(*hashdb.Database)
	if !ok {
		return errors.New("not supported")
	}
	hdb.Dereference(root)
	return nil
}

// Recover rollbacks the database to a specified historical point. The state is
// supported as the rollback destination only if it's canonical state and the
// corresponding trie histories are existent. It's only supported by path-based
// database and will return an error for others.
func (db *Database) Recover(target common.Hash) error {
	pdb, ok := db.backend.(*pathdb.Database)
	if !ok {
		return errors.New("not supported")
	}
	return pdb.Recover(target)
}

// Recoverable returns the indicator if the specified state is enabled to be
// recovered. It's only supported by path-based database and will return an
// error for others.
func (db *Database) Recoverable(root common.Hash) (bool, error) {
	pdb, ok := db.backend.(*pathdb.Database)
	if !ok {
		return false, errors.New("not supported")
	}
	return pdb.Recoverable(root), nil
}

// Disable deactivates the database and invalidates all available state layers
// as stale to prevent access to the persistent state, which is in the syncing
// stage.
//
// It's only supported by path-based database and will return an error for others.
func (db *Database) Disable() error {
	pdb, ok := db.backend.(*pathdb.Database)
	if !ok {
		return errors.New("not supported")
	}
	return pdb.Disable()
}

// Enable activates database and resets the state tree with the provided persistent
// state root once the state sync is finished.
func (db *Database) Enable(root common.Hash) error {
	pdb, ok := db.backend.(*pathdb.Database)
	if !ok {
		return errors.New("not supported")
	}
	return pdb.Enable(root)
}

// Journal commits an entire diff hierarchy to disk into a single journal entry.
// This is meant to be used during shutdown to persist the snapshot without
// flattening everything down (bad for reorgs). It's only supported by path-based
// database and will return an error for others.
func (db *Database) Journal(root common.Hash) error {
	pdb, ok := db.backend.(*pathdb.Database)
	if !ok {
		return errors.New("not supported")
	}
	return pdb.Journal(root)
}

// IsVerkle returns the indicator if the database is holding a verkle tree.
func (db *Database) IsVerkle() bool {
	return db.config.IsVerkle
}

// Disk returns the underlying disk database.
func (db *Database) Disk() ethdb.Database {
	return db.disk
}<|MERGE_RESOLUTION|>--- conflicted
+++ resolved
@@ -120,8 +120,6 @@
 // An error will be returned if the specified state is not available.
 func (db *Database) NodeReader(blockRoot common.Hash) (database.NodeReader, error) {
 	return db.backend.NodeReader(blockRoot)
-<<<<<<< HEAD
-=======
 }
 
 // StateReader returns a reader that allows access to the state data associated
@@ -129,7 +127,6 @@
 // not available.
 func (db *Database) StateReader(blockRoot common.Hash) (database.StateReader, error) {
 	return db.backend.StateReader(blockRoot)
->>>>>>> b027a90a
 }
 
 // Update performs a state transition by committing dirty nodes contained in the
