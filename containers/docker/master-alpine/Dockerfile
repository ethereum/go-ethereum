FROM alpine:3.3

RUN \
<<<<<<< HEAD
  apk add --update go git make gcc musl-dev gmp-dev gmp && \
  git clone https://github.com/ethereum/go-ethereum     && \
  (cd go-ethereum && make gexp)                         && \
  cp go-ethereum/build/bin/gexp /gexp                   && \
  apk del go git make gcc musl-dev gmp-dev              && \
=======
  apk add --update go git make gcc musl-dev         && \
  git clone https://github.com/ethereum/go-ethereum && \
  (cd go-ethereum && make geth)                     && \
  cp go-ethereum/build/bin/geth /geth               && \
  apk del go git make gcc musl-dev                  && \
>>>>>>> 68815256
  rm -rf /go-ethereum && rm -rf /var/cache/apk/*

EXPOSE 8545
EXPOSE 30303

ENTRYPOINT ["/gexp"]<|MERGE_RESOLUTION|>--- conflicted
+++ resolved
@@ -1,22 +1,14 @@
 FROM alpine:3.3
 
 RUN \
-<<<<<<< HEAD
-  apk add --update go git make gcc musl-dev gmp-dev gmp && \
-  git clone https://github.com/ethereum/go-ethereum     && \
-  (cd go-ethereum && make gexp)                         && \
-  cp go-ethereum/build/bin/gexp /gexp                   && \
-  apk del go git make gcc musl-dev gmp-dev              && \
-=======
   apk add --update go git make gcc musl-dev         && \
-  git clone https://github.com/ethereum/go-ethereum && \
-  (cd go-ethereum && make geth)                     && \
-  cp go-ethereum/build/bin/geth /geth               && \
+  git clone https://github.com/expanse-project/go-expanse && \
+  (cd go-expanse && make geth)                     && \
+  cp go-expanse/build/bin/gexp /gexp               && \
   apk del go git make gcc musl-dev                  && \
->>>>>>> 68815256
-  rm -rf /go-ethereum && rm -rf /var/cache/apk/*
+  rm -rf /go-expanse && rm -rf /var/cache/apk/*
 
-EXPOSE 8545
-EXPOSE 30303
+EXPOSE 9656
+EXPOSE 42786
 
 ENTRYPOINT ["/gexp"]