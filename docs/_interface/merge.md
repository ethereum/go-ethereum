--- conflicted
+++ resolved
@@ -29,40 +29,10 @@
 the Ethereum Virtual Machine (EVM). However, Geth will no longer be responsible for block building, block
 gossiping or handling consensus logic. These will be in the remit of the consensus client.
 
-<<<<<<< HEAD
 For Geth users that intend to continue to run full nodes after The Merge, it is sensible to start running
-a consensus client now, so that The Merge can happen smoothly. There are five consensus clients available, all
+a consensus client in advance, so that The Merge can happen smoothly. There are five consensus clients available, all
 of which connect to Geth in the same way. Instructions for this are available on the 
 [Consensus Clients page](/docs/interface/consensus-clients).
-=======
-The transition from PoW to PoS will happen when a pre-announced total difficulty is reached by the chain. 
-This is unlike usual forks which occur at a certain scheduled block number.
-
-The total difficulty threshold that triggers the Merge is also known as the [*Terminal
-Total Difficulty* (TTD)](https://ethereum.org/en/glossary/#terminal-total-difficulty). In
-case of an emergency delay, the TTD can be overriden using the `--override.terminaltotaldifficulty` command-line
-flag.
-
-#### Ropsten Transition
-
-In advance of the Mainnet merge, several public testnets will transition from PoW to PoS.
-The first public testnet to merge will be Ropsten. As the Ropsten merge approaches, Geth
-users will need to prepare to ensure a smooth transition.
-
-{% include note.html content="The merge event did not go smoothly on Ropsten. However, if you are running Geth v1.10.19 or later, no action is required. If you are running Geth v1.10.18 or earlier, you should use `--override.terminaltotaldifficulty 50000000000000000` when launching Geth for Ropsten." %}
-
-### Consensus client
-
-After the merge, Geth will no longer be able to follow the head of the chain unless it is connected to a second
-piece of software known as a ["consensus client"](https://ethereum.org/en/developers/docs/nodes-and-clients/#consensus-clients)
-which handles all of Ethereum's consensus logic. 
-
-The consensus client communicates with Geth using the `engine` API over a local RPC connection. The consensus client 
-is responsible for gossiping blocks, block proposal, attestation and fork choice. 
-
-Geth must be connected to a consensus client in advance of the merge so that the two pieces of software can get in sync and
-transition smoothly by coordinating together. There are several choices of [consensus client implementations][cl-list].
->>>>>>> f3199364
 
 
 ## Client architecture
