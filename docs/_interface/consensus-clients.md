---
title: Connecting to Consensus Clients
sort_key: A3
---

Geth is an [execution client][ex-client-link]. Historically, an execution client alone has been 
enough to run a full Ethereum node. However, since Ethereum swapped its consensus mechanism from 
[proof-of-work][pow-link] (PoW) to [proof-of-stake][pos-link] (PoS) Geth is no longer able to track 
the Ethereum chain on its own. 

Instead, Geth needs to be coupled to another piece of software called a ["consensus client"][con-client-link]. 
There are five consensus clients available, all of which connect to Geth in the same way. 

This page will provide a general outline for how Geth can be set up with a consensus client.

## Configuring Geth

Geth can be downloaded and installed according to the instructions on the 
[Installing Geth](/docs/install-and-build/installing-geth) page. In order to connect to a consensus client,
Geth must expose a port for the inter-client RPC connection. 

The RPC connection must be authenticated using a `jwtsecret` file. This is created and saved 
to `<datadir>/geth/jwtsecret` by default but can also be created and saved to a custom location or it can be
self-generated and provided to Geth by passing the file path to `--authrpc.jwtsecret`. The `jwtsecret` file 
is required by both Geth and the consensus client.

The authorization must then be applied to a specific address/port. This is achievd by passing an address to
`--authrpc.addr` and a port number to `--authrpc.port`. It is also safe to provide either `localhost` or a wildcard
`*` to `--authrpc.vhosts` so that incoming requests from virtual hosts are accepted by Geth because it only 
applies to the port authenticated using `jwtsecret`. 

A complete command to start Geth so that it can connect to a consensus client looks as follows:

```shell
geth --authrpc.addr localhost --authrpc.port 8551 --authrpc.vhosts localhost --authrpc.jwtsecret /tmp/jwtsecret
```


## Consensus clients

There are currently five consensus clients that can be run alongside Geth. These are:
 
[Lighthouse](https://lighthouse-book.sigmaprime.io/): written in Rust
 
[Nimbus](https://nimbus.team/): written in Nim
 
[Prysm](https://docs.prylabs.network/docs/install/install-with-script): written in Go
 
[Teku](https://pegasys.tech/teku): written in Java

[Lodestar](https://github.com/ChainSafe/lodestar): written in Typescript
 
It is recommended to consider [client diversity][client-div-link] when choosing a consensus client. 
Instructions for installing each client are provided in the documentation linked in the list above.

The consensus client must be started with the right port configuration to establish an RPC connection 
to the local Geth instance. In the example above, `localhost:8551` was authorized 
for this purpose. The consensus clients all have a command similar to `--http-webprovider` that 
takes the exposed Geth port as an argument.

The consensus client also needs the path to Geth's `jwt-secret` in order to authenticate the RPC connection between them.
Each consensus client has a command similar to `--jwt-secret` that takes the file path as an argument. This must
be consistent with the `--authrpc.jwtsecret` path provided to Geth.

The consensus clients all expose a [Beacon API][beacon-api-link] that can be used to check the status
of the Beacon client or download blocks and consensus data by sending requests using tools such as [Curl](https://curl.se).
More information on this can be found in the documentation for each consensus client.

## Validators

<<<<<<< HEAD
Validators are responsible for securing the Ethereum blockchain. Validators are node oeprators that have staked at least 
32 ETH into a deposit contract and run validator software. Each of the consensus clients have their own validator software 
that is described in detail in their respective documentation. The easiest way to handle staking and validator key generation 
is to use the Ethereum Foundation [Staking Launchpad][launchpad-link].
=======
After The Merge, miners are no longer responsible for securing the Ethereum blockchain. Instead, this becomes the responsibility
of validators that have staked at least 32 ETH into a deposit contract and run validator software. Each of the consensus clients
have their own validator software that is described in detail in their respective documentation. The easiest way to handle 
staking and validator key generation is to use the Ethereum Foundation [Staking Launchpad][launchpad-link]. The launchpad is also
available for [Prater][prater-launchpad-link], [Ropsten][ropsten-launchpad-link] and [Kiln][kiln-launchpad-link] testnets. It is
also highly recommended to review the [Merge readiness checklist][checklist-link].

## Using Geth

After the merge, Geth will follow the head of the chain via its connection to the consensus client. However, Geth is still 
the portal for users to send transactions to Ethereum. Overall, Geth will not change very much from a user-perspective. 
The Geth Javascript console is still available for this purpose, and the majority of the [JSON-RPC API](/docs/rpc/server) will 
remain available via web3js or HTTP requests with commands as json payloads. These options are explained in more detail on the 
[Javascript Console page](/docs/interface/javascript-console). The Javascript console can be started using the following command
in a separate terminal (assuming Geth's IPC file is saved in `datadir`):

```shell
geth attach datadir/geth.ipc
```


## Testnets

Ethereum Mainnet has not yet undergone The Merge, but some public testnets have. This means that running Geth alone is no longer
enough to interact with merged testnets. This includes two testnets that were purpose built to test The Merge (Kiln, Kintsugi) and 
the long-standing public PoW chain, Ropsten, as well as the relatively new testnet Sepolia. If Geth is connected to these merged networks alone it will simply stall when it syncs as far
as the merge block, awaiting information from a consensus client. Therefore, any activity on these testnets requires Geth to be 
connected to a consensus client. There are many instructional articles that explain how to connect to these testnets using Geth in
combination with various consensus clients, for example:

[Connecting to Kiln using Teku](https://github.com/chrishobcroft/TestingTheMerge/blob/main/geku.md)
 
[Connecting to Kiln using Lighthouse](https://github.com/remyroy/ethstaker/blob/main/merge-devnet.md)
 
[Connecting to Kiln using Prysm](https://hackmd.io/@prysmaticlabs/B1Q2SluWq)
  
[Connecting to Ropsten using Lighthouse](https://github.com/remyroy/ethstaker/blob/main/merge-ropsten.md)


The Merge testing will soon progress to merging the Goerli testnet. Once this has happened Geth will require a connection
to a consensus client to work on those networks too.

>>>>>>> 2c070c6a

## Summary

Geth requires a connection to a consensus client in order to follow the Etheruem blockchain. There are five consensus clients 
to choose from. This page provided an overview of how to choose a consensus client and configure Geth to connect to it. More
information can be found on the clients' respective documentation sites or in numerous 
[online guides](https://github.com/SomerEsat/ethereum-staking-guides).


[pow-link]:https://ethereum.org/en/developers/docs/consensus-mechanisms/pow
[pos-link]:https://ethereum.org/en/developers/docs/consensus-mechanisms/pos
[con-client-link]:https://ethereum.org/en/glossary/#consensus-client
[ex-client-link]:https://ethereum.org/en/glossary/#execution-client
[beacon-api-link]:https://ethereum.github.io/beacon-APIs
[engine-api-link]: https://github.com/ethereum/execution-apis/blob/main/src/engine/specification.md
[client-div-link]:https://ethereum.org/en/developers/docs/nodes-and-clients/client-diversity
[execution-clients-link]: https://ethereum.org/en/developers/docs/nodes-and-clients/client-diversity/#execution-clients
[launchpad-link]:https://launchpad.ethereum.org/
[prater-launchpad-link]:https://prater.launchpad.ethereum.org/
[kiln-launchpad-link]:https://kiln.launchpad.ethereum.org/
[ropsten-launchpad-link]:https://ropsten.launchpad.ethereum.org/
[e-org-link]: https://ethereum.org/en/developers/docs/nodes-and-clients/run-a-node/
[checklist-link]:https://launchpad.ethereum.org/en/merge-readiness<|MERGE_RESOLUTION|>--- conflicted
+++ resolved
@@ -68,55 +68,12 @@
 
 ## Validators
 
-<<<<<<< HEAD
+
 Validators are responsible for securing the Ethereum blockchain. Validators are node oeprators that have staked at least 
 32 ETH into a deposit contract and run validator software. Each of the consensus clients have their own validator software 
 that is described in detail in their respective documentation. The easiest way to handle staking and validator key generation 
 is to use the Ethereum Foundation [Staking Launchpad][launchpad-link].
-=======
-After The Merge, miners are no longer responsible for securing the Ethereum blockchain. Instead, this becomes the responsibility
-of validators that have staked at least 32 ETH into a deposit contract and run validator software. Each of the consensus clients
-have their own validator software that is described in detail in their respective documentation. The easiest way to handle 
-staking and validator key generation is to use the Ethereum Foundation [Staking Launchpad][launchpad-link]. The launchpad is also
-available for [Prater][prater-launchpad-link], [Ropsten][ropsten-launchpad-link] and [Kiln][kiln-launchpad-link] testnets. It is
-also highly recommended to review the [Merge readiness checklist][checklist-link].
 
-## Using Geth
-
-After the merge, Geth will follow the head of the chain via its connection to the consensus client. However, Geth is still 
-the portal for users to send transactions to Ethereum. Overall, Geth will not change very much from a user-perspective. 
-The Geth Javascript console is still available for this purpose, and the majority of the [JSON-RPC API](/docs/rpc/server) will 
-remain available via web3js or HTTP requests with commands as json payloads. These options are explained in more detail on the 
-[Javascript Console page](/docs/interface/javascript-console). The Javascript console can be started using the following command
-in a separate terminal (assuming Geth's IPC file is saved in `datadir`):
-
-```shell
-geth attach datadir/geth.ipc
-```
-
-
-## Testnets
-
-Ethereum Mainnet has not yet undergone The Merge, but some public testnets have. This means that running Geth alone is no longer
-enough to interact with merged testnets. This includes two testnets that were purpose built to test The Merge (Kiln, Kintsugi) and 
-the long-standing public PoW chain, Ropsten, as well as the relatively new testnet Sepolia. If Geth is connected to these merged networks alone it will simply stall when it syncs as far
-as the merge block, awaiting information from a consensus client. Therefore, any activity on these testnets requires Geth to be 
-connected to a consensus client. There are many instructional articles that explain how to connect to these testnets using Geth in
-combination with various consensus clients, for example:
-
-[Connecting to Kiln using Teku](https://github.com/chrishobcroft/TestingTheMerge/blob/main/geku.md)
- 
-[Connecting to Kiln using Lighthouse](https://github.com/remyroy/ethstaker/blob/main/merge-devnet.md)
- 
-[Connecting to Kiln using Prysm](https://hackmd.io/@prysmaticlabs/B1Q2SluWq)
-  
-[Connecting to Ropsten using Lighthouse](https://github.com/remyroy/ethstaker/blob/main/merge-ropsten.md)
-
-
-The Merge testing will soon progress to merging the Goerli testnet. Once this has happened Geth will require a connection
-to a consensus client to work on those networks too.
-
->>>>>>> 2c070c6a
 
 ## Summary
 
