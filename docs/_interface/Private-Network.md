--- conflicted
+++ resolved
@@ -3,12 +3,7 @@
 sort_key: D
 ---
 
-<<<<<<< HEAD
-This guide explains how to set up a private network of multiple Geth nodes that are not able to connect to external peers. The setup process and configuration options required to establish a private network are explained on this page. An end-to-end tutorial for setting up a simple private network is available in the [final section below](#end-to-end-example).
-=======
-This guide explains how to set up a private network of multiple Geth nodes. An Ethereum network is private if the nodes are not connected to the main network. In this
-context private only means reserved or isolated, rather than protected or secure. A fully controlled, private Ethereum network is useful as a backend for core developers working on issues relating to networking/blockchain syncing etc. Private networks are also useful for Dapp developers testing multi-block and multi-user scenarios. 
->>>>>>> e0355984
+This guide explains how to set up a private network of multiple Geth nodes. An Ethereum network is private if the nodes are not connected to the main network. In this context private only means reserved or isolated, rather than protected or secure. A fully controlled, private Ethereum network is useful as a backend for core developers working on issues relating to networking/blockchain syncing etc. Private networks are also useful for Dapp developers testing multi-block and multi-user scenarios. 
 
 
 ## Background
@@ -17,11 +12,7 @@
 
 The remainder of this page will explain how to configure Geth so that these basic requirements are met, enabling a private network to be started.
 
-<<<<<<< HEAD
-## Prerequisites
-=======
 A private network is composed of multiple Ethereum nodes that can only connect to each other. In order to run multiple nodes locally, each one requires a separate data directory (`--datadir`). The nodes must also know about each other and be able to exchange information, share an initial state and a common consensus algorithm. The remainder of this page will explain how to configure Geth so that these basic requirements are met, enabling a private network to be started.
->>>>>>> e0355984
 
 To follow the tutorial on this page it is necessary to have a working Geth installation (instructions [here](../../_site/docs/install-and-build/installing-geth.html)). It is also helpful to understand Geth fundamentals (see [Getting Started](../../docs/_getting-started/index.md)).
 
@@ -391,7 +382,6 @@
 
 ```terminal
 INFO [05-13|15:50:03.645] New local node record                    seq=1,652,453,403,645 id=a2d37f4a7d515b3a ip=nil udp=0 tcp=0
-<<<<<<< HEAD
 TRACE[05-13|16:15:49.228]  PING/v4                               id=f1364e6d060c4625 addr=127.0.0.1:30306 err=nil
 TRACE[05-13|16:15:49.229]  PONG/v4                               id=f1364e6d060c4625 addr=127.0.0.1:30306 err=nil
 TRACE[05-13|16:15:49.229]  PING/v4                               id=f1364e6d060c4625 addr=127.0.0.1:30306 err=nil
@@ -409,26 +399,6 @@
 TRACE[05-13|16:15:52.591]  FINDNODE/v4                           id=f1364e6d060c4625 addr=127.0.0.1:30306 err=nil
 TRACE[05-13|16:15:52.591]  NEIGHBORS/v4                          id=f1364e6d060c4625 addr=127.0.0.1:30306 err=nil
 TRACE[05-13|16:15:57.767]  PING/v4                               id=f1364e6d060c4625 addr=127.0.0.1:30306 err=nil
-
-=======
-TRACE[05-13|16:15:49.228] << PING/v4                               id=f1364e6d060c4625 addr=127.0.0.1:30306 err=nil
-TRACE[05-13|16:15:49.229] >> PONG/v4                               id=f1364e6d060c4625 addr=127.0.0.1:30306 err=nil
-TRACE[05-13|16:15:49.229] >> PING/v4                               id=f1364e6d060c4625 addr=127.0.0.1:30306 err=nil
-TRACE[05-13|16:15:49.230] << PONG/v4                               id=f1364e6d060c4625 addr=127.0.0.1:30306 err=nil
-TRACE[05-13|16:15:49.730] << FINDNODE/v4                           id=f1364e6d060c4625 addr=127.0.0.1:30306 err=nil
-TRACE[05-13|16:15:49.731] >> NEIGHBORS/v4                          id=f1364e6d060c4625 addr=127.0.0.1:30306 err=nil
-TRACE[05-13|16:15:50.231] << FINDNODE/v4                           id=f1364e6d060c4625 addr=127.0.0.1:30306 err=nil
-TRACE[05-13|16:15:50.231] >> NEIGHBORS/v4                          id=f1364e6d060c4625 addr=127.0.0.1:30306 err=nil
-TRACE[05-13|16:15:50.561] << FINDNODE/v4                           id=f1364e6d060c4625 addr=127.0.0.1:30306 err=nil
-TRACE[05-13|16:15:50.561] >> NEIGHBORS/v4                          id=f1364e6d060c4625 addr=127.0.0.1:30306 err=nil
-TRACE[05-13|16:15:50.731] << FINDNODE/v4                           id=f1364e6d060c4625 addr=127.0.0.1:30306 err=nil
-TRACE[05-13|16:15:50.731] >> NEIGHBORS/v4                          id=f1364e6d060c4625 addr=127.0.0.1:30306 err=nil
-TRACE[05-13|16:15:51.231] << FINDNODE/v4                           id=f1364e6d060c4625 addr=127.0.0.1:30306 err=nil
-TRACE[05-13|16:15:51.232] >> NEIGHBORS/v4                          id=f1364e6d060c4625 addr=127.0.0.1:30306 err=nil
-TRACE[05-13|16:15:52.591] << FINDNODE/v4                           id=f1364e6d060c4625 addr=127.0.0.1:30306 err=nil
-TRACE[05-13|16:15:52.591] >> NEIGHBORS/v4                          id=f1364e6d060c4625 addr=127.0.0.1:30306 err=nil
-TRACE[05-13|16:15:57.767] >> PING/v4                               id=f1364e6d060c4625 addr=127.0.0.1:30306 err=nil
->>>>>>> e0355984
 ```
 
 It is now possible to attach a Javascript console to either node to query the network properties:
@@ -508,5 +478,4 @@
 
 
 
-
 [gaslimit-chart]: https://etherscan.io/chart/gaslimit