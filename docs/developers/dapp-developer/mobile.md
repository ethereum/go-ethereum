--- conflicted
+++ resolved
@@ -3,259 +3,6 @@
 description: Introduction to mobile development with Geth
 ---
 
-<<<<<<< HEAD
-Embedding clients into mobile devices is an important part of Ethereum's decentralization vision. This is because being able to verify data, follow the chain and submit transactions without relying on centralized intermediaries is critical for censorship resistant access to the network. Doing so on a mobile device is the most convenient route for many users. This relies on Geth running a [light client](/docs/fundamentals/les) on the mobile
-device and exposing an API that developers can use to build mobile apps on top of Geth. This page outlines how to download Geth for mobile and how to get started with managing Ethereum accounts in mobile applications. Ethereum mobile development is relatively nascent, but there is an active developer community. For further information on Geth mobile development visit the #mobile channel in the [Geth discord](https://discord.gg/wQdpS5aA).
-
-## Download and install {#download-and-install}
-
-### Android {#android}
-
-#### Android Studio {#android-studio}
-
-Geth for Mobile bundles can be downloaded directly from [the download page](/downloads) and inserted into a project in Android Studio via `File -> New -> New module... -> Import .JAR/.AAR Package`.
-
-It is also necessary to configure `gradle` to link the mobile library bundle to the application. This can be done by adding a new entry to the `dependencies` section of the `build.gradle` script, pointing it to the module that was just added (named `geth` by default).
-
-```gradle
-dependencies {
-    // All previous dependencies
-    compile project(':geth')
-}
-```
-
-#### Manual build {#manual-build}
-
-Geth can also be built it locally using a `make` command. This will create an Android archive called `geth.aar` in the `build/bin` folder that can be imported into Android Studio as described above.
-
-```shell
-$ make android
-[...]
-Done building.
-Import "build/bin/geth.aar" to use the library.
-```
-
-### iOS {#ios}
-
-Geth must be downloaded and built locally for IoS. Building locally is achieved using the `make` command. This will create an iOS XCode framework called `Geth.framework` in the `build/bin` folder that can be imported into XCode as described above.
-
-```bash
-$ make ios
-[...]
-Done building.
-Import "build/bin/Geth.framework" to use the library.
-```
-
-## Mobile API {#mobile-api}
-
-Similarly to the reusable [Go libraries](/docs/developers/dapp-developer/native-accounts), the mobile wrappers focus on three main usage areas:
-
-- Simplified client side account management
-- Remote node interfacing via different transports
-- Contract interactions through auto-generated bindings
-
-The Geth mobile API is broadly equivalent to the [Go API](/docs/developers/dapp-developer/native-accounts). The source code can be found in the `mobile` section of Geth's
-[GitHub](https://github.com/ethereum/go-ethereum/tree/master/mobile).
-
-## Mobile Account Management {#mobile-account-management}
-
-Best practise for account management is to do it client-side, with all sensitive information self-contained inside the local application. This ensures the developer/user retains fine-grained control over the access permissions for user-data instead of outsourcing security
-to a third party.
-
-To support this, Geth provides an accounts library that includes the tools required for secure account management via encrypted keystores and passphrase protected accounts, similarly to running a full Geth node.
-
-### Encrypted keystores {#encrypted-keystores}
-
-Access keys to Ethereum accounts should never be stored in plain-text. Instead, they should be stored encrypted so that even if the mobile device is accessed by a malicious third party the keys are still hidden under an additional layer of security. Geth provides a keystore that enables developers to store keys securely using the [`secp256k1` elliptic curve](https://www.secg.org/sec2-v2.pdf), implemented using [`libsecp256k`](https://github.com/bitcoin-core/secp256k1) and wrapped by [Geth accounts](https://godoc.org/github.com/ethereum/go-ethereum/accounts).
-
-Accounts are stored on disk in the [Web3 Secret Storage](https://github.com/ethereum/wiki/wiki/Web3-Secret-Storage-Definition) format. Developers should be aware of these implementation details but are not required to deeply understand the cryptographic primitives in order to use the keystore.
-
-One thing that should be understood, though, is that the cryptographic primitives underpinning the keystore can operate in _light_ or _standard_ mode. Light mode is computationally cheaper, while standard mode has extra security. Light mode is appropriate for mobile devices, but developers
-should be aware that there is a security trade-off.
-
-- _standard_ needs 256MB memory and 1 second processing on a modern CPU to access a key
-- _light_ needs 4MB memory and 100 millisecond processing on a modern CPU to access a key
-
-### Keystores on Android (Java) {#keystores-on-android}
-
-The encrypted keystore on Android is implemented by the `KeyStore` class from the `org.ethereum.geth` package. The configuration constants are located in the `Geth` abstract class, similarly from the `org.ethereum.geth` package. Hence to do client side account management on Android, two classes should be imported into the Java code:
-
-```java
-import org.ethereum.geth.Geth;
-import org.ethereum.geth.KeyStore;
-```
-
-Then new encrypted keystore can be created via:
-
-```java
-KeyStore ks = new KeyStore("/path/to/keystore", Geth.LightScryptN, Geth.LightScryptP);
-```
-
-The keystore should be in a location writable by the local mobile application but on-readable for other installed applications such as inside the app's data directory. If the `KeyStore` is created from within a class extending an Android object, access to the `Context.getFilesDir()` method is probably provided via `this.getFilesDir()`, so the keystore path could be set to `this.getFilesDir() + "/keystore"`.
-
-The last two arguments of the `KeyStore` constructor are the crypto parameters defining how resource-intensive the keystore encryption should be. The choices are `Geth.StandardScryptN, Geth.StandardScryptP`, `Geth.LightScryptN, Geth.LightScryptP` or custom numbers. The _light_ version is recommended.
-
-### Keystores on iOS (Swift 3) {#keystores-on-ios}
-
-The encrypted keystore on iOS is implemented by the `GethKeyStore` class from the `Geth` framework. The configuration constants are located in the same namespace as global variables. Hence to do client side account management on iOS, `Geth` framework should be
-imported into the Swift code:
-
-```swift
-import Geth
-```
-
-Then a new encrypted account manager can be created using:
-
-```swift
-let ks = GethNewKeyStore("/path/to/keystore", GethLightScryptN, GethLightScryptP);
-```
-
-The keystore folder needs to be in a location writable by the local mobile application but non-readable for other installed applications such as inside the app's document directory. The document directory should be retrievable using
-`let datadir = NSSearchPathForDirectoriesInDomains(.documentDirectory, .userDomainMask, true)[0]`, so the keystore path could be `datadir + "/keystore"`.
-
-The last two arguments of the `GethNewKeyStore` factory method are the crypto parameters defining how resource-intensive the keystore encryption should be. The choices are `GethStandardScryptN, GethStandardScryptP`, `GethLightScryptN, GethLightScryptP` or custom numbers. The _light_ version is recommended.
-
-### Account lifecycle {#account-lifecycle}
-
-The encrypted keystore can be used for the entire account lifecycle requirements of a mobile application. This includes the basic functionality of creating new accounts and deleting existing ones as well as more advanced functions like updating access credentials and account
-import/export.
-
-Although the keystore defines the encryption strength it uses to store accounts, there is no global master password that can grant access to all of them. Rather each account is maintained individually, and stored on disk in its [encrypted format][secstore] individually, ensuring a much cleaner and stricter separation of credentials.
-
-This individuality means that any operation requiring access to an account will need to provide the necessary authentication credentials for that particular account in the form of a passphrase:
-
-- When creating a new account, the caller must supply a passphrase to encrypt the account with. This passphrase will be required for any subsequent access.
-- When deleting an existing account, the caller must supply a passphrase to verify ownership of the account. This isn't cryptographically necessary, rather a protective measure against accidental loss of accounts.
-- When updating an existing account, the caller must supply both current and new passphrases. After completing the operation, the account will not be accessible via the old passphrase.
-- When exporting an existing account, the caller must supply both the current passphrase to decrypt the account, as well as an export passphrase to re-encrypt it with before returning the key-file to the user. This is required to allow moving accounts between devices without sharing original credentials.
-- When importing a new account, the caller must supply both the encryption passphrase of the key-file being imported, as well as a new passphrase with which to store the account. This is required to allow storing account with different credentials than used for moving them around.
-
-_Please note, there is no recovery mechanisms for losing the passphrases. The cryptographic properties of the encrypted keystore (if using the provided parameters) guarantee that account credentials cannot be brute forced in any meaningful time._
-
-### Accounts on Android (Java) {#accounts-on-android}
-
-An Ethereum account on Android is implemented by the `Account` class from the `org.ethereum.geth` package. Assuming an instance of a `KeyStore` called `ks` exists, all of the described lifecycle operations can be executed with a handful of function calls:
-
-```java
-// Create a new account with the specified encryption passphrase.
-Account newAcc = ksm.newAccount("Creation password");
-
-// Export the newly created account with a different passphrase. The returned
-// data from this method invocation is a JSON encoded, encrypted key-file.
-byte[] jsonAcc = ks.exportKey(newAcc, "Creation password", "Export password");
-
-// Update the passphrase on the account created above inside the local keystore.
-ks.updateAccount(newAcc, "Creation password", "Update password");
-
-// Delete the account updated above from the local keystore.
-ks.deleteAccount(newAcc, "Update password");
-
-// Import back the account we've exported (and then deleted) above with yet
-// again a fresh passphrase.
-Account impAcc = ks.importKey(jsonAcc, "Export password", "Import password");
-```
-
-Although instances of `Account` can be used to access various information about specific Ethereum accounts, they do not contain any sensitive data (such as passphrases or private keys), rather they act solely as identifiers for client code and the keystore.
-
-### Accounts on iOS (Swift 3) {#accounts-on-ios}
-
-An Ethereum account on iOS is implemented by the `GethAccount` class from the `Geth` framework. Assuming an instance of a `GethKeyStore` called `ks` exists, all of the described lifecycle operations can be executed with a handful of function calls:
-
-```swift
-// Create a new account with the specified encryption passphrase.
-let newAcc = try! ks?.newAccount("Creation password")
-
-// Export the newly created account with a different passphrase. The returned
-// data from this method invocation is a JSON encoded, encrypted key-file.
-let jsonKey = try! ks?.exportKey(newAcc!, passphrase: "Creation password", newPassphrase: "Export password")
-
-// Update the passphrase on the account created above inside the local keystore.
-try! ks?.update(newAcc, passphrase: "Creation password", newPassphrase: "Update password")
-
-// Delete the account updated above from the local keystore.
-try! ks?.delete(newAcc, passphrase: "Update password")
-
-// Import back the account we've exported (and then deleted) above with yet
-// again a fresh passphrase.
-let impAcc  = try! ks?.importKey(jsonKey, passphrase: "Export password", newPassphrase: "Import password")
-```
-
-Although instances of `GethAccount` can be used to access various information about specific Ethereum accounts, they do not contain any sensitive data (such as passphrases or private keys), rather they act solely as identifiers for client code and the keystore.
-
-## Signing authorization {#signing-authorization}
-
-As mentioned above, account objects do not hold the sensitive private keys of the associated Ethereum accounts - they are merely placeholders to identify the cryptographic keys with. All operations that require authorization (e.g. transaction signing) are performed by the account manager after granting it access to the private keys.
-
-There are a few different ways one can authorize the account manager to execute signing operations. Since the different methods have very different security guarantees, it is essential to be clear on how each works:
-
-- **Single authorization**: The simplest way to sign a transaction via the keystore is to provide the passphrase of the account every time something needs to be signed, which will ephemerally decrypt the private key, execute the signing operation and immediately throw away the decrypted key. The drawbacks are that the passphrase needs to be queried from the user every time, which can become annoying if done frequently; or the application needs to keep the passphrase in memory, which can have security consequences if not done properly; and depending on the keystore's configured strength, constantly decrypting keys can result in non-negligible resource requirements.
-
-- **Multiple authorizations**: A more complex way of signing transactions via the keystore is to unlock the account via its passphrase once, and allow the account manager to cache the decrypted private key, enabling all subsequent signing requests to complete without the passphrase. The lifetime of the cached private key may be managed manually (by explicitly locking the account back up) or automatically (by providing a timeout during unlock). This mechanism is useful for scenarios where the user may need to sign many transactions or the application would need to do so without requiring user input. The crucial aspect to remember is that **anyone with access to the account manager can sign transactions while a particular account is unlocked** (e.g. device left unattended; application running untrusted code).
-
-### Signing on Android (Java) {#signing-on-android}
-
-Assuming an instance of a `KeyStore` called `ks` exists, a new account to sign transactions can be created using its `newAccount` method. For this demonstration a hard-coded example transaction is created to sign:
-
-```java
-// Create a new account to sign transactions with
-Account signer = ks.newAccount("Signer password");
-Transaction tx = new Transaction(
-    1, new Address("0x0000000000000000000000000000000000000000"),
-    new BigInt(0), new BigInt(0), new BigInt(1), null); // Random empty transaction
-BigInt chain = new BigInt(1); // Chain identifier of the main net
-```
-
-The transaction `tx` can be signed using the authorization mechanisms described above:
-
-```java
-// Sign a transaction with a single authorization
-Transaction signed = ks.signTxPassphrase(signer, "Signer password", tx, chain);
-
-// Sign a transaction with multiple manually cancelled authorizations
-ks.unlock(signer, "Signer password");
-signed = ks.signTx(signer, tx, chain);
-ks.lock(signer.getAddress());
-
-// Sign a transaction with multiple automatically cancelled authorizations
-ks.timedUnlock(signer, "Signer password", 1000000000);
-signed = ks.signTx(signer, tx, chain);
-```
-
-### Signing on iOS (Swift 3) {#signing-on-ios}
-
-Assuming an instance of a `GethKeyStore` called `ks` exists, a new account can be created to sign transactions with its `newAccount` method. For
-this demonstration a hard-coded example transaction is created to sign:
-
-```swift
-// Create a new account to sign transactions with
-var error: NSError?
-let signer = try! ks?.newAccount("Signer password")
-
-let to    = GethNewAddressFromHex("0x0000000000000000000000000000000000000000", &error)
-let tx    = GethNewTransaction(1, to, GethNewBigInt(0), GethNewBigInt(0), GethNewBigInt(0), nil) // Random empty transaction
-let chain = GethNewBigInt(1) // Chain identifier of the main net
-```
-
-The transaction `tx` can now be signed using the authorization methods described above:
-
-```swift
-// Sign a transaction with a single authorization
-var signed = try! ks?.signTxPassphrase(signer, passphrase: "Signer password", tx: tx, chainID: chain)
-
-// Sign a transaction with multiple manually cancelled authorizations
-try! ks?.unlock(signer, passphrase: "Signer password")
-signed = try! ks?.signTx(signer, tx: tx, chainID: chain)
-try! ks?.lock(signer?.getAddress())
-
-// Sign a transaction with multiple automatically cancelled authorizations
-try! ks?.timedUnlock(signer, passphrase: "Signer password", timeout: 1000000000)
-signed = try! ks?.signTx(signer, tx: tx, chainID: chain)
-```
-
-## Summary {#summary}
-
-This page introduced Geth for mobile. In addition to download and installation instructions, basic account management was demonstrated for mobile applications on iOS and Android.
-=======
 <Note>
 Geth no longer publishes builds for mobile.
 </Note>
@@ -263,5 +10,4 @@
  
 In the past, Geth was released for Android and IoS to support embedding clients into mobile applications. However, the move to proof-of-stake based consensus introduced the need for a consensus client to be run alongside Geth in order to track the head of the blockchain, breaking the ability for Geth light clients to run on a mobile device and handle API requests from mobile apps.
 
-Supporting mobile app development is [no longer part of Geth's remit](https://github.com/ethereum/go-ethereum/pull/26599) but it remains possible for other teams to devise ways to build on Ethereum in a mobile environment.
->>>>>>> 81a36c65
+Supporting mobile app development is [no longer part of Geth's remit](https://github.com/ethereum/go-ethereum/pull/26599) but it remains possible for other teams to devise ways to build on Ethereum in a mobile environment.