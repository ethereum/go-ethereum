--- conflicted
+++ resolved
@@ -9,11 +9,7 @@
 - Sets max peers to 0 (meaning Geth does not search for peers)
 - Turns off discovery by other nodes (meaning the node is invisible to other nodes)
 - Sets the gas price to 0 (no cost to send transactions)
-<<<<<<< HEAD
-- Uses the Clique proof-of-authority consensus engine which allows blocks to be mined as needed without excessive CPU and memory consumption
-=======
 - Simulates a consensus client which allows blocks to be mined as-needed without excessive CPU and memory consumption
->>>>>>> 773d79a2
 - Uses on-demand block generation, producing blocks when transactions are waiting to be mined
 
 This configuration enables developers to experiment with Geth's source code or develop new applications without having to sync to a pre-existing public network. Blocks are only mined when there are pending transactions. Developers can break things on this network without affecting other users. This page will demonstrate how to spin up a local Geth testnet and a simple smart contract will be deployed to it using the Remix online integrated development environment (IDE).
@@ -26,11 +22,7 @@
 
 ## Start Geth in Dev Mode {#start-geth-in-dev-mode}
 
-<<<<<<< HEAD
-Starting Geth in developer mode is as simple as providing the `--dev` flag. It is also possible to create a realistic block creation frequency by setting `--dev.period 13` instead of creating blocks only when transactions are pending. Additional configuration options are required to follow this tutorial.
-=======
-Starting Geth in developer mode is as simple as providing the `--dev` flag. It is also possible to create a realistic block creation frequency by setting `--dev.period 12` instead of creating blocks only when transactions are pending. There are also additional configuration options required to follow this tutorial.
->>>>>>> 773d79a2
+Starting Geth in developer mode is as simple as providing the `--dev` flag. It is also possible to create a realistic block creation frequency by setting `--dev.period 12` instead of creating blocks only when transactions are pending. Additional configuration options required to follow this tutorial.
 
 Remix will be used to deploy a smart contract to the node which requires information to be exchanged externally with Geth's own domain. To permit this, enable `http` and the `net` namespace must be enabled and the Remix URL must be provided to `--http.corsdomain`. Some other namespaces will also be enabled for this tutorial. The full command is as follows:
 
@@ -103,16 +95,7 @@
 eth.accounts
 ```
 
-<<<<<<< HEAD
-An array containing a single address will be displayed in the terminal, despite no accounts being explicitly created. This is the "coinbase" account. The coinbase address is the recipient of the total amount of ether created at the local network genesis. Querying the ether balance of the coinbase account will return a very large number. The coinbase account can be invoked as `eth.accounts[0]` or as `eth.coinbase`:
-
-```terminal
-> eth.coinbase==eth.accounts[0]
-true
-```
-=======
 An array containing a single address will be displayed in the terminal, despite no accounts having yet been explicitly created. This is the "developer" account. The developer address is the recipient of the total amount of ether created at the local network genesis. Querying the ether balance of the developer account will return a very large number. The developer account can be invoked as `eth.accounts[0]`.
->>>>>>> 773d79a2
 
 The following command can be used to query the balance. The return value is in units of Wei, which is divided by 1<sup>18</sup> to give units of ether. This can be done explicitly or by calling the `web3.FromWei()` function:
 
@@ -184,43 +167,16 @@
 This tutorial will make use of a classic example smart contract, `Storage.sol`. This contract exposes two public functions, one to add a value to the contract storage and one to view the stored value. The contract, written in Solidity, is provided below:
 
 ```solidity
-<<<<<<< HEAD
-// SPDX-License-Identifier: GPL-3.0
-
 pragma solidity >=0.8.2 <0.9.0;
-
-/**
- * @title Storage
- * @dev Store & retrieve value in a variable
- */
-contract Storage {
-=======
-pragma solidity >=0.8.0;
->>>>>>> 773d79a2
 
 contract Storage {
     uint256 number;
 
-<<<<<<< HEAD
-    /**
-     * @dev Store value in variable
-     * @param num value to store
-     */
-=======
->>>>>>> 773d79a2
     function store(uint256 num) public {
         number = num;
     }
 
-<<<<<<< HEAD
-    /**
-     * @dev Return value 
-     * @return value of 'number'
-     */
-    function retrieve() public view returns (uint256){
-=======
     function retrieve() public view returns (uint256) {
->>>>>>> 773d79a2
         return number;
     }
 }
