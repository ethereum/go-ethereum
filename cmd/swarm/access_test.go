--- conflicted
+++ resolved
@@ -273,7 +273,7 @@
 		"--bzzaccount",
 		publisherAccount.Address.String(),
 		"--password",
-		passFile.Name(),
+		passwordFilename,
 		"--datadir",
 		publisherDir,
 		"print-keys",
@@ -344,31 +344,22 @@
 	}
 }
 
-<<<<<<< HEAD
+// TestAccessACT tests the creation of the ACT manifest end-to-end, without any bogus entries (i.e. default scenario = 3 nodes 1 unauthorized)
+func TestAccessACT(t *testing.T) {
+	testAccessACT(t, 0)
+}
+
+// TestAccessACTScale tests the creation of the ACT manifest end-to-end, with 1000 bogus entries (i.e. 1000 EC keys + default scenario = 3 nodes 1 unauthorized = 1003 keys in the ACT manifest)
+func TestAccessACTScale(t *testing.T) {
+	testAccessACT(t, 1000)
+}
+
 // TestAccessACT tests the e2e creation, uploading and downloading of an ACT access control with both EC keys AND password protection
 // the test fires up a 3 node cluster, then randomly picks 2 nodes which will be acting as grantees to the data
 // set and also protects the ACT with a password. the third node should fail decoding the reference as it will not be granted access.
 // the third node then then tries to download using a correct password (and succeeds) then uses a wrong password and fails.
 // the publisher uploads through one of the nodes then disappears.
-func TestAccessACT(t *testing.T) {
-=======
-// TestAccessACT tests the creation of the ACT manifest end-to-end, without any bogus entries (i.e. default scenario = 3 nodes 1 unauthorized)
-func TestAccessACT(t *testing.T) {
-	testAccessACT(t, 0)
-}
-
-// TestAccessACTScale tests the creation of the ACT manifest end-to-end, with 1000 bogus entries (i.e. 1000 EC keys + default scenario = 3 nodes 1 unauthorized = 1003 keys in the ACT manifest)
-func TestAccessACTScale(t *testing.T) {
-	testAccessACT(t, 1000)
-}
-
-// TestAccessACT tests the e2e creation, uploading and downloading of an ACT type access control
-// the test fires up a 3 node cluster, then randomly picks 2 nodes which will be acting as grantees to the data
-// set. the third node should fail decoding the reference as it will not be granted access. the publisher uploads through
-// one of the nodes then disappears. If `bogusEntries` is bigger than 0, the test will generate the number of bogus act entries
-// to test what happens at scale
 func testAccessACT(t *testing.T, bogusEntries int) {
->>>>>>> 5918b88a
 	// Setup Swarm and upload a test file to it
 	const clusterSize = 3
 	cluster := newTestCluster(t, clusterSize)
@@ -407,10 +398,6 @@
 		grantees = append(grantees, hex.EncodeToString(granteePubKey))
 	}
 
-<<<<<<< HEAD
-	granteesPubkeyListFile := testutil.TempFileWithContent(t, strings.Join(grantees, "\n"))
-	defer os.RemoveAll(granteesPubkeyListFile)
-=======
 	if bogusEntries > 0 {
 		bogusGrantees := []string{}
 
@@ -428,19 +415,8 @@
 		}
 		grantees = bogusGrantees
 	}
-
-	granteesPubkeyListFile, err := ioutil.TempFile("", "grantees-pubkey-list")
-	if err != nil {
-		t.Fatal(err)
-	}
-	defer granteesPubkeyListFile.Close()
-	defer os.Remove(granteesPubkeyListFile.Name())
-
-	_, err = granteesPubkeyListFile.WriteString(strings.Join(grantees, "\n"))
-	if err != nil {
-		t.Fatal(err)
-	}
->>>>>>> 5918b88a
+	granteesPubkeyListFile := testutil.TempFileWithContent(t, strings.Join(grantees, "\n"))
+	defer os.RemoveAll(granteesPubkeyListFile)
 
 	publisherDir, err := ioutil.TempDir("", "swarm-account-dir-temp")
 	if err != nil {
@@ -484,7 +460,7 @@
 		"--bzzaccount",
 		publisherAccount.Address.String(),
 		"--password",
-		passFile.Name(),
+		passwordFilename,
 		"--datadir",
 		publisherDir,
 		"print-keys",
@@ -523,16 +499,10 @@
 	if len(a.Salt) < 32 {
 		t.Fatalf(`got salt with length %v, expected not less the 32 bytes`, len(a.Salt))
 	}
-<<<<<<< HEAD
-
-=======
-	if a.KdfParams != nil {
-		t.Fatal("manifest access kdf params should be nil")
-	}
+
 	if a.Publisher != pkComp {
 		t.Fatal("publisher key did not match")
 	}
->>>>>>> 5918b88a
 	httpClient := &http.Client{}
 
 	// all nodes except the skipped node should be able to decrypt the content
