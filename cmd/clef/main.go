--- conflicted
+++ resolved
@@ -747,13 +747,8 @@
 		port := c.Int(rpcPortFlag.Name)
 
 		// start http server
-<<<<<<< HEAD
-		httpEndpoint := fmt.Sprintf("%s:%d", c.String(utils.HTTPListenAddrFlag.Name), port)
+		httpEndpoint := net.JoinHostPort(c.String(utils.HTTPListenAddrFlag.Name), fmt.Sprintf("%d", port))
 		httpServer, addr, err := node.StartHTTPEndpoint(httpEndpoint, c.String(utils.HTTPListenProtocolFlag.Name), rpc.DefaultHTTPTimeouts, handler)
-=======
-		httpEndpoint := net.JoinHostPort(c.String(utils.HTTPListenAddrFlag.Name), fmt.Sprintf("%d", port))
-		httpServer, addr, err := node.StartHTTPEndpoint(httpEndpoint, rpc.DefaultHTTPTimeouts, handler)
->>>>>>> 6f1fb0c2
 		if err != nil {
 			utils.Fatalf("Could not start RPC api: %v", err)
 		}
