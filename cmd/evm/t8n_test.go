// Copyright 2021 The go-ethereum Authors
// This file is part of go-ethereum.
//
// go-ethereum is free software: you can redistribute it and/or modify
// it under the terms of the GNU General Public License as published by
// the Free Software Foundation, either version 3 of the License, or
// (at your option) any later version.
//
// go-ethereum is distributed in the hope that it will be useful,
// but WITHOUT ANY WARRANTY; without even the implied warranty of
// MERCHANTABILITY or FITNESS FOR A PARTICULAR PURPOSE. See the
// GNU General Public License for more details.
//
// You should have received a copy of the GNU General Public License
// along with go-ethereum. If not, see <http://www.gnu.org/licenses/>.

package main

import (
	"bufio"
	"encoding/json"
	"fmt"
	"io"
	"os"
	"path/filepath"
	"reflect"
	"regexp"
	"strings"
	"testing"

	"github.com/ethereum/go-ethereum/cmd/evm/internal/t8ntool"
	"github.com/ethereum/go-ethereum/internal/cmdtest"
	"github.com/ethereum/go-ethereum/internal/reexec"
)

func TestMain(m *testing.M) {
	// Run the app if we've been exec'd as "ethkey-test" in runEthkey.
	reexec.Register("evm-test", func() {
		if err := app.Run(os.Args); err != nil {
			fmt.Fprintln(os.Stderr, err)
			os.Exit(1)
		}
		os.Exit(0)
	})
	// check if we have been reexec'd
	if reexec.Init() {
		return
	}
	os.Exit(m.Run())
}

type testT8n struct {
	*cmdtest.TestCmd
}

type t8nInput struct {
	inAlloc  string
	inTxs    string
	inEnv    string
	stFork   string
	stReward string
}

func (args *t8nInput) get(base string) []string {
	var out []string
	if opt := args.inAlloc; opt != "" {
		out = append(out, "--input.alloc")
		out = append(out, fmt.Sprintf("%v/%v", base, opt))
	}
	if opt := args.inTxs; opt != "" {
		out = append(out, "--input.txs")
		out = append(out, fmt.Sprintf("%v/%v", base, opt))
	}
	if opt := args.inEnv; opt != "" {
		out = append(out, "--input.env")
		out = append(out, fmt.Sprintf("%v/%v", base, opt))
	}
	if opt := args.stFork; opt != "" {
		out = append(out, "--state.fork", opt)
	}
	if opt := args.stReward; opt != "" {
		out = append(out, "--state.reward", opt)
	}
	return out
}

type t8nOutput struct {
	alloc  bool
	result bool
	body   bool
}

func (args *t8nOutput) get() (out []string) {
	if args.body {
		out = append(out, "--output.body", "stdout")
	} else {
		out = append(out, "--output.body", "") // empty means ignore
	}
	if args.result {
		out = append(out, "--output.result", "stdout")
	} else {
		out = append(out, "--output.result", "")
	}
	if args.alloc {
		out = append(out, "--output.alloc", "stdout")
	} else {
		out = append(out, "--output.alloc", "")
	}
	return out
}

func TestT8n(t *testing.T) {
	t.Parallel()
	tt := new(testT8n)
	tt.TestCmd = cmdtest.NewTestCmd(t, tt)
	for i, tc := range []struct {
		base        string
		input       t8nInput
		output      t8nOutput
		expExitCode int
		expOut      string
	}{
		{ // Test exit (3) on bad config
			base: "./testdata/1",
			input: t8nInput{
				"alloc.json", "txs.json", "env.json", "Frontier+1346", "",
			},
			output:      t8nOutput{alloc: true, result: true},
			expExitCode: 3,
		},
		{
			base: "./testdata/1",
			input: t8nInput{
				"alloc.json", "txs.json", "env.json", "Byzantium", "",
			},
			output: t8nOutput{alloc: true, result: true},
			expOut: "exp.json",
		},
		{ // blockhash test
			base: "./testdata/3",
			input: t8nInput{
				"alloc.json", "txs.json", "env.json", "Berlin", "",
			},
			output: t8nOutput{alloc: true, result: true},
			expOut: "exp.json",
		},
		{ // missing blockhash test
			base: "./testdata/4",
			input: t8nInput{
				"alloc.json", "txs.json", "env.json", "Berlin", "",
			},
			output:      t8nOutput{alloc: true, result: true},
			expExitCode: 4,
		},
		{ // Uncle test
			base: "./testdata/5",
			input: t8nInput{
				"alloc.json", "txs.json", "env.json", "Byzantium", "0x80",
			},
			output: t8nOutput{alloc: true, result: true},
			expOut: "exp.json",
		},
		{ // Sign json transactions
			base: "./testdata/13",
			input: t8nInput{
				"alloc.json", "txs.json", "env.json", "London", "",
			},
			output: t8nOutput{body: true},
			expOut: "exp.json",
		},
		{ // Already signed transactions
			base: "./testdata/13",
			input: t8nInput{
				"alloc.json", "signed_txs.rlp", "env.json", "London", "",
			},
			output: t8nOutput{result: true},
			expOut: "exp2.json",
		},
		{ // Difficulty calculation - no uncles
			base: "./testdata/14",
			input: t8nInput{
				"alloc.json", "txs.json", "env.json", "London", "",
			},
			output: t8nOutput{result: true},
			expOut: "exp.json",
		},
		{ // Difficulty calculation - with uncles
			base: "./testdata/14",
			input: t8nInput{
				"alloc.json", "txs.json", "env.uncles.json", "London", "",
			},
			output: t8nOutput{result: true},
			expOut: "exp2.json",
		},
		{ // Difficulty calculation - with ommers + Berlin
			base: "./testdata/14",
			input: t8nInput{
				"alloc.json", "txs.json", "env.uncles.json", "Berlin", "",
			},
			output: t8nOutput{result: true},
			expOut: "exp_berlin.json",
		},
		{ // Difficulty calculation on arrow glacier
			base: "./testdata/19",
			input: t8nInput{
				"alloc.json", "txs.json", "env.json", "London", "",
			},
			output: t8nOutput{result: true},
			expOut: "exp_london.json",
		},
		{ // Difficulty calculation on arrow glacier
			base: "./testdata/19",
			input: t8nInput{
				"alloc.json", "txs.json", "env.json", "ArrowGlacier", "",
			},
			output: t8nOutput{result: true},
			expOut: "exp_arrowglacier.json",
		},
		{ // Difficulty calculation on gray glacier
			base: "./testdata/19",
			input: t8nInput{
				"alloc.json", "txs.json", "env.json", "GrayGlacier", "",
			},
			output: t8nOutput{result: true},
			expOut: "exp_grayglacier.json",
		},
		{ // Sign unprotected (pre-EIP155) transaction
			base: "./testdata/23",
			input: t8nInput{
				"alloc.json", "txs.json", "env.json", "Berlin", "",
			},
			output: t8nOutput{result: true},
			expOut: "exp.json",
		},
		{ // Test post-merge transition
			base: "./testdata/24",
			input: t8nInput{
				"alloc.json", "txs.json", "env.json", "Paris", "",
			},
			output: t8nOutput{alloc: true, result: true},
			expOut: "exp.json",
		},
		{ // Test post-merge transition where input is missing random
			base: "./testdata/24",
			input: t8nInput{
				"alloc.json", "txs.json", "env-missingrandom.json", "Paris", "",
			},
			output:      t8nOutput{alloc: false, result: false},
			expExitCode: 3,
		},
		{ // Test base fee calculation
			base: "./testdata/25",
			input: t8nInput{
				"alloc.json", "txs.json", "env.json", "Paris", "",
			},
			output: t8nOutput{alloc: true, result: true},
			expOut: "exp.json",
		},
		{ // Test withdrawals transition
			base: "./testdata/26",
			input: t8nInput{
				"alloc.json", "txs.json", "env.json", "Shanghai", "",
			},
			output: t8nOutput{alloc: true, result: true},
			expOut: "exp.json",
		},
		{ // Cancun tests
			base: "./testdata/28",
			input: t8nInput{
				"alloc.json", "txs.rlp", "env.json", "Cancun", "",
			},
			output: t8nOutput{alloc: true, result: true},
			expOut: "exp.json",
		},
		{ // More cancun tests
			base: "./testdata/29",
			input: t8nInput{
				"alloc.json", "txs.json", "env.json", "Cancun", "",
			},
			output: t8nOutput{alloc: true, result: true},
			expOut: "exp.json",
		},
		{ // More cancun test, plus example of rlp-transaction that cannot be decoded properly
			base: "./testdata/30",
			input: t8nInput{
				"alloc.json", "txs_more.rlp", "env.json", "Cancun", "",
			},
			output: t8nOutput{alloc: true, result: true},
			expOut: "exp.json",
		},
		{ // Prague test, EIP-7702 transaction
			base: "./testdata/33",
			input: t8nInput{
				"alloc.json", "txs.json", "env.json", "Prague", "",
			},
			output: t8nOutput{alloc: true, result: true},
			expOut: "exp.json",
		},
	} {
		args := []string{"t8n"}
		args = append(args, tc.output.get()...)
		args = append(args, tc.input.get(tc.base)...)
		var qArgs []string // quoted args for debugging purposes
		for _, arg := range args {
			if len(arg) == 0 {
				qArgs = append(qArgs, `""`)
			} else {
				qArgs = append(qArgs, arg)
			}
		}
		tt.Logf("args: %v\n", strings.Join(qArgs, " "))
		tt.Run("evm-test", args...)
		// Compare the expected output, if provided
		if tc.expOut != "" {
			file := fmt.Sprintf("%v/%v", tc.base, tc.expOut)
			want, err := os.ReadFile(file)
			if err != nil {
				t.Fatalf("test %d: could not read expected output: %v", i, err)
			}
			have := tt.Output()
			ok, err := cmpJson(have, want)
			switch {
			case err != nil:
				t.Fatalf("test %d, file %v: json parsing failed: %v", i, file, err)
			case !ok:
				t.Fatalf("test %d, file %v: output wrong, have \n%v\nwant\n%v\n", i, file, string(have), string(want))
			}
		}
		tt.WaitExit()
		if have, want := tt.ExitStatus(), tc.expExitCode; have != want {
			t.Fatalf("test %d: wrong exit code, have %d, want %d", i, have, want)
		}
	}
}

func lineIterator(path string) func() (string, error) {
	data, err := os.ReadFile(path)
	if err != nil {
		return func() (string, error) { return err.Error(), err }
	}
	scanner := bufio.NewScanner(strings.NewReader(string(data)))
	return func() (string, error) {
		if scanner.Scan() {
			return scanner.Text(), nil
		}
		if err := scanner.Err(); err != nil {
			return "", err
		}
		return "", io.EOF // scanner gobbles io.EOF, but we want it
	}
}

<<<<<<< HEAD
// TestT8nTracing is a test that checks the tracing-output from t8n.
func TestT8nTracing(t *testing.T) {
	t.Parallel()
	tt := new(testT8n)
	tt.TestCmd = cmdtest.NewTestCmd(t, tt)
	for i, tc := range []struct {
		base           string
		input          t8nInput
		expExitCode    int
		extraArgs      []string
		expectedTraces []string
	}{
		{
			base: "./testdata/31",
			input: t8nInput{
				"alloc.json", "txs.json", "env.json", "Cancun", "",
			},
			extraArgs:      []string{"--trace"},
			expectedTraces: []string{"trace-0-0x88f5fbd1524731a81e49f637aa847543268a5aaf2a6b32a69d2c6d978c45dcfb.jsonl"},
		},
		{
			base: "./testdata/31",
			input: t8nInput{
				"alloc.json", "txs.json", "env.json", "Cancun", "",
			},
			extraArgs: []string{"--trace.tracer", `
{ 
	result: function(){ 
		return "hello world"
	}, 
	fault: function(){} 
}`},
			expectedTraces: []string{"trace-0-0x88f5fbd1524731a81e49f637aa847543268a5aaf2a6b32a69d2c6d978c45dcfb.json"},
		},
		{
			base: "./testdata/32",
			input: t8nInput{
				"alloc.json", "txs.json", "env.json", "Paris", "",
			},
			extraArgs:      []string{"--trace", "--trace.callframes"},
			expectedTraces: []string{"trace-0-0x47806361c0fa084be3caa18afe8c48156747c01dbdfc1ee11b5aecdbe4fcf23e.jsonl"},
		},
	} {
		args := []string{"t8n"}
		args = append(args, tc.input.get(tc.base)...)
		// Place the output somewhere we can find it
		outdir := t.TempDir()
		args = append(args, "--output.basedir", outdir)
		args = append(args, tc.extraArgs...)

		var qArgs []string // quoted args for debugging purposes
		for _, arg := range args {
			if len(arg) == 0 {
				qArgs = append(qArgs, `""`)
			} else {
				qArgs = append(qArgs, arg)
			}
		}
		tt.Logf("args: %v\n", strings.Join(qArgs, " "))
		tt.Run("evm-test", args...)
		t.Log(string(tt.Output()))

		// Compare the expected traces
		for _, traceFile := range tc.expectedTraces {
			haveFn := lineIterator(filepath.Join(outdir, traceFile))
			wantFn := lineIterator(filepath.Join(tc.base, traceFile))

			for line := 0; ; line++ {
				want, wErr := wantFn()
				have, hErr := haveFn()
				if want != have {
					t.Fatalf("test %d, trace %v, line %d\nwant: %v\nhave: %v\n",
						i, traceFile, line, want, have)
				}
				if wErr != nil && hErr != nil {
					break
				}
				if wErr != nil {
					t.Fatal(wErr)
				}
				if hErr != nil {
					t.Fatal(hErr)
				}
				t.Logf("%v\n", want)
			}
		}
		if have, want := tt.ExitStatus(), tc.expExitCode; have != want {
			t.Fatalf("test %d: wrong exit code, have %d, want %d", i, have, want)
		}
	}
}

=======
>>>>>>> b027a90a
type t9nInput struct {
	inTxs  string
	stFork string
}

func (args *t9nInput) get(base string) []string {
	var out []string
	if opt := args.inTxs; opt != "" {
		out = append(out, "--input.txs")
		out = append(out, fmt.Sprintf("%v/%v", base, opt))
	}
	if opt := args.stFork; opt != "" {
		out = append(out, "--state.fork", opt)
	}
	return out
}

func TestT9n(t *testing.T) {
	t.Parallel()
	tt := new(testT8n)
	tt.TestCmd = cmdtest.NewTestCmd(t, tt)
	for i, tc := range []struct {
		base        string
		input       t9nInput
		expExitCode int
		expOut      string
	}{
		{ // London txs on homestead
			base: "./testdata/15",
			input: t9nInput{
				inTxs:  "signed_txs.rlp",
				stFork: "Homestead",
			},
			expOut: "exp.json",
		},
		{ // London txs on London
			base: "./testdata/15",
			input: t9nInput{
				inTxs:  "signed_txs.rlp",
				stFork: "London",
			},
			expOut: "exp2.json",
		},
		{ // An RLP list (a blockheader really)
			base: "./testdata/15",
			input: t9nInput{
				inTxs:  "blockheader.rlp",
				stFork: "London",
			},
			expOut: "exp3.json",
		},
		{ // Transactions with too low gas
			base: "./testdata/16",
			input: t9nInput{
				inTxs:  "signed_txs.rlp",
				stFork: "London",
			},
			expOut: "exp.json",
		},
		{ // Transactions with value exceeding 256 bits
			base: "./testdata/17",
			input: t9nInput{
				inTxs:  "signed_txs.rlp",
				stFork: "London",
			},
			expOut: "exp.json",
		},
		{ // Invalid RLP
			base: "./testdata/18",
			input: t9nInput{
				inTxs:  "invalid.rlp",
				stFork: "London",
			},
			expExitCode: t8ntool.ErrorIO,
		},
	} {
		args := []string{"t9n"}
		args = append(args, tc.input.get(tc.base)...)

		tt.Run("evm-test", args...)
		tt.Logf("args:\n go run . %v\n", strings.Join(args, " "))
		// Compare the expected output, if provided
		if tc.expOut != "" {
			want, err := os.ReadFile(fmt.Sprintf("%v/%v", tc.base, tc.expOut))
			if err != nil {
				t.Fatalf("test %d: could not read expected output: %v", i, err)
			}
			have := tt.Output()
			ok, err := cmpJson(have, want)
			switch {
			case err != nil:
				t.Log(string(have))
				t.Fatalf("test %d, json parsing failed: %v", i, err)
			case !ok:
				t.Fatalf("test %d: output wrong, have \n%v\nwant\n%v\n", i, string(have), string(want))
			}
		}
		tt.WaitExit()
		if have, want := tt.ExitStatus(), tc.expExitCode; have != want {
			t.Fatalf("test %d: wrong exit code, have %d, want %d", i, have, want)
		}
	}
}

type b11rInput struct {
	inEnv         string
	inOmmersRlp   string
	inWithdrawals string
	inTxsRlp      string
	inClique      string
	ethash        bool
	ethashMode    string
	ethashDir     string
}

func (args *b11rInput) get(base string) []string {
	var out []string
	if opt := args.inEnv; opt != "" {
		out = append(out, "--input.header")
		out = append(out, fmt.Sprintf("%v/%v", base, opt))
	}
	if opt := args.inOmmersRlp; opt != "" {
		out = append(out, "--input.ommers")
		out = append(out, fmt.Sprintf("%v/%v", base, opt))
	}
	if opt := args.inWithdrawals; opt != "" {
		out = append(out, "--input.withdrawals")
		out = append(out, fmt.Sprintf("%v/%v", base, opt))
	}
	if opt := args.inTxsRlp; opt != "" {
		out = append(out, "--input.txs")
		out = append(out, fmt.Sprintf("%v/%v", base, opt))
	}
	if opt := args.inClique; opt != "" {
		out = append(out, "--seal.clique")
		out = append(out, fmt.Sprintf("%v/%v", base, opt))
	}
	if args.ethash {
		out = append(out, "--seal.ethash")
	}
	if opt := args.ethashMode; opt != "" {
		out = append(out, "--seal.ethash.mode")
		out = append(out, fmt.Sprintf("%v/%v", base, opt))
	}
	if opt := args.ethashDir; opt != "" {
		out = append(out, "--seal.ethash.dir")
		out = append(out, fmt.Sprintf("%v/%v", base, opt))
	}
	out = append(out, "--output.block")
	out = append(out, "stdout")
	return out
}

func TestB11r(t *testing.T) {
	t.Parallel()
	tt := new(testT8n)
	tt.TestCmd = cmdtest.NewTestCmd(t, tt)
	for i, tc := range []struct {
		base        string
		input       b11rInput
		expExitCode int
		expOut      string
	}{
		{ // unsealed block
			base: "./testdata/20",
			input: b11rInput{
				inEnv:       "header.json",
				inOmmersRlp: "ommers.json",
				inTxsRlp:    "txs.rlp",
			},
			expOut: "exp.json",
		},
		{ // ethash test seal
			base: "./testdata/21",
			input: b11rInput{
				inEnv:       "header.json",
				inOmmersRlp: "ommers.json",
				inTxsRlp:    "txs.rlp",
			},
			expOut: "exp.json",
		},
		{ // clique test seal
			base: "./testdata/21",
			input: b11rInput{
				inEnv:       "header.json",
				inOmmersRlp: "ommers.json",
				inTxsRlp:    "txs.rlp",
				inClique:    "clique.json",
			},
			expOut: "exp-clique.json",
		},
		{ // block with ommers
			base: "./testdata/22",
			input: b11rInput{
				inEnv:       "header.json",
				inOmmersRlp: "ommers.json",
				inTxsRlp:    "txs.rlp",
			},
			expOut: "exp.json",
		},
		{ // block with withdrawals
			base: "./testdata/27",
			input: b11rInput{
				inEnv:         "header.json",
				inOmmersRlp:   "ommers.json",
				inWithdrawals: "withdrawals.json",
				inTxsRlp:      "txs.rlp",
			},
			expOut: "exp.json",
		},
	} {
		args := []string{"b11r"}
		args = append(args, tc.input.get(tc.base)...)

		tt.Run("evm-test", args...)
		tt.Logf("args:\n go run . %v\n", strings.Join(args, " "))
		// Compare the expected output, if provided
		if tc.expOut != "" {
			want, err := os.ReadFile(fmt.Sprintf("%v/%v", tc.base, tc.expOut))
			if err != nil {
				t.Fatalf("test %d: could not read expected output: %v", i, err)
			}
			have := tt.Output()
			ok, err := cmpJson(have, want)
			switch {
			case err != nil:
				t.Log(string(have))
				t.Fatalf("test %d, json parsing failed: %v", i, err)
			case !ok:
				t.Fatalf("test %d: output wrong, have \n%v\nwant\n%v\n", i, string(have), string(want))
			}
		}
		tt.WaitExit()
		if have, want := tt.ExitStatus(), tc.expExitCode; have != want {
			t.Fatalf("test %d: wrong exit code, have %d, want %d", i, have, want)
		}
	}
}

func TestEvmRun(t *testing.T) {
	t.Parallel()
	tt := cmdtest.NewTestCmd(t, nil)
	for i, tc := range []struct {
		input      []string
		wantStdout string
		wantStderr string
	}{
		{ // json tracing
			input:      []string{"run", "--trace", "--trace.format=json", "6040"},
			wantStdout: "./testdata/evmrun/1.out.1.txt",
			wantStderr: "./testdata/evmrun/1.out.2.txt",
		},
		{ // Same as above, using the deprecated --json
			input:      []string{"run", "--json", "6040"},
			wantStdout: "./testdata/evmrun/1.out.1.txt",
			wantStderr: "./testdata/evmrun/1.out.2.txt",
		},
		{ // Struct tracing
			input:      []string{"run", "--trace", "--trace.format=struct", "0x6040"},
			wantStdout: "./testdata/evmrun/2.out.1.txt",
			wantStderr: "./testdata/evmrun/2.out.2.txt",
		},
		{ // struct-tracing, plus alloc-dump
			input:      []string{"run", "--trace", "--trace.format=struct", "--dump", "0x6040"},
			wantStdout: "./testdata/evmrun/3.out.1.txt",
			//wantStderr: "./testdata/evmrun/3.out.2.txt",
		},
		{ // json-tracing (default), plus alloc-dump
			input:      []string{"run", "--trace", "--dump", "0x6040"},
			wantStdout: "./testdata/evmrun/4.out.1.txt",
			//wantStderr: "./testdata/evmrun/4.out.2.txt",
		},
		{ // md-tracing
			input:      []string{"run", "--trace", "--trace.format=md", "0x6040"},
			wantStdout: "./testdata/evmrun/5.out.1.txt",
			wantStderr: "./testdata/evmrun/5.out.2.txt",
		},
		{ // statetest subcommand
			input:      []string{"statetest", "./testdata/statetest.json"},
			wantStdout: "./testdata/evmrun/6.out.1.txt",
			wantStderr: "./testdata/evmrun/6.out.2.txt",
		},
		{ // statetest subcommand with output
			input:      []string{"statetest", "--trace", "--trace.format=md", "./testdata/statetest.json"},
			wantStdout: "./testdata/evmrun/7.out.1.txt",
			wantStderr: "./testdata/evmrun/7.out.2.txt",
		},
		{ // statetest subcommand with output
			input:      []string{"statetest", "--trace", "--trace.format=json", "./testdata/statetest.json"},
			wantStdout: "./testdata/evmrun/8.out.1.txt",
			wantStderr: "./testdata/evmrun/8.out.2.txt",
		},
	} {
		tt.Logf("args: go run ./cmd/evm %v\n", strings.Join(tc.input, " "))
		tt.Run("evm-test", tc.input...)

		haveStdOut := tt.Output()
		tt.WaitExit()
		haveStdErr := tt.StderrText()

		if have, wantFile := haveStdOut, tc.wantStdout; wantFile != "" {
			want, err := os.ReadFile(wantFile)
			if err != nil {
				t.Fatalf("test %d: could not read expected output: %v", i, err)
			}
			if string(haveStdOut) != string(want) {
				t.Fatalf("test %d, output wrong, have \n%v\nwant\n%v\n", i, string(have), string(want))
			}
		}
		if have, wantFile := haveStdErr, tc.wantStderr; wantFile != "" {
			want, err := os.ReadFile(wantFile)
			if err != nil {
				t.Fatalf("test %d: could not read expected output: %v", i, err)
			}
			if have != string(want) {
				t.Fatalf("test %d, output wrong\nhave %q\nwant %q\n", i, have, string(want))
			}
		}
	}
}

func TestEvmRunRegEx(t *testing.T) {
	t.Parallel()
	tt := cmdtest.NewTestCmd(t, nil)
	for i, tc := range []struct {
		input      []string
		wantStdout string
		wantStderr string
	}{
		{ // json tracing
			input:      []string{"run", "--bench", "6040"},
			wantStdout: "./testdata/evmrun/9.out.1.txt",
			wantStderr: "./testdata/evmrun/9.out.2.txt",
		},
		{ // statetest subcommand
			input:      []string{"statetest", "--bench", "./testdata/statetest.json"},
			wantStdout: "./testdata/evmrun/10.out.1.txt",
			wantStderr: "./testdata/evmrun/10.out.2.txt",
		},
	} {
		tt.Logf("args: go run ./cmd/evm %v\n", strings.Join(tc.input, " "))
		tt.Run("evm-test", tc.input...)

		haveStdOut := tt.Output()
		tt.WaitExit()
		haveStdErr := tt.StderrText()

		if have, wantFile := haveStdOut, tc.wantStdout; wantFile != "" {
			want, err := os.ReadFile(wantFile)
			if err != nil {
				t.Fatalf("test %d: could not read expected output: %v", i, err)
			}
			re, err := regexp.Compile(string(want))
			if err != nil {
				t.Fatalf("test %d: could not compile regular expression: %v", i, err)
			}
			if !re.Match(have) {
				t.Fatalf("test %d, output wrong, have \n%v\nwant\n%v\n", i, string(have), re)
			}
		}
		if have, wantFile := haveStdErr, tc.wantStderr; wantFile != "" {
			want, err := os.ReadFile(wantFile)
			if err != nil {
				t.Fatalf("test %d: could not read expected output: %v", i, err)
			}
			re, err := regexp.Compile(string(want))
			if err != nil {
				t.Fatalf("test %d: could not compile regular expression: %v", i, err)
			}
			if !re.MatchString(have) {
				t.Fatalf("test %d, output wrong, have \n%v\nwant\n%v\n", i, have, re)
			}
		}
	}
}

// cmpJson compares the JSON in two byte slices.
func cmpJson(a, b []byte) (bool, error) {
	var j, j2 interface{}
	if err := json.Unmarshal(a, &j); err != nil {
		return false, err
	}
	if err := json.Unmarshal(b, &j2); err != nil {
		return false, err
	}
	return reflect.DeepEqual(j2, j), nil
}

// TestEVMTracing is a test that checks the tracing-output from evm.
func TestEVMTracing(t *testing.T) {
	t.Parallel()
	tt := cmdtest.NewTestCmd(t, nil)
	for i, tc := range []struct {
		base           string
		input          []string
		expectedTraces []string
	}{
		{
			base: "./testdata/31",
			input: []string{"t8n",
				"--input.alloc=./testdata/31/alloc.json", "--input.txs=./testdata/31/txs.json",
				"--input.env=./testdata/31/env.json", "--state.fork=Cancun",
				"--trace",
			},
			//expectedTraces: []string{"trace-0-0x88f5fbd1524731a81e49f637aa847543268a5aaf2a6b32a69d2c6d978c45dcfb.jsonl"},
			expectedTraces: []string{"trace-0-0x88f5fbd1524731a81e49f637aa847543268a5aaf2a6b32a69d2c6d978c45dcfb.jsonl",
				"trace-1-0x03a7b0a91e61a170d64ea94b8263641ef5a8bbdb10ac69f466083a6789c77fb8.jsonl",
				"trace-2-0xd96e0ce6418ee3360e11d3c7b6886f5a9a08f7ef183da72c23bb3b2374530128.jsonl"},
		},
		{
			base: "./testdata/31",
			input: []string{"t8n",
				"--input.alloc=./testdata/31/alloc.json", "--input.txs=./testdata/31/txs.json",
				"--input.env=./testdata/31/env.json", "--state.fork=Cancun",
				"--trace.tracer", `
{   count: 0,
	result: function(){
		this.count = this.count + 1;
		return "hello world " + this.count
	},
	fault: function(){}
}`,
			},
			expectedTraces: []string{"trace-0-0x88f5fbd1524731a81e49f637aa847543268a5aaf2a6b32a69d2c6d978c45dcfb.json",
				"trace-1-0x03a7b0a91e61a170d64ea94b8263641ef5a8bbdb10ac69f466083a6789c77fb8.json",
				"trace-2-0xd96e0ce6418ee3360e11d3c7b6886f5a9a08f7ef183da72c23bb3b2374530128.json"},
		},
		{
			base: "./testdata/32",
			input: []string{"t8n",
				"--input.alloc=./testdata/32/alloc.json", "--input.txs=./testdata/32/txs.json",
				"--input.env=./testdata/32/env.json", "--state.fork=Paris",
				"--trace", "--trace.callframes",
			},
			expectedTraces: []string{"trace-0-0x47806361c0fa084be3caa18afe8c48156747c01dbdfc1ee11b5aecdbe4fcf23e.jsonl"},
		},
		// TODO, make it possible to run tracers on statetests, e.g:
		//{
		//			base: "./testdata/31",
		//			input: []string{"statetest", "--trace", "--trace.tracer", `{
		//	result: function(){
		//		return "hello world"
		//	},
		//	fault: function(){}
		//}`, "./testdata/statetest.json"},
		//			expectedTraces: []string{"trace-0-0x88f5fbd1524731a81e49f637aa847543268a5aaf2a6b32a69d2c6d978c45dcfb.json"},
		//		},
	} {
		// Place the output somewhere we can find it
		outdir := t.TempDir()
		args := append(tc.input, "--output.basedir", outdir)

		tt.Run("evm-test", args...)
		tt.Logf("args: go run ./cmd/evm %v\n", args)
		tt.WaitExit()
		//t.Log(string(tt.Output()))

		// Compare the expected traces
		for _, traceFile := range tc.expectedTraces {
			haveFn := lineIterator(filepath.Join(outdir, traceFile))
			wantFn := lineIterator(filepath.Join(tc.base, traceFile))

			for line := 0; ; line++ {
				want, wErr := wantFn()
				have, hErr := haveFn()
				if want != have {
					t.Fatalf("test %d, trace %v, line %d\nwant: %v\nhave: %v\n",
						i, traceFile, line, want, have)
				}
				if wErr != nil && hErr != nil {
					break
				}
				if wErr != nil {
					t.Fatal(wErr)
				}
				if hErr != nil {
					t.Fatal(hErr)
				}
				//t.Logf("%v\n", want)
			}
		}
	}
}<|MERGE_RESOLUTION|>--- conflicted
+++ resolved
@@ -350,101 +350,6 @@
 	}
 }
 
-<<<<<<< HEAD
-// TestT8nTracing is a test that checks the tracing-output from t8n.
-func TestT8nTracing(t *testing.T) {
-	t.Parallel()
-	tt := new(testT8n)
-	tt.TestCmd = cmdtest.NewTestCmd(t, tt)
-	for i, tc := range []struct {
-		base           string
-		input          t8nInput
-		expExitCode    int
-		extraArgs      []string
-		expectedTraces []string
-	}{
-		{
-			base: "./testdata/31",
-			input: t8nInput{
-				"alloc.json", "txs.json", "env.json", "Cancun", "",
-			},
-			extraArgs:      []string{"--trace"},
-			expectedTraces: []string{"trace-0-0x88f5fbd1524731a81e49f637aa847543268a5aaf2a6b32a69d2c6d978c45dcfb.jsonl"},
-		},
-		{
-			base: "./testdata/31",
-			input: t8nInput{
-				"alloc.json", "txs.json", "env.json", "Cancun", "",
-			},
-			extraArgs: []string{"--trace.tracer", `
-{ 
-	result: function(){ 
-		return "hello world"
-	}, 
-	fault: function(){} 
-}`},
-			expectedTraces: []string{"trace-0-0x88f5fbd1524731a81e49f637aa847543268a5aaf2a6b32a69d2c6d978c45dcfb.json"},
-		},
-		{
-			base: "./testdata/32",
-			input: t8nInput{
-				"alloc.json", "txs.json", "env.json", "Paris", "",
-			},
-			extraArgs:      []string{"--trace", "--trace.callframes"},
-			expectedTraces: []string{"trace-0-0x47806361c0fa084be3caa18afe8c48156747c01dbdfc1ee11b5aecdbe4fcf23e.jsonl"},
-		},
-	} {
-		args := []string{"t8n"}
-		args = append(args, tc.input.get(tc.base)...)
-		// Place the output somewhere we can find it
-		outdir := t.TempDir()
-		args = append(args, "--output.basedir", outdir)
-		args = append(args, tc.extraArgs...)
-
-		var qArgs []string // quoted args for debugging purposes
-		for _, arg := range args {
-			if len(arg) == 0 {
-				qArgs = append(qArgs, `""`)
-			} else {
-				qArgs = append(qArgs, arg)
-			}
-		}
-		tt.Logf("args: %v\n", strings.Join(qArgs, " "))
-		tt.Run("evm-test", args...)
-		t.Log(string(tt.Output()))
-
-		// Compare the expected traces
-		for _, traceFile := range tc.expectedTraces {
-			haveFn := lineIterator(filepath.Join(outdir, traceFile))
-			wantFn := lineIterator(filepath.Join(tc.base, traceFile))
-
-			for line := 0; ; line++ {
-				want, wErr := wantFn()
-				have, hErr := haveFn()
-				if want != have {
-					t.Fatalf("test %d, trace %v, line %d\nwant: %v\nhave: %v\n",
-						i, traceFile, line, want, have)
-				}
-				if wErr != nil && hErr != nil {
-					break
-				}
-				if wErr != nil {
-					t.Fatal(wErr)
-				}
-				if hErr != nil {
-					t.Fatal(hErr)
-				}
-				t.Logf("%v\n", want)
-			}
-		}
-		if have, want := tt.ExitStatus(), tc.expExitCode; have != want {
-			t.Fatalf("test %d: wrong exit code, have %d, want %d", i, have, want)
-		}
-	}
-}
-
-=======
->>>>>>> b027a90a
 type t9nInput struct {
 	inTxs  string
 	stFork string
