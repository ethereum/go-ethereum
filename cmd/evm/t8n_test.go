package main

import (
	"encoding/json"
	"fmt"
	"os"
	"reflect"
	"strings"
	"testing"

	"github.com/docker/docker/pkg/reexec"
	"github.com/ethereum/go-ethereum/cmd/evm/internal/t8ntool"
	"github.com/ethereum/go-ethereum/internal/cmdtest"
)

func TestMain(m *testing.M) {
	// Run the app if we've been exec'd as "ethkey-test" in runEthkey.
	reexec.Register("evm-test", func() {
		if err := app.Run(os.Args); err != nil {
			fmt.Fprintln(os.Stderr, err)
			os.Exit(1)
		}
		os.Exit(0)
	})
	// check if we have been reexec'd
	if reexec.Init() {
		return
	}
	os.Exit(m.Run())
}

type testT8n struct {
	*cmdtest.TestCmd
}

type t8nInput struct {
	inAlloc  string
	inTxs    string
	inEnv    string
	stFork   string
	stReward string
}

func (args *t8nInput) get(base string) []string {
	var out []string
	if opt := args.inAlloc; opt != "" {
		out = append(out, "--input.alloc")
		out = append(out, fmt.Sprintf("%v/%v", base, opt))
	}
	if opt := args.inTxs; opt != "" {
		out = append(out, "--input.txs")
		out = append(out, fmt.Sprintf("%v/%v", base, opt))
	}
	if opt := args.inEnv; opt != "" {
		out = append(out, "--input.env")
		out = append(out, fmt.Sprintf("%v/%v", base, opt))
	}
	if opt := args.stFork; opt != "" {
		out = append(out, "--state.fork", opt)
	}
	if opt := args.stReward; opt != "" {
		out = append(out, "--state.reward", opt)
	}
	return out
}

type t8nOutput struct {
	alloc  bool
	result bool
	body   bool
}

func (args *t8nOutput) get() (out []string) {
	if args.body {
		out = append(out, "--output.body", "stdout")
	} else {
		out = append(out, "--output.body", "") // empty means ignore
	}
	if args.result {
		out = append(out, "--output.result", "stdout")
	} else {
		out = append(out, "--output.result", "")
	}
	if args.alloc {
		out = append(out, "--output.alloc", "stdout")
	} else {
		out = append(out, "--output.alloc", "")
	}
	return out
}

func TestT8n(t *testing.T) {
	tt := new(testT8n)
	tt.TestCmd = cmdtest.NewTestCmd(t, tt)
	for i, tc := range []struct {
		base        string
		input       t8nInput
		output      t8nOutput
		expExitCode int
		expOut      string
	}{
		{ // Test exit (3) on bad config
			base: "./testdata/1",
			input: t8nInput{
				"alloc.json", "txs.json", "env.json", "Frontier+1346", "",
			},
			output:      t8nOutput{alloc: true, result: true},
			expExitCode: 3,
		},
		{
			base: "./testdata/1",
			input: t8nInput{
				"alloc.json", "txs.json", "env.json", "Byzantium", "",
			},
			output: t8nOutput{alloc: true, result: true},
			expOut: "exp.json",
		},
		{ // blockhash test
			base: "./testdata/3",
			input: t8nInput{
				"alloc.json", "txs.json", "env.json", "Berlin", "",
			},
			output: t8nOutput{alloc: true, result: true},
			expOut: "exp.json",
		},
		{ // missing blockhash test
			base: "./testdata/4",
			input: t8nInput{
				"alloc.json", "txs.json", "env.json", "Berlin", "",
			},
			output:      t8nOutput{alloc: true, result: true},
			expExitCode: 4,
		},
		{ // Uncle test
			base: "./testdata/5",
			input: t8nInput{
				"alloc.json", "txs.json", "env.json", "Byzantium", "0x80",
			},
			output: t8nOutput{alloc: true, result: true},
			expOut: "exp.json",
		},
		{ // Sign json transactions
			base: "./testdata/13",
			input: t8nInput{
				"alloc.json", "txs.json", "env.json", "London", "",
			},
			output: t8nOutput{body: true},
			expOut: "exp.json",
		},
		{ // Already signed transactions
			base: "./testdata/13",
			input: t8nInput{
				"alloc.json", "signed_txs.rlp", "env.json", "London", "",
			},
			output: t8nOutput{result: true},
			expOut: "exp2.json",
		},
		{ // Difficulty calculation - no uncles
			base: "./testdata/14",
			input: t8nInput{
				"alloc.json", "txs.json", "env.json", "London", "",
			},
			output: t8nOutput{result: true},
			expOut: "exp.json",
		},
		{ // Difficulty calculation - with uncles
			base: "./testdata/14",
			input: t8nInput{
				"alloc.json", "txs.json", "env.uncles.json", "London", "",
			},
			output: t8nOutput{result: true},
			expOut: "exp2.json",
		},
<<<<<<< HEAD
		{ // Difficulty calculation - with uncles + Berlin
=======
		{ // Difficulty calculation - with ommers + Berlin
>>>>>>> be5b9371
			base: "./testdata/14",
			input: t8nInput{
				"alloc.json", "txs.json", "env.uncles.json", "Berlin", "",
			},
			output: t8nOutput{result: true},
			expOut: "exp_berlin.json",
		},
		{ // Difficulty calculation on arrow glacier
			base: "./testdata/19",
			input: t8nInput{
				"alloc.json", "txs.json", "env.json", "London", "",
			},
			output: t8nOutput{result: true},
			expOut: "exp_london.json",
		},
		{ // Difficulty calculation on arrow glacier
			base: "./testdata/19",
			input: t8nInput{
				"alloc.json", "txs.json", "env.json", "ArrowGlacier", "",
			},
			output: t8nOutput{result: true},
			expOut: "exp_arrowglacier.json",
		},
<<<<<<< HEAD
=======
		{ // Sign unprotected (pre-EIP155) transaction
			base: "./testdata/23",
			input: t8nInput{
				"alloc.json", "txs.json", "env.json", "Berlin", "",
			},
			output: t8nOutput{result: true},
			expOut: "exp.json",
		},
>>>>>>> be5b9371
	} {

		args := []string{"t8n"}
		args = append(args, tc.output.get()...)
		args = append(args, tc.input.get(tc.base)...)
		var qArgs []string // quoted args for debugging purposes
		for _, arg := range args {
			if len(arg) == 0 {
				qArgs = append(qArgs, `""`)
			} else {
				qArgs = append(qArgs, arg)
			}
		}
		tt.Logf("args: %v\n", strings.Join(qArgs, " "))
		tt.Run("evm-test", args...)
		// Compare the expected output, if provided
		if tc.expOut != "" {
			want, err := os.ReadFile(fmt.Sprintf("%v/%v", tc.base, tc.expOut))
			if err != nil {
				t.Fatalf("test %d: could not read expected output: %v", i, err)
			}
			have := tt.Output()
			ok, err := cmpJson(have, want)
			switch {
			case err != nil:
				t.Fatalf("test %d, json parsing failed: %v", i, err)
			case !ok:
				t.Fatalf("test %d: output wrong, have \n%v\nwant\n%v\n", i, string(have), string(want))
			}
		}
		tt.WaitExit()
		if have, want := tt.ExitStatus(), tc.expExitCode; have != want {
			t.Fatalf("test %d: wrong exit code, have %d, want %d", i, have, want)
		}
	}
}

type t9nInput struct {
	inTxs  string
	stFork string
}

func (args *t9nInput) get(base string) []string {
	var out []string
	if opt := args.inTxs; opt != "" {
		out = append(out, "--input.txs")
		out = append(out, fmt.Sprintf("%v/%v", base, opt))
	}
	if opt := args.stFork; opt != "" {
		out = append(out, "--state.fork", opt)
	}
	return out
}

func TestT9n(t *testing.T) {
	tt := new(testT8n)
	tt.TestCmd = cmdtest.NewTestCmd(t, tt)
	for i, tc := range []struct {
		base        string
		input       t9nInput
		expExitCode int
		expOut      string
	}{
		{ // London txs on homestead
			base: "./testdata/15",
			input: t9nInput{
				inTxs:  "signed_txs.rlp",
				stFork: "Homestead",
			},
			expOut: "exp.json",
		},
		{ // London txs on London
			base: "./testdata/15",
			input: t9nInput{
				inTxs:  "signed_txs.rlp",
				stFork: "London",
			},
			expOut: "exp2.json",
		},
		{ // An RLP list (a blockheader really)
			base: "./testdata/15",
			input: t9nInput{
				inTxs:  "blockheader.rlp",
				stFork: "London",
			},
			expOut: "exp3.json",
		},
		{ // Transactions with too low gas
			base: "./testdata/16",
			input: t9nInput{
				inTxs:  "signed_txs.rlp",
				stFork: "London",
			},
			expOut: "exp.json",
		},
		{ // Transactions with value exceeding 256 bits
			base: "./testdata/17",
			input: t9nInput{
				inTxs:  "signed_txs.rlp",
				stFork: "London",
			},
			expOut: "exp.json",
		},
		{ // Invalid RLP
			base: "./testdata/18",
			input: t9nInput{
				inTxs:  "invalid.rlp",
				stFork: "London",
			},
			expExitCode: t8ntool.ErrorIO,
		},
	} {

		args := []string{"t9n"}
		args = append(args, tc.input.get(tc.base)...)

		tt.Run("evm-test", args...)
		tt.Logf("args:\n go run . %v\n", strings.Join(args, " "))
		// Compare the expected output, if provided
		if tc.expOut != "" {
			want, err := os.ReadFile(fmt.Sprintf("%v/%v", tc.base, tc.expOut))
			if err != nil {
				t.Fatalf("test %d: could not read expected output: %v", i, err)
			}
			have := tt.Output()
			ok, err := cmpJson(have, want)
			switch {
			case err != nil:
				t.Logf(string(have))
				t.Fatalf("test %d, json parsing failed: %v", i, err)
			case !ok:
				t.Fatalf("test %d: output wrong, have \n%v\nwant\n%v\n", i, string(have), string(want))
			}
		}
		tt.WaitExit()
		if have, want := tt.ExitStatus(), tc.expExitCode; have != want {
			t.Fatalf("test %d: wrong exit code, have %d, want %d", i, have, want)
		}
	}
}

type b11rInput struct {
	inEnv       string
	inOmmersRlp string
	inTxsRlp    string
	inClique    string
	ethash      bool
	ethashMode  string
	ethashDir   string
}

func (args *b11rInput) get(base string) []string {
	var out []string
	if opt := args.inEnv; opt != "" {
		out = append(out, "--input.header")
		out = append(out, fmt.Sprintf("%v/%v", base, opt))
	}
	if opt := args.inOmmersRlp; opt != "" {
		out = append(out, "--input.ommers")
		out = append(out, fmt.Sprintf("%v/%v", base, opt))
	}
	if opt := args.inTxsRlp; opt != "" {
		out = append(out, "--input.txs")
		out = append(out, fmt.Sprintf("%v/%v", base, opt))
	}
	if opt := args.inClique; opt != "" {
		out = append(out, "--seal.clique")
		out = append(out, fmt.Sprintf("%v/%v", base, opt))
	}
	if args.ethash {
		out = append(out, "--seal.ethash")
	}
	if opt := args.ethashMode; opt != "" {
		out = append(out, "--seal.ethash.mode")
		out = append(out, fmt.Sprintf("%v/%v", base, opt))
	}
	if opt := args.ethashDir; opt != "" {
		out = append(out, "--seal.ethash.dir")
		out = append(out, fmt.Sprintf("%v/%v", base, opt))
	}
	out = append(out, "--output.block")
	out = append(out, "stdout")
	return out
}

func TestB11r(t *testing.T) {
	tt := new(testT8n)
	tt.TestCmd = cmdtest.NewTestCmd(t, tt)
	for i, tc := range []struct {
		base        string
		input       b11rInput
		expExitCode int
		expOut      string
	}{
		{ // unsealed block
			base: "./testdata/20",
			input: b11rInput{
				inEnv:       "header.json",
				inOmmersRlp: "ommers.json",
				inTxsRlp:    "txs.rlp",
			},
			expOut: "exp.json",
		},
		{ // ethash test seal
			base: "./testdata/21",
			input: b11rInput{
				inEnv:       "header.json",
				inOmmersRlp: "ommers.json",
				inTxsRlp:    "txs.rlp",
			},
			expOut: "exp.json",
		},
		{ // clique test seal
			base: "./testdata/21",
			input: b11rInput{
				inEnv:       "header.json",
				inOmmersRlp: "ommers.json",
				inTxsRlp:    "txs.rlp",
				inClique:    "clique.json",
			},
			expOut: "exp-clique.json",
		},
		{ // block with ommers
			base: "./testdata/22",
			input: b11rInput{
				inEnv:       "header.json",
				inOmmersRlp: "ommers.json",
				inTxsRlp:    "txs.rlp",
			},
			expOut: "exp.json",
		},
	} {

		args := []string{"b11r"}
		args = append(args, tc.input.get(tc.base)...)

		tt.Run("evm-test", args...)
		tt.Logf("args:\n go run . %v\n", strings.Join(args, " "))
		// Compare the expected output, if provided
		if tc.expOut != "" {
			want, err := os.ReadFile(fmt.Sprintf("%v/%v", tc.base, tc.expOut))
			if err != nil {
				t.Fatalf("test %d: could not read expected output: %v", i, err)
			}
			have := tt.Output()
			ok, err := cmpJson(have, want)
			switch {
			case err != nil:
				t.Logf(string(have))
				t.Fatalf("test %d, json parsing failed: %v", i, err)
			case !ok:
				t.Fatalf("test %d: output wrong, have \n%v\nwant\n%v\n", i, string(have), string(want))
			}
		}
		tt.WaitExit()
		if have, want := tt.ExitStatus(), tc.expExitCode; have != want {
			t.Fatalf("test %d: wrong exit code, have %d, want %d", i, have, want)
		}
	}
}

// cmpJson compares the JSON in two byte slices.
func cmpJson(a, b []byte) (bool, error) {
	var j, j2 interface{}
	if err := json.Unmarshal(a, &j); err != nil {
		return false, err
	}
	if err := json.Unmarshal(b, &j2); err != nil {
		return false, err
	}
	return reflect.DeepEqual(j2, j), nil
}<|MERGE_RESOLUTION|>--- conflicted
+++ resolved
@@ -171,11 +171,7 @@
 			output: t8nOutput{result: true},
 			expOut: "exp2.json",
 		},
-<<<<<<< HEAD
-		{ // Difficulty calculation - with uncles + Berlin
-=======
 		{ // Difficulty calculation - with ommers + Berlin
->>>>>>> be5b9371
 			base: "./testdata/14",
 			input: t8nInput{
 				"alloc.json", "txs.json", "env.uncles.json", "Berlin", "",
@@ -199,8 +195,6 @@
 			output: t8nOutput{result: true},
 			expOut: "exp_arrowglacier.json",
 		},
-<<<<<<< HEAD
-=======
 		{ // Sign unprotected (pre-EIP155) transaction
 			base: "./testdata/23",
 			input: t8nInput{
@@ -209,7 +203,6 @@
 			output: t8nOutput{result: true},
 			expOut: "exp.json",
 		},
->>>>>>> be5b9371
 	} {
 
 		args := []string{"t8n"}
