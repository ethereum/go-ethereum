package main

import (
	"bufio"
	"bytes"
	"encoding/hex"
	"fmt"
	"os"
	"strings"
	"testing"

	"github.com/ethereum/go-ethereum/common"
	"github.com/ethereum/go-ethereum/core/vm"
)

func FuzzEofParsing(f *testing.F) {
	// Seed with corpus from execution-spec-tests
	for i := 0; ; i++ {
		fname := fmt.Sprintf("testdata/eof/eof_corpus_%d.txt", i)
		corpus, err := os.Open(fname)
		if err != nil {
			break
		}
		f.Logf("Reading seed data from %v", fname)
		scanner := bufio.NewScanner(corpus)
		scanner.Buffer(make([]byte, 1024), 10*1024*1024)
		for scanner.Scan() {
			s := scanner.Text()
			if len(s) >= 2 && strings.HasPrefix(s, "0x") {
				s = s[2:]
			}
			b, err := hex.DecodeString(s)
			if err != nil {
				panic(err) // rotten corpus
			}
			f.Add(b)
		}
		corpus.Close()
		if err := scanner.Err(); err != nil {
			panic(err) // rotten corpus
		}
	}
	// And do the fuzzing
	f.Fuzz(func(t *testing.T, data []byte) {
		var (
<<<<<<< HEAD
			jt = vm.NewOsakaEOFInstructionSetForTesting()
=======
			jt = vm.NewEOFInstructionSetForTesting()
>>>>>>> 30b642bc
			c  vm.Container
		)
		cpy := common.CopyBytes(data)
		if err := c.UnmarshalBinary(data, true); err == nil {
			c.ValidateCode(&jt, true)
			if have := c.MarshalBinary(); !bytes.Equal(have, data) {
				t.Fatal("Unmarshal-> Marshal failure!")
			}
		}
		if err := c.UnmarshalBinary(data, false); err == nil {
			c.ValidateCode(&jt, false)
			if have := c.MarshalBinary(); !bytes.Equal(have, data) {
				t.Fatal("Unmarshal-> Marshal failure!")
			}
		}
		if !bytes.Equal(cpy, data) {
			panic("data modified during unmarshalling")
		}
	})
}

func TestEofParseInitcode(t *testing.T) {
	testEofParse(t, true, "testdata/eof/results.initcode.txt")
}

func TestEofParseRegular(t *testing.T) {
	testEofParse(t, false, "testdata/eof/results.regular.txt")
}

func testEofParse(t *testing.T, isInitCode bool, wantFile string) {
	var wantFn func() string
	var wantLoc = 0
	{ // Configure the want-reader
		wants, err := os.Open(wantFile)
		if err != nil {
			t.Fatal(err)
		}
		scanner := bufio.NewScanner(wants)
		scanner.Buffer(make([]byte, 1024), 10*1024*1024)
		wantFn = func() string {
			if scanner.Scan() {
				wantLoc++
				return scanner.Text()
			}
			return "end of file reached"
		}
	}

	for i := 0; ; i++ {
		fname := fmt.Sprintf("testdata/eof/eof_corpus_%d.txt", i)
		corpus, err := os.Open(fname)
		if err != nil {
			break
		}
		t.Logf("# Reading seed data from %v", fname)
		scanner := bufio.NewScanner(corpus)
		scanner.Buffer(make([]byte, 1024), 10*1024*1024)
		line := 1
		for scanner.Scan() {
			s := scanner.Text()
			if len(s) >= 2 && strings.HasPrefix(s, "0x") {
				s = s[2:]
			}
			b, err := hex.DecodeString(s)
			if err != nil {
				panic(err) // rotten corpus
			}
			have := "OK"
			if _, err := parse(b, isInitCode); err != nil {
				have = fmt.Sprintf("ERR: %v", err)
			}
			if false { // Change this to generate the want-output
				fmt.Printf("%v\n", have)
			} else {
				want := wantFn()
				if have != want {
					if len(want) > 100 {
						want = want[:100]
					}
					if len(b) > 100 {
						b = b[:100]
					}
					t.Errorf("%v:%d\n%v\ninput %x\nisInit: %v\nhave: %q\nwant: %q\n",
						fname, line, fmt.Sprintf("%v:%d", wantFile, wantLoc), b, isInitCode, have, want)
				}
			}
			line++
		}
		corpus.Close()
	}
}

func BenchmarkEofParse(b *testing.B) {
	corpus, err := os.Open("testdata/eof/eof_benches.txt")
	if err != nil {
		b.Fatal(err)
	}
	defer corpus.Close()
	scanner := bufio.NewScanner(corpus)
	scanner.Buffer(make([]byte, 1024), 10*1024*1024)
	line := 1
	for scanner.Scan() {
		s := scanner.Text()
		if len(s) >= 2 && strings.HasPrefix(s, "0x") {
			s = s[2:]
		}
		data, err := hex.DecodeString(s)
		if err != nil {
			b.Fatal(err) // rotten corpus
		}
		b.Run(fmt.Sprintf("test-%d", line), func(b *testing.B) {
			b.ReportAllocs()
			b.SetBytes(int64(len(data)))
			for i := 0; i < b.N; i++ {
				_, _ = parse(data, false)
			}
		})
		line++
	}
}<|MERGE_RESOLUTION|>--- conflicted
+++ resolved
@@ -43,11 +43,7 @@
 	// And do the fuzzing
 	f.Fuzz(func(t *testing.T, data []byte) {
 		var (
-<<<<<<< HEAD
-			jt = vm.NewOsakaEOFInstructionSetForTesting()
-=======
 			jt = vm.NewEOFInstructionSetForTesting()
->>>>>>> 30b642bc
 			c  vm.Container
 		)
 		cpy := common.CopyBytes(data)
