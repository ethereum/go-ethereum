--- conflicted
+++ resolved
@@ -111,20 +111,9 @@
 						fmt.Fprintf(os.Stderr, "{\"stateRoot\": \"%#x\"}\n", root)
 					}
 				}
-<<<<<<< HEAD
-			}
-
-			if err != nil {
-				// Test failed, mark as so and dump any state to aid debugging
-				result.Pass, result.Error = false, err.Error()
-				if dump && s != nil {
-					s, _ = state.New(*result.Root, s.Database(), nil)
-					dump := s.RawDump(nil)
-=======
 				// Dump any state to aid debugging
 				if dump {
 					dump := state.RawDump(nil)
->>>>>>> 916d6a44
 					result.State = &dump
 				}
 				if err != nil {
