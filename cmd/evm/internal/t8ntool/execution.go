--- conflicted
+++ resolved
@@ -34,11 +34,7 @@
 	"github.com/ethereum/go-ethereum/core/types"
 	"github.com/ethereum/go-ethereum/core/vm"
 	"github.com/ethereum/go-ethereum/crypto"
-<<<<<<< HEAD
-	"github.com/ethereum/go-ethereum/eth/tracers/directory"
-=======
 	"github.com/ethereum/go-ethereum/eth/tracers"
->>>>>>> 5cea7a62
 	"github.com/ethereum/go-ethereum/ethdb"
 	"github.com/ethereum/go-ethereum/log"
 	"github.com/ethereum/go-ethereum/params"
@@ -127,11 +123,7 @@
 // Apply applies a set of transactions to a pre-state
 func (pre *Prestate) Apply(vmConfig vm.Config, chainConfig *params.ChainConfig,
 	txIt txIterator, miningReward int64,
-<<<<<<< HEAD
-	getTracerFn func(txIndex int, txHash common.Hash) (*directory.Tracer, io.WriteCloser, error)) (*state.StateDB, *ExecutionResult, []byte, error) {
-=======
 	getTracerFn func(txIndex int, txHash common.Hash) (*tracers.Tracer, io.WriteCloser, error)) (*state.StateDB, *ExecutionResult, []byte, error) {
->>>>>>> 5cea7a62
 	// Capture errors for BLOCKHASH operation, if we haven't been supplied the
 	// required blockhashes
 	var hashError error
@@ -430,11 +422,7 @@
 	return ethash.CalcDifficulty(config, currentTime, parent)
 }
 
-<<<<<<< HEAD
-func writeTraceResult(tracer *directory.Tracer, f io.WriteCloser) error {
-=======
 func writeTraceResult(tracer *tracers.Tracer, f io.WriteCloser) error {
->>>>>>> 5cea7a62
 	defer f.Close()
 	result, err := tracer.GetResult()
 	if err != nil || result == nil {
