// Copyright 2020 The go-ethereum Authors
// This file is part of go-ethereum.
//
// go-ethereum is free software: you can redistribute it and/or modify
// it under the terms of the GNU General Public License as published by
// the Free Software Foundation, either version 3 of the License, or
// (at your option) any later version.
//
// go-ethereum is distributed in the hope that it will be useful,
// but WITHOUT ANY WARRANTY; without even the implied warranty of
// MERCHANTABILITY or FITNESS FOR A PARTICULAR PURPOSE. See the
// GNU General Public License for more details.
//
// You should have received a copy of the GNU General Public License
// along with go-ethereum. If not, see <http://www.gnu.org/licenses/>.

package t8ntool

import (
	"encoding/json"
	"fmt"
	"io"
	"math/big"

	"github.com/ethereum/go-ethereum/common"
	"github.com/ethereum/go-ethereum/common/math"
	"github.com/ethereum/go-ethereum/consensus/ethash"
	"github.com/ethereum/go-ethereum/consensus/misc"
	"github.com/ethereum/go-ethereum/consensus/misc/eip4844"
	"github.com/ethereum/go-ethereum/core"
	"github.com/ethereum/go-ethereum/core/rawdb"
	"github.com/ethereum/go-ethereum/core/state"
	"github.com/ethereum/go-ethereum/core/tracing"
	"github.com/ethereum/go-ethereum/core/types"
	"github.com/ethereum/go-ethereum/core/vm"
	"github.com/ethereum/go-ethereum/crypto"
	"github.com/ethereum/go-ethereum/eth/tracers"
	"github.com/ethereum/go-ethereum/ethdb"
	"github.com/ethereum/go-ethereum/log"
	"github.com/ethereum/go-ethereum/params"
	"github.com/ethereum/go-ethereum/rlp"
	"github.com/ethereum/go-ethereum/trie"
	"github.com/ethereum/go-ethereum/triedb"
	"github.com/holiman/uint256"
	"golang.org/x/crypto/sha3"
)

type Prestate struct {
	Env stEnv              `json:"env"`
	Pre types.GenesisAlloc `json:"pre"`
}

// ExecutionResult contains the execution status after running a state test, any
// error that might have occurred and a dump of the final state if requested.
type ExecutionResult struct {
	StateRoot            common.Hash           `json:"stateRoot"`
	TxRoot               common.Hash           `json:"txRoot"`
	ReceiptRoot          common.Hash           `json:"receiptsRoot"`
	LogsHash             common.Hash           `json:"logsHash"`
	Bloom                types.Bloom           `json:"logsBloom"        gencodec:"required"`
	Receipts             types.Receipts        `json:"receipts"`
	Rejected             []*rejectedTx         `json:"rejected,omitempty"`
	Difficulty           *math.HexOrDecimal256 `json:"currentDifficulty" gencodec:"required"`
	GasUsed              math.HexOrDecimal64   `json:"gasUsed"`
	BaseFee              *math.HexOrDecimal256 `json:"currentBaseFee,omitempty"`
	WithdrawalsRoot      *common.Hash          `json:"withdrawalsRoot,omitempty"`
	CurrentExcessBlobGas *math.HexOrDecimal64  `json:"currentExcessBlobGas,omitempty"`
	CurrentBlobGasUsed   *math.HexOrDecimal64  `json:"blobGasUsed,omitempty"`
	RequestsHash         *common.Hash          `json:"requestsRoot,omitempty"`
	DepositRequests      *types.Deposits       `json:"depositRequests,omitempty"`
}

type ommer struct {
	Delta   uint64         `json:"delta"`
	Address common.Address `json:"address"`
}

//go:generate go run github.com/fjl/gencodec -type stEnv -field-override stEnvMarshaling -out gen_stenv.go
type stEnv struct {
	Coinbase              common.Address                      `json:"currentCoinbase"   gencodec:"required"`
	Difficulty            *big.Int                            `json:"currentDifficulty"`
	Random                *big.Int                            `json:"currentRandom"`
	ParentDifficulty      *big.Int                            `json:"parentDifficulty"`
	ParentBaseFee         *big.Int                            `json:"parentBaseFee,omitempty"`
	ParentGasUsed         uint64                              `json:"parentGasUsed,omitempty"`
	ParentGasLimit        uint64                              `json:"parentGasLimit,omitempty"`
	GasLimit              uint64                              `json:"currentGasLimit"   gencodec:"required"`
	Number                uint64                              `json:"currentNumber"     gencodec:"required"`
	Timestamp             uint64                              `json:"currentTimestamp"  gencodec:"required"`
	ParentTimestamp       uint64                              `json:"parentTimestamp,omitempty"`
	BlockHashes           map[math.HexOrDecimal64]common.Hash `json:"blockHashes,omitempty"`
	Ommers                []ommer                             `json:"ommers,omitempty"`
	Withdrawals           []*types.Withdrawal                 `json:"withdrawals,omitempty"`
	BaseFee               *big.Int                            `json:"currentBaseFee,omitempty"`
	ParentUncleHash       common.Hash                         `json:"parentUncleHash"`
	ExcessBlobGas         *uint64                             `json:"currentExcessBlobGas,omitempty"`
	ParentExcessBlobGas   *uint64                             `json:"parentExcessBlobGas,omitempty"`
	ParentBlobGasUsed     *uint64                             `json:"parentBlobGasUsed,omitempty"`
	ParentBeaconBlockRoot *common.Hash                        `json:"parentBeaconBlockRoot"`
}

type stEnvMarshaling struct {
	Coinbase            common.UnprefixedAddress
	Difficulty          *math.HexOrDecimal256
	Random              *math.HexOrDecimal256
	ParentDifficulty    *math.HexOrDecimal256
	ParentBaseFee       *math.HexOrDecimal256
	ParentGasUsed       math.HexOrDecimal64
	ParentGasLimit      math.HexOrDecimal64
	GasLimit            math.HexOrDecimal64
	Number              math.HexOrDecimal64
	Timestamp           math.HexOrDecimal64
	ParentTimestamp     math.HexOrDecimal64
	BaseFee             *math.HexOrDecimal256
	ExcessBlobGas       *math.HexOrDecimal64
	ParentExcessBlobGas *math.HexOrDecimal64
	ParentBlobGasUsed   *math.HexOrDecimal64
}

type rejectedTx struct {
	Index int    `json:"index"`
	Err   string `json:"error"`
}

// Apply applies a set of transactions to a pre-state
func (pre *Prestate) Apply(vmConfig vm.Config, chainConfig *params.ChainConfig,
	txIt txIterator, miningReward int64,
	getTracerFn func(txIndex int, txHash common.Hash) (*tracers.Tracer, io.WriteCloser, error)) (*state.StateDB, *ExecutionResult, []byte, error) {
	// Capture errors for BLOCKHASH operation, if we haven't been supplied the
	// required blockhashes
	var hashError error

	getHash := func(num uint64) common.Hash {
		if pre.Env.BlockHashes == nil {
			hashError = fmt.Errorf("getHash(%d) invoked, no blockhashes provided", num)
			return common.Hash{}
		}

		h, ok := pre.Env.BlockHashes[math.HexOrDecimal64(num)]
		if !ok {
			hashError = fmt.Errorf("getHash(%d) invoked, blockhash for that block not provided", num)
		}

		return h
	}

	var (
		statedb     = MakePreState(rawdb.NewMemoryDatabase(), pre.Pre)
		signer      = types.MakeSigner(chainConfig, new(big.Int).SetUint64(pre.Env.Number), pre.Env.Timestamp)
		gaspool     = new(core.GasPool)
		blockHash   = common.Hash{0x13, 0x37}
		rejectedTxs []*rejectedTx
		includedTxs types.Transactions
		gasUsed     = uint64(0)
		blobGasUsed = uint64(0)
		receipts    = make(types.Receipts, 0)
		txIndex     = 0
	)

	gaspool.AddGas(pre.Env.GasLimit)
	vmContext := vm.BlockContext{
		CanTransfer: core.CanTransfer,
		Transfer:    core.Transfer,
		Coinbase:    pre.Env.Coinbase,
		BlockNumber: new(big.Int).SetUint64(pre.Env.Number),
		Time:        pre.Env.Timestamp,
		Difficulty:  pre.Env.Difficulty,
		GasLimit:    pre.Env.GasLimit,
		GetHash:     getHash,
	}
	// If currentBaseFee is defined, add it to the vmContext.
	if pre.Env.BaseFee != nil {
		vmContext.BaseFee = new(big.Int).Set(pre.Env.BaseFee)
	}
	// If random is defined, add it to the vmContext.
	if pre.Env.Random != nil {
		rnd := common.BigToHash(pre.Env.Random)
		vmContext.Random = &rnd
	}
	// Calculate the BlobBaseFee
	var excessBlobGas uint64
	if pre.Env.ExcessBlobGas != nil {
		excessBlobGas = *pre.Env.ExcessBlobGas
		vmContext.BlobBaseFee = eip4844.CalcBlobFee(excessBlobGas)
	} else {
		// If it is not explicitly defined, but we have the parent values, we try
		// to calculate it ourselves.
		parentExcessBlobGas := pre.Env.ParentExcessBlobGas
		parentBlobGasUsed := pre.Env.ParentBlobGasUsed
		if parentExcessBlobGas != nil && parentBlobGasUsed != nil {
			excessBlobGas = eip4844.CalcExcessBlobGas(*parentExcessBlobGas, *parentBlobGasUsed)
			vmContext.BlobBaseFee = eip4844.CalcBlobFee(excessBlobGas)
		}
	}
	// If DAO is supported/enabled, we need to handle it here. In geth 'proper', it's
	// done in StateProcessor.Process(block, ...), right before transactions are applied.
	if chainConfig.DAOForkSupport &&
		chainConfig.DAOForkBlock != nil &&
		chainConfig.DAOForkBlock.Cmp(new(big.Int).SetUint64(pre.Env.Number)) == 0 {
		misc.ApplyDAOHardFork(statedb)
	}
	if beaconRoot := pre.Env.ParentBeaconBlockRoot; beaconRoot != nil {
		evm := vm.NewEVM(vmContext, vm.TxContext{}, statedb, chainConfig, vmConfig)
		core.ProcessBeaconBlockRoot(*beaconRoot, evm, statedb)
	}
	if pre.Env.BlockHashes != nil && chainConfig.IsPrague(new(big.Int).SetUint64(pre.Env.Number)) {
		var (
			prevNumber = pre.Env.Number - 1
			prevHash   = pre.Env.BlockHashes[math.HexOrDecimal64(prevNumber)]
			evm        = vm.NewEVM(vmContext, vm.TxContext{}, statedb, chainConfig, vmConfig)
		)
		core.ProcessParentBlockHash(prevHash, evm, statedb)
	}
	for i := 0; txIt.Next(); i++ {
		tx, err := txIt.Tx()
		if err != nil {
			log.Warn("rejected tx", "index", i, "error", err)
			rejectedTxs = append(rejectedTxs, &rejectedTx{i, err.Error()})
			continue
		}
		if tx.Type() == types.BlobTxType && vmContext.BlobBaseFee == nil {
			errMsg := "blob tx used but field env.ExcessBlobGas missing"
			log.Warn("rejected tx", "index", i, "hash", tx.Hash(), "error", errMsg)
			rejectedTxs = append(rejectedTxs, &rejectedTx{i, errMsg})
			continue
		}
		msg, err := core.TransactionToMessage(tx, signer, pre.Env.BaseFee)
		if err != nil {
			log.Warn("rejected tx", "index", i, "hash", tx.Hash(), "error", err)
			rejectedTxs = append(rejectedTxs, &rejectedTx{i, err.Error()})

			continue
		}
		txBlobGas := uint64(0)
		if tx.Type() == types.BlobTxType {
			txBlobGas = uint64(params.BlobTxBlobGasPerBlob * len(tx.BlobHashes()))
			if used, max := blobGasUsed+txBlobGas, uint64(params.MaxBlobGasPerBlock); used > max {
				err := fmt.Errorf("blob gas (%d) would exceed maximum allowance %d", used, max)
				log.Warn("rejected tx", "index", i, "err", err)
				rejectedTxs = append(rejectedTxs, &rejectedTx{i, err.Error()})
				continue
			}
		}
		tracer, traceOutput, err := getTracerFn(txIndex, tx.Hash())
		if err != nil {
			return nil, nil, nil, err
		}
		if tracer != nil {
			vmConfig.Tracer = tracer.Hooks
		}
		statedb.SetTxContext(tx.Hash(), txIndex)

		var (
			txContext = core.NewEVMTxContext(msg)
			snapshot  = statedb.Snapshot()
			prevGas   = gaspool.Gas()
		)

		evm := vm.NewEVM(vmContext, txContext, statedb, chainConfig, vmConfig)

		if tracer != nil && tracer.OnTxStart != nil {
			tracer.OnTxStart(evm.GetVMContext(), tx, msg.From)
		}
		// (ret []byte, usedGas uint64, failed bool, err error)
		msgResult, err := core.ApplyMessage(evm, msg, gaspool, nil)
		if err != nil {
			statedb.RevertToSnapshot(snapshot)
			log.Info("rejected tx", "index", i, "hash", tx.Hash(), "from", msg.From, "error", err)
			rejectedTxs = append(rejectedTxs, &rejectedTx{i, err.Error()})

			gaspool.SetGas(prevGas)
			if tracer != nil {
				if tracer.OnTxEnd != nil {
					tracer.OnTxEnd(nil, err)
				}
				if err := writeTraceResult(tracer, traceOutput); err != nil {
					log.Warn("Error writing tracer output", "err", err)
				}
			}
			continue
		}
		includedTxs = append(includedTxs, tx)

		if hashError != nil {
			return nil, nil, nil, NewError(ErrorMissingBlockhash, hashError)
		}
		blobGasUsed += txBlobGas
		gasUsed += msgResult.UsedGas

		// Receipt:
		{
			var root []byte

			if chainConfig.IsByzantium(vmContext.BlockNumber) {
				statedb.Finalise(true)
			} else {
				root = statedb.IntermediateRoot(chainConfig.IsEIP158(vmContext.BlockNumber)).Bytes()
			}

			// Create a new receipt for the transaction, storing the intermediate root and
			// gas used by the tx.
			receipt := &types.Receipt{Type: tx.Type(), PostState: root, CumulativeGasUsed: gasUsed}
			if msgResult.Failed() {
				receipt.Status = types.ReceiptStatusFailed
			} else {
				receipt.Status = types.ReceiptStatusSuccessful
			}

			receipt.TxHash = tx.Hash()
			receipt.GasUsed = msgResult.UsedGas

			// If the transaction created a contract, store the creation address in the receipt.
			if msg.To == nil {
				receipt.ContractAddress = crypto.CreateAddress(evm.TxContext.Origin, tx.Nonce())
			}

			// Set the receipt logs and create the bloom filter.
			receipt.Logs = statedb.GetLogs(tx.Hash(), vmContext.BlockNumber.Uint64(), blockHash)
			receipt.Bloom = types.CreateBloom(types.Receipts{receipt})
			// These three are non-consensus fields:
			//receipt.BlockHash
			//receipt.BlockNumber
			receipt.TransactionIndex = uint(txIndex)
			receipts = append(receipts, receipt)
			if tracer != nil {
				if tracer.Hooks.OnTxEnd != nil {
					tracer.Hooks.OnTxEnd(receipt, nil)
				}
				if err = writeTraceResult(tracer, traceOutput); err != nil {
					log.Warn("Error writing tracer output", "err", err)
				}
			}
		}

		txIndex++
	}

	statedb.IntermediateRoot(chainConfig.IsEIP158(vmContext.BlockNumber))
	// Add mining reward? (-1 means rewards are disabled)
	if miningReward >= 0 {
		// Add mining reward. The mining reward may be `0`, which only makes a difference in the cases
		// where
		// - the coinbase self-destructed, or
		// - there are only 'bad' transactions, which aren't executed. In those cases,
		//   the coinbase gets no txfee, so isn't created, and thus needs to be touched
		var (
			blockReward = big.NewInt(miningReward)
			minerReward = new(big.Int).Set(blockReward)
			perOmmer    = new(big.Int).Rsh(blockReward, 5)
		)

		for _, ommer := range pre.Env.Ommers {
			// Add 1/32th for each ommer included
			minerReward.Add(minerReward, perOmmer)
			// Add (8-delta)/8
			reward := big.NewInt(8)
			reward.Sub(reward, new(big.Int).SetUint64(ommer.Delta))
			reward.Mul(reward, blockReward)
			reward.Rsh(reward, 3)
			statedb.AddBalance(ommer.Address, uint256.MustFromBig(reward), tracing.BalanceIncreaseRewardMineUncle)
		}
		statedb.AddBalance(pre.Env.Coinbase, uint256.MustFromBig(minerReward), tracing.BalanceIncreaseRewardMineBlock)
	}
	// Apply withdrawals
	for _, w := range pre.Env.Withdrawals {
		// Amount is in gwei, turn into wei
		amount := new(big.Int).Mul(new(big.Int).SetUint64(w.Amount), big.NewInt(params.GWei))
		statedb.AddBalance(w.Address, uint256.MustFromBig(amount), tracing.BalanceIncreaseWithdrawal)
	}
	// Commit block
	root, err := statedb.Commit(vmContext.BlockNumber.Uint64(), chainConfig.IsEIP158(vmContext.BlockNumber))
	if err != nil {
		return nil, nil, nil, NewError(ErrorEVM, fmt.Errorf("could not commit state: %v", err))
	}

	execRs := &ExecutionResult{
		StateRoot:   root,
		TxRoot:      types.DeriveSha(includedTxs, trie.NewStackTrie(nil)),
		ReceiptRoot: types.DeriveSha(receipts, trie.NewStackTrie(nil)),
		Bloom:       types.CreateBloom(receipts),
		LogsHash:    rlpHash(statedb.Logs()),
		Receipts:    receipts,
		Rejected:    rejectedTxs,
		Difficulty:  (*math.HexOrDecimal256)(vmContext.Difficulty),
		GasUsed:     (math.HexOrDecimal64)(gasUsed),
		BaseFee:     (*math.HexOrDecimal256)(vmContext.BaseFee),
	}

	if pre.Env.Withdrawals != nil {
		h := types.DeriveSha(types.Withdrawals(pre.Env.Withdrawals), trie.NewStackTrie(nil))
		execRs.WithdrawalsRoot = &h
	}
	if vmContext.BlobBaseFee != nil {
		execRs.CurrentExcessBlobGas = (*math.HexOrDecimal64)(&excessBlobGas)
		execRs.CurrentBlobGasUsed = (*math.HexOrDecimal64)(&blobGasUsed)
	}
<<<<<<< HEAD
	if chainConfig.IsPrague(vmContext.BlockNumber) {
=======
	if chainConfig.IsPrague(vmContext.BlockNumber) && chainConfig.Bor == nil {
>>>>>>> 63e6ea29
		// Parse the requests from the logs
		var allLogs []*types.Log
		for _, receipt := range receipts {
			allLogs = append(allLogs, receipt.Logs...)
		}
		requests, err := core.ParseDepositLogs(allLogs, chainConfig)
		if err != nil {
			return nil, nil, nil, NewError(ErrorEVM, fmt.Errorf("could not parse requests logs: %v", err))
		}
		// Calculate the requests root
		h := types.DeriveSha(requests, trie.NewStackTrie(nil))
		execRs.RequestsHash = &h
		// Get the deposits from the requests
		deposits := make(types.Deposits, 0)
		for _, req := range requests {
			if dep, ok := req.Inner().(*types.Deposit); ok {
				deposits = append(deposits, dep)
			}
		}
		execRs.DepositRequests = &deposits
	}
	// Re-create statedb instance with new root upon the updated database
	// for accessing latest states.
	statedb, err = state.New(root, statedb.Database())
	if err != nil {
		return nil, nil, nil, NewError(ErrorEVM, fmt.Errorf("could not reopen state: %v", err))
	}
	body, _ := rlp.EncodeToBytes(includedTxs)
	return statedb, execRs, body, nil
}

func MakePreState(db ethdb.Database, accounts types.GenesisAlloc) *state.StateDB {
	tdb := triedb.NewDatabase(db, &triedb.Config{Preimages: true})
	sdb := state.NewDatabase(tdb, nil)
	statedb, _ := state.New(types.EmptyRootHash, sdb)
	for addr, a := range accounts {
		statedb.SetCode(addr, a.Code)
		statedb.SetNonce(addr, a.Nonce)
		statedb.SetBalance(addr, uint256.MustFromBig(a.Balance), tracing.BalanceIncreaseGenesisBalance)
		for k, v := range a.Storage {
			statedb.SetState(addr, k, v)
		}
	}
	// Commit and re-open to start with a clean state.
	root, _ := statedb.Commit(0, false)
	statedb, _ = state.New(root, sdb)
	return statedb
}

func rlpHash(x interface{}) (h common.Hash) {
	hw := sha3.NewLegacyKeccak256()
	rlp.Encode(hw, x)
	hw.Sum(h[:0])

	return h
}

// calcDifficulty is based on ethash.CalcDifficulty. This method is used in case
// the caller does not provide an explicit difficulty, but instead provides only
// parent timestamp + difficulty.
// Note: this method only works for ethash engine.
func calcDifficulty(config *params.ChainConfig, number, currentTime, parentTime uint64,
	parentDifficulty *big.Int, parentUncleHash common.Hash) *big.Int {
	uncleHash := parentUncleHash
	if uncleHash == (common.Hash{}) {
		uncleHash = types.EmptyUncleHash
	}

	parent := &types.Header{
		ParentHash: common.Hash{},
		UncleHash:  uncleHash,
		Difficulty: parentDifficulty,
		Number:     new(big.Int).SetUint64(number - 1),
		Time:       parentTime,
	}

	return ethash.CalcDifficulty(config, currentTime, parent)
}

func writeTraceResult(tracer *tracers.Tracer, f io.WriteCloser) error {
	defer f.Close()
	result, err := tracer.GetResult()
	if err != nil || result == nil {
		return err
	}
	err = json.NewEncoder(f).Encode(result)
	if err != nil {
		return err
	}
	return nil
}<|MERGE_RESOLUTION|>--- conflicted
+++ resolved
@@ -394,11 +394,7 @@
 		execRs.CurrentExcessBlobGas = (*math.HexOrDecimal64)(&excessBlobGas)
 		execRs.CurrentBlobGasUsed = (*math.HexOrDecimal64)(&blobGasUsed)
 	}
-<<<<<<< HEAD
-	if chainConfig.IsPrague(vmContext.BlockNumber) {
-=======
 	if chainConfig.IsPrague(vmContext.BlockNumber) && chainConfig.Bor == nil {
->>>>>>> 63e6ea29
 		// Parse the requests from the logs
 		var allLogs []*types.Log
 		for _, receipt := range receipts {
