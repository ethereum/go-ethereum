--- conflicted
+++ resolved
@@ -67,19 +67,11 @@
 	CurrentExcessBlobGas *math.HexOrDecimal64  `json:"currentExcessBlobGas,omitempty"`
 	CurrentBlobGasUsed   *math.HexOrDecimal64  `json:"blobGasUsed,omitempty"`
 	RequestsHash         *common.Hash          `json:"requestsHash,omitempty"`
-<<<<<<< HEAD
-	Requests             [][]byte              `json:"requests,omitempty"`
-}
-
-type executionResultMarshaling struct {
-	Requests []hexutil.Bytes `json:"requests,omitempty"`
-=======
 	Requests             [][]byte              `json:"requests"`
 }
 
 type executionResultMarshaling struct {
 	Requests []hexutil.Bytes `json:"requests"`
->>>>>>> b027a90a
 }
 
 type ommer struct {
@@ -135,13 +127,7 @@
 }
 
 // Apply applies a set of transactions to a pre-state
-<<<<<<< HEAD
-func (pre *Prestate) Apply(vmConfig vm.Config, chainConfig *params.ChainConfig,
-	txIt txIterator, miningReward int64,
-	getTracerFn func(txIndex int, txHash common.Hash, chainConfig *params.ChainConfig) (*tracers.Tracer, io.WriteCloser, error)) (*state.StateDB, *ExecutionResult, []byte, error) {
-=======
 func (pre *Prestate) Apply(vmConfig vm.Config, chainConfig *params.ChainConfig, txIt txIterator, miningReward int64) (*state.StateDB, *ExecutionResult, []byte, error) {
->>>>>>> b027a90a
 	// Capture errors for BLOCKHASH operation, if we haven't been supplied the
 	// required blockhashes
 	var hashError error
@@ -234,17 +220,6 @@
 		)
 		core.ProcessParentBlockHash(prevHash, evm)
 	}
-<<<<<<< HEAD
-	if pre.Env.BlockHashes != nil && chainConfig.IsPrague(new(big.Int).SetUint64(pre.Env.Number), pre.Env.Timestamp) {
-		var (
-			prevNumber = pre.Env.Number - 1
-			prevHash   = pre.Env.BlockHashes[math.HexOrDecimal64(prevNumber)]
-			evm        = vm.NewEVM(vmContext, vm.TxContext{}, statedb, chainConfig, vmConfig)
-		)
-		core.ProcessParentBlockHash(prevHash, evm, statedb)
-	}
-=======
->>>>>>> b027a90a
 	for i := 0; txIt.Next(); i++ {
 		tx, err := txIt.Tx()
 		if err != nil {
@@ -275,16 +250,6 @@
 				continue
 			}
 		}
-<<<<<<< HEAD
-		tracer, traceOutput, err := getTracerFn(txIndex, tx.Hash(), chainConfig)
-		if err != nil {
-			return nil, nil, nil, err
-		}
-		if tracer != nil {
-			vmConfig.Tracer = tracer.Hooks
-		}
-=======
->>>>>>> b027a90a
 		statedb.SetTxContext(tx.Hash(), txIndex)
 		var (
 			snapshot = statedb.Snapshot()
@@ -345,18 +310,8 @@
 			//receipt.BlockNumber
 			receipt.TransactionIndex = uint(txIndex)
 			receipts = append(receipts, receipt)
-<<<<<<< HEAD
-			if tracer != nil {
-				if tracer.Hooks.OnTxEnd != nil {
-					tracer.Hooks.OnTxEnd(receipt, nil)
-				}
-				if err = writeTraceResult(tracer, traceOutput); err != nil {
-					log.Warn("Error writing tracer output", "err", err)
-				}
-=======
 			if evm.Config.Tracer != nil && evm.Config.Tracer.OnTxEnd != nil {
 				evm.Config.Tracer.OnTxEnd(receipt, nil)
->>>>>>> b027a90a
 			}
 		}
 
@@ -397,29 +352,12 @@
 	// Gather the execution-layer triggered requests.
 	var requests [][]byte
 	if chainConfig.IsPrague(vmContext.BlockNumber, vmContext.Time) {
-<<<<<<< HEAD
-		// EIP-6110 deposits
-=======
 		requests = [][]byte{}
 		// EIP-6110
->>>>>>> b027a90a
 		var allLogs []*types.Log
 		for _, receipt := range receipts {
 			allLogs = append(allLogs, receipt.Logs...)
 		}
-<<<<<<< HEAD
-		depositRequests, err := core.ParseDepositLogs(allLogs, chainConfig)
-		if err != nil {
-			return nil, nil, nil, NewError(ErrorEVM, fmt.Errorf("could not parse requests logs: %v", err))
-		}
-		requests = append(requests, depositRequests)
-		// create EVM for system calls
-		vmenv := vm.NewEVM(vmContext, vm.TxContext{}, statedb, chainConfig, vm.Config{})
-		// EIP-7002 withdrawals
-		requests = append(requests, core.ProcessWithdrawalQueue(vmenv, statedb))
-		// EIP-7251 consolidations
-		requests = append(requests, core.ProcessConsolidationQueue(vmenv, statedb))
-=======
 		if err := core.ParseDepositLogs(&requests, allLogs, chainConfig); err != nil {
 			return nil, nil, nil, NewError(ErrorEVM, fmt.Errorf("could not parse requests logs: %v", err))
 		}
@@ -427,7 +365,6 @@
 		core.ProcessWithdrawalQueue(&requests, evm)
 		// EIP-7251
 		core.ProcessConsolidationQueue(&requests, evm)
->>>>>>> b027a90a
 	}
 
 	// Commit block
@@ -489,11 +426,7 @@
 		}
 	}
 	// Commit and re-open to start with a clean state.
-<<<<<<< HEAD
-	root, _ := statedb.Commit(0, false)
-=======
 	root, _ := statedb.Commit(0, false, false)
->>>>>>> b027a90a
 	statedb, _ = state.New(root, sdb)
 	return statedb
 }
