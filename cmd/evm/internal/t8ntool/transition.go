--- conflicted
+++ resolved
@@ -31,7 +31,7 @@
 	"github.com/ethereum/go-ethereum/core/state"
 	"github.com/ethereum/go-ethereum/core/types"
 	"github.com/ethereum/go-ethereum/core/vm"
-	"github.com/ethereum/go-ethereum/eth/tracers/directory"
+	"github.com/ethereum/go-ethereum/eth/tracers"
 	"github.com/ethereum/go-ethereum/eth/tracers/logger"
 	"github.com/ethereum/go-ethereum/log"
 	"github.com/ethereum/go-ethereum/params"
@@ -81,11 +81,7 @@
 }
 
 func Transition(ctx *cli.Context) error {
-<<<<<<< HEAD
-	var getTracer = func(txIndex int, txHash common.Hash) (*directory.Tracer, io.WriteCloser, error) { return nil, nil, nil }
-=======
 	var getTracer = func(txIndex int, txHash common.Hash) (*tracers.Tracer, io.WriteCloser, error) { return nil, nil, nil }
->>>>>>> 5cea7a62
 
 	baseDir, err := createBasedir(ctx)
 	if err != nil {
@@ -100,21 +96,13 @@
 			EnableReturnData: ctx.Bool(TraceEnableReturnDataFlag.Name),
 			Debug:            true,
 		}
-<<<<<<< HEAD
-		getTracer = func(txIndex int, txHash common.Hash) (*directory.Tracer, io.WriteCloser, error) {
-=======
 		getTracer = func(txIndex int, txHash common.Hash) (*tracers.Tracer, io.WriteCloser, error) {
->>>>>>> 5cea7a62
 			traceFile, err := os.Create(filepath.Join(baseDir, fmt.Sprintf("trace-%d-%v.jsonl", txIndex, txHash.String())))
 			if err != nil {
 				return nil, nil, NewError(ErrorIO, fmt.Errorf("failed creating trace-file: %v", err))
 			}
 			logger := logger.NewJSONLogger(logConfig, traceFile)
-<<<<<<< HEAD
-			tracer := &directory.Tracer{
-=======
 			tracer := &tracers.Tracer{
->>>>>>> 5cea7a62
 				Hooks: logger,
 				// jsonLogger streams out result to file.
 				GetResult: func() (json.RawMessage, error) { return nil, nil },
@@ -127,16 +115,12 @@
 		if ctx.IsSet(TraceTracerConfigFlag.Name) {
 			config = []byte(ctx.String(TraceTracerConfigFlag.Name))
 		}
-<<<<<<< HEAD
-		getTracer = func(txIndex int, txHash common.Hash) (*directory.Tracer, io.WriteCloser, error) {
-=======
 		getTracer = func(txIndex int, txHash common.Hash) (*tracers.Tracer, io.WriteCloser, error) {
->>>>>>> 5cea7a62
 			traceFile, err := os.Create(filepath.Join(baseDir, fmt.Sprintf("trace-%d-%v.json", txIndex, txHash.String())))
 			if err != nil {
 				return nil, nil, NewError(ErrorIO, fmt.Errorf("failed creating trace-file: %v", err))
 			}
-			tracer, err := directory.DefaultDirectory.New(ctx.String(TraceTracerFlag.Name), nil, config)
+			tracer, err := tracers.DefaultDirectory.New(ctx.String(TraceTracerFlag.Name), nil, config)
 			if err != nil {
 				return nil, nil, NewError(ErrorConfig, fmt.Errorf("failed instantiating tracer: %w", err))
 			}
