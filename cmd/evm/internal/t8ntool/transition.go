--- conflicted
+++ resolved
@@ -24,7 +24,6 @@
 	"math/big"
 	"os"
 	"path"
-	"path/filepath"
 
 	"github.com/urfave/cli/v2"
 
@@ -84,65 +83,10 @@
 }
 
 func Transition(ctx *cli.Context) error {
-<<<<<<< HEAD
-	var getTracer = func(txIndex int, txHash common.Hash, chainConfig *params.ChainConfig) (*tracers.Tracer, io.WriteCloser, error) {
-		return nil, nil, nil
-	}
-
-=======
->>>>>>> 827d3fcc
 	baseDir, err := createBasedir(ctx)
 	if err != nil {
 		return NewError(ErrorIO, fmt.Errorf("failed creating output basedir: %v", err))
 	}
-<<<<<<< HEAD
-
-	if ctx.Bool(TraceFlag.Name) { // JSON opcode tracing
-		// Configure the EVM logger
-		logConfig := &logger.Config{
-			DisableStack:     ctx.Bool(TraceDisableStackFlag.Name),
-			EnableMemory:     ctx.Bool(TraceEnableMemoryFlag.Name),
-			EnableReturnData: ctx.Bool(TraceEnableReturnDataFlag.Name),
-			Debug:            true,
-		}
-		getTracer = func(txIndex int, txHash common.Hash, _ *params.ChainConfig) (*tracers.Tracer, io.WriteCloser, error) {
-			traceFile, err := os.Create(filepath.Join(baseDir, fmt.Sprintf("trace-%d-%v.jsonl", txIndex, txHash.String())))
-			if err != nil {
-				return nil, nil, NewError(ErrorIO, fmt.Errorf("failed creating trace-file: %v", err))
-			}
-			var l *tracing.Hooks
-			if ctx.Bool(TraceEnableCallFramesFlag.Name) {
-				l = logger.NewJSONLoggerWithCallFrames(logConfig, traceFile)
-			} else {
-				l = logger.NewJSONLogger(logConfig, traceFile)
-			}
-			tracer := &tracers.Tracer{
-				Hooks: l,
-				// jsonLogger streams out result to file.
-				GetResult: func() (json.RawMessage, error) { return nil, nil },
-				Stop:      func(err error) {},
-			}
-			return tracer, traceFile, nil
-		}
-	} else if ctx.IsSet(TraceTracerFlag.Name) {
-		var config json.RawMessage
-		if ctx.IsSet(TraceTracerConfigFlag.Name) {
-			config = []byte(ctx.String(TraceTracerConfigFlag.Name))
-		}
-		getTracer = func(txIndex int, txHash common.Hash, chainConfig *params.ChainConfig) (*tracers.Tracer, io.WriteCloser, error) {
-			traceFile, err := os.Create(filepath.Join(baseDir, fmt.Sprintf("trace-%d-%v.json", txIndex, txHash.String())))
-			if err != nil {
-				return nil, nil, NewError(ErrorIO, fmt.Errorf("failed creating trace-file: %v", err))
-			}
-			tracer, err := tracers.DefaultDirectory.New(ctx.String(TraceTracerFlag.Name), nil, config, chainConfig)
-			if err != nil {
-				return nil, nil, NewError(ErrorConfig, fmt.Errorf("failed instantiating tracer: %w", err))
-			}
-			return tracer, traceFile, nil
-		}
-	}
-=======
->>>>>>> 827d3fcc
 	// We need to load three things: alloc, env and transactions. May be either in
 	// stdin input or in files.
 	// Check if anything needs to be read from stdin
