--- conflicted
+++ resolved
@@ -81,20 +81,7 @@
 }
 
 func Transition(ctx *cli.Context) error {
-<<<<<<< HEAD
-	// Configure the go-ethereum logger
-	glogger := log.NewGlogHandler(log.StreamHandler(os.Stderr, log.TerminalFormat(false)))
-	glogger.Verbosity(log.Lvl(ctx.Int(VerbosityFlag.Name)))
-	log.Root().SetHandler(glogger)
-
 	var getTracer = func(txIndex int, txHash common.Hash) (vm.EVMLogger, error) { return nil, nil }
-=======
-	var (
-		err    error
-		tracer vm.EVMLogger
-	)
-	var getTracer func(txIndex int, txHash common.Hash) (vm.EVMLogger, error)
->>>>>>> 553bafc1
 
 	baseDir, err := createBasedir(ctx)
 	if err != nil {
