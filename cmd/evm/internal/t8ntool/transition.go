--- conflicted
+++ resolved
@@ -89,14 +89,8 @@
 	log.Root().SetHandler(glogger)
 
 	var (
-<<<<<<< HEAD
-		err     error
-		tracer  vm.EVMLogger
-		baseDir = ""
-=======
 		err    error
 		tracer vm.EVMLogger
->>>>>>> be5b9371
 	)
 	var getTracer func(txIndex int, txHash common.Hash) (vm.EVMLogger, error)
 
