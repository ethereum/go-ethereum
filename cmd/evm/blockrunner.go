--- conflicted
+++ resolved
@@ -70,13 +70,9 @@
 	if err != nil {
 		return nil, err
 	}
-<<<<<<< HEAD
 
-	var tests map[string]tests.BlockTest
+	var tests map[string]*tests.BlockTest
 
-=======
-	var tests map[string]*tests.BlockTest
->>>>>>> 827d3fcc
 	if err = json.Unmarshal(src, &tests); err != nil {
 		return nil, err
 	}
@@ -107,10 +103,5 @@
 		}
 		results = append(results, *result)
 	}
-<<<<<<< HEAD
-
-	return nil
-=======
 	return results, nil
->>>>>>> 827d3fcc
 }