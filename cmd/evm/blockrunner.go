--- conflicted
+++ resolved
@@ -89,13 +89,8 @@
 		if !re.MatchString(name) {
 			continue
 		}
-<<<<<<< HEAD
-		test := tests[name]
-		if err := test.Run(false, rawdb.HashScheme, false, tracer, func(res error, chain *core.BlockChain) {
-=======
 		result := &testResult{Name: name, Pass: true}
 		if err := tests[name].Run(false, rawdb.HashScheme, ctx.Bool(WitnessCrossCheckFlag.Name), tracer, func(res error, chain *core.BlockChain) {
->>>>>>> b027a90a
 			if ctx.Bool(DumpFlag.Name) {
 				if s, _ := chain.State(); s != nil {
 					result.State = dump(s)
