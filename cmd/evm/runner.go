--- conflicted
+++ resolved
@@ -170,11 +170,6 @@
 	if ctx.String(SenderFlag.Name) != "" {
 		sender = common.HexToAddress(ctx.String(SenderFlag.Name))
 	}
-<<<<<<< HEAD
-
-	statedb.CreateAccount(sender)
-=======
->>>>>>> a9523b64
 
 	if ctx.String(ReceiverFlag.Name) != "" {
 		receiver = common.HexToAddress(ctx.String(ReceiverFlag.Name))
