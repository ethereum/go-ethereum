--- conflicted
+++ resolved
@@ -26,19 +26,12 @@
 	"os"
 	goruntime "runtime"
 	"slices"
-<<<<<<< HEAD
-	"testing"
-	"time"
-
-	"github.com/urfave/cli/v2"
-
-	"github.com/ethereum/go-ethereum/cmd/evm/internal/compiler"
-=======
 	"strings"
 	"testing"
 	"time"
 
->>>>>>> 827d3fcc
+	"github.com/urfave/cli/v2"
+
 	"github.com/ethereum/go-ethereum/cmd/utils"
 	"github.com/ethereum/go-ethereum/common"
 	"github.com/ethereum/go-ethereum/core"
@@ -60,9 +53,6 @@
 	Usage:       "Run arbitrary evm binary",
 	ArgsUsage:   "<code>",
 	Description: `The run command runs arbitrary EVM code.`,
-<<<<<<< HEAD
-	Flags:       slices.Concat(vmFlags, traceFlags),
-=======
 	Flags: slices.Concat([]cli.Flag{
 		BenchFlag,
 		CodeFileFlag,
@@ -78,7 +68,6 @@
 		StatDumpFlag,
 		DumpFlag,
 	}, traceFlags),
->>>>>>> 827d3fcc
 }
 
 var (
@@ -169,25 +158,13 @@
 
 func timedExec(bench bool, execFunc func() ([]byte, uint64, error)) ([]byte, execStats, error) {
 	if bench {
-<<<<<<< HEAD
-=======
 		testing.Init()
->>>>>>> 827d3fcc
 		// Do one warm-up run
 		output, gasUsed, err := execFunc()
 		result := testing.Benchmark(func(b *testing.B) {
 			for i := 0; i < b.N; i++ {
 				haveOutput, haveGasUsed, haveErr := execFunc()
 				if !bytes.Equal(haveOutput, output) {
-<<<<<<< HEAD
-					b.Fatalf("output differs, have\n%x\nwant%x\n", haveOutput, output)
-				}
-				if haveGasUsed != gasUsed {
-					b.Fatalf("gas differs, have %v want%v", haveGasUsed, gasUsed)
-				}
-				if haveErr != err {
-					b.Fatalf("err differs, have %v want%v", haveErr, err)
-=======
 					panic(fmt.Sprintf("output differs\nhave %x\nwant %x\n", haveOutput, output))
 				}
 				if haveGasUsed != gasUsed {
@@ -195,7 +172,6 @@
 				}
 				if haveErr != err {
 					panic(fmt.Sprintf("err differs, have %v want %v", haveErr, err))
->>>>>>> 827d3fcc
 				}
 			}
 		})
@@ -235,20 +211,7 @@
 		blobHashes  []common.Hash  // TODO (MariusVanDerWijden) implement blob hashes in state tests
 		blobBaseFee = new(big.Int) // TODO (MariusVanDerWijden) implement blob fee in state tests
 	)
-<<<<<<< HEAD
-
-	if ctx.Bool(MachineFlag.Name) {
-		tracer = logger.NewJSONLogger(logconfig, os.Stdout)
-	} else if ctx.Bool(DebugFlag.Name) {
-		debugLogger = logger.NewStructLogger(logconfig)
-		tracer = debugLogger.Hooks()
-	} else {
-		debugLogger = logger.NewStructLogger(logconfig)
-	}
-
-=======
 	tracer = tracerFromFlags(ctx)
->>>>>>> 827d3fcc
 	initialGas := ctx.Uint64(GasFlag.Name)
 	genesisConfig := new(core.Genesis)
 	genesisConfig.GasLimit = initialGas
@@ -285,69 +248,23 @@
 	codeFileFlag := ctx.String(CodeFileFlag.Name)
 	hexcode := ctx.Args().First()
 
-<<<<<<< HEAD
-	// The '--code' or '--codefile' flag overrides code in state
-	if codeFileFlag != "" || codeFlag != "" {
-		var hexcode []byte
-
-		if codeFileFlag != "" {
-			var err error
-			// If - is specified, it means that code comes from stdin
-			if codeFileFlag == "-" {
-				//Try reading from stdin
-				if hexcode, err = io.ReadAll(os.Stdin); err != nil {
-					fmt.Printf("Could not load code from stdin: %v\n", err)
-					os.Exit(1)
-				}
-			} else {
-				// Codefile with hex assembly
-				if hexcode, err = os.ReadFile(codeFileFlag); err != nil {
-					fmt.Printf("Could not load code from file: %v\n", err)
-					os.Exit(1)
-				}
-			}
-		} else {
-			hexcode = []byte(codeFlag)
-		}
-
-		hexcode = bytes.TrimSpace(hexcode)
-		if len(hexcode)%2 != 0 {
-			fmt.Printf("Invalid input length for hex data (%d)\n", len(hexcode))
-			os.Exit(1)
-		}
-
-		code = common.FromHex(string(hexcode))
-	} else if fn := ctx.Args().First(); len(fn) > 0 {
-		// EASM-file to compile
-		src, err := os.ReadFile(fn)
-=======
 	// The '--codefile' flag overrides code in state
 	if codeFileFlag == "-" {
 		// If - is specified, it means that code comes from stdin
 		// Try reading from stdin
 		input, err := io.ReadAll(os.Stdin)
->>>>>>> 827d3fcc
 		if err != nil {
 			fmt.Printf("Could not load code from stdin: %v\n", err)
 			os.Exit(1)
 		}
-<<<<<<< HEAD
-
-		bin, err := compiler.Compile(fn, src, false)
-=======
 		hexcode = string(input)
 	} else if codeFileFlag != "" {
 		// Codefile with hex assembly
 		input, err := os.ReadFile(codeFileFlag)
->>>>>>> 827d3fcc
 		if err != nil {
 			fmt.Printf("Could not load code from file: %v\n", err)
 			os.Exit(1)
 		}
-<<<<<<< HEAD
-
-		code = common.Hex2Bytes(bin)
-=======
 		hexcode = string(input)
 	}
 
@@ -355,7 +272,6 @@
 	if len(hexcode)%2 != 0 {
 		fmt.Printf("Invalid input length for hex data (%d)\n", len(hexcode))
 		os.Exit(1)
->>>>>>> 827d3fcc
 	}
 	code = common.FromHex(hexcode)
 
@@ -420,11 +336,8 @@
 		}
 
 		execFunc = func() ([]byte, uint64, error) {
-<<<<<<< HEAD
-=======
 			// don't mutate the state!
 			runtimeConfig.State = prestate.Copy()
->>>>>>> 827d3fcc
 			output, gasLeft, err := runtime.Call(receiver, input, &runtimeConfig)
 			return output, initialGas - gasLeft, err
 		}
@@ -452,12 +365,6 @@
 			fmt.Fprintln(os.Stderr, "### LOGS")
 			writeLogs(os.Stderr, logs)
 		}
-<<<<<<< HEAD
-
-		fmt.Fprintln(os.Stderr, "#### LOGS ####")
-		logger.WriteLogs(os.Stderr, statedb.Logs())
-=======
->>>>>>> 827d3fcc
 	}
 
 	if bench || ctx.Bool(StatDumpFlag.Name) {
