--- conflicted
+++ resolved
@@ -1141,24 +1141,17 @@
 // setHTTP creates the HTTP RPC listener interface string from the set
 // command line flags, returning empty if the HTTP endpoint is disabled.
 func setHTTP(ctx *cli.Context, cfg *node.Config) {
-<<<<<<< HEAD
-	if ctx.Bool(HTTPEnabledFlag.Name) && cfg.HTTPHost == "" {
-
-		if HTTPListenProtocolFlag.Name == "unix" {
-			cfg.HTTPHost = path.Join(os.TempDir(), "geth.http.sock")
-		} else {
-			cfg.HTTPHost = "127.0.0.1"
-			if ctx.IsSet(HTTPListenAddrFlag.Name) {
-				cfg.HTTPHost = ctx.String(HTTPListenAddrFlag.Name)
-			}
-=======
+
 	if ctx.Bool(HTTPEnabledFlag.Name) {
 		if cfg.HTTPHost == "" {
-			cfg.HTTPHost = "127.0.0.1"
+			if HTTPListenProtocolFlag.Name == "unix" {
+				cfg.HTTPHost = path.Join(os.TempDir(), "geth.http.sock")
+			} else {
+				cfg.HTTPHost = "127.0.0.1"
+			}
 		}
 		if ctx.IsSet(HTTPListenAddrFlag.Name) {
 			cfg.HTTPHost = ctx.String(HTTPListenAddrFlag.Name)
->>>>>>> 6f1fb0c2
 		}
 	}
 
