--- conflicted
+++ resolved
@@ -21,11 +21,7 @@
 	"crypto/ecdsa"
 	"encoding/json"
 	"fmt"
-<<<<<<< HEAD
-	"io"
 	"io/ioutil"
-=======
->>>>>>> 9a5c1000
 	"math"
 	"math/big"
 	"os"
@@ -84,102 +80,6 @@
 
 var (
 	// General settings
-<<<<<<< HEAD
-	DataDirFlag = DirectoryFlag{
-		Name:  "datadir",
-		Usage: "Data directory for the databases and keystore",
-		Value: DirectoryString(node.DefaultDataDir()),
-	}
-	RemoteDBFlag = cli.StringFlag{
-		Name:  "remotedb",
-		Usage: "URL for remote database",
-	}
-	AncientFlag = DirectoryFlag{
-		Name:  "datadir.ancient",
-		Usage: "Data directory for ancient chain segments (default = inside chaindata)",
-	}
-	MinFreeDiskSpaceFlag = DirectoryFlag{
-		Name:  "datadir.minfreedisk",
-		Usage: "Minimum free disk space in MB, once reached triggers auto shut down (default = --cache.gc converted to MB, 0 = disabled)",
-	}
-	KeyStoreDirFlag = DirectoryFlag{
-		Name:  "keystore",
-		Usage: "Directory for the keystore (default = inside the datadir)",
-	}
-	USBFlag = cli.BoolFlag{
-		Name:  "usb",
-		Usage: "Enable monitoring and management of USB hardware wallets",
-	}
-	SmartCardDaemonPathFlag = cli.StringFlag{
-		Name:  "pcscdpath",
-		Usage: "Path to the smartcard daemon (pcscd) socket file",
-		Value: pcsclite.PCSCDSockName,
-	}
-	NetworkIdFlag = cli.Uint64Flag{
-		Name:  "networkid",
-		Usage: "Explicitly set network id (integer)(For testnets: use --ropsten, --rinkeby, --goerli instead)",
-		Value: ethconfig.Defaults.NetworkId,
-	}
-	MainnetFlag = cli.BoolFlag{
-		Name:  "mainnet",
-		Usage: "Ethereum mainnet",
-	}
-	RopstenFlag = cli.BoolFlag{
-		Name:  "ropsten",
-		Usage: "Ropsten network: pre-configured proof-of-work test network",
-	}
-	RinkebyFlag = cli.BoolFlag{
-		Name:  "rinkeby",
-		Usage: "Rinkeby network: pre-configured proof-of-authority test network",
-	}
-	GoerliFlag = cli.BoolFlag{
-		Name:  "goerli",
-		Usage: "Görli network: pre-configured proof-of-authority test network",
-	}
-	SepoliaFlag = cli.BoolFlag{
-		Name:  "sepolia",
-		Usage: "Sepolia network: pre-configured proof-of-work test network",
-	}
-	KilnFlag = cli.BoolFlag{
-		Name:  "kiln",
-		Usage: "Kiln network: pre-configured proof-of-work to proof-of-stake test network",
-	}
-	DeveloperFlag = cli.BoolFlag{
-		Name:  "dev",
-		Usage: "Ephemeral proof-of-authority network with a pre-funded developer account, mining enabled",
-	}
-	DeveloperPeriodFlag = cli.IntFlag{
-		Name:  "dev.period",
-		Usage: "Block period to use in developer mode (0 = mine only if transaction pending)",
-	}
-	DeveloperGasLimitFlag = cli.Uint64Flag{
-		Name:  "dev.gaslimit",
-		Usage: "Initial block gas limit",
-		Value: 11500000,
-	}
-	DeveloperForkFlag = cli.BoolFlag{
-		Name:  "dev.fork",
-		Usage: "If the database contains a non-developer network, fork it into a developer network",
-	}
-	DeveloperOverridesFlag = cli.StringFlag{
-		Name:  "dev.overrides",
-		Usage: "An optional path to a JSON list of state overrides to apply to the developer network (in the format eth_call accepts)",
-	}
-	IdentityFlag = cli.StringFlag{
-		Name:  "identity",
-		Usage: "Custom node name",
-	}
-	DocRootFlag = DirectoryFlag{
-		Name:  "docroot",
-		Usage: "Document Root for HTTPClient file scheme",
-		Value: DirectoryString(HomeDir()),
-	}
-	ExitWhenSyncedFlag = cli.BoolFlag{
-		Name:  "exitwhensynced",
-		Usage: "Exits after block synchronisation completes",
-	}
-	IterativeOutputFlag = cli.BoolTFlag{
-=======
 	DataDirFlag = &flags.DirectoryFlag{
 		Name:     "datadir",
 		Usage:    "Data directory for the databases and keystore",
@@ -271,6 +171,16 @@
 		Value:    11500000,
 		Category: flags.DevCategory,
 	}
+	DeveloperForkFlag = &cli.BoolFlag{
+		Name:     "dev.fork",
+		Usage:    "If the database contains a non-developer network, fork it into a developer network",
+		Category: flags.DevCategory,
+	}
+	DeveloperOverridesFlag = &cli.StringFlag{
+		Name:     "dev.overrides",
+		Usage:    "An optional path to a JSON list of state overrides to apply to the developer network (in the format eth_call accepts)",
+		Category: flags.DevCategory,
+	}
 
 	IdentityFlag = &cli.StringFlag{
 		Name:     "identity",
@@ -291,7 +201,6 @@
 
 	// Dump command options.
 	IterativeOutputFlag = &cli.BoolFlag{
->>>>>>> 9a5c1000
 		Name:  "iterative",
 		Usage: "Print streaming JSON iteratively, delimited by newlines",
 		Value: true,
@@ -2055,7 +1964,7 @@
 			if rawdb.ReadCanonicalHash(chaindb, 0) != (common.Hash{}) {
 				// Fallback to the db's genesis, but optionally override the
 				// chain id and consensus.
-				if ctx.GlobalIsSet(DeveloperForkFlag.Name) {
+				if ctx.IsSet(DeveloperForkFlag.Name) {
 					cfg.OverrideDeveloperMode = &core.OverrideDeveloperMode{
 						ChainID: cfg.Genesis.Config.ChainID,
 						Clique:  cfg.Genesis.Config.Clique,
@@ -2069,8 +1978,8 @@
 		if !ctx.IsSet(MinerGasPriceFlag.Name) {
 			cfg.Miner.GasPrice = big.NewInt(1)
 		}
-		if ctx.GlobalIsSet(DeveloperOverridesFlag.Name) {
-			file, err := os.Open(ctx.GlobalString(DeveloperOverridesFlag.Name))
+		if ctx.IsSet(DeveloperOverridesFlag.Name) {
+			file, err := os.Open(ctx.String(DeveloperOverridesFlag.Name))
 			if err != nil {
 				Fatalf("Failed to open developer overrides file: %v", err)
 			}
