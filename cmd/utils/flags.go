--- conflicted
+++ resolved
@@ -745,15 +745,6 @@
 
 	// Override any default configs in dev mode or the test net
 	switch {
-<<<<<<< HEAD
-	case ctx.GlobalBool(OlympicFlag.Name):
-		if !ctx.GlobalIsSet(NetworkIdFlag.Name) {
-			ethConf.NetworkId = 88
-		}
-		ethConf.Genesis = core.OlympicGenesisBlock()
-
-=======
->>>>>>> b5a100b8
 	case ctx.GlobalBool(TestNetFlag.Name):
 		if !ctx.GlobalIsSet(NetworkIdFlag.Name) {
 			ethConf.NetworkId = 3
