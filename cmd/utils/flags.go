--- conflicted
+++ resolved
@@ -53,7 +53,6 @@
 	"github.com/ethereum/go-ethereum/eth/filters"
 	"github.com/ethereum/go-ethereum/eth/gasprice"
 	"github.com/ethereum/go-ethereum/eth/tracers"
-	"github.com/ethereum/go-ethereum/eth/tracers/directory/live"
 	"github.com/ethereum/go-ethereum/ethdb"
 	"github.com/ethereum/go-ethereum/ethdb/remotedb"
 	"github.com/ethereum/go-ethereum/ethstats"
@@ -2196,11 +2195,7 @@
 			if ctx.IsSet(VMTraceConfigFlag.Name) {
 				config = json.RawMessage(ctx.String(VMTraceConfigFlag.Name))
 			}
-<<<<<<< HEAD
-			t, err := live.Directory.New(name, config)
-=======
 			t, err := tracers.LiveDirectory.New(name, config)
->>>>>>> 5cea7a62
 			if err != nil {
 				Fatalf("Failed to create tracer %q: %v", name, err)
 			}
