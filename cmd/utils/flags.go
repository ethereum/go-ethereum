--- conflicted
+++ resolved
@@ -1586,7 +1586,6 @@
 	}
 }
 
-<<<<<<< HEAD
 func setTxTrace(ctx *cli.Context, cfg *txtrace.Config) {
 	if ctx.IsSet(TxTraceEnabledFlag.Name) {
 		cfg.Enabled = ctx.Bool(TxTraceEnabledFlag.Name)
@@ -1596,10 +1595,7 @@
 	}
 }
 
-func setTxPool(ctx *cli.Context, cfg *core.TxPoolConfig) {
-=======
 func setTxPool(ctx *cli.Context, cfg *txpool.Config) {
->>>>>>> 18b641b0
 	if ctx.IsSet(TxPoolLocalsFlag.Name) {
 		locals := strings.Split(ctx.String(TxPoolLocalsFlag.Name), ",")
 		for _, account := range locals {
