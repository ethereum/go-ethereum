// Copyright 2015 The go-ethereum Authors
// This file is part of go-ethereum.
//
// go-ethereum is free software: you can redistribute it and/or modify
// it under the terms of the GNU General Public License as published by
// the Free Software Foundation, either version 3 of the License, or
// (at your option) any later version.
//
// go-ethereum is distributed in the hope that it will be useful,
// but WITHOUT ANY WARRANTY; without even the implied warranty of
// MERCHANTABILITY or FITNESS FOR A PARTICULAR PURPOSE. See the
// GNU General Public License for more details.
//
// You should have received a copy of the GNU General Public License
// along with go-ethereum. If not, see <http://www.gnu.org/licenses/>.

// Package utils contains internal helper functions for go-ethereum commands.
package utils

import (
	"context"
	"crypto/ecdsa"
	"encoding/hex"
	"encoding/json"
	"errors"
	"fmt"
	"math"
	"math/big"
	"net"
	"net/http"
	"os"
	"path/filepath"
	godebug "runtime/debug"
	"strconv"
	"strings"
	"time"

	pcsclite "github.com/gballet/go-libpcsclite"
	gopsutil "github.com/shirou/gopsutil/mem"
	"github.com/urfave/cli/v2"

	"github.com/ethereum/go-ethereum/accounts"
	"github.com/ethereum/go-ethereum/accounts/keystore"
	bparams "github.com/ethereum/go-ethereum/beacon/params"
	"github.com/ethereum/go-ethereum/common"
	"github.com/ethereum/go-ethereum/common/fdlimit"
	"github.com/ethereum/go-ethereum/common/hexutil"
	"github.com/ethereum/go-ethereum/core"
	"github.com/ethereum/go-ethereum/core/rawdb"
	"github.com/ethereum/go-ethereum/core/txpool/blobpool"
	"github.com/ethereum/go-ethereum/core/txpool/legacypool"
	"github.com/ethereum/go-ethereum/core/vm"
	"github.com/ethereum/go-ethereum/crypto"
	"github.com/ethereum/go-ethereum/crypto/kzg4844"
	"github.com/ethereum/go-ethereum/eth"
	"github.com/ethereum/go-ethereum/eth/catalyst"
	"github.com/ethereum/go-ethereum/eth/downloader"
	"github.com/ethereum/go-ethereum/eth/ethconfig"
	"github.com/ethereum/go-ethereum/eth/filters"
	"github.com/ethereum/go-ethereum/eth/gasprice"
	"github.com/ethereum/go-ethereum/eth/tracers"
	"github.com/ethereum/go-ethereum/ethdb"
	"github.com/ethereum/go-ethereum/ethdb/remotedb"
	"github.com/ethereum/go-ethereum/ethstats"
	"github.com/ethereum/go-ethereum/graphql"
	"github.com/ethereum/go-ethereum/internal/ethapi"
	"github.com/ethereum/go-ethereum/internal/flags"
	"github.com/ethereum/go-ethereum/log"
	"github.com/ethereum/go-ethereum/metrics"
	"github.com/ethereum/go-ethereum/metrics/exp"
	"github.com/ethereum/go-ethereum/metrics/influxdb"
	"github.com/ethereum/go-ethereum/miner"
	"github.com/ethereum/go-ethereum/node"
	"github.com/ethereum/go-ethereum/p2p"
	"github.com/ethereum/go-ethereum/p2p/enode"
	"github.com/ethereum/go-ethereum/p2p/nat"
	"github.com/ethereum/go-ethereum/p2p/netutil"
	"github.com/ethereum/go-ethereum/params"
	"github.com/ethereum/go-ethereum/rpc"
	"github.com/ethereum/go-ethereum/triedb"
	"github.com/ethereum/go-ethereum/triedb/hashdb"
	"github.com/ethereum/go-ethereum/triedb/pathdb"
)

// These are all the command line flags we support.
// If you add to this list, please remember to include the
// flag in the appropriate command definition.
//
// The flags are defined here so their names and help texts
// are the same for all commands.

var (
	// General settings
	DataDirFlag = &flags.DirectoryFlag{
		Name:     "datadir",
		Usage:    "Data directory for the databases and keystore",
		Value:    flags.DirectoryString(node.DefaultDataDir()),
		Category: flags.EthCategory,
	}
	RemoteDBFlag = &cli.StringFlag{
		Name:     "remotedb",
		Usage:    "URL for remote database",
		Category: flags.LoggingCategory,
	}
	DBEngineFlag = &cli.StringFlag{
		Name:     "db.engine",
		Usage:    "Backing database implementation to use ('pebble' or 'leveldb')",
		Value:    node.DefaultConfig.DBEngine,
		Category: flags.EthCategory,
	}
	AncientFlag = &flags.DirectoryFlag{
		Name:     "datadir.ancient",
		Usage:    "Root directory for ancient data (default = inside chaindata)",
		Category: flags.EthCategory,
	}
	MinFreeDiskSpaceFlag = &flags.DirectoryFlag{
		Name:     "datadir.minfreedisk",
		Usage:    "Minimum free disk space in MB, once reached triggers auto shut down (default = --cache.gc converted to MB, 0 = disabled)",
		Category: flags.EthCategory,
	}
	KeyStoreDirFlag = &flags.DirectoryFlag{
		Name:     "keystore",
		Usage:    "Directory for the keystore (default = inside the datadir)",
		Category: flags.AccountCategory,
	}
	USBFlag = &cli.BoolFlag{
		Name:     "usb",
		Usage:    "Enable monitoring and management of USB hardware wallets",
		Category: flags.AccountCategory,
	}
	SmartCardDaemonPathFlag = &cli.StringFlag{
		Name:     "pcscdpath",
		Usage:    "Path to the smartcard daemon (pcscd) socket file",
		Value:    pcsclite.PCSCDSockName,
		Category: flags.AccountCategory,
	}
	NetworkIdFlag = &cli.Uint64Flag{
		Name:     "networkid",
		Usage:    "Explicitly set network id (integer)(For testnets: use --sepolia, --holesky instead)",
		Value:    ethconfig.Defaults.NetworkId,
		Category: flags.EthCategory,
	}
	MainnetFlag = &cli.BoolFlag{
		Name:     "mainnet",
		Usage:    "Ethereum mainnet",
		Category: flags.EthCategory,
	}
	SepoliaFlag = &cli.BoolFlag{
		Name:     "sepolia",
		Usage:    "Sepolia network: pre-configured proof-of-work test network",
		Category: flags.EthCategory,
	}
	HoleskyFlag = &cli.BoolFlag{
		Name:     "holesky",
		Usage:    "Holesky network: pre-configured proof-of-stake test network",
		Category: flags.EthCategory,
	}
	MumbaiFlag = &cli.BoolFlag{
		Name:  "bor-mumbai",
		Usage: "Mumbai network: pre-configured proof-of-stake test network",
	}
	AmoyFlag = &cli.BoolFlag{
		Name:  "bor-amoy",
		Usage: "Amoy network: pre-configured proof-of-stake test network",
	}
	BorMainnetFlag = &cli.BoolFlag{
		Name:  "bor-mainnet",
		Usage: "Bor mainnet",
	}

	// Dev mode
	DeveloperFlag = &cli.BoolFlag{
		Name:     "dev",
		Usage:    "Ephemeral proof-of-authority network with a pre-funded developer account, mining enabled",
		Category: flags.DevCategory,
	}
	DeveloperPeriodFlag = &cli.Uint64Flag{
		Name:     "dev.period",
		Usage:    "Block period to use in developer mode (0 = mine only if transaction pending)",
		Category: flags.DevCategory,
	}
	DeveloperGasLimitFlag = &cli.Uint64Flag{
		Name:     "dev.gaslimit",
		Usage:    "Initial block gas limit",
		Value:    11500000,
		Category: flags.DevCategory,
	}

	IdentityFlag = &cli.StringFlag{
		Name:     "identity",
		Usage:    "Custom node name",
		Category: flags.NetworkingCategory,
	}
	ExitWhenSyncedFlag = &cli.BoolFlag{
		Name:     "exitwhensynced",
		Usage:    "Exits after block synchronisation completes",
		Category: flags.EthCategory,
	}

	// Dump command options.
	IterativeOutputFlag = &cli.BoolFlag{
		Name:  "iterative",
		Usage: "Print streaming JSON iteratively, delimited by newlines",
		Value: true,
	}
	ExcludeStorageFlag = &cli.BoolFlag{
		Name:  "nostorage",
		Usage: "Exclude storage entries (save db lookups)",
	}
	IncludeIncompletesFlag = &cli.BoolFlag{
		Name:  "incompletes",
		Usage: "Include accounts for which we don't have the address (missing preimage)",
	}
	ExcludeCodeFlag = &cli.BoolFlag{
		Name:  "nocode",
		Usage: "Exclude contract code (save db lookups)",
	}
	StartKeyFlag = &cli.StringFlag{
		Name:  "start",
		Usage: "Start position. Either a hash or address",
		Value: "0x0000000000000000000000000000000000000000000000000000000000000000",
	}
	DumpLimitFlag = &cli.Uint64Flag{
		Name:  "limit",
		Usage: "Max number of elements (0 = no limit)",
		Value: 0,
	}

	SnapshotFlag = &cli.BoolFlag{
		Name:     "snapshot",
		Usage:    `Enables snapshot-database mode (default = enable)`,
		Value:    true,
		Category: flags.EthCategory,
	}
	LightKDFFlag = &cli.BoolFlag{
		Name:     "lightkdf",
		Usage:    "Reduce key-derivation RAM & CPU usage at some expense of KDF strength",
		Category: flags.AccountCategory,
	}
	EthRequiredBlocksFlag = &cli.StringFlag{
		Name:     "eth.requiredblocks",
		Usage:    "Comma separated block number-to-hash mappings to require for peering (<number>=<hash>)",
		Category: flags.EthCategory,
	}
	BloomFilterSizeFlag = &cli.Uint64Flag{
		Name:     "bloomfilter.size",
		Usage:    "Megabytes of memory allocated to bloom-filter for pruning",
		Value:    2048,
		Category: flags.EthCategory,
	}
	OverrideCancun = &cli.Uint64Flag{
		Name:     "override.cancun",
		Usage:    "Manually specify the Cancun fork timestamp, overriding the bundled setting",
		Category: flags.EthCategory,
	}
	OverrideVerkle = &cli.Uint64Flag{
		Name:     "override.verkle",
		Usage:    "Manually specify the Verkle fork timestamp, overriding the bundled setting",
		Category: flags.EthCategory,
	}
	SyncModeFlag = &cli.StringFlag{
		Name:     "syncmode",
		Usage:    `Blockchain sync mode ("snap" or "full")`,
		Value:    ethconfig.Defaults.SyncMode.String(),
		Category: flags.StateCategory,
	}
	GCModeFlag = &cli.StringFlag{
		Name:     "gcmode",
		Usage:    `Blockchain garbage collection mode, only relevant in state.scheme=hash ("full", "archive")`,
		Value:    "full",
		Category: flags.StateCategory,
	}
	StateSchemeFlag = &cli.StringFlag{
		Name:     "state.scheme",
		Usage:    "Scheme to use for storing ethereum state ('hash' or 'path')",
		Category: flags.StateCategory,
	}
	StateHistoryFlag = &cli.Uint64Flag{
		Name:     "history.state",
		Usage:    "Number of recent blocks to retain state history for (default = 90,000 blocks, 0 = entire chain)",
		Value:    ethconfig.Defaults.StateHistory,
		Category: flags.StateCategory,
	}
	TransactionHistoryFlag = &cli.Uint64Flag{
		Name:     "history.transactions",
		Usage:    "Number of recent blocks to maintain transactions index for (default = about one year, 0 = entire chain)",
		Value:    ethconfig.Defaults.TransactionHistory,
		Category: flags.StateCategory,
	}
	// Beacon client light sync settings
	BeaconApiFlag = &cli.StringSliceFlag{
		Name:     "beacon.api",
		Usage:    "Beacon node (CL) light client API URL. This flag can be given multiple times.",
		Category: flags.BeaconCategory,
	}
	BeaconApiHeaderFlag = &cli.StringSliceFlag{
		Name:     "beacon.api.header",
		Usage:    "Pass custom HTTP header fields to the remote beacon node API in \"key:value\" format. This flag can be given multiple times.",
		Category: flags.BeaconCategory,
	}
	BeaconThresholdFlag = &cli.IntFlag{
		Name:     "beacon.threshold",
		Usage:    "Beacon sync committee participation threshold",
		Value:    bparams.SyncCommitteeSupermajority,
		Category: flags.BeaconCategory,
	}
	BeaconNoFilterFlag = &cli.BoolFlag{
		Name:     "beacon.nofilter",
		Usage:    "Disable future slot signature filter",
		Category: flags.BeaconCategory,
	}
	BeaconConfigFlag = &cli.StringFlag{
		Name:     "beacon.config",
		Usage:    "Beacon chain config YAML file",
		Category: flags.BeaconCategory,
	}
	BeaconGenesisRootFlag = &cli.StringFlag{
		Name:     "beacon.genesis.gvroot",
		Usage:    "Beacon chain genesis validators root",
		Category: flags.BeaconCategory,
	}
	BeaconGenesisTimeFlag = &cli.Uint64Flag{
		Name:     "beacon.genesis.time",
		Usage:    "Beacon chain genesis time",
		Category: flags.BeaconCategory,
	}
	BeaconCheckpointFlag = &cli.StringFlag{
		Name:     "beacon.checkpoint",
		Usage:    "Beacon chain weak subjectivity checkpoint block hash",
		Category: flags.BeaconCategory,
	}
	BlsyncApiFlag = &cli.StringFlag{
		Name:     "blsync.engine.api",
		Usage:    "Target EL engine API URL",
		Category: flags.BeaconCategory,
	}
	BlsyncJWTSecretFlag = &flags.DirectoryFlag{
		Name:     "blsync.jwtsecret",
		Usage:    "Path to a JWT secret to use for target engine API endpoint",
		Category: flags.BeaconCategory,
	}
	// Transaction pool settings
	TxPoolLocalsFlag = &cli.StringFlag{
		Name:     "txpool.locals",
		Usage:    "Comma separated accounts to treat as locals (no flush, priority inclusion)",
		Category: flags.TxPoolCategory,
	}
	TxPoolNoLocalsFlag = &cli.BoolFlag{
		Name:     "txpool.nolocals",
		Usage:    "Disables price exemptions for locally submitted transactions",
		Category: flags.TxPoolCategory,
	}
	TxPoolJournalFlag = &cli.StringFlag{
		Name:     "txpool.journal",
		Usage:    "Disk journal for local transaction to survive node restarts",
		Value:    ethconfig.Defaults.TxPool.Journal,
		Category: flags.TxPoolCategory,
	}
	TxPoolRejournalFlag = &cli.DurationFlag{
		Name:     "txpool.rejournal",
		Usage:    "Time interval to regenerate the local transaction journal",
		Value:    ethconfig.Defaults.TxPool.Rejournal,
		Category: flags.TxPoolCategory,
	}
	TxPoolPriceLimitFlag = &cli.Uint64Flag{
		Name:     "txpool.pricelimit",
		Usage:    "Minimum gas price tip to enforce for acceptance into the pool",
		Value:    ethconfig.Defaults.TxPool.PriceLimit,
		Category: flags.TxPoolCategory,
	}
	TxPoolPriceBumpFlag = &cli.Uint64Flag{
		Name:     "txpool.pricebump",
		Usage:    "Price bump percentage to replace an already existing transaction",
		Value:    ethconfig.Defaults.TxPool.PriceBump,
		Category: flags.TxPoolCategory,
	}
	TxPoolAccountSlotsFlag = &cli.Uint64Flag{
		Name:     "txpool.accountslots",
		Usage:    "Minimum number of executable transaction slots guaranteed per account",
		Value:    ethconfig.Defaults.TxPool.AccountSlots,
		Category: flags.TxPoolCategory,
	}
	TxPoolGlobalSlotsFlag = &cli.Uint64Flag{
		Name:     "txpool.globalslots",
		Usage:    "Maximum number of executable transaction slots for all accounts",
		Value:    ethconfig.Defaults.TxPool.GlobalSlots,
		Category: flags.TxPoolCategory,
	}
	TxPoolAccountQueueFlag = &cli.Uint64Flag{
		Name:     "txpool.accountqueue",
		Usage:    "Maximum number of non-executable transaction slots permitted per account",
		Value:    ethconfig.Defaults.TxPool.AccountQueue,
		Category: flags.TxPoolCategory,
	}
	TxPoolGlobalQueueFlag = &cli.Uint64Flag{
		Name:     "txpool.globalqueue",
		Usage:    "Maximum number of non-executable transaction slots for all accounts",
		Value:    ethconfig.Defaults.TxPool.GlobalQueue,
		Category: flags.TxPoolCategory,
	}
	TxPoolLifetimeFlag = &cli.DurationFlag{
		Name:     "txpool.lifetime",
		Usage:    "Maximum amount of time non-executable transaction are queued",
		Value:    ethconfig.Defaults.TxPool.Lifetime,
		Category: flags.TxPoolCategory,
	}
	BorLogsFlag = &cli.BoolFlag{
		Name:  "bor.logs",
		Usage: "Enable bor logs retrieval",
	}

	// Blob transaction pool settings
	BlobPoolDataDirFlag = &cli.StringFlag{
		Name:     "blobpool.datadir",
		Usage:    "Data directory to store blob transactions in",
		Value:    ethconfig.Defaults.BlobPool.Datadir,
		Category: flags.BlobPoolCategory,
	}
	BlobPoolDataCapFlag = &cli.Uint64Flag{
		Name:     "blobpool.datacap",
		Usage:    "Disk space to allocate for pending blob transactions (soft limit)",
		Value:    ethconfig.Defaults.BlobPool.Datacap,
		Category: flags.BlobPoolCategory,
	}
	BlobPoolPriceBumpFlag = &cli.Uint64Flag{
		Name:     "blobpool.pricebump",
		Usage:    "Price bump percentage to replace an already existing blob transaction",
		Value:    ethconfig.Defaults.BlobPool.PriceBump,
		Category: flags.BlobPoolCategory,
	}
	// Performance tuning settings
	CacheFlag = &cli.IntFlag{
		Name:     "cache",
		Usage:    "Megabytes of memory allocated to internal caching (default = 4096 mainnet full node, 128 light mode)",
		Value:    1024,
		Category: flags.PerfCategory,
	}
	CacheDatabaseFlag = &cli.IntFlag{
		Name:     "cache.database",
		Usage:    "Percentage of cache memory allowance to use for database io",
		Value:    50,
		Category: flags.PerfCategory,
	}

	LevelDbCompactionTableSizeFlag = &cli.Uint64Flag{
		Name:     "leveldb.compaction.table.size",
		Usage:    "LevelDB SSTable/file size in mebibytes",
		Category: flags.PerfCategory,
	}

	LevelDbCompactionTableSizeMultiplierFlag = &cli.Float64Flag{
		Name:     "leveldb.compaction.table.size.multiplier",
		Usage:    "Multiplier on LevelDB SSTable/file size. Size for a level is determined by: `leveldb.compaction.table.size * (leveldb.compaction.table.size.multiplier ^ Level)`",
		Category: flags.PerfCategory,
	}

	LevelDbCompactionTotalSizeFlag = &cli.Uint64Flag{
		Name:     "leveldb.compaction.total.size",
		Usage:    "Total size in mebibytes of SSTables in a given LevelDB level. Size for a level is determined by: `leveldb.compaction.total.size * (leveldb.compaction.total.size.multiplier ^ Level)`",
		Category: flags.PerfCategory,
	}

	LevelDbCompactionTotalSizeMultiplierFlag = &cli.Float64Flag{
		Name:     "leveldb.compaction.total.size.multiplier",
		Usage:    "Multiplier on level size on LevelDB levels. Size for a level is determined by: `leveldb.compaction.total.size * (leveldb.compaction.total.size.multiplier ^ Level)`",
		Category: flags.PerfCategory,
	}

	CacheTrieFlag = &cli.IntFlag{
		Name:     "cache.trie",
		Usage:    "Percentage of cache memory allowance to use for trie caching (default = 15% full mode, 30% archive mode)",
		Value:    15,
		Category: flags.PerfCategory,
	}
	CacheGCFlag = &cli.IntFlag{
		Name:     "cache.gc",
		Usage:    "Percentage of cache memory allowance to use for trie pruning (default = 25% full mode, 0% archive mode)",
		Value:    25,
		Category: flags.PerfCategory,
	}
	CacheSnapshotFlag = &cli.IntFlag{
		Name:     "cache.snapshot",
		Usage:    "Percentage of cache memory allowance to use for snapshot caching (default = 10% full mode, 20% archive mode)",
		Value:    10,
		Category: flags.PerfCategory,
	}
	CacheNoPrefetchFlag = &cli.BoolFlag{
		Name:     "cache.noprefetch",
		Usage:    "Disable heuristic state prefetch during block import (less CPU and disk IO, more time waiting for data)",
		Category: flags.PerfCategory,
	}
	CachePreimagesFlag = &cli.BoolFlag{
		Name:     "cache.preimages",
		Usage:    "Enable recording the SHA3/keccak preimages of trie keys",
		Category: flags.PerfCategory,
	}
	CacheLogSizeFlag = &cli.IntFlag{
		Name:     "cache.blocklogs",
		Usage:    "Size (in number of blocks) of the log cache for filtering",
		Category: flags.PerfCategory,
		Value:    ethconfig.Defaults.FilterLogCacheSize,
	}
	FDLimitFlag = &cli.IntFlag{
		Name:     "fdlimit",
		Usage:    "Raise the open file descriptor resource limit (default = system fd limit)",
		Category: flags.PerfCategory,
	}
	CryptoKZGFlag = &cli.StringFlag{
		Name:     "crypto.kzg",
		Usage:    "KZG library implementation to use; gokzg (recommended) or ckzg",
		Value:    "gokzg",
		Category: flags.PerfCategory,
	}

	// Miner settings
	MinerGasLimitFlag = &cli.Uint64Flag{
		Name:     "miner.gaslimit",
		Usage:    "Target gas ceiling for mined blocks",
		Value:    ethconfig.Defaults.Miner.GasCeil,
		Category: flags.MinerCategory,
	}
	MinerGasPriceFlag = &flags.BigFlag{
		Name:     "miner.gasprice",
		Usage:    "Minimum gas price for mining a transaction",
		Value:    ethconfig.Defaults.Miner.GasPrice,
		Category: flags.MinerCategory,
	}
	MinerExtraDataFlag = &cli.StringFlag{
		Name:     "miner.extradata",
		Usage:    "Block extra data set by the miner (default = client version)",
		Category: flags.MinerCategory,
	}
	MinerRecommitIntervalFlag = &cli.DurationFlag{
		Name:     "miner.recommit",
		Usage:    "Time interval to recreate the block being mined",
		Value:    ethconfig.Defaults.Miner.Recommit,
		Category: flags.MinerCategory,
	}

	// Account settings
	PasswordFileFlag = &cli.PathFlag{
		Name:      "password",
		Usage:     "Password file to use for non-interactive password input",
		TakesFile: true,
		Category:  flags.AccountCategory,
	}
	ExternalSignerFlag = &cli.StringFlag{
		Name:     "signer",
		Usage:    "External signer (url or path to ipc file)",
		Value:    "",
		Category: flags.AccountCategory,
	}
	// EVM settings
	VMEnableDebugFlag = &cli.BoolFlag{
		Name:     "vmdebug",
		Usage:    "Record information useful for VM and contract debugging",
		Category: flags.VMCategory,
	}
	VMTraceFlag = &cli.StringFlag{
		Name:     "vmtrace",
		Usage:    "Name of tracer which should record internal VM operations (costly)",
		Category: flags.VMCategory,
	}
	VMTraceJsonConfigFlag = &cli.StringFlag{
		Name:     "vmtrace.jsonconfig",
		Usage:    "Tracer configuration (JSON)",
		Value:    "{}",
		Category: flags.VMCategory,
	}
	// API options.
	RPCGlobalGasCapFlag = &cli.Uint64Flag{
		Name:     "rpc.gascap",
		Usage:    "Sets a cap on gas that can be used in eth_call/estimateGas (0=infinite)",
		Value:    ethconfig.Defaults.RPCGasCap,
		Category: flags.APICategory,
	}
	RPCGlobalEVMTimeoutFlag = &cli.DurationFlag{
		Name:     "rpc.evmtimeout",
		Usage:    "Sets a timeout used for eth_call (0=infinite)",
		Value:    ethconfig.Defaults.RPCEVMTimeout,
		Category: flags.APICategory,
	}
	RPCGlobalTxFeeCapFlag = &cli.Float64Flag{
		Name:     "rpc.txfeecap",
		Usage:    "Sets a cap on transaction fee (in ether) that can be sent via the RPC APIs (0 = no cap)",
		Value:    ethconfig.Defaults.RPCTxFeeCap,
		Category: flags.APICategory,
	}
	// Authenticated RPC HTTP settings
	AuthListenFlag = &cli.StringFlag{
		Name:     "authrpc.addr",
		Usage:    "Listening address for authenticated APIs",
		Value:    node.DefaultConfig.AuthAddr,
		Category: flags.APICategory,
	}
	AuthPortFlag = &cli.IntFlag{
		Name:     "authrpc.port",
		Usage:    "Listening port for authenticated APIs",
		Value:    node.DefaultConfig.AuthPort,
		Category: flags.APICategory,
	}
	AuthVirtualHostsFlag = &cli.StringFlag{
		Name:     "authrpc.vhosts",
		Usage:    "Comma separated list of virtual hostnames from which to accept requests (server enforced). Accepts '*' wildcard.",
		Value:    strings.Join(node.DefaultConfig.AuthVirtualHosts, ","),
		Category: flags.APICategory,
	}
	JWTSecretFlag = &flags.DirectoryFlag{
		Name:     "authrpc.jwtsecret",
		Usage:    "Path to a JWT secret to use for authenticated RPC endpoints",
		Category: flags.APICategory,
	}

	// Logging and debug settings
	EthStatsURLFlag = &cli.StringFlag{
		Name:     "ethstats",
		Usage:    "Reporting URL of a ethstats service (nodename:secret@host:port)",
		Category: flags.MetricsCategory,
	}
	NoCompactionFlag = &cli.BoolFlag{
		Name:     "nocompaction",
		Usage:    "Disables db compaction after import",
		Category: flags.LoggingCategory,
	}

	// MISC settings
	SyncTargetFlag = &cli.StringFlag{
		Name:      "synctarget",
		Usage:     `Hash of the block to full sync to (dev testing feature)`,
		TakesFile: true,
		Category:  flags.MiscCategory,
	}

	// RPC settings
	IPCDisabledFlag = &cli.BoolFlag{
		Name:     "ipcdisable",
		Usage:    "Disable the IPC-RPC server",
		Category: flags.APICategory,
	}
	IPCPathFlag = &flags.DirectoryFlag{
		Name:     "ipcpath",
		Usage:    "Filename for IPC socket/pipe within the datadir (explicit paths escape it)",
		Category: flags.APICategory,
	}
	HTTPEnabledFlag = &cli.BoolFlag{
		Name:     "http",
		Usage:    "Enable the HTTP-RPC server",
		Category: flags.APICategory,
	}
	HTTPListenAddrFlag = &cli.StringFlag{
		Name:     "http.addr",
		Usage:    "HTTP-RPC server listening interface",
		Value:    node.DefaultHTTPHost,
		Category: flags.APICategory,
	}
	HTTPPortFlag = &cli.IntFlag{
		Name:     "http.port",
		Usage:    "HTTP-RPC server listening port",
		Value:    node.DefaultHTTPPort,
		Category: flags.APICategory,
	}
	HTTPCORSDomainFlag = &cli.StringFlag{
		Name:     "http.corsdomain",
		Usage:    "Comma separated list of domains from which to accept cross origin requests (browser enforced)",
		Value:    "",
		Category: flags.APICategory,
	}
	HTTPVirtualHostsFlag = &cli.StringFlag{
		Name:     "http.vhosts",
		Usage:    "Comma separated list of virtual hostnames from which to accept requests (server enforced). Accepts '*' wildcard.",
		Value:    strings.Join(node.DefaultConfig.HTTPVirtualHosts, ","),
		Category: flags.APICategory,
	}
	HTTPApiFlag = &cli.StringFlag{
		Name:     "http.api",
		Usage:    "API's offered over the HTTP-RPC interface",
		Value:    "",
		Category: flags.APICategory,
	}
	HTTPPathPrefixFlag = &cli.StringFlag{
		Name:     "http.rpcprefix",
		Usage:    "HTTP path prefix on which JSON-RPC is served. Use '/' to serve on all paths.",
		Value:    "",
		Category: flags.APICategory,
	}
	GraphQLEnabledFlag = &cli.BoolFlag{
		Name:     "graphql",
		Usage:    "Enable GraphQL on the HTTP-RPC server. Note that GraphQL can only be started if an HTTP server is started as well.",
		Category: flags.APICategory,
	}
	GraphQLCORSDomainFlag = &cli.StringFlag{
		Name:     "graphql.corsdomain",
		Usage:    "Comma separated list of domains from which to accept cross origin requests (browser enforced)",
		Value:    "",
		Category: flags.APICategory,
	}
	GraphQLVirtualHostsFlag = &cli.StringFlag{
		Name:     "graphql.vhosts",
		Usage:    "Comma separated list of virtual hostnames from which to accept requests (server enforced). Accepts '*' wildcard.",
		Value:    strings.Join(node.DefaultConfig.GraphQLVirtualHosts, ","),
		Category: flags.APICategory,
	}
	WSEnabledFlag = &cli.BoolFlag{
		Name:     "ws",
		Usage:    "Enable the WS-RPC server",
		Category: flags.APICategory,
	}
	WSListenAddrFlag = &cli.StringFlag{
		Name:     "ws.addr",
		Usage:    "WS-RPC server listening interface",
		Value:    node.DefaultWSHost,
		Category: flags.APICategory,
	}
	WSPortFlag = &cli.IntFlag{
		Name:     "ws.port",
		Usage:    "WS-RPC server listening port",
		Value:    node.DefaultWSPort,
		Category: flags.APICategory,
	}
	WSApiFlag = &cli.StringFlag{
		Name:     "ws.api",
		Usage:    "API's offered over the WS-RPC interface",
		Value:    "",
		Category: flags.APICategory,
	}
	WSAllowedOriginsFlag = &cli.StringFlag{
		Name:     "ws.origins",
		Usage:    "Origins from which to accept websockets requests",
		Value:    "",
		Category: flags.APICategory,
	}
	WSPathPrefixFlag = &cli.StringFlag{
		Name:     "ws.rpcprefix",
		Usage:    "HTTP path prefix on which JSON-RPC is served. Use '/' to serve on all paths.",
		Value:    "",
		Category: flags.APICategory,
	}
	ExecFlag = &cli.StringFlag{
		Name:     "exec",
		Usage:    "Execute JavaScript statement",
		Category: flags.APICategory,
	}
	PreloadJSFlag = &cli.StringFlag{
		Name:     "preload",
		Usage:    "Comma separated list of JavaScript files to preload into the console",
		Category: flags.APICategory,
	}
	AllowUnprotectedTxs = &cli.BoolFlag{
		Name:     "rpc.allow-unprotected-txs",
		Usage:    "Allow for unprotected (non EIP155 signed) transactions to be submitted via RPC",
		Category: flags.APICategory,
	}
	BatchRequestLimit = &cli.IntFlag{
		Name:     "rpc.batch-request-limit",
		Usage:    "Maximum number of requests in a batch",
		Value:    node.DefaultConfig.BatchRequestLimit,
		Category: flags.APICategory,
	}
	BatchResponseMaxSize = &cli.IntFlag{
		Name:     "rpc.batch-response-max-size",
		Usage:    "Maximum number of bytes returned from a batched call",
		Value:    node.DefaultConfig.BatchResponseMaxSize,
		Category: flags.APICategory,
	}

	// Network Settings
	MaxPeersFlag = &cli.IntFlag{
		Name:     "maxpeers",
		Usage:    "Maximum number of network peers (network disabled if set to 0)",
		Value:    node.DefaultConfig.P2P.MaxPeers,
		Category: flags.NetworkingCategory,
	}
	MaxPendingPeersFlag = &cli.IntFlag{
		Name:     "maxpendpeers",
		Usage:    "Maximum number of pending connection attempts (defaults used if set to 0)",
		Value:    node.DefaultConfig.P2P.MaxPendingPeers,
		Category: flags.NetworkingCategory,
	}
	ListenPortFlag = &cli.IntFlag{
		Name:     "port",
		Usage:    "Network listening port",
		Value:    30303,
		Category: flags.NetworkingCategory,
	}
	BootnodesFlag = &cli.StringFlag{
		Name:     "bootnodes",
		Usage:    "Comma separated enode URLs for P2P discovery bootstrap",
		Value:    "",
		Category: flags.NetworkingCategory,
	}
	NodeKeyFileFlag = &cli.StringFlag{
		Name:     "nodekey",
		Usage:    "P2P node key file",
		Category: flags.NetworkingCategory,
	}
	NodeKeyHexFlag = &cli.StringFlag{
		Name:     "nodekeyhex",
		Usage:    "P2P node key as hex (for testing)",
		Category: flags.NetworkingCategory,
	}
	NATFlag = &cli.StringFlag{
		Name:     "nat",
		Usage:    "NAT port mapping mechanism (any|none|upnp|pmp|pmp:<IP>|extip:<IP>)",
		Value:    "any",
		Category: flags.NetworkingCategory,
	}
	NoDiscoverFlag = &cli.BoolFlag{
		Name:     "nodiscover",
		Usage:    "Disables the peer discovery mechanism (manual peer addition)",
		Category: flags.NetworkingCategory,
	}
	DiscoveryV4Flag = &cli.BoolFlag{
		Name:     "discovery.v4",
		Aliases:  []string{"discv4"},
		Usage:    "Enables the V4 discovery mechanism",
		Category: flags.NetworkingCategory,
		Value:    true,
	}
	DiscoveryV5Flag = &cli.BoolFlag{
		Name:     "discovery.v5",
		Aliases:  []string{"discv5"},
		Usage:    "Enables the V5 discovery mechanism",
		Category: flags.NetworkingCategory,
		Value:    true,
	}
	NetrestrictFlag = &cli.StringFlag{
		Name:     "netrestrict",
		Usage:    "Restricts network communication to the given IP networks (CIDR masks)",
		Category: flags.NetworkingCategory,
	}
	DNSDiscoveryFlag = &cli.StringFlag{
		Name:     "discovery.dns",
		Usage:    "Sets DNS discovery entry points (use \"\" to disable DNS)",
		Category: flags.NetworkingCategory,
	}
	DiscoveryPortFlag = &cli.IntFlag{
		Name:     "discovery.port",
		Usage:    "Use a custom UDP port for P2P discovery",
		Value:    30303,
		Category: flags.NetworkingCategory,
	}

	// Console
	JSpathFlag = &flags.DirectoryFlag{
		Name:     "jspath",
		Usage:    "JavaScript root path for `loadScript`",
		Value:    flags.DirectoryString("."),
		Category: flags.APICategory,
	}
	HttpHeaderFlag = &cli.StringSliceFlag{
		Name:     "header",
		Aliases:  []string{"H"},
		Usage:    "Pass custom headers to the RPC server when using --" + RemoteDBFlag.Name + " or the geth attach console. This flag can be given multiple times.",
		Category: flags.APICategory,
	}

	// Gas price oracle settings
	GpoBlocksFlag = &cli.IntFlag{
		Name:     "gpo.blocks",
		Usage:    "Number of recent blocks to check for gas prices",
		Value:    ethconfig.Defaults.GPO.Blocks,
		Category: flags.GasPriceCategory,
	}
	GpoPercentileFlag = &cli.IntFlag{
		Name:     "gpo.percentile",
		Usage:    "Suggested gas price is the given percentile of a set of recent transaction gas prices",
		Value:    ethconfig.Defaults.GPO.Percentile,
		Category: flags.GasPriceCategory,
	}
	GpoMaxGasPriceFlag = &cli.Int64Flag{
		Name:     "gpo.maxprice",
		Usage:    "Maximum transaction priority fee (or gasprice before London fork) to be recommended by gpo",
		Value:    ethconfig.Defaults.GPO.MaxPrice.Int64(),
		Category: flags.GasPriceCategory,
	}
	GpoIgnoreGasPriceFlag = &cli.Int64Flag{
		Name:     "gpo.ignoreprice",
		Usage:    "Gas price below which gpo will ignore transactions",
		Value:    ethconfig.Defaults.GPO.IgnorePrice.Int64(),
		Category: flags.GasPriceCategory,
	}

	// Metrics flags
	MetricsEnabledFlag = &cli.BoolFlag{
		Name:     "metrics",
		Usage:    "Enable metrics collection and reporting",
		Category: flags.MetricsCategory,
	}
	// MetricsHTTPFlag defines the endpoint for a stand-alone metrics HTTP endpoint.
	// Since the pprof service enables sensitive/vulnerable behavior, this allows a user
	// to enable a public-OK metrics endpoint without having to worry about ALSO exposing
	// other profiling behavior or information.
	MetricsHTTPFlag = &cli.StringFlag{
		Name:     "metrics.addr",
		Usage:    `Enable stand-alone metrics HTTP server listening interface.`,
		Category: flags.MetricsCategory,
	}
	MetricsPortFlag = &cli.IntFlag{
		Name: "metrics.port",
		Usage: `Metrics HTTP server listening port.
Please note that --` + MetricsHTTPFlag.Name + ` must be set to start the server.`,
		Value:    metrics.DefaultConfig.Port,
		Category: flags.MetricsCategory,
	}
	MetricsEnableInfluxDBFlag = &cli.BoolFlag{
		Name:     "metrics.influxdb",
		Usage:    "Enable metrics export/push to an external InfluxDB database",
		Category: flags.MetricsCategory,
	}
	MetricsInfluxDBEndpointFlag = &cli.StringFlag{
		Name:     "metrics.influxdb.endpoint",
		Usage:    "InfluxDB API endpoint to report metrics to",
		Value:    metrics.DefaultConfig.InfluxDBEndpoint,
		Category: flags.MetricsCategory,
	}
	MetricsInfluxDBDatabaseFlag = &cli.StringFlag{
		Name:     "metrics.influxdb.database",
		Usage:    "InfluxDB database name to push reported metrics to",
		Value:    metrics.DefaultConfig.InfluxDBDatabase,
		Category: flags.MetricsCategory,
	}
	MetricsInfluxDBUsernameFlag = &cli.StringFlag{
		Name:     "metrics.influxdb.username",
		Usage:    "Username to authorize access to the database",
		Value:    metrics.DefaultConfig.InfluxDBUsername,
		Category: flags.MetricsCategory,
	}
	MetricsInfluxDBPasswordFlag = &cli.StringFlag{
		Name:     "metrics.influxdb.password",
		Usage:    "Password to authorize access to the database",
		Value:    metrics.DefaultConfig.InfluxDBPassword,
		Category: flags.MetricsCategory,
	}
	// Tags are part of every measurement sent to InfluxDB. Queries on tags are faster in InfluxDB.
	// For example `host` tag could be used so that we can group all nodes and average a measurement
	// across all of them, but also so that we can select a specific node and inspect its measurements.
	// https://docs.influxdata.com/influxdb/v1.4/concepts/key_concepts/#tag-key
	MetricsInfluxDBTagsFlag = &cli.StringFlag{
		Name:     "metrics.influxdb.tags",
		Usage:    "Comma-separated InfluxDB tags (key/values) attached to all measurements",
		Value:    metrics.DefaultConfig.InfluxDBTags,
		Category: flags.MetricsCategory,
	}

	MetricsEnableInfluxDBV2Flag = &cli.BoolFlag{
		Name:     "metrics.influxdbv2",
		Usage:    "Enable metrics export/push to an external InfluxDB v2 database",
		Category: flags.MetricsCategory,
	}

	MetricsInfluxDBTokenFlag = &cli.StringFlag{
		Name:     "metrics.influxdb.token",
		Usage:    "Token to authorize access to the database (v2 only)",
		Value:    metrics.DefaultConfig.InfluxDBToken,
		Category: flags.MetricsCategory,
	}

	MetricsInfluxDBBucketFlag = &cli.StringFlag{
		Name:     "metrics.influxdb.bucket",
		Usage:    "InfluxDB bucket name to push reported metrics to (v2 only)",
		Value:    metrics.DefaultConfig.InfluxDBBucket,
		Category: flags.MetricsCategory,
	}

	MetricsInfluxDBOrganizationFlag = &cli.StringFlag{
		Name:     "metrics.influxdb.organization",
		Usage:    "InfluxDB organization name (v2 only)",
		Value:    metrics.DefaultConfig.InfluxDBOrganization,
		Category: flags.MetricsCategory,
	}
)

var (
	// TestnetFlags is the flag group of all built-in supported testnets.
	TestnetFlags = []cli.Flag{
		SepoliaFlag,
	}
	// NetworkFlags is the flag group of all built-in supported networks.
	NetworkFlags = append([]cli.Flag{MainnetFlag}, TestnetFlags...)

	// DatabaseFlags is the flag group of all database flags.
	DatabaseFlags = []cli.Flag{
		DataDirFlag,
		AncientFlag,
		RemoteDBFlag,
		DBEngineFlag,
		StateSchemeFlag,
		HttpHeaderFlag,
	}
)

// MakeDataDir retrieves the currently requested data directory, terminating
// if none (or the empty string) is specified. If the node is starting a testnet,
// then a subdirectory of the specified datadir will be used.
func MakeDataDir(ctx *cli.Context) string {
	if path := ctx.String(DataDirFlag.Name); path != "" {
		if ctx.Bool(SepoliaFlag.Name) {
			return filepath.Join(path, "sepolia")
		}
		return path
	}

	Fatalf("Cannot determine default data directory, please set manually (--datadir)")

	return ""
}

// setNodeKey creates a node key from set command line flags, either loading it
// from a file or as a specified hex value. If neither flags were provided, this
// method returns nil and an ephemeral key is to be generated.
func setNodeKey(ctx *cli.Context, cfg *p2p.Config) {
	var (
		hex  = ctx.String(NodeKeyHexFlag.Name)
		file = ctx.String(NodeKeyFileFlag.Name)
		key  *ecdsa.PrivateKey
		err  error
	)

	switch {
	case file != "" && hex != "":
		Fatalf("Options %q and %q are mutually exclusive", NodeKeyFileFlag.Name, NodeKeyHexFlag.Name)
	case file != "":
		if key, err = crypto.LoadECDSA(file); err != nil {
			Fatalf("Option %q: %v", NodeKeyFileFlag.Name, err)
		}

		cfg.PrivateKey = key
	case hex != "":
		if key, err = crypto.HexToECDSA(hex); err != nil {
			Fatalf("Option %q: %v", NodeKeyHexFlag.Name, err)
		}

		cfg.PrivateKey = key
	}
}

// setNodeUserIdent creates the user identifier from CLI flags.
func setNodeUserIdent(ctx *cli.Context, cfg *node.Config) {
	if identity := ctx.String(IdentityFlag.Name); len(identity) > 0 {
		cfg.UserIdent = identity
	}
}

// setBootstrapNodes creates a list of bootstrap nodes from the command line
// flags, reverting to pre-configured ones if none have been specified.
// Priority order for bootnodes configuration:
//
// 1. --bootnodes flag
// 2. Config file
// 3. Network preset flags (e.g. --holesky)
// 4. default to mainnet nodes
func setBootstrapNodes(ctx *cli.Context, cfg *p2p.Config) {
	urls := params.MainnetBootnodes
	if ctx.IsSet(BootnodesFlag.Name) {
		urls = SplitAndTrim(ctx.String(BootnodesFlag.Name))
	} else {
		if cfg.BootstrapNodes != nil {
			return // Already set by config file, don't apply defaults.
		}
		switch {
		case ctx.Bool(SepoliaFlag.Name):
			urls = params.SepoliaBootnodes
		}
	}
	cfg.BootstrapNodes = mustParseBootnodes(urls)
}

func mustParseBootnodes(urls []string) []*enode.Node {
	nodes := make([]*enode.Node, 0, len(urls))
	for _, url := range urls {
		if url != "" {
			node, err := enode.Parse(enode.ValidSchemes, url)
			if err != nil {
				log.Crit("Bootstrap URL invalid", "enode", url, "err", err)
				return nil
			}
			nodes = append(nodes, node)
		}
	}
	return nodes
}

// setBootstrapNodesV5 creates a list of bootstrap nodes from the command line
// flags, reverting to pre-configured ones if none have been specified.
func setBootstrapNodesV5(ctx *cli.Context, cfg *p2p.Config) {
	urls := params.V5Bootnodes

	switch {
	case ctx.IsSet(BootnodesFlag.Name):
		urls = SplitAndTrim(ctx.String(BootnodesFlag.Name))
	case cfg.BootstrapNodesV5 != nil:
		return // already set, don't apply defaults.
	}

	cfg.BootstrapNodesV5 = make([]*enode.Node, 0, len(urls))

	for _, url := range urls {
		if url != "" {
			node, err := enode.Parse(enode.ValidSchemes, url)
			if err != nil {
				log.Error("Bootstrap URL invalid", "enode", url, "err", err)
				continue
			}

			cfg.BootstrapNodesV5 = append(cfg.BootstrapNodesV5, node)
		}
	}
}

// setListenAddress creates TCP/UDP listening address strings from set command
// line flags
func setListenAddress(ctx *cli.Context, cfg *p2p.Config) {
	if ctx.IsSet(ListenPortFlag.Name) {
		cfg.ListenAddr = fmt.Sprintf(":%d", ctx.Int(ListenPortFlag.Name))
	}

	if ctx.IsSet(DiscoveryPortFlag.Name) {
		cfg.DiscAddr = fmt.Sprintf(":%d", ctx.Int(DiscoveryPortFlag.Name))
	}
}

// setNAT creates a port mapper from command line flags.
func setNAT(ctx *cli.Context, cfg *p2p.Config) {
	if ctx.IsSet(NATFlag.Name) {
		natif, err := nat.Parse(ctx.String(NATFlag.Name))
		if err != nil {
			Fatalf("Option %s: %v", NATFlag.Name, err)
		}

		cfg.NAT = natif
	}
}

// SplitAndTrim splits input separated by a comma
// and trims excessive white space from the substrings.
func SplitAndTrim(input string) (ret []string) {
	l := strings.Split(input, ",")
	for _, r := range l {
		if r = strings.TrimSpace(r); r != "" {
			ret = append(ret, r)
		}
	}

	return ret
}

// setHTTP creates the HTTP RPC listener interface string from the set
// command line flags, returning empty if the HTTP endpoint is disabled.
func setHTTP(ctx *cli.Context, cfg *node.Config) {
	if ctx.Bool(HTTPEnabledFlag.Name) {
		if cfg.HTTPHost == "" {
			cfg.HTTPHost = "127.0.0.1"
		}
		if ctx.IsSet(HTTPListenAddrFlag.Name) {
			cfg.HTTPHost = ctx.String(HTTPListenAddrFlag.Name)
		}
	}

	if ctx.IsSet(HTTPPortFlag.Name) {
		cfg.HTTPPort = ctx.Int(HTTPPortFlag.Name)
	}

	if ctx.IsSet(AuthListenFlag.Name) {
		cfg.AuthAddr = ctx.String(AuthListenFlag.Name)
	}

	if ctx.IsSet(AuthPortFlag.Name) {
		cfg.AuthPort = ctx.Int(AuthPortFlag.Name)
	}

	if ctx.IsSet(AuthVirtualHostsFlag.Name) {
		cfg.AuthVirtualHosts = SplitAndTrim(ctx.String(AuthVirtualHostsFlag.Name))
	}

	if ctx.IsSet(HTTPCORSDomainFlag.Name) {
		cfg.HTTPCors = SplitAndTrim(ctx.String(HTTPCORSDomainFlag.Name))
	}

	if ctx.IsSet(HTTPApiFlag.Name) {
		cfg.HTTPModules = SplitAndTrim(ctx.String(HTTPApiFlag.Name))
	}

	if ctx.IsSet(HTTPVirtualHostsFlag.Name) {
		cfg.HTTPVirtualHosts = SplitAndTrim(ctx.String(HTTPVirtualHostsFlag.Name))
	}

	if ctx.IsSet(HTTPPathPrefixFlag.Name) {
		cfg.HTTPPathPrefix = ctx.String(HTTPPathPrefixFlag.Name)
	}

	if ctx.IsSet(AllowUnprotectedTxs.Name) {
		cfg.AllowUnprotectedTxs = ctx.Bool(AllowUnprotectedTxs.Name)
	}

	if ctx.IsSet(BatchRequestLimit.Name) {
		cfg.BatchRequestLimit = ctx.Int(BatchRequestLimit.Name)
	}

	if ctx.IsSet(BatchResponseMaxSize.Name) {
		cfg.BatchResponseMaxSize = ctx.Int(BatchResponseMaxSize.Name)
	}
}

// setGraphQL creates the GraphQL listener interface string from the set
// command line flags, returning empty if the GraphQL endpoint is disabled.
func setGraphQL(ctx *cli.Context, cfg *node.Config) {
	if ctx.IsSet(GraphQLCORSDomainFlag.Name) {
		cfg.GraphQLCors = SplitAndTrim(ctx.String(GraphQLCORSDomainFlag.Name))
	}

	if ctx.IsSet(GraphQLVirtualHostsFlag.Name) {
		cfg.GraphQLVirtualHosts = SplitAndTrim(ctx.String(GraphQLVirtualHostsFlag.Name))
	}
}

// setWS creates the WebSocket RPC listener interface string from the set
// command line flags, returning empty if the HTTP endpoint is disabled.
func setWS(ctx *cli.Context, cfg *node.Config) {
	if ctx.Bool(WSEnabledFlag.Name) {
		if cfg.WSHost == "" {
			cfg.WSHost = "127.0.0.1"
		}
		if ctx.IsSet(WSListenAddrFlag.Name) {
			cfg.WSHost = ctx.String(WSListenAddrFlag.Name)
		}
	}

	if ctx.IsSet(WSPortFlag.Name) {
		cfg.WSPort = ctx.Int(WSPortFlag.Name)
	}

	if ctx.IsSet(WSAllowedOriginsFlag.Name) {
		cfg.WSOrigins = SplitAndTrim(ctx.String(WSAllowedOriginsFlag.Name))
	}

	if ctx.IsSet(WSApiFlag.Name) {
		cfg.WSModules = SplitAndTrim(ctx.String(WSApiFlag.Name))
	}

	if ctx.IsSet(WSPathPrefixFlag.Name) {
		cfg.WSPathPrefix = ctx.String(WSPathPrefixFlag.Name)
	}
}

// setIPC creates an IPC path configuration from the set command line flags,
// returning an empty string if IPC was explicitly disabled, or the set path.
func setIPC(ctx *cli.Context, cfg *node.Config) {
	CheckExclusive(ctx, IPCDisabledFlag, IPCPathFlag)

	switch {
	case ctx.Bool(IPCDisabledFlag.Name):
		cfg.IPCPath = ""
	case ctx.IsSet(IPCPathFlag.Name):
		cfg.IPCPath = ctx.String(IPCPathFlag.Name)
	}
}

// setLes shows the deprecation warnings for LES flags.
func setLes(ctx *cli.Context, cfg *ethconfig.Config) {
	if ctx.IsSet(LightServeFlag.Name) {
		log.Warn("The light server has been deprecated, please remove this flag", "flag", LightServeFlag.Name)
	}

	if ctx.IsSet(LightIngressFlag.Name) {
		log.Warn("The light server has been deprecated, please remove this flag", "flag", LightIngressFlag.Name)
	}

	if ctx.IsSet(LightEgressFlag.Name) {
		log.Warn("The light server has been deprecated, please remove this flag", "flag", LightEgressFlag.Name)
	}

	if ctx.IsSet(LightMaxPeersFlag.Name) {
		log.Warn("The light server has been deprecated, please remove this flag", "flag", LightMaxPeersFlag.Name)
	}
	if ctx.IsSet(LightNoPruneFlag.Name) {
		log.Warn("The light server has been deprecated, please remove this flag", "flag", LightNoPruneFlag.Name)
	}

	if ctx.IsSet(LightNoSyncServeFlag.Name) {
		log.Warn("The light server has been deprecated, please remove this flag", "flag", LightNoSyncServeFlag.Name)
	}
}

// MakeDatabaseHandles raises out the number of allowed file handles per process
// for Geth and returns half of the allowance to assign to the database.
func MakeDatabaseHandles(max int) int {
	limit, err := fdlimit.Maximum()
	if err != nil {
		Fatalf("Failed to retrieve file descriptor allowance: %v", err)
	}

	switch {
	case max == 0:
		// User didn't specify a meaningful value, use system limits
	case max < 128:
		// User specified something unhealthy, just use system defaults
		log.Error("File descriptor limit invalid (<128)", "had", max, "updated", limit)
	case max > limit:
		// User requested more than the OS allows, notify that we can't allocate it
		log.Warn("Requested file descriptors denied by OS", "req", max, "limit", limit)
	default:
		// User limit is meaningful and within allowed range, use that
		limit = max
	}

	raised, err := fdlimit.Raise(uint64(limit))
	if err != nil {
		Fatalf("Failed to raise file descriptor allowance: %v", err)
	}

	return int(raised / 2) // Leave half for networking and other stuff
}

<<<<<<< HEAD
// MakeAddress converts an account specified directly as a hex encoded string or
// a key index in the key store to an internal account representation.
func MakeAddress(ks *keystore.KeyStore, account string) (accounts.Account, error) {
	// If the specified account is a valid address, return it
	if common.IsHexAddress(account) {
		return accounts.Account{Address: common.HexToAddress(account)}, nil
	}
	// Otherwise try to interpret the account as a keystore index
	index, err := strconv.Atoi(account)
	if err != nil || index < 0 {
		return accounts.Account{}, fmt.Errorf("invalid account address or index %q", account)
	}

	log.Warn("-------------------------------------------------------------------")
	log.Warn("Referring to accounts by order in the keystore folder is dangerous!")
	log.Warn("This functionality is deprecated and will be removed in the future!")
	log.Warn("Please use explicit addresses! (can search via `geth account list`)")
	log.Warn("-------------------------------------------------------------------")

	accs := ks.Accounts()
	if len(accs) <= index {
		return accounts.Account{}, fmt.Errorf("index %d higher than number of accounts %d", index, len(accs))
	}

	return accs[index], nil
}

=======
>>>>>>> eb00f169
// setEtherbase retrieves the etherbase from the directly specified command line flags.
func setEtherbase(ctx *cli.Context, cfg *ethconfig.Config) {
	if ctx.IsSet(MinerEtherbaseFlag.Name) {
		log.Warn("Option --miner.etherbase is deprecated as the etherbase is set by the consensus client post-merge")
	}

	addr := ctx.String(MinerEtherbaseFlag.Name)

	if strings.HasPrefix(addr, "0x") || strings.HasPrefix(addr, "0X") {
		addr = addr[2:]
	}

	b, err := hex.DecodeString(addr)

	if err != nil || len(b) != common.AddressLength {
		Fatalf("-%s: invalid pending block producer address %q", MinerEtherbaseFlag.Name, addr)
		return
	}

	cfg.Miner.Etherbase = common.BytesToAddress(b)
}

<<<<<<< HEAD
// MakePasswordList reads password lines from the file specified by the global --password flag.
func MakePasswordList(ctx *cli.Context) []string {
	path := ctx.Path(PasswordFileFlag.Name)
	if path == "" {
		return nil
	}

	text, err := os.ReadFile(path)
	if err != nil {
		Fatalf("Failed to read password file: %v", err)
	}

	lines := strings.Split(string(text), "\n")
	// Sanitise DOS line endings.
	for i := range lines {
		lines[i] = strings.TrimRight(lines[i], "\r")
	}

	return lines
}

=======
>>>>>>> eb00f169
func SetP2PConfig(ctx *cli.Context, cfg *p2p.Config) {
	setNodeKey(ctx, cfg)
	setNAT(ctx, cfg)
	setListenAddress(ctx, cfg)
	setBootstrapNodes(ctx, cfg)
	setBootstrapNodesV5(ctx, cfg)

	if ctx.IsSet(MaxPeersFlag.Name) {
		cfg.MaxPeers = ctx.Int(MaxPeersFlag.Name)
	}
	ethPeers := cfg.MaxPeers
	log.Info("Maximum peer count", "ETH", ethPeers, "total", cfg.MaxPeers)

	if ctx.IsSet(MaxPendingPeersFlag.Name) {
		cfg.MaxPendingPeers = ctx.Int(MaxPendingPeersFlag.Name)
	}
	if ctx.IsSet(NoDiscoverFlag.Name) {
		cfg.NoDiscovery = true
	}

	CheckExclusive(ctx, DiscoveryV4Flag, NoDiscoverFlag)
	CheckExclusive(ctx, DiscoveryV5Flag, NoDiscoverFlag)
	cfg.DiscoveryV4 = ctx.Bool(DiscoveryV4Flag.Name)
	cfg.DiscoveryV5 = ctx.Bool(DiscoveryV5Flag.Name)

	if netrestrict := ctx.String(NetrestrictFlag.Name); netrestrict != "" {
		list, err := netutil.ParseNetlist(netrestrict)
		if err != nil {
			Fatalf("Option %q: %v", NetrestrictFlag.Name, err)
		}

		cfg.NetRestrict = list
	}

	if ctx.Bool(DeveloperFlag.Name) {
		// --dev mode can't use p2p networking.
		cfg.MaxPeers = 0
		cfg.ListenAddr = ""
		cfg.NoDial = true
		cfg.NoDiscovery = true
		cfg.DiscoveryV5 = false
	}
}

// SetNodeConfig applies node-related command line flags to the config.
func SetNodeConfig(ctx *cli.Context, cfg *node.Config) {
	SetP2PConfig(ctx, &cfg.P2P)
	setIPC(ctx, cfg)
	setHTTP(ctx, cfg)
	setGraphQL(ctx, cfg)
	setWS(ctx, cfg)
	setNodeUserIdent(ctx, cfg)
	SetDataDir(ctx, cfg)
	setSmartCard(ctx, cfg)

	if ctx.IsSet(JWTSecretFlag.Name) {
		cfg.JWTSecret = ctx.String(JWTSecretFlag.Name)
	}
	if ctx.IsSet(EnablePersonal.Name) {
		log.Warn(fmt.Sprintf("Option --%s is deprecated. The 'personal' RPC namespace has been removed.", EnablePersonal.Name))
	}

	if ctx.IsSet(ExternalSignerFlag.Name) {
		cfg.ExternalSigner = ctx.String(ExternalSignerFlag.Name)
	}

	if ctx.IsSet(KeyStoreDirFlag.Name) {
		cfg.KeyStoreDir = ctx.String(KeyStoreDirFlag.Name)
	}

	if ctx.IsSet(DeveloperFlag.Name) {
		cfg.UseLightweightKDF = true
	}

	if ctx.IsSet(LightKDFFlag.Name) {
		cfg.UseLightweightKDF = ctx.Bool(LightKDFFlag.Name)
	}

	if ctx.IsSet(NoUSBFlag.Name) || cfg.NoUSB {
		log.Warn("Option nousb is deprecated and USB is deactivated by default. Use --usb to enable")
	}

	if ctx.IsSet(USBFlag.Name) {
		cfg.USB = ctx.Bool(USBFlag.Name)
	}

	if ctx.IsSet(InsecureUnlockAllowedFlag.Name) {
		log.Warn(fmt.Sprintf("Option %q is deprecated and has no effect", InsecureUnlockAllowedFlag.Name))
	}

	if ctx.IsSet(DBEngineFlag.Name) {
		dbEngine := ctx.String(DBEngineFlag.Name)
		if dbEngine != "leveldb" && dbEngine != "pebble" {
			Fatalf("Invalid choice for db.engine '%s', allowed 'leveldb' or 'pebble'", dbEngine)
		}

		log.Info(fmt.Sprintf("Using %s as db engine", dbEngine))
		cfg.DBEngine = dbEngine
	}
	// deprecation notice for log debug flags (TODO: find a more appropriate place to put these?)
	if ctx.IsSet(LogBacktraceAtFlag.Name) {
		log.Warn("log.backtrace flag is deprecated")
	}
	if ctx.IsSet(LogDebugFlag.Name) {
		log.Warn("log.debug flag is deprecated")
	}
}

func setSmartCard(ctx *cli.Context, cfg *node.Config) {
	// Skip enabling smartcards if no path is set
	path := ctx.String(SmartCardDaemonPathFlag.Name)
	if path == "" {
		return
	}
	// Sanity check that the smartcard path is valid
	fi, err := os.Stat(path)

	if err != nil {
		log.Info("Smartcard socket not found, disabling", "err", err)
		return
	}

	if fi.Mode()&os.ModeType != os.ModeSocket {
		log.Error("Invalid smartcard daemon path", "path", path, "type", fi.Mode().String())
		return
	}
	// Smartcard daemon path exists and is a socket, enable it
	cfg.SmartCardDaemonPath = path
}

func SetDataDir(ctx *cli.Context, cfg *node.Config) {
	switch {
	case ctx.IsSet(DataDirFlag.Name):
		cfg.DataDir = ctx.String(DataDirFlag.Name)
	case ctx.Bool(DeveloperFlag.Name):
		cfg.DataDir = "" // unless explicitly requested, use memory databases
	case ctx.Bool(SepoliaFlag.Name) && cfg.DataDir == node.DefaultDataDir():
		cfg.DataDir = filepath.Join(node.DefaultDataDir(), "sepolia")
	}
}

func setGPO(ctx *cli.Context, cfg *gasprice.Config) {
	if ctx.IsSet(GpoBlocksFlag.Name) {
		cfg.Blocks = ctx.Int(GpoBlocksFlag.Name)
	}

	if ctx.IsSet(GpoPercentileFlag.Name) {
		cfg.Percentile = ctx.Int(GpoPercentileFlag.Name)
	}

	if ctx.IsSet(GpoMaxGasPriceFlag.Name) {
		cfg.MaxPrice = big.NewInt(ctx.Int64(GpoMaxGasPriceFlag.Name))
	}

	if ctx.IsSet(GpoIgnoreGasPriceFlag.Name) {
		cfg.IgnorePrice = big.NewInt(ctx.Int64(GpoIgnoreGasPriceFlag.Name))
	}
}

func setTxPool(ctx *cli.Context, cfg *legacypool.Config) {
	if ctx.IsSet(TxPoolLocalsFlag.Name) {
		locals := strings.Split(ctx.String(TxPoolLocalsFlag.Name), ",")
		for _, account := range locals {
			if trimmed := strings.TrimSpace(account); !common.IsHexAddress(trimmed) {
				Fatalf("Invalid account in --txpool.locals: %s", trimmed)
			} else {
				cfg.Locals = append(cfg.Locals, common.HexToAddress(account))
			}
		}
	}

	if ctx.IsSet(TxPoolNoLocalsFlag.Name) {
		cfg.NoLocals = ctx.Bool(TxPoolNoLocalsFlag.Name)
	}

	if ctx.IsSet(TxPoolJournalFlag.Name) {
		cfg.Journal = ctx.String(TxPoolJournalFlag.Name)
	}

	if ctx.IsSet(TxPoolRejournalFlag.Name) {
		cfg.Rejournal = ctx.Duration(TxPoolRejournalFlag.Name)
	}

	if ctx.IsSet(TxPoolPriceLimitFlag.Name) {
		cfg.PriceLimit = ctx.Uint64(TxPoolPriceLimitFlag.Name)
	}

	if ctx.IsSet(TxPoolPriceBumpFlag.Name) {
		cfg.PriceBump = ctx.Uint64(TxPoolPriceBumpFlag.Name)
	}

	if ctx.IsSet(TxPoolAccountSlotsFlag.Name) {
		cfg.AccountSlots = ctx.Uint64(TxPoolAccountSlotsFlag.Name)
	}

	if ctx.IsSet(TxPoolGlobalSlotsFlag.Name) {
		cfg.GlobalSlots = ctx.Uint64(TxPoolGlobalSlotsFlag.Name)
	}

	if ctx.IsSet(TxPoolAccountQueueFlag.Name) {
		cfg.AccountQueue = ctx.Uint64(TxPoolAccountQueueFlag.Name)
	}

	if ctx.IsSet(TxPoolGlobalQueueFlag.Name) {
		cfg.GlobalQueue = ctx.Uint64(TxPoolGlobalQueueFlag.Name)
	}

	if ctx.IsSet(TxPoolLifetimeFlag.Name) {
		cfg.Lifetime = ctx.Duration(TxPoolLifetimeFlag.Name)
	}
}

func setBlobPool(ctx *cli.Context, cfg *blobpool.Config) {
	if ctx.IsSet(BlobPoolDataDirFlag.Name) {
		cfg.Datadir = ctx.String(BlobPoolDataDirFlag.Name)
	}
	if ctx.IsSet(BlobPoolDataCapFlag.Name) {
		cfg.Datacap = ctx.Uint64(BlobPoolDataCapFlag.Name)
	}
	if ctx.IsSet(BlobPoolPriceBumpFlag.Name) {
		cfg.PriceBump = ctx.Uint64(BlobPoolPriceBumpFlag.Name)
	}
}

func setMiner(ctx *cli.Context, cfg *miner.Config) {
	if ctx.Bool(MiningEnabledFlag.Name) {
		log.Warn("The flag --mine is deprecated and will be removed")
	}
	if ctx.IsSet(MinerExtraDataFlag.Name) {
		cfg.ExtraData = []byte(ctx.String(MinerExtraDataFlag.Name))
	}

	if ctx.IsSet(MinerGasLimitFlag.Name) {
		cfg.GasCeil = ctx.Uint64(MinerGasLimitFlag.Name)
	}

	if ctx.IsSet(MinerGasPriceFlag.Name) {
		cfg.GasPrice = flags.GlobalBig(ctx, MinerGasPriceFlag.Name)
	}

	if ctx.IsSet(MinerRecommitIntervalFlag.Name) {
		cfg.Recommit = ctx.Duration(MinerRecommitIntervalFlag.Name)
	}
	if ctx.IsSet(MinerNewPayloadTimeoutFlag.Name) {
		log.Warn("The flag --miner.newpayload-timeout is deprecated and will be removed, please use --miner.recommit")
		cfg.Recommit = ctx.Duration(MinerNewPayloadTimeoutFlag.Name)
	}
}

func setRequiredBlocks(ctx *cli.Context, cfg *ethconfig.Config) {
	requiredBlocks := ctx.String(EthRequiredBlocksFlag.Name)
	if requiredBlocks == "" {
		if ctx.IsSet(LegacyWhitelistFlag.Name) {
			log.Warn("The flag --whitelist is deprecated and will be removed, please use --eth.requiredblocks")

			requiredBlocks = ctx.String(LegacyWhitelistFlag.Name)
		} else {
			return
		}
	}

	cfg.RequiredBlocks = make(map[uint64]common.Hash)

	for _, entry := range strings.Split(requiredBlocks, ",") {
		parts := strings.Split(entry, "=")
		if len(parts) != 2 {
			Fatalf("Invalid required block entry: %s", entry)
		}

		number, err := strconv.ParseUint(parts[0], 0, 64)
		if err != nil {
			Fatalf("Invalid required block number %s: %v", parts[0], err)
		}

		var hash common.Hash
		if err = hash.UnmarshalText([]byte(parts[1])); err != nil {
			Fatalf("Invalid required block hash %s: %v", parts[1], err)
		}

		cfg.RequiredBlocks[number] = hash
	}
}

// CheckExclusive verifies that only a single instance of the provided flags was
// set by the user. Each flag might optionally be followed by a string type to
// specialize it further.
func CheckExclusive(ctx *cli.Context, args ...interface{}) {
	set := make([]string, 0, 1)

	for i := 0; i < len(args); i++ {
		// Make sure the next argument is a flag and skip if not set
		flag, ok := args[i].(cli.Flag)
		if !ok {
			panic(fmt.Sprintf("invalid argument, not cli.Flag type: %T", args[i]))
		}
		// Check if next arg extends current and expand its name if so
		name := flag.Names()[0]

		if i+1 < len(args) {
			switch option := args[i+1].(type) {
			case string:
				// Extended flag check, make sure value set doesn't conflict with passed in option
				if ctx.String(flag.Names()[0]) == option {
					name += "=" + option
					set = append(set, "--"+name)
				}
				// shift arguments and continue
				i++

				continue

			case cli.Flag:
			default:
				panic(fmt.Sprintf("invalid argument, not cli.Flag or string extension: %T", args[i+1]))
			}
		}
		// Mark the flag if it's set
		if ctx.IsSet(flag.Names()[0]) {
			set = append(set, "--"+name)
		}
	}

	if len(set) > 1 {
		Fatalf("Flags %v can't be used at the same time", strings.Join(set, ", "))
	}
}

// SetEthConfig applies eth-related command line flags to the config.
func SetEthConfig(ctx *cli.Context, stack *node.Node, cfg *ethconfig.Config) {
	// Avoid conflicting network flags
	CheckExclusive(ctx, MainnetFlag, DeveloperFlag, SepoliaFlag, HoleskyFlag)
	CheckExclusive(ctx, DeveloperFlag, ExternalSignerFlag) // Can't use both ephemeral unlocked and external signer

	// Set configurations from CLI flags
	setEtherbase(ctx, cfg)
	setGPO(ctx, &cfg.GPO)
	setTxPool(ctx, &cfg.TxPool)
	setBlobPool(ctx, &cfg.BlobPool)
	setMiner(ctx, &cfg.Miner)
	setRequiredBlocks(ctx, cfg)
	setLes(ctx, cfg)

	// Cap the cache allowance and tune the garbage collector
	mem, err := gopsutil.VirtualMemory()
	if err == nil {
		if 32<<(^uintptr(0)>>63) == 32 && mem.Total > 2*1024*1024*1024 {
			log.Warn("Lowering memory allowance on 32bit arch", "available", mem.Total/1024/1024, "addressable", 2*1024)
			mem.Total = 2 * 1024 * 1024 * 1024
		}

		allowance := int(mem.Total / 1024 / 1024 / 3)

		if cache := ctx.Int(CacheFlag.Name); cache > allowance {
			log.Warn("Sanitizing cache to Go's GC limits", "provided", cache, "updated", allowance)
			_ = ctx.Set(CacheFlag.Name, strconv.Itoa(allowance))
		}
	}
	// Ensure Go's GC ignores the database cache for trigger percentage
	cache := ctx.Int(CacheFlag.Name)
	gogc := math.Max(20, math.Min(100, 100/(float64(cache)/1024)))

	log.Debug("Sanitizing Go's GC trigger", "percent", int(gogc))
	godebug.SetGCPercent(int(gogc))

	if ctx.IsSet(SyncTargetFlag.Name) {
		cfg.SyncMode = downloader.FullSync // dev sync target forces full sync
	} else if ctx.IsSet(SyncModeFlag.Name) {
		if err = cfg.SyncMode.UnmarshalText([]byte(ctx.String(SyncModeFlag.Name))); err != nil {
			Fatalf("invalid --syncmode flag: %v", err)
		}
	}

	if ctx.IsSet(NetworkIdFlag.Name) {
		cfg.NetworkId = ctx.Uint64(NetworkIdFlag.Name)
	}

	if ctx.IsSet(CacheFlag.Name) || ctx.IsSet(CacheDatabaseFlag.Name) {
		cfg.DatabaseCache = ctx.Int(CacheFlag.Name) * ctx.Int(CacheDatabaseFlag.Name) / 100
	}

	cfg.DatabaseHandles = MakeDatabaseHandles(ctx.Int(FDLimitFlag.Name))

	if ctx.IsSet(AncientFlag.Name) {
		cfg.DatabaseFreezer = ctx.String(AncientFlag.Name)
	}

	// nolint:goconst
	if gcmode := ctx.String(GCModeFlag.Name); gcmode != "full" && gcmode != "archive" {
		Fatalf("--%s must be either 'full' or 'archive'", GCModeFlag.Name)
	}

	if ctx.IsSet(GCModeFlag.Name) {
		cfg.NoPruning = ctx.String(GCModeFlag.Name) == "archive"
	}

	if ctx.IsSet(CacheNoPrefetchFlag.Name) {
		cfg.NoPrefetch = ctx.Bool(CacheNoPrefetchFlag.Name)
	}
	// Read the value from the flag no matter if it's set or not.
	cfg.Preimages = ctx.Bool(CachePreimagesFlag.Name)

	if cfg.NoPruning && !cfg.Preimages {
		cfg.Preimages = true

		log.Info("Enabling recording of key preimages since archive mode is used")
	}
	if ctx.IsSet(StateHistoryFlag.Name) {
		cfg.StateHistory = ctx.Uint64(StateHistoryFlag.Name)
	}
	if ctx.IsSet(StateSchemeFlag.Name) {
		cfg.StateScheme = ctx.String(StateSchemeFlag.Name)
	}
	// Parse transaction history flag, if user is still using legacy config
	// file with 'TxLookupLimit' configured, copy the value to 'TransactionHistory'.
	if cfg.TransactionHistory == ethconfig.Defaults.TransactionHistory && cfg.TxLookupLimit != ethconfig.Defaults.TxLookupLimit {
		log.Warn("The config option 'TxLookupLimit' is deprecated and will be removed, please use 'TransactionHistory'")
		cfg.TransactionHistory = cfg.TxLookupLimit
	}
	if ctx.IsSet(TransactionHistoryFlag.Name) {
		cfg.TransactionHistory = ctx.Uint64(TransactionHistoryFlag.Name)
	} else if ctx.IsSet(TxLookupLimitFlag.Name) {
		log.Warn("The flag --txlookuplimit is deprecated and will be removed, please use --history.transactions")
		cfg.TransactionHistory = ctx.Uint64(TxLookupLimitFlag.Name)
	}
	if ctx.String(GCModeFlag.Name) == "archive" && cfg.TransactionHistory != 0 {
		cfg.TransactionHistory = 0
		log.Warn("Disabled transaction unindexing for archive node")

		cfg.StateScheme = rawdb.HashScheme
		log.Warn("Forcing hash state-scheme for archive mode")
	}
	if ctx.IsSet(CacheFlag.Name) || ctx.IsSet(CacheTrieFlag.Name) {
		cfg.TrieCleanCache = ctx.Int(CacheFlag.Name) * ctx.Int(CacheTrieFlag.Name) / 100
	}
	if ctx.IsSet(CacheFlag.Name) || ctx.IsSet(CacheGCFlag.Name) {
		cfg.TrieDirtyCache = ctx.Int(CacheFlag.Name) * ctx.Int(CacheGCFlag.Name) / 100
	}

	if ctx.IsSet(CacheFlag.Name) || ctx.IsSet(CacheSnapshotFlag.Name) {
		cfg.SnapshotCache = ctx.Int(CacheFlag.Name) * ctx.Int(CacheSnapshotFlag.Name) / 100
	}

	if ctx.IsSet(CacheLogSizeFlag.Name) {
		cfg.FilterLogCacheSize = ctx.Int(CacheLogSizeFlag.Name)
	}
	if !ctx.Bool(SnapshotFlag.Name) || cfg.SnapshotCache == 0 {
		// If snap-sync is requested, this flag is also required
		if cfg.SyncMode == downloader.SnapSync {
			if !ctx.Bool(SnapshotFlag.Name) {
				log.Warn("Snap sync requested, enabling --snapshot")
			}
			if cfg.SnapshotCache == 0 {
				log.Warn("Snap sync requested, resetting --cache.snapshot")
				cfg.SnapshotCache = ctx.Int(CacheFlag.Name) * CacheSnapshotFlag.Value / 100
			}
		} else {
			cfg.TrieCleanCache += cfg.SnapshotCache
			cfg.SnapshotCache = 0 // Disabled
		}
	}
<<<<<<< HEAD

	if ctx.IsSet(DocRootFlag.Name) {
		cfg.DocRoot = ctx.String(DocRootFlag.Name)
	}

=======
>>>>>>> eb00f169
	if ctx.IsSet(VMEnableDebugFlag.Name) {
		// TODO(fjl): force-enable this in --dev mode
		cfg.EnablePreimageRecording = ctx.Bool(VMEnableDebugFlag.Name)
	}

	if ctx.IsSet(RPCGlobalGasCapFlag.Name) {
		cfg.RPCGasCap = ctx.Uint64(RPCGlobalGasCapFlag.Name)
	}

	if cfg.RPCGasCap != 0 {
		log.Info("Set global gas cap", "cap", cfg.RPCGasCap)
	} else {
		log.Info("Global gas cap disabled")
	}

	if ctx.IsSet(RPCGlobalEVMTimeoutFlag.Name) {
		cfg.RPCEVMTimeout = ctx.Duration(RPCGlobalEVMTimeoutFlag.Name)
	}

	if ctx.IsSet(RPCGlobalTxFeeCapFlag.Name) {
		cfg.RPCTxFeeCap = ctx.Float64(RPCGlobalTxFeeCapFlag.Name)
	}

	if ctx.IsSet(NoDiscoverFlag.Name) {
		cfg.EthDiscoveryURLs, cfg.SnapDiscoveryURLs = []string{}, []string{}
	} else if ctx.IsSet(DNSDiscoveryFlag.Name) {
		urls := ctx.String(DNSDiscoveryFlag.Name)
		if urls == "" {
			cfg.EthDiscoveryURLs = []string{}
		} else {
			cfg.EthDiscoveryURLs = SplitAndTrim(urls)
		}
	}
	// Override any default configs for hard coded networks.
	switch {
	case ctx.Bool(MainnetFlag.Name):
		if !ctx.IsSet(NetworkIdFlag.Name) {
			cfg.NetworkId = 1
		}

		cfg.Genesis = core.DefaultGenesisBlock()
		SetDNSDiscoveryDefaults(cfg, params.MainnetGenesisHash)
	case ctx.Bool(SepoliaFlag.Name):
		if !ctx.IsSet(NetworkIdFlag.Name) {
			cfg.NetworkId = 11155111
		}

		cfg.Genesis = core.DefaultSepoliaGenesisBlock()
		SetDNSDiscoveryDefaults(cfg, params.SepoliaGenesisHash)
	case ctx.Bool(DeveloperFlag.Name):
		if !ctx.IsSet(NetworkIdFlag.Name) {
			cfg.NetworkId = 1337
		}

		cfg.SyncMode = downloader.FullSync
		// Create new developer account or reuse existing one
		var (
			developer  accounts.Account
			passphrase string
			err        error
		)
<<<<<<< HEAD

		if list := MakePasswordList(ctx); len(list) > 0 {
			// Just take the first value. Although the function returns a possible multiple values and
			// some usages iterate through them as attempts, that doesn't make sense in this setting,
			// when we're definitely concerned with only one account.
			passphrase = list[0]
=======
		if path := ctx.Path(PasswordFileFlag.Name); path != "" {
			if text, err := os.ReadFile(path); err != nil {
				Fatalf("Failed to read password file: %v", err)
			} else {
				if lines := strings.Split(string(text), "\n"); len(lines) > 0 {
					passphrase = strings.TrimRight(lines[0], "\r") // Sanitise DOS line endings.
				}
			}
>>>>>>> eb00f169
		}
		// Unlock the developer account by local keystore.
		var ks *keystore.KeyStore
		if keystores := stack.AccountManager().Backends(keystore.KeyStoreType); len(keystores) > 0 {
			ks = keystores[0].(*keystore.KeyStore)
		}

		if ks == nil {
			Fatalf("Keystore is not available")
		}

		// Figure out the dev account address.
		// setEtherbase has been called above, configuring the miner address from command line flags.
		if cfg.Miner.Etherbase != (common.Address{}) {
			developer = accounts.Account{Address: cfg.Miner.Etherbase}
		} else if accs := ks.Accounts(); len(accs) > 0 {
			developer = ks.Accounts()[0]
		} else {
			developer, err = ks.NewAccount(passphrase)
			if err != nil {
				Fatalf("Failed to create developer account: %v", err)
			}
		}
		// Make sure the address is configured as fee recipient, otherwise
		// the miner will fail to start.
		cfg.Miner.Etherbase = developer.Address

		if err := ks.Unlock(developer, passphrase); err != nil {
			Fatalf("Failed to unlock developer account: %v", err)
		}

		log.Info("Using developer account", "address", developer.Address)

		// Create a new developer genesis block or reuse existing one
		cfg.Genesis = core.DeveloperGenesisBlock(ctx.Uint64(DeveloperGasLimitFlag.Name), &developer.Address)
		if ctx.IsSet(DataDirFlag.Name) {
			chaindb := tryMakeReadOnlyDatabase(ctx, stack)
			if rawdb.ReadCanonicalHash(chaindb, 0) != (common.Hash{}) {
				cfg.Genesis = nil // fallback to db content

				//validate genesis has PoS enabled in block 0
				genesis, err := core.ReadGenesis(chaindb)
				if err != nil {
					Fatalf("Could not read genesis from database: %v", err)
				}
				if genesis.Config.TerminalTotalDifficulty == nil {
					Fatalf("Bad developer-mode genesis configuration: terminalTotalDifficulty must be specified")
				} else if genesis.Config.TerminalTotalDifficulty.Cmp(big.NewInt(0)) != 0 {
					Fatalf("Bad developer-mode genesis configuration: terminalTotalDifficulty must be 0")
				}
				if genesis.Difficulty.Cmp(big.NewInt(0)) != 0 {
					Fatalf("Bad developer-mode genesis configuration: difficulty must be 0")
				}
			}

			chaindb.Close()
		}

		if !ctx.IsSet(MinerGasPriceFlag.Name) {
			cfg.Miner.GasPrice = big.NewInt(1)
		}
	default:
		if cfg.NetworkId == 1 {
			SetDNSDiscoveryDefaults(cfg, params.MainnetGenesisHash)
		}
	}

	// Set any dangling config values
	if ctx.String(CryptoKZGFlag.Name) != "gokzg" && ctx.String(CryptoKZGFlag.Name) != "ckzg" {
		Fatalf("--%s flag must be 'gokzg' or 'ckzg'", CryptoKZGFlag.Name)
	}
	log.Info("Initializing the KZG library", "backend", ctx.String(CryptoKZGFlag.Name))
	if err := kzg4844.UseCKZG(ctx.String(CryptoKZGFlag.Name) == "ckzg"); err != nil {
		Fatalf("Failed to set KZG library implementation to %s: %v", ctx.String(CryptoKZGFlag.Name), err)
	}
	// VM tracing config.
	if ctx.IsSet(VMTraceFlag.Name) {
		if name := ctx.String(VMTraceFlag.Name); name != "" {
			cfg.VMTrace = name
			cfg.VMTraceJsonConfig = ctx.String(VMTraceJsonConfigFlag.Name)
		}
	}
}

// MakeBeaconLightConfig constructs a beacon light client config based on the
// related command line flags.
func MakeBeaconLightConfig(ctx *cli.Context) bparams.ClientConfig {
	var config bparams.ClientConfig
	customConfig := ctx.IsSet(BeaconConfigFlag.Name)
	CheckExclusive(ctx, MainnetFlag, SepoliaFlag, HoleskyFlag, BeaconConfigFlag)
	switch {
	case ctx.Bool(MainnetFlag.Name):
		config.ChainConfig = *bparams.MainnetLightConfig
	case ctx.Bool(SepoliaFlag.Name):
		config.ChainConfig = *bparams.SepoliaLightConfig
	case ctx.Bool(HoleskyFlag.Name):
		config.ChainConfig = *bparams.HoleskyLightConfig
	default:
		if !customConfig {
			config.ChainConfig = *bparams.MainnetLightConfig
		}
	}
	// Genesis root and time should always be specified together with custom chain config
	if customConfig {
		if !ctx.IsSet(BeaconGenesisRootFlag.Name) {
			Fatalf("Custom beacon chain config is specified but genesis root is missing")
		}
		if !ctx.IsSet(BeaconGenesisTimeFlag.Name) {
			Fatalf("Custom beacon chain config is specified but genesis time is missing")
		}
		if !ctx.IsSet(BeaconCheckpointFlag.Name) {
			Fatalf("Custom beacon chain config is specified but checkpoint is missing")
		}
		config.ChainConfig = bparams.ChainConfig{
			GenesisTime: ctx.Uint64(BeaconGenesisTimeFlag.Name),
		}
		if c, err := hexutil.Decode(ctx.String(BeaconGenesisRootFlag.Name)); err == nil && len(c) <= 32 {
			copy(config.GenesisValidatorsRoot[:len(c)], c)
		} else {
			Fatalf("Invalid hex string", "beacon.genesis.gvroot", ctx.String(BeaconGenesisRootFlag.Name), "error", err)
		}
		configFile := ctx.String(BeaconConfigFlag.Name)
		if err := config.ChainConfig.LoadForks(configFile); err != nil {
			Fatalf("Could not load beacon chain config", "file", configFile, "error", err)
		}
		log.Info("Using custom beacon chain config", "file", configFile)
	} else {
		if ctx.IsSet(BeaconGenesisRootFlag.Name) {
			Fatalf("Genesis root is specified but custom beacon chain config is missing")
		}
		if ctx.IsSet(BeaconGenesisTimeFlag.Name) {
			Fatalf("Genesis time is specified but custom beacon chain config is missing")
		}
	}
	// Checkpoint is required with custom chain config and is optional with pre-defined config
	if ctx.IsSet(BeaconCheckpointFlag.Name) {
		if c, err := hexutil.Decode(ctx.String(BeaconCheckpointFlag.Name)); err == nil && len(c) <= 32 {
			copy(config.Checkpoint[:len(c)], c)
		} else {
			Fatalf("Invalid hex string", "beacon.checkpoint", ctx.String(BeaconCheckpointFlag.Name), "error", err)
		}
	}
	config.Apis = ctx.StringSlice(BeaconApiFlag.Name)
	if config.Apis == nil {
		Fatalf("Beacon node light client API URL not specified")
	}
	config.CustomHeader = make(map[string]string)
	for _, s := range ctx.StringSlice(BeaconApiHeaderFlag.Name) {
		kv := strings.Split(s, ":")
		if len(kv) != 2 {
			Fatalf("Invalid custom API header entry: %s", s)
		}
		config.CustomHeader[strings.TrimSpace(kv[0])] = strings.TrimSpace(kv[1])
	}
	config.Threshold = ctx.Int(BeaconThresholdFlag.Name)
	config.NoFilter = ctx.Bool(BeaconNoFilterFlag.Name)
	return config
}

// SetDNSDiscoveryDefaults configures DNS discovery with the given URL if
// no URLs are set.
func SetDNSDiscoveryDefaults(cfg *ethconfig.Config, genesis common.Hash) {
	if cfg.EthDiscoveryURLs != nil {
		return // already set through flags/config
	}

	protocol := "all"
	if url := params.KnownDNSNetwork(genesis, protocol); url != "" {
		cfg.EthDiscoveryURLs = []string{url}
		cfg.SnapDiscoveryURLs = cfg.EthDiscoveryURLs
	}
}

// RegisterEthService adds an Ethereum client to the stack.
// The second return value is the full node instance.
func RegisterEthService(stack *node.Node, cfg *ethconfig.Config) (*eth.EthAPIBackend, *eth.Ethereum) {
	backend, err := eth.New(stack, cfg)
	if err != nil {
		Fatalf("Failed to register the Ethereum service: %v", err)
	}
	stack.RegisterAPIs(tracers.APIs(backend.APIBackend))
	return backend.APIBackend, backend
}

// RegisterEthStatsService configures the Ethereum Stats daemon and adds it to the node.
func RegisterEthStatsService(stack *node.Node, backend *eth.EthAPIBackend, url string) {
	if err := ethstats.New(stack, backend, backend.Engine(), url); err != nil {
		Fatalf("Failed to register the Ethereum Stats service: %v", err)
	}
}

// RegisterGraphQLService adds the GraphQL API to the node.
func RegisterGraphQLService(stack *node.Node, backend ethapi.Backend, filterSystem *filters.FilterSystem, cfg *node.Config) {
	err := graphql.New(stack, backend, filterSystem, cfg.GraphQLCors, cfg.GraphQLVirtualHosts)
	if err != nil {
		Fatalf("Failed to register the GraphQL service: %v", err)
	}
}

// RegisterFilterAPI adds the eth log filtering RPC API to the node.
func RegisterFilterAPI(stack *node.Node, backend ethapi.Backend, ethcfg *ethconfig.Config) *filters.FilterSystem {
	filterSystem := filters.NewFilterSystem(backend, filters.Config{
		LogCacheSize: ethcfg.FilterLogCacheSize,
	})

	filterAPI := filters.NewFilterAPI(filterSystem, ethcfg.BorLogs)
	stack.RegisterAPIs([]rpc.API{{
		Namespace: "eth",
		Service:   filters.NewFilterAPI(filterSystem, ethcfg.BorLogs),
	}})

	// avoiding constructor changed by introducing new method to set genesis
	filterAPI.SetChainConfig(ethcfg.Genesis.Config)

	return filterSystem
}

// RegisterFullSyncTester adds the full-sync tester service into node.
func RegisterFullSyncTester(stack *node.Node, eth *eth.Ethereum, target common.Hash) {
	catalyst.RegisterFullSyncTester(stack, eth, target)
	log.Info("Registered full-sync tester", "hash", target)
}

func SetupMetrics(ctx *cli.Context) {
	if metrics.Enabled {
		log.Info("Enabling metrics collection")

		var (
			enableExport   = ctx.Bool(MetricsEnableInfluxDBFlag.Name)
			enableExportV2 = ctx.Bool(MetricsEnableInfluxDBV2Flag.Name)
		)

		if enableExport || enableExportV2 {
			CheckExclusive(ctx, MetricsEnableInfluxDBFlag, MetricsEnableInfluxDBV2Flag)

			v1FlagIsSet := ctx.IsSet(MetricsInfluxDBUsernameFlag.Name) ||
				ctx.IsSet(MetricsInfluxDBPasswordFlag.Name)

			v2FlagIsSet := ctx.IsSet(MetricsInfluxDBTokenFlag.Name) ||
				ctx.IsSet(MetricsInfluxDBOrganizationFlag.Name) ||
				ctx.IsSet(MetricsInfluxDBBucketFlag.Name)

			if enableExport && v2FlagIsSet {
				Fatalf("Flags --influxdb.metrics.organization, --influxdb.metrics.token, --influxdb.metrics.bucket are only available for influxdb-v2")
			} else if enableExportV2 && v1FlagIsSet {
				Fatalf("Flags --influxdb.metrics.username, --influxdb.metrics.password are only available for influxdb-v1")
			}
		}

		var (
			endpoint = ctx.String(MetricsInfluxDBEndpointFlag.Name)
			database = ctx.String(MetricsInfluxDBDatabaseFlag.Name)
			username = ctx.String(MetricsInfluxDBUsernameFlag.Name)
			password = ctx.String(MetricsInfluxDBPasswordFlag.Name)

			token        = ctx.String(MetricsInfluxDBTokenFlag.Name)
			bucket       = ctx.String(MetricsInfluxDBBucketFlag.Name)
			organization = ctx.String(MetricsInfluxDBOrganizationFlag.Name)
		)

		if enableExport {
			tagsMap := SplitTagsFlag(ctx.String(MetricsInfluxDBTagsFlag.Name))

			log.Info("Enabling metrics export to InfluxDB")

			go influxdb.InfluxDBWithTags(metrics.DefaultRegistry, 10*time.Second, endpoint, database, username, password, "geth.", tagsMap)
		} else if enableExportV2 {
			tagsMap := SplitTagsFlag(ctx.String(MetricsInfluxDBTagsFlag.Name))

			log.Info("Enabling metrics export to InfluxDB (v2)")

			go influxdb.InfluxDBV2WithTags(metrics.DefaultRegistry, 10*time.Second, endpoint, token, bucket, organization, "geth.", tagsMap)
		}

		if ctx.IsSet(MetricsHTTPFlag.Name) {
			address := net.JoinHostPort(ctx.String(MetricsHTTPFlag.Name), fmt.Sprintf("%d", ctx.Int(MetricsPortFlag.Name)))
			log.Info("Enabling stand-alone metrics HTTP endpoint", "address", address)
			exp.Setup(address)
		} else if ctx.IsSet(MetricsPortFlag.Name) {
			log.Warn(fmt.Sprintf("--%s specified without --%s, metrics server will not start.", MetricsPortFlag.Name, MetricsHTTPFlag.Name))
		}
	}
}

func SplitTagsFlag(tagsFlag string) map[string]string {
	tags := strings.Split(tagsFlag, ",")
	tagsMap := map[string]string{}

	for _, t := range tags {
		if t != "" {
			kv := strings.Split(t, "=")

			if len(kv) == 2 {
				tagsMap[kv[0]] = kv[1]
			}
		}
	}

	return tagsMap
}

// MakeChainDatabase opens a LevelDB using the flags passed to the client and will hard crash if it fails.
func MakeChainDatabase(ctx *cli.Context, stack *node.Node, readonly, disableFreeze bool) ethdb.Database {
	var (
		cache   = ctx.Int(CacheFlag.Name) * ctx.Int(CacheDatabaseFlag.Name) / 100
		handles = MakeDatabaseHandles(ctx.Int(FDLimitFlag.Name))
		err     error
		chainDb ethdb.Database
	)

	switch {
	case ctx.IsSet(RemoteDBFlag.Name):
		log.Info("Using remote db", "url", ctx.String(RemoteDBFlag.Name), "headers", len(ctx.StringSlice(HttpHeaderFlag.Name)))
		client, err := DialRPCWithHeaders(ctx.String(RemoteDBFlag.Name), ctx.StringSlice(HttpHeaderFlag.Name))

		if err != nil {
			break
		}

		chainDb = remotedb.New(client)
	default:
		chainDb, err = stack.OpenDatabaseWithFreezer("chaindata", cache, handles, ctx.String(AncientFlag.Name), "", readonly, disableFreeze, false)
	}

	if err != nil {
		Fatalf("Could not open database: %v", err)
	}

	return chainDb
}

// tryMakeReadOnlyDatabase try to open the chain database in read-only mode,
// or fallback to write mode if the database is not initialized.
func tryMakeReadOnlyDatabase(ctx *cli.Context, stack *node.Node) ethdb.Database {
	// If the database doesn't exist we need to open it in write-mode to allow
	// the engine to create files.
	readonly := true
	if rawdb.PreexistingDatabase(stack.ResolvePath("chaindata")) == "" {
		readonly = false
	}
	return MakeChainDatabase(ctx, stack, readonly, false)
}

func IsNetworkPreset(ctx *cli.Context) bool {
	for _, flag := range NetworkFlags {
		bFlag, _ := flag.(*cli.BoolFlag)
		if ctx.IsSet(bFlag.Name) {
			return true
		}
	}

	return false
}

func DialRPCWithHeaders(endpoint string, headers []string) (*rpc.Client, error) {
	if endpoint == "" {
		return nil, errors.New("endpoint must be specified")
	}

	if strings.HasPrefix(endpoint, "rpc:") || strings.HasPrefix(endpoint, "ipc:") {
		// Backwards compatibility with geth < 1.5 which required
		// these prefixes.
		endpoint = endpoint[4:]
	}

	var opts []rpc.ClientOption

	if len(headers) > 0 {
		customHeaders := make(http.Header)
		for _, h := range headers {
			kv := strings.Split(h, ":")
			if len(kv) != 2 {
				return nil, fmt.Errorf("invalid http header directive: %q", h)
			}

			customHeaders.Add(kv[0], kv[1])
		}

		opts = append(opts, rpc.WithHeaders(customHeaders))
	}

	return rpc.DialOptions(context.Background(), endpoint, opts...)
}

func MakeGenesis(ctx *cli.Context) *core.Genesis {
	var genesis *core.Genesis

	switch {
	case ctx.Bool(MainnetFlag.Name):
		genesis = core.DefaultGenesisBlock()
	case ctx.Bool(SepoliaFlag.Name):
		genesis = core.DefaultSepoliaGenesisBlock()
	case ctx.Bool(DeveloperFlag.Name):
		Fatalf("Developer chains are ephemeral")
	}

	return genesis
}

// MakeChain creates a chain manager from set command line flags.
func MakeChain(ctx *cli.Context, stack *node.Node, readonly bool) (*core.BlockChain, ethdb.Database) {
	var (
		gspec   = MakeGenesis(ctx)
		chainDb = MakeChainDatabase(ctx, stack, readonly, false)
	)

	config, err := core.LoadChainConfig(chainDb, gspec)
	if err != nil {
		Fatalf("%v", err)
	}

	configs := &ethconfig.Config{
		Genesis:             gspec,
		HeimdallURL:         ctx.String(HeimdallURLFlag.Name),
		HeimdallTimeout:     ctx.Duration(HeimdallTimeoutFlag.Name),
		WithoutHeimdall:     ctx.Bool(WithoutHeimdallFlag.Name),
		HeimdallgRPCAddress: ctx.String(HeimdallgRPCAddressFlag.Name),
		RunHeimdall:         ctx.Bool(RunHeimdallArgsFlag.Name),
		RunHeimdallArgs:     ctx.String(RunHeimdallArgsFlag.Name),
		UseHeimdallApp:      ctx.Bool(UseHeimdallAppFlag.Name),
	}
	_ = CreateBorEthereum(configs)
	engine, err := ethconfig.CreateConsensusEngine(config, configs, chainDb, nil)
	if err != nil {
		Fatalf("%v", err)
	}

	if gcmode := ctx.String(GCModeFlag.Name); gcmode != "full" && gcmode != "archive" {
		Fatalf("--%s must be either 'full' or 'archive'", GCModeFlag.Name)
	}
	scheme, err := rawdb.ParseStateScheme(ctx.String(StateSchemeFlag.Name), chainDb)
	if err != nil {
		Fatalf("%v", err)
	}
	cache := &core.CacheConfig{
		TrieCleanLimit:      ethconfig.Defaults.TrieCleanCache,
		TrieCleanNoPrefetch: ctx.Bool(CacheNoPrefetchFlag.Name),
		TrieDirtyLimit:      ethconfig.Defaults.TrieDirtyCache,
		TrieDirtyDisabled:   ctx.String(GCModeFlag.Name) == "archive",
		TrieTimeLimit:       ethconfig.Defaults.TrieTimeout,
		SnapshotLimit:       ethconfig.Defaults.SnapshotCache,
		Preimages:           ctx.Bool(CachePreimagesFlag.Name),
		StateScheme:         scheme,
		StateHistory:        ctx.Uint64(StateHistoryFlag.Name),
	}
	if cache.TrieDirtyDisabled && !cache.Preimages {
		cache.Preimages = true

		log.Info("Enabling recording of key preimages since archive mode is used")
	}

	if !ctx.Bool(SnapshotFlag.Name) {
		cache.SnapshotLimit = 0 // Disabled
	}
	// If we're in readonly, do not bother generating snapshot data.
	if readonly {
		cache.SnapshotNoBuild = true
	}

	if ctx.IsSet(CacheFlag.Name) || ctx.IsSet(CacheTrieFlag.Name) {
		cache.TrieCleanLimit = ctx.Int(CacheFlag.Name) * ctx.Int(CacheTrieFlag.Name) / 100
	}

	if ctx.IsSet(CacheFlag.Name) || ctx.IsSet(CacheGCFlag.Name) {
		cache.TrieDirtyLimit = ctx.Int(CacheFlag.Name) * ctx.Int(CacheGCFlag.Name) / 100
	}
	vmcfg := vm.Config{
		EnablePreimageRecording: ctx.Bool(VMEnableDebugFlag.Name),
	}
	if ctx.IsSet(VMTraceFlag.Name) {
		if name := ctx.String(VMTraceFlag.Name); name != "" {
			config := json.RawMessage(ctx.String(VMTraceJsonConfigFlag.Name))
			t, err := tracers.LiveDirectory.New(name, config)
			if err != nil {
				Fatalf("Failed to create tracer %q: %v", name, err)
			}
			vmcfg.Tracer = t
		}
	}
	// Disable transaction indexing/unindexing by default.
	chain, err := core.NewBlockChain(chainDb, cache, gspec, nil, engine, vmcfg, nil, nil, nil)
	if err != nil {
		Fatalf("Can't create BlockChain: %v", err)
	}

	return chain, chainDb
}

// MakeConsolePreloads retrieves the absolute paths for the console JavaScript
// scripts to preload before starting.
func MakeConsolePreloads(ctx *cli.Context) []string {
	// Skip preloading if there's nothing to preload
	if ctx.String(PreloadJSFlag.Name) == "" {
		return nil
	}
	// Otherwise resolve absolute paths and return them
	var preloads []string

	for _, file := range strings.Split(ctx.String(PreloadJSFlag.Name), ",") {
		preloads = append(preloads, strings.TrimSpace(file))
	}

	return preloads
}

// MakeTrieDatabase constructs a trie database based on the configured scheme.
func MakeTrieDatabase(ctx *cli.Context, disk ethdb.Database, preimage bool, readOnly bool, isVerkle bool) *triedb.Database {
	config := &triedb.Config{
		Preimages: preimage,
		IsVerkle:  isVerkle,
	}
	scheme, err := rawdb.ParseStateScheme(ctx.String(StateSchemeFlag.Name), disk)
	if err != nil {
		Fatalf("%v", err)
	}
	if scheme == rawdb.HashScheme {
		// Read-only mode is not implemented in hash mode,
		// ignore the parameter silently. TODO(rjl493456442)
		// please config it if read mode is implemented.
		config.HashDB = hashdb.Defaults
		return triedb.NewDatabase(disk, config)
	}
	if readOnly {
		config.PathDB = pathdb.ReadOnly
	} else {
		config.PathDB = pathdb.Defaults
	}
	return triedb.NewDatabase(disk, config)
}<|MERGE_RESOLUTION|>--- conflicted
+++ resolved
@@ -1311,36 +1311,6 @@
 	return int(raised / 2) // Leave half for networking and other stuff
 }
 
-<<<<<<< HEAD
-// MakeAddress converts an account specified directly as a hex encoded string or
-// a key index in the key store to an internal account representation.
-func MakeAddress(ks *keystore.KeyStore, account string) (accounts.Account, error) {
-	// If the specified account is a valid address, return it
-	if common.IsHexAddress(account) {
-		return accounts.Account{Address: common.HexToAddress(account)}, nil
-	}
-	// Otherwise try to interpret the account as a keystore index
-	index, err := strconv.Atoi(account)
-	if err != nil || index < 0 {
-		return accounts.Account{}, fmt.Errorf("invalid account address or index %q", account)
-	}
-
-	log.Warn("-------------------------------------------------------------------")
-	log.Warn("Referring to accounts by order in the keystore folder is dangerous!")
-	log.Warn("This functionality is deprecated and will be removed in the future!")
-	log.Warn("Please use explicit addresses! (can search via `geth account list`)")
-	log.Warn("-------------------------------------------------------------------")
-
-	accs := ks.Accounts()
-	if len(accs) <= index {
-		return accounts.Account{}, fmt.Errorf("index %d higher than number of accounts %d", index, len(accs))
-	}
-
-	return accs[index], nil
-}
-
-=======
->>>>>>> eb00f169
 // setEtherbase retrieves the etherbase from the directly specified command line flags.
 func setEtherbase(ctx *cli.Context, cfg *ethconfig.Config) {
 	if ctx.IsSet(MinerEtherbaseFlag.Name) {
@@ -1363,30 +1333,6 @@
 	cfg.Miner.Etherbase = common.BytesToAddress(b)
 }
 
-<<<<<<< HEAD
-// MakePasswordList reads password lines from the file specified by the global --password flag.
-func MakePasswordList(ctx *cli.Context) []string {
-	path := ctx.Path(PasswordFileFlag.Name)
-	if path == "" {
-		return nil
-	}
-
-	text, err := os.ReadFile(path)
-	if err != nil {
-		Fatalf("Failed to read password file: %v", err)
-	}
-
-	lines := strings.Split(string(text), "\n")
-	// Sanitise DOS line endings.
-	for i := range lines {
-		lines[i] = strings.TrimRight(lines[i], "\r")
-	}
-
-	return lines
-}
-
-=======
->>>>>>> eb00f169
 func SetP2PConfig(ctx *cli.Context, cfg *p2p.Config) {
 	setNodeKey(ctx, cfg)
 	setNAT(ctx, cfg)
@@ -1847,14 +1793,6 @@
 			cfg.SnapshotCache = 0 // Disabled
 		}
 	}
-<<<<<<< HEAD
-
-	if ctx.IsSet(DocRootFlag.Name) {
-		cfg.DocRoot = ctx.String(DocRootFlag.Name)
-	}
-
-=======
->>>>>>> eb00f169
 	if ctx.IsSet(VMEnableDebugFlag.Name) {
 		// TODO(fjl): force-enable this in --dev mode
 		cfg.EnablePreimageRecording = ctx.Bool(VMEnableDebugFlag.Name)
@@ -1916,14 +1854,6 @@
 			passphrase string
 			err        error
 		)
-<<<<<<< HEAD
-
-		if list := MakePasswordList(ctx); len(list) > 0 {
-			// Just take the first value. Although the function returns a possible multiple values and
-			// some usages iterate through them as attempts, that doesn't make sense in this setting,
-			// when we're definitely concerned with only one account.
-			passphrase = list[0]
-=======
 		if path := ctx.Path(PasswordFileFlag.Name); path != "" {
 			if text, err := os.ReadFile(path); err != nil {
 				Fatalf("Failed to read password file: %v", err)
@@ -1932,7 +1862,6 @@
 					passphrase = strings.TrimRight(lines[0], "\r") // Sanitise DOS line endings.
 				}
 			}
->>>>>>> eb00f169
 		}
 		// Unlock the developer account by local keystore.
 		var ks *keystore.KeyStore
