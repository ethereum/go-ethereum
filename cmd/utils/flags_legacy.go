// Copyright 2020 The go-ethereum Authors
// This file is part of go-ethereum.
//
// go-ethereum is free software: you can redistribute it and/or modify
// it under the terms of the GNU General Public License as published by
// the Free Software Foundation, either version 3 of the License, or
// (at your option) any later version.
//
// go-ethereum is distributed in the hope that it will be useful,
// but WITHOUT ANY WARRANTY; without even the implied warranty of
// MERCHANTABILITY or FITNESS FOR A PARTICULAR PURPOSE. See the
// GNU General Public License for more details.
//
// You should have received a copy of the GNU General Public License
// along with go-ethereum. If not, see <http://www.gnu.org/licenses/>.

package utils

import (
	"fmt"

	"github.com/ethereum/go-ethereum/internal/flags"
	"github.com/urfave/cli/v2"
)

var ShowDeprecated = &cli.Command{
	Action:      showDeprecated,
	Name:        "show-deprecated-flags",
	Usage:       "Show flags that have been deprecated",
	ArgsUsage:   " ",
	Description: "Show flags that have been deprecated and will soon be removed",
}

var DeprecatedFlags = []cli.Flag{
	NoUSBFlag,
<<<<<<< HEAD
	LegacyWhitelistFlag,
	LegacyDiscoveryV5Flag,
=======
	CacheTrieJournalFlag,
	CacheTrieRejournalFlag,
>>>>>>> 4b06e4f2
}

var (
	// Deprecated May 2020, shown in aliased flags section
	NoUSBFlag = &cli.BoolFlag{
		Name:     "nousb",
		Usage:    "Disables monitoring for and managing USB hardware wallets (deprecated)",
		Category: flags.DeprecatedCategory,
	}
<<<<<<< HEAD
	// Deprecated March 2022
	LegacyWhitelistFlag = &cli.StringFlag{
		Name:     "whitelist",
		Usage:    "Comma separated block number-to-hash mappings to enforce (<number>=<hash>) (deprecated in favor of --eth.requiredblocks)",
		Category: flags.DeprecatedCategory,
	}
	// Deprecated July 2023
	LegacyDiscoveryV5Flag = &cli.BoolFlag{
		Name:     "v5disc",
		Usage:    "Enables the experimental RLPx V5 (Topic Discovery) mechanism (deprecated, use --discv5 instead)",
		Category: flags.DeprecatedCategory,
=======
	// (Deprecated June 2023, shown in aliased flags section)
	CacheTrieJournalFlag = &cli.StringFlag{
		Name:     "cache.trie.journal",
		Usage:    "Disk journal directory for trie cache to survive node restarts",
		Category: flags.PerfCategory,
	}
	CacheTrieRejournalFlag = &cli.DurationFlag{
		Name:     "cache.trie.rejournal",
		Usage:    "Time interval to regenerate the trie cache journal",
		Category: flags.PerfCategory,
>>>>>>> 4b06e4f2
	}
)

// showDeprecated displays deprecated flags that will be soon removed from the codebase.
func showDeprecated(*cli.Context) error {
	fmt.Println("--------------------------------------------------------------------")
	fmt.Println("The following flags are deprecated and will be removed in the future!")
	fmt.Println("--------------------------------------------------------------------")
	fmt.Println()
	for _, flag := range DeprecatedFlags {
		fmt.Println(flag.String())
	}
	fmt.Println()
	return nil
}<|MERGE_RESOLUTION|>--- conflicted
+++ resolved
@@ -33,13 +33,10 @@
 
 var DeprecatedFlags = []cli.Flag{
 	NoUSBFlag,
-<<<<<<< HEAD
-	LegacyWhitelistFlag,
-	LegacyDiscoveryV5Flag,
-=======
+  LegacyWhitelistFlag,
 	CacheTrieJournalFlag,
 	CacheTrieRejournalFlag,
->>>>>>> 4b06e4f2
+	LegacyDiscoveryV5Flag,
 }
 
 var (
@@ -49,7 +46,6 @@
 		Usage:    "Disables monitoring for and managing USB hardware wallets (deprecated)",
 		Category: flags.DeprecatedCategory,
 	}
-<<<<<<< HEAD
 	// Deprecated March 2022
 	LegacyWhitelistFlag = &cli.StringFlag{
 		Name:     "whitelist",
@@ -57,12 +53,6 @@
 		Category: flags.DeprecatedCategory,
 	}
 	// Deprecated July 2023
-	LegacyDiscoveryV5Flag = &cli.BoolFlag{
-		Name:     "v5disc",
-		Usage:    "Enables the experimental RLPx V5 (Topic Discovery) mechanism (deprecated, use --discv5 instead)",
-		Category: flags.DeprecatedCategory,
-=======
-	// (Deprecated June 2023, shown in aliased flags section)
 	CacheTrieJournalFlag = &cli.StringFlag{
 		Name:     "cache.trie.journal",
 		Usage:    "Disk journal directory for trie cache to survive node restarts",
@@ -72,8 +62,12 @@
 		Name:     "cache.trie.rejournal",
 		Usage:    "Time interval to regenerate the trie cache journal",
 		Category: flags.PerfCategory,
->>>>>>> 4b06e4f2
 	}
+  LegacyDiscoveryV5Flag = &cli.BoolFlag{
+		Name:     "v5disc",
+		Usage:    "Enables the experimental RLPx V5 (Topic Discovery) mechanism (deprecated, use --discv5 instead)",
+		Category: flags.DeprecatedCategory,
+  }
 )
 
 // showDeprecated displays deprecated flags that will be soon removed from the codebase.
