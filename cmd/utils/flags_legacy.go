--- conflicted
+++ resolved
@@ -39,17 +39,14 @@
 	CacheTrieRejournalFlag,
 	LegacyDiscoveryV5Flag,
 	TxLookupLimitFlag,
-<<<<<<< HEAD
-	LogBacktraceAtFlag,
-	LogDebugFlag,
-=======
 	LightServeFlag,
 	LightIngressFlag,
 	LightEgressFlag,
 	LightMaxPeersFlag,
 	LightNoPruneFlag,
 	LightNoSyncServeFlag,
->>>>>>> 333dd956
+	LogBacktraceAtFlag,
+	LogDebugFlag,
 }
 
 var (
@@ -88,19 +85,6 @@
 		Value:    ethconfig.Defaults.TransactionHistory,
 		Category: flags.DeprecatedCategory,
 	}
-<<<<<<< HEAD
-	// Deprecated November 2023
-	LogBacktraceAtFlag = &cli.StringFlag{
-		Name:     "log.backtrace",
-		Usage:    "Request a stack trace at a specific logging statement (deprecated)",
-		Value:    "",
-		Category: flags.DeprecatedCategory,
-	}
-	LogDebugFlag = &cli.BoolFlag{
-		Name:     "log.debug",
-		Usage:    "Prepends log messages with call-site location (deprecated)",
-		Category: flags.DeprecatedCategory,
-=======
 	// Light server and client settings, Deprecated November 2023
 	LightServeFlag = &cli.IntFlag{
 		Name:     "light.serve",
@@ -135,7 +119,17 @@
 		Name:     "light.nosyncserve",
 		Usage:    "Enables serving light clients before syncing (deprecated)",
 		Category: flags.LightCategory,
->>>>>>> 333dd956
+	// Deprecated November 2023
+	LogBacktraceAtFlag = &cli.StringFlag{
+		Name:     "log.backtrace",
+		Usage:    "Request a stack trace at a specific logging statement (deprecated)",
+		Value:    "",
+		Category: flags.DeprecatedCategory,
+	}
+	LogDebugFlag = &cli.BoolFlag{
+		Name:     "log.debug",
+		Usage:    "Prepends log messages with call-site location (deprecated)",
+		Category: flags.DeprecatedCategory,
 	}
 )
 
