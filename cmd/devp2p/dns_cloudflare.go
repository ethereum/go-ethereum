--- conflicted
+++ resolved
@@ -98,13 +98,8 @@
 	if !strings.HasSuffix(name, "."+zone.Name) {
 		return fmt.Errorf("CloudFlare zone name %q does not match name %q to be deployed", zone.Name, name)
 	}
-<<<<<<< HEAD
-
-	needPerms := map[string]bool{"#zone:edit": false, "#zone:read": false}
-=======
 	// Necessary permissions for Cloudlare management - Zone:Read, DNS:Read, Zone:Edit, DNS:Edit
 	needPerms := map[string]bool{"#zone:edit": false, "#zone:read": false, "#dns_records:read": false, "#dns_records:edit": false}
->>>>>>> 1015a42d
 	for _, perm := range zone.Permissions {
 		if _, ok := needPerms[perm]; ok {
 			needPerms[perm] = true
