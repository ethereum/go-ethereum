// Copyright 2019 The go-ethereum Authors
// This file is part of go-ethereum.
//
// go-ethereum is free software: you can redistribute it and/or modify
// it under the terms of the GNU General Public License as published by
// the Free Software Foundation, either version 3 of the License, or
// (at your option) any later version.
//
// go-ethereum is distributed in the hope that it will be useful,
// but WITHOUT ANY WARRANTY; without even the implied warranty of
// MERCHANTABILITY or FITNESS FOR A PARTICULAR PURPOSE. See the
// GNU General Public License for more details.
//
// You should have received a copy of the GNU General Public License
// along with go-ethereum. If not, see <http://www.gnu.org/licenses/>.

package main

import (
	"errors"
	"fmt"
	"net"
	"net/http"
	"slices"
	"strconv"
	"strings"
	"time"

	"github.com/ethereum/go-ethereum/cmd/devp2p/internal/v4test"
	"github.com/ethereum/go-ethereum/common"
	"github.com/ethereum/go-ethereum/crypto"
	"github.com/ethereum/go-ethereum/log"
	"github.com/ethereum/go-ethereum/p2p/discover"
	"github.com/ethereum/go-ethereum/p2p/enode"
	"github.com/ethereum/go-ethereum/params"
	"github.com/ethereum/go-ethereum/rpc"
	"github.com/urfave/cli/v2"
)

var (
	discv4Command = &cli.Command{
		Name:  "discv4",
		Usage: "Node Discovery v4 tools",
		Subcommands: []*cli.Command{
			discv4PingCommand,
			discv4RequestRecordCommand,
			discv4ResolveCommand,
			discv4ResolveJSONCommand,
			discv4CrawlCommand,
			discv4TestCommand,
			discv4ListenCommand,
		},
	}
	discv4PingCommand = &cli.Command{
		Name:      "ping",
		Usage:     "Sends ping to a node",
		Action:    discv4Ping,
		ArgsUsage: "<node>",
		Flags:     discoveryNodeFlags,
	}
	discv4RequestRecordCommand = &cli.Command{
		Name:      "requestenr",
		Usage:     "Requests a node record using EIP-868 enrRequest",
		Action:    discv4RequestRecord,
		ArgsUsage: "<node>",
		Flags:     discoveryNodeFlags,
	}
	discv4ResolveCommand = &cli.Command{
		Name:      "resolve",
		Usage:     "Finds a node in the DHT",
		Action:    discv4Resolve,
		ArgsUsage: "<node>",
		Flags:     discoveryNodeFlags,
	}
	discv4ResolveJSONCommand = &cli.Command{
		Name:      "resolve-json",
		Usage:     "Re-resolves nodes in a nodes.json file",
		Action:    discv4ResolveJSON,
		Flags:     discoveryNodeFlags,
		ArgsUsage: "<nodes.json file>",
	}
	discv4ListenCommand = &cli.Command{
		Name:   "listen",
		Usage:  "Runs a discovery node",
		Action: discv4Listen,
		Flags: slices.Concat(discoveryNodeFlags, []cli.Flag{
			httpAddrFlag,
		}),
	}
	discv4CrawlCommand = &cli.Command{
		Name:   "crawl",
		Usage:  "Updates a nodes.json file with random nodes found in the DHT",
		Action: discv4Crawl,
		Flags:  slices.Concat(discoveryNodeFlags, []cli.Flag{crawlTimeoutFlag, crawlParallelismFlag}),
	}
	discv4TestCommand = &cli.Command{
		Name:   "test",
		Usage:  "Runs tests against a node",
		Action: discv4Test,
		Flags: []cli.Flag{
			remoteEnodeFlag,
			testPatternFlag,
			testTAPFlag,
			testListen1Flag,
			testListen2Flag,
		},
	}
)

var (
	bootnodesFlag = &cli.StringFlag{
		Name:  "bootnodes",
		Usage: "Comma separated nodes used for bootstrapping",
	}
	nodekeyFlag = &cli.StringFlag{
		Name:  "nodekey",
		Usage: "Hex-encoded node key",
	}
	nodedbFlag = &cli.StringFlag{
		Name:  "nodedb",
		Usage: "Nodes database location",
	}
	listenAddrFlag = &cli.StringFlag{
		Name:  "addr",
		Usage: "Listening address",
	}
	extAddrFlag = &cli.StringFlag{
		Name:  "extaddr",
		Usage: "UDP endpoint announced in ENR. You can provide a bare IP address or IP:port as the value of this flag.",
	}
	crawlTimeoutFlag = &cli.DurationFlag{
		Name:  "timeout",
		Usage: "Time limit for the crawl.",
		Value: 30 * time.Minute,
	}
	crawlParallelismFlag = &cli.IntFlag{
		Name:  "parallel",
		Usage: "How many parallel discoveries to attempt.",
		Value: 16,
	}
	remoteEnodeFlag = &cli.StringFlag{
		Name:    "remote",
		Usage:   "Enode of the remote node under test",
		EnvVars: []string{"REMOTE_ENODE"},
	}
	httpAddrFlag = &cli.StringFlag{
		Name:  "rpc",
		Usage: "HTTP server listening address",
	}
)

var discoveryNodeFlags = []cli.Flag{
	bootnodesFlag,
	nodekeyFlag,
	nodedbFlag,
	listenAddrFlag,
	extAddrFlag,
}

func discv4Ping(ctx *cli.Context) error {
	n := getNodeArg(ctx)
	disc, _ := startV4(ctx)
	defer disc.Close()

	start := time.Now()
<<<<<<< HEAD
	if err := disc.PingWithoutResp(n); err != nil {
=======
	if _, err := disc.Ping(n); err != nil {
>>>>>>> 7d99f7df
		return fmt.Errorf("node didn't respond: %v", err)
	}
	fmt.Printf("node responded to ping (RTT %v).\n", time.Since(start))
	return nil
}

func discv4Listen(ctx *cli.Context) error {
	disc, _ := startV4(ctx)
	defer disc.Close()

	fmt.Println(disc.Self())

	httpAddr := ctx.String(httpAddrFlag.Name)
	if httpAddr == "" {
		// Non-HTTP mode.
		select {}
	}

	api := &discv4API{disc}
	log.Info("Starting RPC API server", "addr", httpAddr)
	srv := rpc.NewServer()
	srv.RegisterName("discv4", api)
	http.DefaultServeMux.Handle("/", srv)
	httpsrv := http.Server{Addr: httpAddr, Handler: http.DefaultServeMux}
	return httpsrv.ListenAndServe()
}

func discv4RequestRecord(ctx *cli.Context) error {
	n := getNodeArg(ctx)
	disc, _ := startV4(ctx)
	defer disc.Close()

	respN, err := disc.RequestENR(n)
	if err != nil {
		return fmt.Errorf("can't retrieve record: %v", err)
	}
	fmt.Println(respN.String())
	return nil
}

func discv4Resolve(ctx *cli.Context) error {
	n := getNodeArg(ctx)
	disc, _ := startV4(ctx)
	defer disc.Close()

	fmt.Println(disc.Resolve(n).String())
	return nil
}

func discv4ResolveJSON(ctx *cli.Context) error {
	if ctx.NArg() < 1 {
		return errors.New("need nodes file as argument")
	}
	nodesFile := ctx.Args().Get(0)
	inputSet := make(nodeSet)
	if common.FileExist(nodesFile) {
		inputSet = loadNodesJSON(nodesFile)
	}

	// Add extra nodes from command line arguments.
	var nodeargs []*enode.Node
	for i := 1; i < ctx.NArg(); i++ {
		n, err := parseNode(ctx.Args().Get(i))
		if err != nil {
			exit(err)
		}
		nodeargs = append(nodeargs, n)
	}

	disc, config := startV4(ctx)
	defer disc.Close()

	c, err := newCrawler(inputSet, config.Bootnodes, disc, enode.IterNodes(nodeargs))
	if err != nil {
		return err
	}
	c.revalidateInterval = 0
	output := c.run(0, 1)
	writeNodesJSON(nodesFile, output)
	return nil
}

func discv4Crawl(ctx *cli.Context) error {
	if ctx.NArg() < 1 {
		return errors.New("need nodes file as argument")
	}
	nodesFile := ctx.Args().First()
	inputSet := make(nodeSet)
	if common.FileExist(nodesFile) {
		inputSet = loadNodesJSON(nodesFile)
	}

	disc, config := startV4(ctx)
	defer disc.Close()

	c, err := newCrawler(inputSet, config.Bootnodes, disc, disc.RandomNodes())
	if err != nil {
		return err
	}
	c.revalidateInterval = 10 * time.Minute
	output := c.run(ctx.Duration(crawlTimeoutFlag.Name), ctx.Int(crawlParallelismFlag.Name))
	writeNodesJSON(nodesFile, output)
	return nil
}

// discv4Test runs the protocol test suite.
func discv4Test(ctx *cli.Context) error {
	// Configure test package globals.
	if !ctx.IsSet(remoteEnodeFlag.Name) {
		return fmt.Errorf("missing -%v", remoteEnodeFlag.Name)
	}
	v4test.Remote = ctx.String(remoteEnodeFlag.Name)
	v4test.Listen1 = ctx.String(testListen1Flag.Name)
	v4test.Listen2 = ctx.String(testListen2Flag.Name)
	return runTests(ctx, v4test.AllTests)
}

// startV4 starts an ephemeral discovery V4 node.
func startV4(ctx *cli.Context) (*discover.UDPv4, discover.Config) {
	ln, config := makeDiscoveryConfig(ctx)
	socket := listen(ctx, ln)
	disc, err := discover.ListenV4(socket, ln, config)
	if err != nil {
		exit(err)
	}
	return disc, config
}

func makeDiscoveryConfig(ctx *cli.Context) (*enode.LocalNode, discover.Config) {
	var cfg discover.Config

	if ctx.IsSet(nodekeyFlag.Name) {
		key, err := crypto.HexToECDSA(ctx.String(nodekeyFlag.Name))
		if err != nil {
			exit(fmt.Errorf("-%s: %v", nodekeyFlag.Name, err))
		}
		cfg.PrivateKey = key
	} else {
		cfg.PrivateKey, _ = crypto.GenerateKey()
	}

	if commandHasFlag(ctx, bootnodesFlag) {
		bn, err := parseBootnodes(ctx)
		if err != nil {
			exit(err)
		}
		cfg.Bootnodes = bn
	}

	dbpath := ctx.String(nodedbFlag.Name)
	db, err := enode.OpenDB(dbpath)
	if err != nil {
		exit(err)
	}
	ln := enode.NewLocalNode(db, cfg.PrivateKey)
	return ln, cfg
}

func parseExtAddr(spec string) (ip net.IP, port int, ok bool) {
	ip = net.ParseIP(spec)
	if ip != nil {
		return ip, 0, true
	}
	host, portstr, err := net.SplitHostPort(spec)
	if err != nil {
		return nil, 0, false
	}
	ip = net.ParseIP(host)
	if ip == nil {
		return nil, 0, false
	}
	port, err = strconv.Atoi(portstr)
	if err != nil {
		return nil, 0, false
	}
	return ip, port, true
}

func listen(ctx *cli.Context, ln *enode.LocalNode) *net.UDPConn {
	addr := ctx.String(listenAddrFlag.Name)
	if addr == "" {
		addr = "0.0.0.0:0"
	}
	socket, err := net.ListenPacket("udp4", addr)
	if err != nil {
		exit(err)
	}

	// Configure UDP endpoint in ENR from listener address.
	usocket := socket.(*net.UDPConn)
	uaddr := socket.LocalAddr().(*net.UDPAddr)
	if uaddr.IP.IsUnspecified() {
		ln.SetFallbackIP(net.IP{127, 0, 0, 1})
	} else {
		ln.SetFallbackIP(uaddr.IP)
	}
	ln.SetFallbackUDP(uaddr.Port)

	// If an ENR endpoint is set explicitly on the command-line, override
	// the information from the listening address. Note this is careful not
	// to set the UDP port if the external address doesn't have it.
	extAddr := ctx.String(extAddrFlag.Name)
	if extAddr != "" {
		ip, port, ok := parseExtAddr(extAddr)
		if !ok {
			exit(fmt.Errorf("-%s: invalid external address %q", extAddrFlag.Name, extAddr))
		}
		ln.SetStaticIP(ip)
		if port != 0 {
			ln.SetFallbackUDP(port)
		}
	}

	return usocket
}

func parseBootnodes(ctx *cli.Context) ([]*enode.Node, error) {
	s := params.MainnetBootnodes
	if ctx.IsSet(bootnodesFlag.Name) {
		input := ctx.String(bootnodesFlag.Name)
		if input == "" {
			return nil, nil
		}
		s = strings.Split(input, ",")
	}
	nodes := make([]*enode.Node, len(s))
	var err error
	for i, record := range s {
		nodes[i], err = parseNode(record)
		if err != nil {
			return nil, fmt.Errorf("invalid bootstrap node: %v", err)
		}
	}
	return nodes, nil
}

type discv4API struct {
	host *discover.UDPv4
}

func (api *discv4API) LookupRandom(n int) (ns []*enode.Node) {
	it := api.host.RandomNodes()
	for len(ns) < n && it.Next() {
		ns = append(ns, it.Node())
	}
	return ns
}

func (api *discv4API) Buckets() [][]discover.BucketNode {
	return api.host.TableBuckets()
}

func (api *discv4API) Self() *enode.Node {
	return api.host.Self()
}<|MERGE_RESOLUTION|>--- conflicted
+++ resolved
@@ -163,11 +163,7 @@
 	defer disc.Close()
 
 	start := time.Now()
-<<<<<<< HEAD
-	if err := disc.PingWithoutResp(n); err != nil {
-=======
 	if _, err := disc.Ping(n); err != nil {
->>>>>>> 7d99f7df
 		return fmt.Errorf("node didn't respond: %v", err)
 	}
 	fmt.Printf("node responded to ping (RTT %v).\n", time.Since(start))
