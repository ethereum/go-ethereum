--- conflicted
+++ resolved
@@ -84,12 +84,8 @@
 	disc, _ := startV5(ctx)
 	defer disc.Close()
 
-<<<<<<< HEAD
-	fmt.Println(disc.PingWithoutResp(n))
-=======
 	_, err := disc.Ping(n)
 	fmt.Println(err)
->>>>>>> 7d99f7df
 	return nil
 }
 
