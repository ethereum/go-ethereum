--- conflicted
+++ resolved
@@ -85,13 +85,8 @@
 	disc, _ := startV5(ctx)
 	defer disc.Close()
 
-<<<<<<< HEAD
-	fmt.Println(disc.Ping(n))
-
-=======
 	_, err := disc.Ping(n)
 	fmt.Println(err)
->>>>>>> 827d3fcc
 	return nil
 }
 
