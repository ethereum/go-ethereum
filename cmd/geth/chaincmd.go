--- conflicted
+++ resolved
@@ -226,17 +226,8 @@
 		v := ctx.Int64(utils.OverrideVerkle.Name)
 		overrides.OverrideVerkle = new(big.Int).SetInt64(v)
 	}
-<<<<<<< HEAD
-	for _, name := range []string{"chaindata", "lightchaindata"} {
-		chaindb, err := stack.OpenDatabaseWithFreezer(name, 0, 0, ctx.String(utils.AncientFlag.Name), "", false, false, false)
-		if err != nil {
-			utils.Fatalf("Failed to open database: %v", err)
-		}
-		defer chaindb.Close()
-=======
->>>>>>> f3c696fa
-
-	chaindb, err := stack.OpenDatabaseWithFreezer("chaindata", 0, 0, ctx.String(utils.AncientFlag.Name), "", false)
+
+	chaindb, err := stack.OpenDatabaseWithFreezer("chaindata", 0, 0, ctx.String(utils.AncientFlag.Name), "", false, false, false)
 	if err != nil {
 		utils.Fatalf("Failed to open database: %v", err)
 	}
@@ -250,11 +241,8 @@
 		utils.Fatalf("Failed to write genesis block: %v", err)
 	}
 
-<<<<<<< HEAD
-=======
 	log.Info("Successfully wrote genesis state", "database", "chaindata", "hash", hash)
 
->>>>>>> f3c696fa
 	return nil
 }
 
@@ -277,36 +265,6 @@
 
 	// dump whatever already exists in the datadir
 	stack, _ := makeConfigNode(ctx)
-<<<<<<< HEAD
-	for _, name := range []string{"chaindata", "lightchaindata"} {
-		db, err := stack.OpenDatabase(name, 0, 0, "", true)
-
-		if err != nil {
-			if !os.IsNotExist(err) {
-				return err
-			}
-
-			continue
-		}
-
-		genesis, err := core.ReadGenesis(db)
-
-		if err != nil {
-			utils.Fatalf("failed to read genesis: %s", err)
-		}
-
-		db.Close()
-
-		if err := json.NewEncoder(os.Stdout).Encode(*genesis); err != nil {
-			utils.Fatalf("could not encode stored genesis: %s", err)
-		}
-
-		return nil
-	}
-
-	if ctx.IsSet(utils.DataDirFlag.Name) {
-		utils.Fatalf("no existing datadir at %s", stack.Config().DataDir)
-=======
 
 	db, err := stack.OpenDatabase("chaindata", 0, 0, "", true)
 	if err != nil {
@@ -317,7 +275,6 @@
 	genesis, err = core.ReadGenesis(db)
 	if err != nil {
 		utils.Fatalf("failed to read genesis: %s", err)
->>>>>>> f3c696fa
 	}
 
 	if err := json.NewEncoder(os.Stdout).Encode(*genesis); err != nil {
@@ -623,12 +580,7 @@
 	default:
 		return nil, common.Hash{}, fmt.Errorf("invalid start argument: %x. 20 or 32 hex-encoded bytes required", startArg)
 	}
-<<<<<<< HEAD
-
-	var conf = &state.DumpConfig{
-=======
 	conf := &state.DumpConfig{
->>>>>>> f3c696fa
 		SkipCode:          ctx.Bool(utils.ExcludeCodeFlag.Name),
 		SkipStorage:       ctx.Bool(utils.ExcludeStorageFlag.Name),
 		OnlyWithAddresses: !ctx.Bool(utils.IncludeIncompletesFlag.Name),
