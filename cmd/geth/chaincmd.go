// Copyright 2015 The go-ethereum Authors
// This file is part of go-ethereum.
//
// go-ethereum is free software: you can redistribute it and/or modify
// it under the terms of the GNU General Public License as published by
// the Free Software Foundation, either version 3 of the License, or
// (at your option) any later version.
//
// go-ethereum is distributed in the hope that it will be useful,
// but WITHOUT ANY WARRANTY; without even the implied warranty of
// MERCHANTABILITY or FITNESS FOR A PARTICULAR PURPOSE. See the
// GNU General Public License for more details.
//
// You should have received a copy of the GNU General Public License
// along with go-ethereum. If not, see <http://www.gnu.org/licenses/>.

package main

import (
	"encoding/json"
	"errors"
	"fmt"
	"os"
	"runtime"
	"strconv"
	"sync/atomic"
	"time"

	"github.com/ethereum/go-ethereum/cmd/utils"
	"github.com/ethereum/go-ethereum/common"
	"github.com/ethereum/go-ethereum/common/hexutil"
	"github.com/ethereum/go-ethereum/core"
	"github.com/ethereum/go-ethereum/core/rawdb"
	"github.com/ethereum/go-ethereum/core/state"
	"github.com/ethereum/go-ethereum/core/types"
	"github.com/ethereum/go-ethereum/crypto"
	"github.com/ethereum/go-ethereum/ethdb"
	"github.com/ethereum/go-ethereum/internal/flags"
	"github.com/ethereum/go-ethereum/log"
	"github.com/ethereum/go-ethereum/metrics"
	"github.com/ethereum/go-ethereum/node"
	"github.com/urfave/cli/v2"
)

var (
	initCommand = &cli.Command{
		Action:    initGenesis,
		Name:      "init",
		Usage:     "Bootstrap and initialize a new genesis block",
		ArgsUsage: "<genesisPath>",
		Flags:     utils.DatabasePathFlags,
		Description: `
The init command initializes a new genesis block and definition for the network.
This is a destructive action and changes the network in which you will be
participating.

It expects the genesis file as argument.`,
	}
	dumpGenesisCommand = &cli.Command{
		Action:    dumpGenesis,
		Name:      "dumpgenesis",
		Usage:     "Dumps genesis block JSON configuration to stdout",
		ArgsUsage: "",
		Flags:     utils.NetworkFlags,
		Description: `
The dumpgenesis command dumps the genesis block configuration in JSON format to stdout.`,
	}
	importCommand = &cli.Command{
		Action:    importChain,
		Name:      "import",
		Usage:     "Import a blockchain file",
		ArgsUsage: "<filename> (<filename 2> ... <filename N>) ",
		Flags: flags.Merge([]cli.Flag{
			utils.CacheFlag,
			utils.SyncModeFlag,
			utils.GCModeFlag,
			utils.SnapshotFlag,
			utils.CacheDatabaseFlag,
			utils.CacheGCFlag,
			utils.MetricsEnabledFlag,
			utils.MetricsEnabledExpensiveFlag,
			utils.MetricsHTTPFlag,
			utils.MetricsPortFlag,
			utils.MetricsEnableInfluxDBFlag,
			utils.MetricsEnableInfluxDBV2Flag,
			utils.MetricsInfluxDBEndpointFlag,
			utils.MetricsInfluxDBDatabaseFlag,
			utils.MetricsInfluxDBUsernameFlag,
			utils.MetricsInfluxDBPasswordFlag,
			utils.MetricsInfluxDBTagsFlag,
			utils.MetricsInfluxDBTokenFlag,
			utils.MetricsInfluxDBBucketFlag,
			utils.MetricsInfluxDBOrganizationFlag,
			utils.TxLookupLimitFlag,
		}, utils.DatabasePathFlags),
		Description: `
The import command imports blocks from an RLP-encoded form. The form can be one file
with several RLP-encoded blocks, or several files can be used.

If only one file is used, import error will result in failure. If several files are used,
processing will proceed even if an individual RLP-file import failure occurs.`,
	}
	exportCommand = &cli.Command{
		Action:    exportChain,
		Name:      "export",
		Usage:     "Export blockchain into file",
		ArgsUsage: "<filename> [<blockNumFirst> <blockNumLast>]",
		Flags: flags.Merge([]cli.Flag{
			utils.CacheFlag,
			utils.SyncModeFlag,
		}, utils.DatabasePathFlags),
		Description: `
Requires a first argument of the file to write to.
Optional second and third arguments control the first and
last block to write. In this mode, the file will be appended
if already existing. If the file ends with .gz, the output will
be gzipped.`,
	}
	importPreimagesCommand = &cli.Command{
		Action:    importPreimages,
		Name:      "import-preimages",
		Usage:     "Import the preimage database from an RLP stream",
		ArgsUsage: "<datafile>",
		Flags: flags.Merge([]cli.Flag{
			utils.CacheFlag,
			utils.SyncModeFlag,
		}, utils.DatabasePathFlags),
		Description: `
The import-preimages command imports hash preimages from an RLP encoded stream.
It's deprecated, please use "geth db import" instead.
`,
	}
	exportPreimagesCommand = &cli.Command{
		Action:    exportPreimages,
		Name:      "export-preimages",
		Usage:     "Export the preimage database into an RLP stream",
		ArgsUsage: "<dumpfile>",
		Flags: flags.Merge([]cli.Flag{
			utils.CacheFlag,
			utils.SyncModeFlag,
		}, utils.DatabasePathFlags),
		Description: `
The export-preimages command exports hash preimages to an RLP encoded stream.
It's deprecated, please use "geth db export" instead.
`,
	}
	dumpCommand = &cli.Command{
		Action:    dump,
		Name:      "dump",
		Usage:     "Dump a specific block from storage",
		ArgsUsage: "[? <blockHash> | <blockNum>]",
		Flags: flags.Merge([]cli.Flag{
			utils.CacheFlag,
			utils.IterativeOutputFlag,
			utils.ExcludeCodeFlag,
			utils.ExcludeStorageFlag,
			utils.IncludeIncompletesFlag,
			utils.StartKeyFlag,
			utils.DumpLimitFlag,
		}, utils.DatabasePathFlags),
		Description: `
This command dumps out the state for a given block (or latest, if none provided).
`,
	}
)

// initGenesis will initialise the given JSON format genesis file and writes it as
// the zero'd block (i.e. genesis) or will fail hard if it can't succeed.
func initGenesis(ctx *cli.Context) error {
	if ctx.Args().Len() != 1 {
		utils.Fatalf("need genesis.json file as the only argument")
	}
	genesisPath := ctx.Args().First()
	if len(genesisPath) == 0 {
		utils.Fatalf("invalid path to genesis file")
	}
	file, err := os.Open(genesisPath)
	if err != nil {
		utils.Fatalf("Failed to read genesis file: %v", err)
	}
	defer file.Close()

	genesis := new(core.Genesis)
	if err := json.NewDecoder(file).Decode(genesis); err != nil {
		utils.Fatalf("invalid genesis file: %v", err)
	}
	// Open and initialise both full and light databases
	stack, _ := makeConfigNode(ctx)
	defer stack.Close()
	for _, name := range []string{"chaindata", "lightchaindata"} {
<<<<<<< HEAD
		chaindb, err := stack.OpenDatabaseWithFreezer(name, 0, 0, ctx.GlobalString(utils.AncientFlag.Name), "", false, ctx.GlobalBool(utils.AncientPruneFlag.Name))
=======
		chaindb, err := stack.OpenDatabaseWithFreezer(name, 0, 0, ctx.String(utils.AncientFlag.Name), "", false)
>>>>>>> 67109427
		if err != nil {
			utils.Fatalf("Failed to open database: %v", err)
		}
		_, hash, err := core.SetupGenesisBlock(chaindb, genesis)
		if err != nil {
			utils.Fatalf("Failed to write genesis block: %v", err)
		}
		chaindb.Close()
		log.Info("Successfully wrote genesis state", "database", name, "hash", hash)
	}
	return nil
}

func dumpGenesis(ctx *cli.Context) error {
	// TODO(rjl493456442) support loading from the custom datadir
	genesis := utils.MakeGenesis(ctx)
	if genesis == nil {
		genesis = core.DefaultGenesisBlock()
	}
	if err := json.NewEncoder(os.Stdout).Encode(genesis); err != nil {
		utils.Fatalf("could not encode genesis")
	}
	return nil
}

func importChain(ctx *cli.Context) error {
	if ctx.Args().Len() < 1 {
		utils.Fatalf("This command requires an argument.")
	}
	// Start metrics export if enabled
	utils.SetupMetrics(ctx)
	// Start system runtime metrics collection
	go metrics.CollectProcessMetrics(3 * time.Second)

	stack, _ := makeConfigNode(ctx)
	defer stack.Close()

	chain, db := utils.MakeChain(ctx, stack)
	defer db.Close()

	// Start periodically gathering memory profiles
	var peakMemAlloc, peakMemSys uint64
	go func() {
		stats := new(runtime.MemStats)
		for {
			runtime.ReadMemStats(stats)
			if atomic.LoadUint64(&peakMemAlloc) < stats.Alloc {
				atomic.StoreUint64(&peakMemAlloc, stats.Alloc)
			}
			if atomic.LoadUint64(&peakMemSys) < stats.Sys {
				atomic.StoreUint64(&peakMemSys, stats.Sys)
			}
			time.Sleep(5 * time.Second)
		}
	}()
	// Import the chain
	start := time.Now()

	var importErr error

	if ctx.Args().Len() == 1 {
		if err := utils.ImportChain(chain, ctx.Args().First()); err != nil {
			importErr = err
			log.Error("Import error", "err", err)
		}
	} else {
		for _, arg := range ctx.Args().Slice() {
			if err := utils.ImportChain(chain, arg); err != nil {
				importErr = err
				log.Error("Import error", "file", arg, "err", err)
			}
		}
	}
	chain.Stop()
	fmt.Printf("Import done in %v.\n\n", time.Since(start))

	// Output pre-compaction stats mostly to see the import trashing
	showLeveldbStats(db)

	// Print the memory statistics used by the importing
	mem := new(runtime.MemStats)
	runtime.ReadMemStats(mem)

	fmt.Printf("Object memory: %.3f MB current, %.3f MB peak\n", float64(mem.Alloc)/1024/1024, float64(atomic.LoadUint64(&peakMemAlloc))/1024/1024)
	fmt.Printf("System memory: %.3f MB current, %.3f MB peak\n", float64(mem.Sys)/1024/1024, float64(atomic.LoadUint64(&peakMemSys))/1024/1024)
	fmt.Printf("Allocations:   %.3f million\n", float64(mem.Mallocs)/1000000)
	fmt.Printf("GC pause:      %v\n\n", time.Duration(mem.PauseTotalNs))

	if ctx.Bool(utils.NoCompactionFlag.Name) {
		return nil
	}

	// Compact the entire database to more accurately measure disk io and print the stats
	start = time.Now()
	fmt.Println("Compacting entire database...")
	if err := db.Compact(nil, nil); err != nil {
		utils.Fatalf("Compaction failed: %v", err)
	}
	fmt.Printf("Compaction done in %v.\n\n", time.Since(start))

	showLeveldbStats(db)
	return importErr
}

func exportChain(ctx *cli.Context) error {
	if ctx.Args().Len() < 1 {
		utils.Fatalf("This command requires an argument.")
	}

	stack, _ := makeConfigNode(ctx)
	defer stack.Close()

	chain, _ := utils.MakeChain(ctx, stack)
	start := time.Now()

	var err error
	fp := ctx.Args().First()
	if ctx.Args().Len() < 3 {
		err = utils.ExportChain(chain, fp)
	} else {
		// This can be improved to allow for numbers larger than 9223372036854775807
		first, ferr := strconv.ParseInt(ctx.Args().Get(1), 10, 64)
		last, lerr := strconv.ParseInt(ctx.Args().Get(2), 10, 64)
		if ferr != nil || lerr != nil {
			utils.Fatalf("Export error in parsing parameters: block number not an integer\n")
		}
		if first < 0 || last < 0 {
			utils.Fatalf("Export error: block number must be greater than 0\n")
		}
		if head := chain.CurrentFastBlock(); uint64(last) > head.NumberU64() {
			utils.Fatalf("Export error: block number %d larger than head block %d\n", uint64(last), head.NumberU64())
		}
		err = utils.ExportAppendChain(chain, fp, uint64(first), uint64(last))
	}

	if err != nil {
		utils.Fatalf("Export error: %v\n", err)
	}
	fmt.Printf("Export done in %v\n", time.Since(start))
	return nil
}

// importPreimages imports preimage data from the specified file.
func importPreimages(ctx *cli.Context) error {
	if ctx.Args().Len() < 1 {
		utils.Fatalf("This command requires an argument.")
	}

	stack, _ := makeConfigNode(ctx)
	defer stack.Close()

	db := utils.MakeChainDatabase(ctx, stack, false)
	start := time.Now()

	if err := utils.ImportPreimages(db, ctx.Args().First()); err != nil {
		utils.Fatalf("Import error: %v\n", err)
	}
	fmt.Printf("Import done in %v\n", time.Since(start))
	return nil
}

// exportPreimages dumps the preimage data to specified json file in streaming way.
func exportPreimages(ctx *cli.Context) error {
	if ctx.Args().Len() < 1 {
		utils.Fatalf("This command requires an argument.")
	}
	stack, _ := makeConfigNode(ctx)
	defer stack.Close()

	db := utils.MakeChainDatabase(ctx, stack, true)
	start := time.Now()

	if err := utils.ExportPreimages(db, ctx.Args().First()); err != nil {
		utils.Fatalf("Export error: %v\n", err)
	}
	fmt.Printf("Export done in %v\n", time.Since(start))
	return nil
}

func parseDumpConfig(ctx *cli.Context, stack *node.Node) (*state.DumpConfig, ethdb.Database, common.Hash, error) {
	db := utils.MakeChainDatabase(ctx, stack, true)
	var header *types.Header
	if ctx.NArg() > 1 {
		return nil, nil, common.Hash{}, fmt.Errorf("expected 1 argument (number or hash), got %d", ctx.NArg())
	}
	if ctx.NArg() == 1 {
		arg := ctx.Args().First()
		if hashish(arg) {
			hash := common.HexToHash(arg)
			if number := rawdb.ReadHeaderNumber(db, hash); number != nil {
				header = rawdb.ReadHeader(db, hash, *number)
			} else {
				return nil, nil, common.Hash{}, fmt.Errorf("block %x not found", hash)
			}
		} else {
			number, err := strconv.Atoi(arg)
			if err != nil {
				return nil, nil, common.Hash{}, err
			}
			if hash := rawdb.ReadCanonicalHash(db, uint64(number)); hash != (common.Hash{}) {
				header = rawdb.ReadHeader(db, hash, uint64(number))
			} else {
				return nil, nil, common.Hash{}, fmt.Errorf("header for block %d not found", number)
			}
		}
	} else {
		// Use latest
		header = rawdb.ReadHeadHeader(db)
	}
	if header == nil {
		return nil, nil, common.Hash{}, errors.New("no head block found")
	}
	startArg := common.FromHex(ctx.String(utils.StartKeyFlag.Name))
	var start common.Hash
	switch len(startArg) {
	case 0: // common.Hash
	case 32:
		start = common.BytesToHash(startArg)
	case 20:
		start = crypto.Keccak256Hash(startArg)
		log.Info("Converting start-address to hash", "address", common.BytesToAddress(startArg), "hash", start.Hex())
	default:
		return nil, nil, common.Hash{}, fmt.Errorf("invalid start argument: %x. 20 or 32 hex-encoded bytes required", startArg)
	}
	var conf = &state.DumpConfig{
		SkipCode:          ctx.Bool(utils.ExcludeCodeFlag.Name),
		SkipStorage:       ctx.Bool(utils.ExcludeStorageFlag.Name),
		OnlyWithAddresses: !ctx.Bool(utils.IncludeIncompletesFlag.Name),
		Start:             start.Bytes(),
		Max:               ctx.Uint64(utils.DumpLimitFlag.Name),
	}
	log.Info("State dump configured", "block", header.Number, "hash", header.Hash().Hex(),
		"skipcode", conf.SkipCode, "skipstorage", conf.SkipStorage,
		"start", hexutil.Encode(conf.Start), "limit", conf.Max)
	return conf, db, header.Root, nil
}

func dump(ctx *cli.Context) error {
	stack, _ := makeConfigNode(ctx)
	defer stack.Close()

	conf, db, root, err := parseDumpConfig(ctx, stack)
	if err != nil {
		return err
	}
	state, err := state.New(root, state.NewDatabase(db), nil)
	if err != nil {
		return err
	}
	if ctx.Bool(utils.IterativeOutputFlag.Name) {
		state.IterativeDump(conf, json.NewEncoder(os.Stdout))
	} else {
		if conf.OnlyWithAddresses {
			fmt.Fprintf(os.Stderr, "If you want to include accounts with missing preimages, you need iterative output, since"+
				" otherwise the accounts will overwrite each other in the resulting mapping.")
			return fmt.Errorf("incompatible options")
		}
		fmt.Println(string(state.Dump(conf)))
	}
	return nil
}

// hashish returns true for strings that look like hashes.
func hashish(x string) bool {
	_, err := strconv.Atoi(x)
	return err != nil
}<|MERGE_RESOLUTION|>--- conflicted
+++ resolved
@@ -188,11 +188,7 @@
 	stack, _ := makeConfigNode(ctx)
 	defer stack.Close()
 	for _, name := range []string{"chaindata", "lightchaindata"} {
-<<<<<<< HEAD
-		chaindb, err := stack.OpenDatabaseWithFreezer(name, 0, 0, ctx.GlobalString(utils.AncientFlag.Name), "", false, ctx.GlobalBool(utils.AncientPruneFlag.Name))
-=======
-		chaindb, err := stack.OpenDatabaseWithFreezer(name, 0, 0, ctx.String(utils.AncientFlag.Name), "", false)
->>>>>>> 67109427
+		chaindb, err := stack.OpenDatabaseWithFreezer(name, 0, 0, ctx.String(utils.AncientFlag.Name), "", false, ctx.Bool(utils.AncientPruneFlag.Name))
 		if err != nil {
 			utils.Fatalf("Failed to open database: %v", err)
 		}
