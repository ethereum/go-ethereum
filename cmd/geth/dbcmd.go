// Copyright 2021 The go-ethereum Authors
// This file is part of go-ethereum.
//
// go-ethereum is free software: you can redistribute it and/or modify
// it under the terms of the GNU General Public License as published by
// the Free Software Foundation, either version 3 of the License, or
// (at your option) any later version.
//
// go-ethereum is distributed in the hope that it will be useful,
// but WITHOUT ANY WARRANTY; without even the implied warranty of
// MERCHANTABILITY or FITNESS FOR A PARTICULAR PURPOSE. See the
// GNU General Public License for more details.
//
// You should have received a copy of the GNU General Public License
// along with go-ethereum. If not, see <http://www.gnu.org/licenses/>.

package main

import (
	"bytes"
	"fmt"
	"os"
	"os/signal"
	"path/filepath"
	"sort"
	"strconv"
	"strings"
	"syscall"
	"time"

	"github.com/ethereum/go-ethereum/cmd/utils"
	"github.com/ethereum/go-ethereum/common"
	"github.com/ethereum/go-ethereum/common/hexutil"
	"github.com/ethereum/go-ethereum/console/prompt"
	"github.com/ethereum/go-ethereum/core/rawdb"
	"github.com/ethereum/go-ethereum/core/state/snapshot"
	"github.com/ethereum/go-ethereum/core/types"
	"github.com/ethereum/go-ethereum/crypto"
	"github.com/ethereum/go-ethereum/ethdb"
	"github.com/ethereum/go-ethereum/log"
	"github.com/ethereum/go-ethereum/trie"
	"github.com/olekukonko/tablewriter"
	"gopkg.in/urfave/cli.v1"
)

var (
	removedbCommand = cli.Command{
		Action:    utils.MigrateFlags(removeDB),
		Name:      "removedb",
		Usage:     "Remove blockchain and state databases",
		ArgsUsage: "",
		Flags:     utils.DatabasePathFlags,
		Category:  "DATABASE COMMANDS",
		Description: `
Remove blockchain and state databases`,
	}
	dbCommand = cli.Command{
		Name:      "db",
		Usage:     "Low level database operations",
		ArgsUsage: "",
		Category:  "DATABASE COMMANDS",
		Subcommands: []cli.Command{
			dbInspectCmd,
			dbStatCmd,
			dbCompactCmd,
			dbGetCmd,
			dbDeleteCmd,
			dbPutCmd,
			dbGetSlotsCmd,
			dbDumpFreezerIndex,
			dbImportCmd,
			dbExportCmd,
			dbMetadataCmd,
			dbMigrateFreezerCmd,
			dbCheckStateContentCmd,
		},
	}
	dbInspectCmd = cli.Command{
		Action:    utils.MigrateFlags(inspect),
		Name:      "inspect",
		ArgsUsage: "<prefix> <start>",
		Flags: utils.GroupFlags([]cli.Flag{
			utils.SyncModeFlag,
		}, utils.NetworkFlags, utils.DatabasePathFlags),
		Usage:       "Inspect the storage size for each type of data in the database",
		Description: `This commands iterates the entire database. If the optional 'prefix' and 'start' arguments are provided, then the iteration is limited to the given subset of data.`,
	}
	dbCheckStateContentCmd = cli.Command{
		Action:    utils.MigrateFlags(checkStateContent),
		Name:      "check-state-content",
		ArgsUsage: "<start (optional)>",
		Flags:     utils.GroupFlags(utils.NetworkFlags, utils.DatabasePathFlags),
		Usage:     "Verify that state data is cryptographically correct",
		Description: `This command iterates the entire database for 32-byte keys, looking for rlp-encoded trie nodes.
For each trie node encountered, it checks that the key corresponds to the keccak256(value). If this is not true, this indicates
a data corruption.`,
	}
	dbStatCmd = cli.Command{
		Action: utils.MigrateFlags(dbStats),
		Name:   "stats",
		Usage:  "Print leveldb statistics",
		Flags: utils.GroupFlags([]cli.Flag{
			utils.SyncModeFlag,
		}, utils.NetworkFlags, utils.DatabasePathFlags),
	}
	dbCompactCmd = cli.Command{
		Action: utils.MigrateFlags(dbCompact),
		Name:   "compact",
		Usage:  "Compact leveldb database. WARNING: May take a very long time",
		Flags: utils.GroupFlags([]cli.Flag{
			utils.SyncModeFlag,
			utils.CacheFlag,
			utils.CacheDatabaseFlag,
		}, utils.NetworkFlags, utils.DatabasePathFlags),
		Description: `This command performs a database compaction. 
WARNING: This operation may take a very long time to finish, and may cause database
corruption if it is aborted during execution'!`,
	}
	dbGetCmd = cli.Command{
		Action:    utils.MigrateFlags(dbGet),
		Name:      "get",
		Usage:     "Show the value of a database key",
		ArgsUsage: "<hex-encoded key>",
		Flags: utils.GroupFlags([]cli.Flag{
			utils.SyncModeFlag,
		}, utils.NetworkFlags, utils.DatabasePathFlags),
		Description: "This command looks up the specified database key from the database.",
	}
	dbDeleteCmd = cli.Command{
		Action:    utils.MigrateFlags(dbDelete),
		Name:      "delete",
		Usage:     "Delete a database key (WARNING: may corrupt your database)",
		ArgsUsage: "<hex-encoded key>",
		Flags: utils.GroupFlags([]cli.Flag{
			utils.SyncModeFlag,
		}, utils.NetworkFlags, utils.DatabasePathFlags),
		Description: `This command deletes the specified database key from the database. 
WARNING: This is a low-level operation which may cause database corruption!`,
	}
	dbPutCmd = cli.Command{
		Action:    utils.MigrateFlags(dbPut),
		Name:      "put",
		Usage:     "Set the value of a database key (WARNING: may corrupt your database)",
		ArgsUsage: "<hex-encoded key> <hex-encoded value>",
		Flags: utils.GroupFlags([]cli.Flag{
			utils.SyncModeFlag,
		}, utils.NetworkFlags, utils.DatabasePathFlags),
		Description: `This command sets a given database key to the given value. 
WARNING: This is a low-level operation which may cause database corruption!`,
	}
	dbGetSlotsCmd = cli.Command{
		Action:    utils.MigrateFlags(dbDumpTrie),
		Name:      "dumptrie",
		Usage:     "Show the storage key/values of a given storage trie",
		ArgsUsage: "<hex-encoded storage trie root> <hex-encoded start (optional)> <int max elements (optional)>",
		Flags: utils.GroupFlags([]cli.Flag{
			utils.SyncModeFlag,
		}, utils.NetworkFlags, utils.DatabasePathFlags),
		Description: "This command looks up the specified database key from the database.",
	}
	dbDumpFreezerIndex = cli.Command{
		Action:    utils.MigrateFlags(freezerInspect),
		Name:      "freezer-index",
		Usage:     "Dump out the index of a given freezer type",
		ArgsUsage: "<type> <start (int)> <end (int)>",
		Flags: utils.GroupFlags([]cli.Flag{
			utils.SyncModeFlag,
		}, utils.NetworkFlags, utils.DatabasePathFlags),
		Description: "This command displays information about the freezer index.",
	}
	dbImportCmd = cli.Command{
		Action:    utils.MigrateFlags(importLDBdata),
		Name:      "import",
		Usage:     "Imports leveldb-data from an exported RLP dump.",
		ArgsUsage: "<dumpfile> <start (optional)",
		Flags: utils.GroupFlags([]cli.Flag{
			utils.SyncModeFlag,
		}, utils.NetworkFlags, utils.DatabasePathFlags),
		Description: "The import command imports the specific chain data from an RLP encoded stream.",
	}
	dbExportCmd = cli.Command{
		Action:    utils.MigrateFlags(exportChaindata),
		Name:      "export",
		Usage:     "Exports the chain data into an RLP dump. If the <dumpfile> has .gz suffix, gzip compression will be used.",
		ArgsUsage: "<type> <dumpfile>",
		Flags: utils.GroupFlags([]cli.Flag{
			utils.SyncModeFlag,
		}, utils.NetworkFlags, utils.DatabasePathFlags),
		Description: "Exports the specified chain data to an RLP encoded stream, optionally gzip-compressed.",
	}
	dbMetadataCmd = cli.Command{
		Action: utils.MigrateFlags(showMetaData),
		Name:   "metadata",
		Usage:  "Shows metadata about the chain status.",
		Flags: utils.GroupFlags([]cli.Flag{
			utils.SyncModeFlag,
		}, utils.NetworkFlags, utils.DatabasePathFlags),
		Description: "Shows metadata about the chain status.",
	}
	dbMigrateFreezerCmd = cli.Command{
		Action:    utils.MigrateFlags(freezerMigrate),
		Name:      "freezer-migrate",
		Usage:     "Migrate legacy parts of the freezer. (WARNING: may take a long time)",
		ArgsUsage: "",
		Flags: utils.GroupFlags([]cli.Flag{
			utils.SyncModeFlag,
		}, utils.NetworkFlags, utils.DatabasePathFlags),
		Description: `The freezer-migrate command checks your database for receipts in a legacy format and updates those.
WARNING: please back-up the receipt files in your ancients before running this command.`,
	}
)

func removeDB(ctx *cli.Context) error {
	stack, config := makeConfigNode(ctx)

	// Remove the full node state database
	path := stack.ResolvePath("chaindata")
	if common.FileExist(path) {
		confirmAndRemoveDB(path, "full node state database")
	} else {
		log.Info("Full node state database missing", "path", path)
	}
	// Remove the full node ancient database
	path = config.Eth.DatabaseFreezer
	switch {
	case path == "":
		path = filepath.Join(stack.ResolvePath("chaindata"), "ancient")
	case !filepath.IsAbs(path):
		path = config.Node.ResolvePath(path)
	}
	if common.FileExist(path) {
		confirmAndRemoveDB(path, "full node ancient database")
	} else {
		log.Info("Full node ancient database missing", "path", path)
	}
	// Remove the light node database
	path = stack.ResolvePath("lightchaindata")
	if common.FileExist(path) {
		confirmAndRemoveDB(path, "light node database")
	} else {
		log.Info("Light node database missing", "path", path)
	}
	return nil
}

// confirmAndRemoveDB prompts the user for a last confirmation and removes the
// folder if accepted.
func confirmAndRemoveDB(database string, kind string) {
	confirm, err := prompt.Stdin.PromptConfirm(fmt.Sprintf("Remove %s (%s)?", kind, database))
	switch {
	case err != nil:
		utils.Fatalf("%v", err)
	case !confirm:
		log.Info("Database deletion skipped", "path", database)
	default:
		start := time.Now()
		filepath.Walk(database, func(path string, info os.FileInfo, err error) error {
			// If we're at the top level folder, recurse into
			if path == database {
				return nil
			}
			// Delete all the files, but not subfolders
			if !info.IsDir() {
				os.Remove(path)
				return nil
			}
			return filepath.SkipDir
		})
		log.Info("Database successfully deleted", "path", database, "elapsed", common.PrettyDuration(time.Since(start)))
	}
}

func inspect(ctx *cli.Context) error {
	var (
		prefix []byte
		start  []byte
	)
	if ctx.NArg() > 2 {
		return fmt.Errorf("Max 2 arguments: %v", ctx.Command.ArgsUsage)
	}
	if ctx.NArg() >= 1 {
		if d, err := hexutil.Decode(ctx.Args().Get(0)); err != nil {
			return fmt.Errorf("failed to hex-decode 'prefix': %v", err)
		} else {
			prefix = d
		}
	}
	if ctx.NArg() >= 2 {
		if d, err := hexutil.Decode(ctx.Args().Get(1)); err != nil {
			return fmt.Errorf("failed to hex-decode 'start': %v", err)
		} else {
			start = d
		}
	}
	stack, _ := makeConfigNode(ctx)
	defer stack.Close()

	db := utils.MakeChainDatabase(ctx, stack, true)
	defer db.Close()

	return rawdb.InspectDatabase(db, prefix, start)
}

func checkStateContent(ctx *cli.Context) error {
	var (
		prefix []byte
		start  []byte
	)
	if ctx.NArg() > 1 {
<<<<<<< HEAD
		return fmt.Errorf("Max 1 argument: %v", ctx.Command.ArgsUsage)
=======
		return fmt.Errorf("max 1 argument: %v", ctx.Command.ArgsUsage)
>>>>>>> 23bee162
	}
	if ctx.NArg() > 0 {
		if d, err := hexutil.Decode(ctx.Args().First()); err != nil {
			return fmt.Errorf("failed to hex-decode 'start': %v", err)
		} else {
			start = d
		}
	}
	stack, _ := makeConfigNode(ctx)
	defer stack.Close()

	db := utils.MakeChainDatabase(ctx, stack, true)
	defer db.Close()
	var (
		it        = rawdb.NewKeyLengthIterator(db.NewIterator(prefix, start), 32)
		hasher    = crypto.NewKeccakState()
		got       = make([]byte, 32)
		errs      int
		count     int
		startTime = time.Now()
		lastLog   = time.Now()
	)
	for it.Next() {
		count++
<<<<<<< HEAD
		v := it.Value()
		k := it.Key()
=======
		k := it.Key()
		v := it.Value()
>>>>>>> 23bee162
		hasher.Reset()
		hasher.Write(v)
		hasher.Read(got)
		if !bytes.Equal(k, got) {
			errs++
			fmt.Printf("Error at 0x%x\n", k)
			fmt.Printf("  Hash:  0x%x\n", got)
			fmt.Printf("  Data:  0x%x\n", v)
		}
		if time.Since(lastLog) > 8*time.Second {
			log.Info("Iterating the database", "at", fmt.Sprintf("%#x", k), "elapsed", common.PrettyDuration(time.Since(startTime)))
			lastLog = time.Now()
		}
	}
	if err := it.Error(); err != nil {
		return err
	}
	log.Info("Iterated the state content", "errors", errs, "items", count)
	return nil
}

func showLeveldbStats(db ethdb.KeyValueStater) {
	if stats, err := db.Stat("leveldb.stats"); err != nil {
		log.Warn("Failed to read database stats", "error", err)
	} else {
		fmt.Println(stats)
	}
	if ioStats, err := db.Stat("leveldb.iostats"); err != nil {
		log.Warn("Failed to read database iostats", "error", err)
	} else {
		fmt.Println(ioStats)
	}
}

func dbStats(ctx *cli.Context) error {
	stack, _ := makeConfigNode(ctx)
	defer stack.Close()

	db := utils.MakeChainDatabase(ctx, stack, true)
	defer db.Close()

	showLeveldbStats(db)
	return nil
}

func dbCompact(ctx *cli.Context) error {
	stack, _ := makeConfigNode(ctx)
	defer stack.Close()

	db := utils.MakeChainDatabase(ctx, stack, false)
	defer db.Close()

	log.Info("Stats before compaction")
	showLeveldbStats(db)

	log.Info("Triggering compaction")
	if err := db.Compact(nil, nil); err != nil {
		log.Info("Compact err", "error", err)
		return err
	}
	log.Info("Stats after compaction")
	showLeveldbStats(db)
	return nil
}

// dbGet shows the value of a given database key
func dbGet(ctx *cli.Context) error {
	if ctx.NArg() != 1 {
		return fmt.Errorf("required arguments: %v", ctx.Command.ArgsUsage)
	}
	stack, _ := makeConfigNode(ctx)
	defer stack.Close()

	db := utils.MakeChainDatabase(ctx, stack, true)
	defer db.Close()

	key, err := common.ParseHexOrString(ctx.Args().Get(0))
	if err != nil {
		log.Info("Could not decode the key", "error", err)
		return err
	}

	data, err := db.Get(key)
	if err != nil {
		log.Info("Get operation failed", "key", fmt.Sprintf("0x%#x", key), "error", err)
		return err
	}
	fmt.Printf("key %#x: %#x\n", key, data)
	return nil
}

// dbDelete deletes a key from the database
func dbDelete(ctx *cli.Context) error {
	if ctx.NArg() != 1 {
		return fmt.Errorf("required arguments: %v", ctx.Command.ArgsUsage)
	}
	stack, _ := makeConfigNode(ctx)
	defer stack.Close()

	db := utils.MakeChainDatabase(ctx, stack, false)
	defer db.Close()

	key, err := common.ParseHexOrString(ctx.Args().Get(0))
	if err != nil {
		log.Info("Could not decode the key", "error", err)
		return err
	}
	data, err := db.Get(key)
	if err == nil {
		fmt.Printf("Previous value: %#x\n", data)
	}
	if err = db.Delete(key); err != nil {
		log.Info("Delete operation returned an error", "key", fmt.Sprintf("0x%#x", key), "error", err)
		return err
	}
	return nil
}

// dbPut overwrite a value in the database
func dbPut(ctx *cli.Context) error {
	if ctx.NArg() != 2 {
		return fmt.Errorf("required arguments: %v", ctx.Command.ArgsUsage)
	}
	stack, _ := makeConfigNode(ctx)
	defer stack.Close()

	db := utils.MakeChainDatabase(ctx, stack, false)
	defer db.Close()

	var (
		key   []byte
		value []byte
		data  []byte
		err   error
	)
	key, err = common.ParseHexOrString(ctx.Args().Get(0))
	if err != nil {
		log.Info("Could not decode the key", "error", err)
		return err
	}
	value, err = hexutil.Decode(ctx.Args().Get(1))
	if err != nil {
		log.Info("Could not decode the value", "error", err)
		return err
	}
	data, err = db.Get(key)
	if err == nil {
		fmt.Printf("Previous value: %#x\n", data)
	}
	return db.Put(key, value)
}

// dbDumpTrie shows the key-value slots of a given storage trie
func dbDumpTrie(ctx *cli.Context) error {
	if ctx.NArg() < 1 {
		return fmt.Errorf("required arguments: %v", ctx.Command.ArgsUsage)
	}
	stack, _ := makeConfigNode(ctx)
	defer stack.Close()

	db := utils.MakeChainDatabase(ctx, stack, true)
	defer db.Close()
	var (
		root  []byte
		start []byte
		max   = int64(-1)
		err   error
	)
	if root, err = hexutil.Decode(ctx.Args().Get(0)); err != nil {
		log.Info("Could not decode the root", "error", err)
		return err
	}
	stRoot := common.BytesToHash(root)
	if ctx.NArg() >= 2 {
		if start, err = hexutil.Decode(ctx.Args().Get(1)); err != nil {
			log.Info("Could not decode the seek position", "error", err)
			return err
		}
	}
	if ctx.NArg() >= 3 {
		if max, err = strconv.ParseInt(ctx.Args().Get(2), 10, 64); err != nil {
			log.Info("Could not decode the max count", "error", err)
			return err
		}
	}
	theTrie, err := trie.New(common.Hash{}, stRoot, trie.NewDatabase(db))
	if err != nil {
		return err
	}
	var count int64
	it := trie.NewIterator(theTrie.NodeIterator(start))
	for it.Next() {
		if max > 0 && count == max {
			fmt.Printf("Exiting after %d values\n", count)
			break
		}
		fmt.Printf("  %d. key %#x: %#x\n", count, it.Key, it.Value)
		count++
	}
	return it.Err
}

func freezerInspect(ctx *cli.Context) error {
	var (
		start, end    int64
		disableSnappy bool
		err           error
	)
	if ctx.NArg() < 3 {
		return fmt.Errorf("required arguments: %v", ctx.Command.ArgsUsage)
	}
	kind := ctx.Args().Get(0)
	if noSnap, ok := rawdb.FreezerNoSnappy[kind]; !ok {
		var options []string
		for opt := range rawdb.FreezerNoSnappy {
			options = append(options, opt)
		}
		sort.Strings(options)
		return fmt.Errorf("Could read freezer-type '%v'. Available options: %v", kind, options)
	} else {
		disableSnappy = noSnap
	}
	if start, err = strconv.ParseInt(ctx.Args().Get(1), 10, 64); err != nil {
		log.Info("Could read start-param", "error", err)
		return err
	}
	if end, err = strconv.ParseInt(ctx.Args().Get(2), 10, 64); err != nil {
		log.Info("Could read count param", "error", err)
		return err
	}
	stack, _ := makeConfigNode(ctx)
	defer stack.Close()
	path := filepath.Join(stack.ResolvePath("chaindata"), "ancient")
	log.Info("Opening freezer", "location", path, "name", kind)
	if f, err := rawdb.NewFreezerTable(path, kind, disableSnappy, true); err != nil {
		return err
	} else {
		f.DumpIndex(start, end)
	}
	return nil
}

func importLDBdata(ctx *cli.Context) error {
	start := 0
	switch ctx.NArg() {
	case 1:
		break
	case 2:
		s, err := strconv.Atoi(ctx.Args().Get(1))
		if err != nil {
			return fmt.Errorf("second arg must be an integer: %v", err)
		}
		start = s
	default:
		return fmt.Errorf("required arguments: %v", ctx.Command.ArgsUsage)
	}
	var (
		fName     = ctx.Args().Get(0)
		stack, _  = makeConfigNode(ctx)
		interrupt = make(chan os.Signal, 1)
		stop      = make(chan struct{})
	)
	defer stack.Close()
	signal.Notify(interrupt, syscall.SIGINT, syscall.SIGTERM)
	defer signal.Stop(interrupt)
	defer close(interrupt)
	go func() {
		if _, ok := <-interrupt; ok {
			log.Info("Interrupted during ldb import, stopping at next batch")
		}
		close(stop)
	}()
	db := utils.MakeChainDatabase(ctx, stack, false)
	return utils.ImportLDBData(db, fName, int64(start), stop)
}

type preimageIterator struct {
	iter ethdb.Iterator
}

func (iter *preimageIterator) Next() (byte, []byte, []byte, bool) {
	for iter.iter.Next() {
		key := iter.iter.Key()
		if bytes.HasPrefix(key, rawdb.PreimagePrefix) && len(key) == (len(rawdb.PreimagePrefix)+common.HashLength) {
			return utils.OpBatchAdd, key, iter.iter.Value(), true
		}
	}
	return 0, nil, nil, false
}

func (iter *preimageIterator) Release() {
	iter.iter.Release()
}

type snapshotIterator struct {
	init    bool
	account ethdb.Iterator
	storage ethdb.Iterator
}

func (iter *snapshotIterator) Next() (byte, []byte, []byte, bool) {
	if !iter.init {
		iter.init = true
		return utils.OpBatchDel, rawdb.SnapshotRootKey, nil, true
	}
	for iter.account.Next() {
		key := iter.account.Key()
		if bytes.HasPrefix(key, rawdb.SnapshotAccountPrefix) && len(key) == (len(rawdb.SnapshotAccountPrefix)+common.HashLength) {
			return utils.OpBatchAdd, key, iter.account.Value(), true
		}
	}
	for iter.storage.Next() {
		key := iter.storage.Key()
		if bytes.HasPrefix(key, rawdb.SnapshotStoragePrefix) && len(key) == (len(rawdb.SnapshotStoragePrefix)+2*common.HashLength) {
			return utils.OpBatchAdd, key, iter.storage.Value(), true
		}
	}
	return 0, nil, nil, false
}

func (iter *snapshotIterator) Release() {
	iter.account.Release()
	iter.storage.Release()
}

// chainExporters defines the export scheme for all exportable chain data.
var chainExporters = map[string]func(db ethdb.Database) utils.ChainDataIterator{
	"preimage": func(db ethdb.Database) utils.ChainDataIterator {
		iter := db.NewIterator(rawdb.PreimagePrefix, nil)
		return &preimageIterator{iter: iter}
	},
	"snapshot": func(db ethdb.Database) utils.ChainDataIterator {
		account := db.NewIterator(rawdb.SnapshotAccountPrefix, nil)
		storage := db.NewIterator(rawdb.SnapshotStoragePrefix, nil)
		return &snapshotIterator{account: account, storage: storage}
	},
}

func exportChaindata(ctx *cli.Context) error {
	if ctx.NArg() < 2 {
		return fmt.Errorf("required arguments: %v", ctx.Command.ArgsUsage)
	}
	// Parse the required chain data type, make sure it's supported.
	kind := ctx.Args().Get(0)
	kind = strings.ToLower(strings.Trim(kind, " "))
	exporter, ok := chainExporters[kind]
	if !ok {
		var kinds []string
		for kind := range chainExporters {
			kinds = append(kinds, kind)
		}
		return fmt.Errorf("invalid data type %s, supported types: %s", kind, strings.Join(kinds, ", "))
	}
	var (
		stack, _  = makeConfigNode(ctx)
		interrupt = make(chan os.Signal, 1)
		stop      = make(chan struct{})
	)
	defer stack.Close()
	signal.Notify(interrupt, syscall.SIGINT, syscall.SIGTERM)
	defer signal.Stop(interrupt)
	defer close(interrupt)
	go func() {
		if _, ok := <-interrupt; ok {
			log.Info("Interrupted during db export, stopping at next batch")
		}
		close(stop)
	}()
	db := utils.MakeChainDatabase(ctx, stack, true)
	return utils.ExportChaindata(ctx.Args().Get(1), kind, exporter(db), stop)
}

func showMetaData(ctx *cli.Context) error {
	stack, _ := makeConfigNode(ctx)
	defer stack.Close()
	db := utils.MakeChainDatabase(ctx, stack, true)
	ancients, err := db.Ancients()
	if err != nil {
		fmt.Fprintf(os.Stderr, "Error accessing ancients: %v", err)
	}
	pp := func(val *uint64) string {
		if val == nil {
			return "<nil>"
		}
		return fmt.Sprintf("%d (0x%x)", *val, *val)
	}
	data := [][]string{
		{"databaseVersion", pp(rawdb.ReadDatabaseVersion(db))},
		{"headBlockHash", fmt.Sprintf("%v", rawdb.ReadHeadBlockHash(db))},
		{"headFastBlockHash", fmt.Sprintf("%v", rawdb.ReadHeadFastBlockHash(db))},
		{"headHeaderHash", fmt.Sprintf("%v", rawdb.ReadHeadHeaderHash(db))}}
	if b := rawdb.ReadHeadBlock(db); b != nil {
		data = append(data, []string{"headBlock.Hash", fmt.Sprintf("%v", b.Hash())})
		data = append(data, []string{"headBlock.Root", fmt.Sprintf("%v", b.Root())})
		data = append(data, []string{"headBlock.Number", fmt.Sprintf("%d (0x%x)", b.Number(), b.Number())})
	}
	if b := rawdb.ReadSkeletonSyncStatus(db); b != nil {
		data = append(data, []string{"SkeletonSyncStatus", string(b)})
	}
	if h := rawdb.ReadHeadHeader(db); h != nil {
		data = append(data, []string{"headHeader.Hash", fmt.Sprintf("%v", h.Hash())})
		data = append(data, []string{"headHeader.Root", fmt.Sprintf("%v", h.Root)})
		data = append(data, []string{"headHeader.Number", fmt.Sprintf("%d (0x%x)", h.Number, h.Number)})
	}
	data = append(data, [][]string{{"frozen", fmt.Sprintf("%d items", ancients)},
		{"lastPivotNumber", pp(rawdb.ReadLastPivotNumber(db))},
		{"len(snapshotSyncStatus)", fmt.Sprintf("%d bytes", len(rawdb.ReadSnapshotSyncStatus(db)))},
		{"snapshotGenerator", snapshot.ParseGeneratorStatus(rawdb.ReadSnapshotGenerator(db))},
		{"snapshotDisabled", fmt.Sprintf("%v", rawdb.ReadSnapshotDisabled(db))},
		{"snapshotJournal", fmt.Sprintf("%d bytes", len(rawdb.ReadSnapshotJournal(db)))},
		{"snapshotRecoveryNumber", pp(rawdb.ReadSnapshotRecoveryNumber(db))},
		{"snapshotRoot", fmt.Sprintf("%v", rawdb.ReadSnapshotRoot(db))},
		{"txIndexTail", pp(rawdb.ReadTxIndexTail(db))},
		{"fastTxLookupLimit", pp(rawdb.ReadFastTxLookupLimit(db))},
	}...)
	table := tablewriter.NewWriter(os.Stdout)
	table.SetHeader([]string{"Field", "Value"})
	table.AppendBulk(data)
	table.Render()
	return nil
}

func freezerMigrate(ctx *cli.Context) error {
	stack, _ := makeConfigNode(ctx)
	defer stack.Close()

	db := utils.MakeChainDatabase(ctx, stack, false)
	defer db.Close()

	// Check first block for legacy receipt format
	numAncients, err := db.Ancients()
	if err != nil {
		return err
	}
	if numAncients < 1 {
		log.Info("No receipts in freezer to migrate")
		return nil
	}

	isFirstLegacy, firstIdx, err := dbHasLegacyReceipts(db, 0)
	if err != nil {
		return err
	}
	if !isFirstLegacy {
		log.Info("No legacy receipts to migrate")
		return nil
	}

	log.Info("Starting migration", "ancients", numAncients, "firstLegacy", firstIdx)
	start := time.Now()
	if err := db.MigrateTable("receipts", types.ConvertLegacyStoredReceipts); err != nil {
		return err
	}
	if err := db.Close(); err != nil {
		return err
	}
	log.Info("Migration finished", "duration", time.Since(start))

	return nil
}

// dbHasLegacyReceipts checks freezer entries for legacy receipts. It stops at the first
// non-empty receipt and checks its format. The index of this first non-empty element is
// the second return parameter.
func dbHasLegacyReceipts(db ethdb.Database, firstIdx uint64) (bool, uint64, error) {
	// Check first block for legacy receipt format
	numAncients, err := db.Ancients()
	if err != nil {
		return false, 0, err
	}
	if numAncients < 1 {
		return false, 0, nil
	}
	if firstIdx >= numAncients {
		return false, firstIdx, nil
	}
	var (
		legacy       bool
		blob         []byte
		emptyRLPList = []byte{192}
	)
	// Find first block with non-empty receipt, only if
	// the index is not already provided.
	if firstIdx == 0 {
		for i := uint64(0); i < numAncients; i++ {
			blob, err = db.Ancient("receipts", i)
			if err != nil {
				return false, 0, err
			}
			if len(blob) == 0 {
				continue
			}
			if !bytes.Equal(blob, emptyRLPList) {
				firstIdx = i
				break
			}
		}
	}
	// Is first non-empty receipt legacy?
	first, err := db.Ancient("receipts", firstIdx)
	if err != nil {
		return false, 0, err
	}
	legacy, err = types.IsLegacyStoredReceipts(first)
	return legacy, firstIdx, err
}<|MERGE_RESOLUTION|>--- conflicted
+++ resolved
@@ -307,11 +307,7 @@
 		start  []byte
 	)
 	if ctx.NArg() > 1 {
-<<<<<<< HEAD
-		return fmt.Errorf("Max 1 argument: %v", ctx.Command.ArgsUsage)
-=======
 		return fmt.Errorf("max 1 argument: %v", ctx.Command.ArgsUsage)
->>>>>>> 23bee162
 	}
 	if ctx.NArg() > 0 {
 		if d, err := hexutil.Decode(ctx.Args().First()); err != nil {
@@ -336,13 +332,8 @@
 	)
 	for it.Next() {
 		count++
-<<<<<<< HEAD
-		v := it.Value()
-		k := it.Key()
-=======
 		k := it.Key()
 		v := it.Value()
->>>>>>> 23bee162
 		hasher.Reset()
 		hasher.Write(v)
 		hasher.Read(got)
