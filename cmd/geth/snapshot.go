--- conflicted
+++ resolved
@@ -104,8 +104,6 @@
 `,
 			},
 			{
-<<<<<<< HEAD
-=======
 				Name:      "inspect-account",
 				Usage:     "Check all snapshot layers for the a specific account",
 				ArgsUsage: "<address | hash>",
@@ -118,7 +116,6 @@
 `,
 			},
 			{
->>>>>>> 23bee162
 				Name:      "traverse-state",
 				Usage:     "Traverse the state with given root hash and perform quick verification",
 				ArgsUsage: "<root>",
