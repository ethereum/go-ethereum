--- conflicted
+++ resolved
@@ -29,11 +29,7 @@
 	"github.com/ethereum/go-ethereum/cmd/utils"
 	"github.com/ethereum/go-ethereum/common"
 	"github.com/ethereum/go-ethereum/crypto"
-<<<<<<< HEAD
-	"github.com/ethereum/go-ethereum/log"
-=======
 	"github.com/urfave/cli/v2"
->>>>>>> eb00f169
 )
 
 var (
@@ -228,74 +224,6 @@
 	return nil
 }
 
-<<<<<<< HEAD
-// tries unlocking the specified account a few times.
-func unlockAccount(ks *keystore.KeyStore, address string, i int, passwords []string) (accounts.Account, string) {
-	account, err := utils.MakeAddress(ks, address)
-	if err != nil {
-		utils.Fatalf("Could not list accounts: %v", err)
-	}
-
-	for trials := 0; trials < 3; trials++ {
-		prompt := fmt.Sprintf("Unlocking account %s | Attempt %d/%d", address, trials+1, 3)
-		password := utils.GetPassPhraseWithList(prompt, false, i, passwords)
-
-		err = ks.Unlock(account, password)
-		if err == nil {
-			log.Info("Unlocked account", "address", account.Address.Hex())
-			return account, password
-		}
-
-		if err, ok := err.(*keystore.AmbiguousAddrError); ok {
-			log.Info("Unlocked account", "address", account.Address.Hex())
-			return ambiguousAddrRecovery(ks, err, password), password
-		}
-
-		if err != keystore.ErrDecrypt {
-			// No need to prompt again if the error is not decryption-related.
-			break
-		}
-	}
-	// All trials expended to unlock account, bail out
-	utils.Fatalf("Failed to unlock account %s (%v)", address, err)
-
-	return accounts.Account{}, ""
-}
-
-func ambiguousAddrRecovery(ks *keystore.KeyStore, err *keystore.AmbiguousAddrError, auth string) accounts.Account {
-	fmt.Printf("Multiple key files exist for address %x:\n", err.Addr)
-
-	for _, a := range err.Matches {
-		fmt.Println("  ", a.URL)
-	}
-
-	fmt.Println("Testing your password against all of them...")
-
-	var match *accounts.Account
-
-	for i, a := range err.Matches {
-		if e := ks.Unlock(a, auth); e == nil {
-			match = &err.Matches[i]
-			break
-		}
-	}
-
-	if match == nil {
-		utils.Fatalf("None of the listed files could be unlocked.")
-		return accounts.Account{}
-	}
-
-	fmt.Printf("Your password unlocked %s\n", match.URL)
-	fmt.Println("In order to avoid this warning, you need to remove the following duplicate key files:")
-
-	for _, a := range err.Matches {
-		if a != *match {
-			fmt.Println("  ", a.URL)
-		}
-	}
-
-	return *match
-=======
 // readPasswordFromFile reads the first line of the given file, trims line endings,
 // and returns the password and whether the reading was successful.
 func readPasswordFromFile(path string) (string, bool) {
@@ -312,7 +240,6 @@
 	}
 	// Sanitise DOS line endings.
 	return strings.TrimRight(lines[0], "\r"), true
->>>>>>> eb00f169
 }
 
 // accountCreate creates a new account into the keystore defined by the CLI flags.
@@ -370,13 +297,6 @@
 	ks := backends[0].(*keystore.KeyStore)
 
 	for _, addr := range ctx.Args().Slice() {
-<<<<<<< HEAD
-		account, oldPassword := unlockAccount(ks, addr, 0, nil)
-		newPassword := utils.GetPassPhraseWithList("Please give a new password. Do not forget this password.", true, 0, nil)
-
-		if err := ks.Update(account, oldPassword, newPassword); err != nil {
-			utils.Fatalf("Could not update the account: %v", err)
-=======
 		if !common.IsHexAddress(addr) {
 			return errors.New("address must be specified in hexadecimal form")
 		}
@@ -394,7 +314,6 @@
 		}
 		if err != nil {
 			return fmt.Errorf("could not update account: %w", err)
->>>>>>> eb00f169
 		}
 	}
 
@@ -418,14 +337,10 @@
 	if len(backends) == 0 {
 		utils.Fatalf("Keystore is not available")
 	}
-<<<<<<< HEAD
-
-=======
 	password, ok := readPasswordFromFile(ctx.Path(utils.PasswordFileFlag.Name))
 	if !ok {
 		password = utils.GetPassPhrase("", false)
 	}
->>>>>>> eb00f169
 	ks := backends[0].(*keystore.KeyStore)
 	acct, err := ks.ImportPreSaleKey(keyJSON, password)
 	if err != nil {
