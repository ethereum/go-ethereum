// Copyright 2016 The go-ethereum Authors
// This file is part of go-ethereum.
//
// go-ethereum is free software: you can redistribute it and/or modify
// it under the terms of the GNU General Public License as published by
// the Free Software Foundation, either version 3 of the License, or
// (at your option) any later version.
//
// go-ethereum is distributed in the hope that it will be useful,
// but WITHOUT ANY WARRANTY; without even the implied warranty of
// MERCHANTABILITY or FITNESS FOR A PARTICULAR PURPOSE. See the
// GNU General Public License for more details.
//
// You should have received a copy of the GNU General Public License
// along with go-ethereum. If not, see <http://www.gnu.org/licenses/>.

package main

import (
	"os"
	"path/filepath"
	"runtime"
	"strings"
	"testing"

	"github.com/cespare/cp"
)

// These tests are 'smoke tests' for the account related
// subcommands and flags.
//
// For most tests, the test files from package accounts
// are copied into a temporary keystore directory.

func tmpDatadirWithKeystore(t *testing.T) string {
	datadir := t.TempDir()
	keystore := filepath.Join(datadir, "keystore")
	source := filepath.Join("..", "..", "accounts", "keystore", "testdata", "keystore")

	if err := cp.CopyAll(keystore, source); err != nil {
		t.Fatal(err)
	}

	return datadir
}

func TestAccountListEmpty(t *testing.T) {
	t.Parallel()
	geth := runGeth(t, "account", "list")
	geth.ExpectExit()
}

func TestAccountList(t *testing.T) {
	t.Parallel()
	datadir := tmpDatadirWithKeystore(t)

	var want = `
Account #0: {7ef5a6135f1fd6a02593eedc869c6d41d934aef8} keystore://{{.Datadir}}/keystore/UTC--2016-03-22T12-57-55.920751759Z--7ef5a6135f1fd6a02593eedc869c6d41d934aef8
Account #1: {f466859ead1932d743d622cb74fc058882e8648a} keystore://{{.Datadir}}/keystore/aaa
Account #2: {289d485d9771714cce91d3393d764e1311907acc} keystore://{{.Datadir}}/keystore/zzz
`

	if runtime.GOOS == "windows" {
		want = `
Account #0: {7ef5a6135f1fd6a02593eedc869c6d41d934aef8} keystore://{{.Datadir}}\keystore\UTC--2016-03-22T12-57-55.920751759Z--7ef5a6135f1fd6a02593eedc869c6d41d934aef8
Account #1: {f466859ead1932d743d622cb74fc058882e8648a} keystore://{{.Datadir}}\keystore\aaa
Account #2: {289d485d9771714cce91d3393d764e1311907acc} keystore://{{.Datadir}}\keystore\zzz
`
	}
	{
		geth := runGeth(t, "account", "list", "--datadir", datadir)
		geth.Expect(want)
		geth.ExpectExit()
	}
	{
		geth := runGeth(t, "--datadir", datadir, "account", "list")
		geth.Expect(want)
		geth.ExpectExit()
	}
}

func TestAccountNew(t *testing.T) {
	t.Parallel()
	geth := runGeth(t, "account", "new", "--lightkdf")
	defer geth.ExpectExit()
	geth.Expect(`
Your new account is locked with a password. Please give a password. Do not forget this password.
!! Unsupported terminal, password will be echoed.
Password: {{.InputLine "foobar"}}
Repeat password: {{.InputLine "foobar"}}

Your new key was generated
`)
	geth.ExpectRegexp(`
Public address of the key:   0x[0-9a-fA-F]{40}
Path of the secret key file: .*UTC--.+--[0-9a-f]{40}

- You can share your public address with anyone. Others need it to interact with you.
- You must NEVER share the secret key with anyone! The key controls access to your funds!
- You must BACKUP your key file! Without the key, it's impossible to access account funds!
- You must REMEMBER your password! Without the password, it's impossible to decrypt the key!
`)
}

func TestAccountImport(t *testing.T) {
	t.Parallel()
	tests := []struct{ name, key, output string }{
		{
			name:   "correct account",
			key:    "0123456789abcdef0123456789abcdef0123456789abcdef0123456789abcdef",
			output: "Address: {fcad0b19bb29d4674531d6f115237e16afce377c}\n",
		},
		{
			name:   "invalid character",
			key:    "0123456789abcdef0123456789abcdef0123456789abcdef0123456789abcdef1",
			output: "Fatal: Failed to load the private key: invalid character '1' at end of key file\n",
		},
	}
	for _, test := range tests {
		test := test
		t.Run(test.name, func(t *testing.T) {
			t.Parallel()
			importAccountWithExpect(t, test.key, test.output)
		})
	}
}

func TestAccountHelp(t *testing.T) {
	t.Parallel()
<<<<<<< HEAD

=======
>>>>>>> da6cdaf6
	geth := runGeth(t, "account", "-h")
	geth.WaitExit()

	if have, want := geth.ExitStatus(), 0; have != want {
		t.Errorf("exit error, have %d want %d", have, want)
	}

	geth = runGeth(t, "account", "import", "-h")
	geth.WaitExit()

	if have, want := geth.ExitStatus(), 0; have != want {
		t.Errorf("exit error, have %d want %d", have, want)
	}
}

func importAccountWithExpect(t *testing.T, key string, expected string) {
	dir := t.TempDir()
	keyfile := filepath.Join(dir, "key.prv")

	if err := os.WriteFile(keyfile, []byte(key), 0600); err != nil {
		t.Error(err)
	}

	passwordFile := filepath.Join(dir, "password.txt")

	if err := os.WriteFile(passwordFile, []byte("foobar"), 0600); err != nil {
		t.Error(err)
	}

	geth := runGeth(t, "--lightkdf", "account", "import", "-password", passwordFile, keyfile)
	defer geth.ExpectExit()
	geth.Expect(expected)
}

func TestAccountNewBadRepeat(t *testing.T) {
	t.Parallel()
	geth := runGeth(t, "account", "new", "--lightkdf")
	defer geth.ExpectExit()
	geth.Expect(`
Your new account is locked with a password. Please give a password. Do not forget this password.
!! Unsupported terminal, password will be echoed.
Password: {{.InputLine "something"}}
Repeat password: {{.InputLine "something else"}}
Fatal: Passwords do not match
`)
}

func TestAccountUpdate(t *testing.T) {
	t.Parallel()
	datadir := tmpDatadirWithKeystore(t)

	geth := runGeth(t, "account", "update",
		"--datadir", datadir, "--lightkdf",
		"f466859ead1932d743d622cb74fc058882e8648a")
	defer geth.ExpectExit()
	geth.Expect(`
Unlocking account f466859ead1932d743d622cb74fc058882e8648a | Attempt 1/3
!! Unsupported terminal, password will be echoed.
Password: {{.InputLine "foobar"}}
Please give a new password. Do not forget this password.
Password: {{.InputLine "foobar2"}}
Repeat password: {{.InputLine "foobar2"}}
`)
}

func TestWalletImport(t *testing.T) {
	t.Parallel()
	geth := runGeth(t, "wallet", "import", "--lightkdf", "testdata/guswallet.json")
	defer geth.ExpectExit()
	geth.Expect(`
!! Unsupported terminal, password will be echoed.
Password: {{.InputLine "foo"}}
Address: {d4584b5f6229b7be90727b0fc8c6b91bb427821f}
`)

	files, err := os.ReadDir(filepath.Join(geth.Datadir, "keystore"))
	if len(files) != 1 {
		t.Errorf("expected one key file in keystore directory, found %d files (error: %v)", len(files), err)
	}
}

func TestWalletImportBadPassword(t *testing.T) {
	t.Parallel()
	geth := runGeth(t, "wallet", "import", "--lightkdf", "testdata/guswallet.json")
	defer geth.ExpectExit()
	geth.Expect(`
!! Unsupported terminal, password will be echoed.
Password: {{.InputLine "wrong"}}
Fatal: could not decrypt key with given password
`)
}

func TestUnlockFlag(t *testing.T) {
	t.Parallel()
	geth := runMinimalGeth(t, "--port", "0", "--ipcdisable", "--datadir", tmpDatadirWithKeystore(t),
		"--unlock", "f466859ead1932d743d622cb74fc058882e8648a", "console", "--exec", "loadScript('testdata/empty.js')")
	geth.Expect(`
Unlocking account f466859ead1932d743d622cb74fc058882e8648a | Attempt 1/3
!! Unsupported terminal, password will be echoed.
Password: {{.InputLine "foobar"}}
undefined
`)
	geth.ExpectExit()

	wantMessages := []string{
		"Unlocked account",
		"=0xf466859eAD1932D743d622CB74FC058882E8648A",
	}
	for _, m := range wantMessages {
		if !strings.Contains(geth.StderrText(), m) {
			t.Errorf("stderr text does not contain %q", m)
		}
	}
}

func TestUnlockFlagWrongPassword(t *testing.T) {
	t.Parallel()
	geth := runMinimalGeth(t, "--port", "0", "--ipcdisable", "--datadir", tmpDatadirWithKeystore(t),
		"--unlock", "f466859ead1932d743d622cb74fc058882e8648a", "console", "--exec", "loadScript('testdata/empty.js')")

	defer geth.ExpectExit()
	geth.Expect(`
Unlocking account f466859ead1932d743d622cb74fc058882e8648a | Attempt 1/3
!! Unsupported terminal, password will be echoed.
Password: {{.InputLine "wrong1"}}
Unlocking account f466859ead1932d743d622cb74fc058882e8648a | Attempt 2/3
Password: {{.InputLine "wrong2"}}
Unlocking account f466859ead1932d743d622cb74fc058882e8648a | Attempt 3/3
Password: {{.InputLine "wrong3"}}
Fatal: Failed to unlock account f466859ead1932d743d622cb74fc058882e8648a (could not decrypt key with given password)
`)
}

// https://github.com/ethereum/go-ethereum/issues/1785
func TestUnlockFlagMultiIndex(t *testing.T) {
	t.Parallel()
	geth := runMinimalGeth(t, "--port", "0", "--ipcdisable", "--datadir", tmpDatadirWithKeystore(t),
		"--unlock", "f466859ead1932d743d622cb74fc058882e8648a", "--unlock", "0,2", "console", "--exec", "loadScript('testdata/empty.js')")

	geth.Expect(`
Unlocking account 0 | Attempt 1/3
!! Unsupported terminal, password will be echoed.
Password: {{.InputLine "foobar"}}
Unlocking account 2 | Attempt 1/3
Password: {{.InputLine "foobar"}}
undefined
`)
	geth.ExpectExit()

	wantMessages := []string{
		"Unlocked account",
		"=0x7EF5A6135f1FD6a02593eEdC869c6D41D934aef8",
		"=0x289d485D9771714CCe91D3393D764E1311907ACc",
	}
	for _, m := range wantMessages {
		if !strings.Contains(geth.StderrText(), m) {
			t.Errorf("stderr text does not contain %q", m)
		}
	}
}

func TestUnlockFlagPasswordFile(t *testing.T) {
	t.Parallel()
	geth := runMinimalGeth(t, "--port", "0", "--ipcdisable", "--datadir", tmpDatadirWithKeystore(t),
		"--unlock", "f466859ead1932d743d622cb74fc058882e8648a", "--password", "testdata/passwords.txt", "--unlock", "0,2", "console", "--exec", "loadScript('testdata/empty.js')")

	geth.Expect(`
undefined
`)
	geth.ExpectExit()

	wantMessages := []string{
		"Unlocked account",
		"=0x7EF5A6135f1FD6a02593eEdC869c6D41D934aef8",
		"=0x289d485D9771714CCe91D3393D764E1311907ACc",
	}
	for _, m := range wantMessages {
		if !strings.Contains(geth.StderrText(), m) {
			t.Errorf("stderr text does not contain %q", m)
		}
	}
}

func TestUnlockFlagPasswordFileWrongPassword(t *testing.T) {
	t.Parallel()
	geth := runMinimalGeth(t, "--port", "0", "--ipcdisable", "--datadir", tmpDatadirWithKeystore(t),
		"--unlock", "f466859ead1932d743d622cb74fc058882e8648a", "--password",
		"testdata/wrong-passwords.txt", "--unlock", "0,2")
	defer geth.ExpectExit()
	geth.Expect(`
Fatal: Failed to unlock account 0 (could not decrypt key with given password)
`)
}

func TestUnlockFlagAmbiguous(t *testing.T) {
	t.Parallel()
	store := filepath.Join("..", "..", "accounts", "keystore", "testdata", "dupes")

	geth := runMinimalGeth(t, "--port", "0", "--ipcdisable", "--datadir", tmpDatadirWithKeystore(t),
		"--unlock", "f466859ead1932d743d622cb74fc058882e8648a", "--keystore",
		store, "--unlock", "f466859ead1932d743d622cb74fc058882e8648a",
		"console", "--exec", "loadScript('testdata/empty.js')")
	defer geth.ExpectExit()

	// Helper for the expect template, returns absolute keystore path.
	geth.SetTemplateFunc("keypath", func(file string) string {
		abs, _ := filepath.Abs(filepath.Join(store, file))
		return abs
	})
	geth.Expect(`
Unlocking account f466859ead1932d743d622cb74fc058882e8648a | Attempt 1/3
!! Unsupported terminal, password will be echoed.
Password: {{.InputLine "foobar"}}
Multiple key files exist for address f466859ead1932d743d622cb74fc058882e8648a:
   keystore://{{keypath "1"}}
   keystore://{{keypath "2"}}
Testing your password against all of them...
Your password unlocked keystore://{{keypath "1"}}
In order to avoid this warning, you need to remove the following duplicate key files:
   keystore://{{keypath "2"}}
undefined
`)
	geth.ExpectExit()

	wantMessages := []string{
		"Unlocked account",
		"=0xf466859eAD1932D743d622CB74FC058882E8648A",
	}
	for _, m := range wantMessages {
		if !strings.Contains(geth.StderrText(), m) {
			t.Errorf("stderr text does not contain %q", m)
		}
	}
}

func TestUnlockFlagAmbiguousWrongPassword(t *testing.T) {
	t.Parallel()
	store := filepath.Join("..", "..", "accounts", "keystore", "testdata", "dupes")
	geth := runMinimalGeth(t, "--port", "0", "--ipcdisable", "--datadir", tmpDatadirWithKeystore(t),
		"--unlock", "f466859ead1932d743d622cb74fc058882e8648a", "--keystore",
		store, "--unlock", "f466859ead1932d743d622cb74fc058882e8648a")

	defer geth.ExpectExit()

	// Helper for the expect template, returns absolute keystore path.
	geth.SetTemplateFunc("keypath", func(file string) string {
		abs, _ := filepath.Abs(filepath.Join(store, file))
		return abs
	})
	geth.Expect(`
Unlocking account f466859ead1932d743d622cb74fc058882e8648a | Attempt 1/3
!! Unsupported terminal, password will be echoed.
Password: {{.InputLine "wrong"}}
Multiple key files exist for address f466859ead1932d743d622cb74fc058882e8648a:
   keystore://{{keypath "1"}}
   keystore://{{keypath "2"}}
Testing your password against all of them...
Fatal: None of the listed files could be unlocked.
`)
	geth.ExpectExit()
}<|MERGE_RESOLUTION|>--- conflicted
+++ resolved
@@ -127,10 +127,6 @@
 
 func TestAccountHelp(t *testing.T) {
 	t.Parallel()
-<<<<<<< HEAD
-
-=======
->>>>>>> da6cdaf6
 	geth := runGeth(t, "account", "-h")
 	geth.WaitExit()
 
