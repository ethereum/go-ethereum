// Copyright 2014 The go-ethereum Authors
// This file is part of go-ethereum.
//
// go-ethereum is free software: you can redistribute it and/or modify
// it under the terms of the GNU General Public License as published by
// the Free Software Foundation, either version 3 of the License, or
// (at your option) any later version.
//
// go-ethereum is distributed in the hope that it will be useful,
// but WITHOUT ANY WARRANTY; without even the implied warranty of
// MERCHANTABILITY or FITNESS FOR A PARTICULAR PURPOSE. See the
// GNU General Public License for more details.
//
// You should have received a copy of the GNU General Public License
// along with go-ethereum. If not, see <http://www.gnu.org/licenses/>.

// geth is the official command-line client for Ethereum.
package main

import (
	"fmt"
	"io"
	"io/ioutil"
	_ "net/http/pprof"
	"os"
	"path/filepath"
	"runtime"
	"strconv"
	"strings"
	"time"

	"github.com/codegangsta/cli"
	"github.com/ethereum/ethash"
	"github.com/ethereum/go-ethereum/accounts"
	"github.com/ethereum/go-ethereum/cmd/utils"
	"github.com/ethereum/go-ethereum/common"
	"github.com/ethereum/go-ethereum/core"
	"github.com/ethereum/go-ethereum/core/types"
	"github.com/ethereum/go-ethereum/eth"
	"github.com/ethereum/go-ethereum/ethdb"
	"github.com/ethereum/go-ethereum/fdtrack"
	"github.com/ethereum/go-ethereum/logger"
	"github.com/ethereum/go-ethereum/logger/glog"
	"github.com/ethereum/go-ethereum/metrics"
	"github.com/ethereum/go-ethereum/rpc/codec"
	"github.com/ethereum/go-ethereum/rpc/comms"
	"github.com/mattn/go-colorable"
	"github.com/mattn/go-isatty"
)

const (
	ClientIdentifier = "Geth"
<<<<<<< HEAD
	Version          = "1.0.0"
=======
	Version          = "1.0.1"
>>>>>>> 9a02f537
)

var (
	gitCommit       string // set via linker flag
	nodeNameVersion string
	app             *cli.App
)

func init() {
	if gitCommit == "" {
		nodeNameVersion = Version
	} else {
		nodeNameVersion = Version + "-" + gitCommit[:8]
	}

	app = utils.NewApp(Version, "the go-ethereum command line interface")
	app.Action = run
	app.HideVersion = true // we have a command to print the version
	app.Commands = []cli.Command{
		{
			Action: blockRecovery,
			Name:   "recover",
			Usage:  "attempts to recover a corrupted database by setting a new block by number or hash. See help recover.",
			Description: `
The recover commands will attempt to read out the last
block based on that.

recover #number recovers by number
recover <hex> recovers by hash
`,
		},
		blocktestCommand,
		importCommand,
		exportCommand,
		upgradedbCommand,
		removedbCommand,
		dumpCommand,
		monitorCommand,
		{
			Action: makedag,
			Name:   "makedag",
			Usage:  "generate ethash dag (for testing)",
			Description: `
The makedag command generates an ethash DAG in /tmp/dag.

This command exists to support the system testing project.
Regular users do not need to execute it.
`,
		},
		{
			Action: version,
			Name:   "version",
			Usage:  "print ethereum version numbers",
			Description: `
The output of this command is supposed to be machine-readable.
`,
		},

		{
			Name:  "wallet",
			Usage: "ethereum presale wallet",
			Subcommands: []cli.Command{
				{
					Action: importWallet,
					Name:   "import",
					Usage:  "import ethereum presale wallet",
				},
			},
			Description: `

    get wallet import /path/to/my/presale.wallet

will prompt for your password and imports your ether presale account.
It can be used non-interactively with the --password option taking a
passwordfile as argument containing the wallet password in plaintext.

`},
		{
			Action: accountList,
			Name:   "account",
			Usage:  "manage accounts",
			Description: `

Manage accounts lets you create new accounts, list all existing accounts,
import a private key into a new account.

'            help' shows a list of subcommands or help for one subcommand.

It supports interactive mode, when you are prompted for password as well as
non-interactive mode where passwords are supplied via a given password file.
Non-interactive mode is only meant for scripted use on test networks or known
safe environments.

Make sure you remember the password you gave when creating a new account (with
either new or import). Without it you are not able to unlock your account.

Note that exporting your key in unencrypted format is NOT supported.

Keys are stored under <DATADIR>/keys.
It is safe to transfer the entire directory or the individual keys therein
between ethereum nodes by simply copying.
Make sure you backup your keys regularly.

In order to use your account to send transactions, you need to unlock them using the
'--unlock' option. The argument is a comma

And finally. DO NOT FORGET YOUR PASSWORD.
`,
			Subcommands: []cli.Command{
				{
					Action: accountList,
					Name:   "list",
					Usage:  "print account addresses",
				},
				{
					Action: accountCreate,
					Name:   "new",
					Usage:  "create a new account",
					Description: `

    ethereum account new

Creates a new account. Prints the address.

The account is saved in encrypted format, you are prompted for a passphrase.

You must remember this passphrase to unlock your account in the future.

For non-interactive use the passphrase can be specified with the --password flag:

    ethereum --password <passwordfile> account new

Note, this is meant to be used for testing only, it is a bad idea to save your
password to file or expose in any other way.
					`,
				},
				{
					Action: accountUpdate,
					Name:   "update",
					Usage:  "update an existing account",
					Description: `

    ethereum account update <address>

Update an existing account.

The account is saved in the newest version in encrypted format, you are prompted
for a passphrase to unlock the account and another to save the updated file.

This same command can therefore be used to migrate an account of a deprecated
format to the newest format or change the password for an account.

For non-interactive use the passphrase can be specified with the --password flag:

    ethereum --password <passwordfile> account new

Since only one password can be given, only format update can be performed,
changing your password is only possible interactively.

Note that account update has the a side effect that the order of your accounts
changes.
					`,
				},
				{
					Action: accountImport,
					Name:   "import",
					Usage:  "import a private key into a new account",
					Description: `

    ethereum account import <keyfile>

Imports an unencrypted private key from <keyfile> and creates a new account.
Prints the address.

The keyfile is assumed to contain an unencrypted private key in hexadecimal format.

The account is saved in encrypted format, you are prompted for a passphrase.

You must remember this passphrase to unlock your account in the future.

For non-interactive use the passphrase can be specified with the -password flag:

    ethereum --password <passwordfile> account import <keyfile>

Note:
As you can directly copy your encrypted accounts to another ethereum instance,
this import mechanism is not needed when you transfer an account between
nodes.
					`,
				},
			},
		},
		{
			Action: console,
			Name:   "console",
			Usage:  `Geth Console: interactive JavaScript environment`,
			Description: `
The Geth console is an interactive shell for the JavaScript runtime environment
which exposes a node admin interface as well as the Ðapp JavaScript API.
See https://github.com/ethereum/go-ethereum/wiki/Javascipt-Console
`},
		{
			Action: attach,
			Name:   "attach",
			Usage:  `Geth Console: interactive JavaScript environment (connect to node)`,
			Description: `
The Geth console is an interactive shell for the JavaScript runtime environment
which exposes a node admin interface as well as the Ðapp JavaScript API.
See https://github.com/ethereum/go-ethereum/wiki/Javascipt-Console.
This command allows to open a console on a running geth node.
`,
		},
		{
			Action: execJSFiles,
			Name:   "js",
			Usage:  `executes the given JavaScript files in the Geth JavaScript VM`,
			Description: `
The JavaScript VM exposes a node admin interface as well as the Ðapp
JavaScript API. See https://github.com/ethereum/go-ethereum/wiki/Javascipt-Console
`,
		},
	}
	app.Flags = []cli.Flag{
		utils.IdentityFlag,
		utils.UnlockedAccountFlag,
		utils.PasswordFileFlag,
		utils.GenesisFileFlag,
		utils.BootnodesFlag,
		utils.DataDirFlag,
		utils.BlockchainVersionFlag,
		utils.OlympicFlag,
		utils.CacheFlag,
		utils.JSpathFlag,
		utils.ListenPortFlag,
		utils.MaxPeersFlag,
		utils.MaxPendingPeersFlag,
		utils.EtherbaseFlag,
		utils.GasPriceFlag,
		utils.MinerThreadsFlag,
		utils.MiningEnabledFlag,
		utils.AutoDAGFlag,
		utils.NATFlag,
		utils.NatspecEnabledFlag,
		utils.NoDiscoverFlag,
		utils.NodeKeyFileFlag,
		utils.NodeKeyHexFlag,
		utils.RPCEnabledFlag,
		utils.RPCListenAddrFlag,
		utils.RPCPortFlag,
		utils.RpcApiFlag,
		utils.IPCDisabledFlag,
		utils.IPCApiFlag,
		utils.IPCPathFlag,
		utils.ExecFlag,
		utils.WhisperEnabledFlag,
		utils.VMDebugFlag,
		utils.NetworkIdFlag,
		utils.RPCCORSDomainFlag,
		utils.VerbosityFlag,
		utils.BacktraceAtFlag,
		utils.LogToStdErrFlag,
		utils.LogVModuleFlag,
		utils.LogFileFlag,
		utils.LogJSONFlag,
		utils.PProfEanbledFlag,
		utils.PProfPortFlag,
		utils.MetricsEnabledFlag,
		utils.SolcPathFlag,
		utils.GpoMinGasPriceFlag,
		utils.GpoMaxGasPriceFlag,
		utils.GpoFullBlockRatioFlag,
		utils.GpobaseStepDownFlag,
		utils.GpobaseStepUpFlag,
		utils.GpobaseCorrectionFactorFlag,
	}
	app.Before = func(ctx *cli.Context) error {
		utils.SetupLogger(ctx)
		if ctx.GlobalBool(utils.PProfEanbledFlag.Name) {
			utils.StartPProf(ctx)
		}
		return nil
	}
	// Start system runtime metrics collection
	go metrics.CollectProcessMetrics(3 * time.Second)
}

func main() {
	runtime.GOMAXPROCS(runtime.NumCPU())
	defer logger.Flush()
	if err := app.Run(os.Args); err != nil {
		fmt.Fprintln(os.Stderr, err)
		os.Exit(1)
	}
}

func run(ctx *cli.Context) {
	utils.CheckLegalese(ctx.GlobalString(utils.DataDirFlag.Name))
<<<<<<< HEAD
=======
	if ctx.GlobalBool(utils.OlympicFlag.Name) {
		utils.InitOlympic()
	}
>>>>>>> 9a02f537

	cfg := utils.MakeEthConfig(ClientIdentifier, nodeNameVersion, ctx)
	ethereum, err := eth.New(cfg)
	if err != nil {
		utils.Fatalf("%v", err)
	}

	startEth(ctx, ethereum)
	// this blocks the thread
	ethereum.WaitForShutdown()
}

func attach(ctx *cli.Context) {
	utils.CheckLegalese(ctx.GlobalString(utils.DataDirFlag.Name))

	// Wrap the standard output with a colorified stream (windows)
	if isatty.IsTerminal(os.Stdout.Fd()) {
		if pr, pw, err := os.Pipe(); err == nil {
			go io.Copy(colorable.NewColorableStdout(), pr)
			os.Stdout = pw
		}
	}

	var client comms.EthereumClient
	var err error
	if ctx.Args().Present() {
		client, err = comms.ClientFromEndpoint(ctx.Args().First(), codec.JSON)
	} else {
		cfg := comms.IpcConfig{
			Endpoint: ctx.GlobalString(utils.IPCPathFlag.Name),
		}
		client, err = comms.NewIpcClient(cfg, codec.JSON)
	}

	if err != nil {
		utils.Fatalf("Unable to attach to geth node - %v", err)
	}

	repl := newLightweightJSRE(
		ctx.GlobalString(utils.JSpathFlag.Name),
		client,
		true,
		nil)

	if ctx.GlobalString(utils.ExecFlag.Name) != "" {
		repl.batch(ctx.GlobalString(utils.ExecFlag.Name))
	} else {
		repl.welcome()
		repl.interactive()
	}
}

func console(ctx *cli.Context) {
	utils.CheckLegalese(ctx.GlobalString(utils.DataDirFlag.Name))

	// Wrap the standard output with a colorified stream (windows)
	if isatty.IsTerminal(os.Stdout.Fd()) {
		if pr, pw, err := os.Pipe(); err == nil {
			go io.Copy(colorable.NewColorableStdout(), pr)
			os.Stdout = pw
		}
	}

	cfg := utils.MakeEthConfig(ClientIdentifier, nodeNameVersion, ctx)
	ethereum, err := eth.New(cfg)
	if err != nil {
		utils.Fatalf("%v", err)
	}

	client := comms.NewInProcClient(codec.JSON)

	startEth(ctx, ethereum)
	repl := newJSRE(
		ethereum,
		ctx.GlobalString(utils.JSpathFlag.Name),
		ctx.GlobalString(utils.RPCCORSDomainFlag.Name),
		client,
		true,
		nil,
	)

	if ctx.GlobalString(utils.ExecFlag.Name) != "" {
		repl.batch(ctx.GlobalString(utils.ExecFlag.Name))
	} else {
		repl.welcome()
		repl.interactive()
	}

	ethereum.Stop()
	ethereum.WaitForShutdown()
}

func execJSFiles(ctx *cli.Context) {
	utils.CheckLegalese(ctx.GlobalString(utils.DataDirFlag.Name))

	cfg := utils.MakeEthConfig(ClientIdentifier, nodeNameVersion, ctx)
	ethereum, err := eth.New(cfg)
	if err != nil {
		utils.Fatalf("%v", err)
	}

	client := comms.NewInProcClient(codec.JSON)
	startEth(ctx, ethereum)
	repl := newJSRE(
		ethereum,
		ctx.GlobalString(utils.JSpathFlag.Name),
		ctx.GlobalString(utils.RPCCORSDomainFlag.Name),
		client,
		false,
		nil,
	)
	for _, file := range ctx.Args() {
		repl.exec(file)
	}

	ethereum.Stop()
	ethereum.WaitForShutdown()
}

func unlockAccount(ctx *cli.Context, am *accounts.Manager, addr string, i int) (addrHex, auth string) {
	utils.CheckLegalese(ctx.GlobalString(utils.DataDirFlag.Name))

	var err error
	addrHex, err = utils.ParamToAddress(addr, am)
	if err == nil {
		// Attempt to unlock the account 3 times
		attempts := 3
		for tries := 0; tries < attempts; tries++ {
			msg := fmt.Sprintf("Unlocking account %s | Attempt %d/%d", addr, tries+1, attempts)
			auth = getPassPhrase(ctx, msg, false, i)
			err = am.Unlock(common.HexToAddress(addrHex), auth)
			if err == nil {
				break
			}
		}
	}

	if err != nil {
		utils.Fatalf("Unlock account failed '%v'", err)
	}
	fmt.Printf("Account '%s' unlocked.\n", addr)
	return
}

func blockRecovery(ctx *cli.Context) {
	utils.CheckLegalese(ctx.GlobalString(utils.DataDirFlag.Name))

	arg := ctx.Args().First()
	if len(ctx.Args()) < 1 && len(arg) > 0 {
		glog.Fatal("recover requires block number or hash")
	}

	cfg := utils.MakeEthConfig(ClientIdentifier, nodeNameVersion, ctx)
	utils.CheckLegalese(cfg.DataDir)

<<<<<<< HEAD
	blockDb, err := ethdb.NewLDBDatabase(filepath.Join(cfg.DataDir, "blockchain"))
=======
	blockDb, err := ethdb.NewLDBDatabase(filepath.Join(cfg.DataDir, "blockchain"), cfg.DatabaseCache)
>>>>>>> 9a02f537
	if err != nil {
		glog.Fatalln("could not open db:", err)
	}

	var block *types.Block
	if arg[0] == '#' {
		block = core.GetBlockByNumber(blockDb, common.String2Big(arg[1:]).Uint64())
	} else {
		block = core.GetBlockByHash(blockDb, common.HexToHash(arg))
	}

	if block == nil {
		glog.Fatalln("block not found. Recovery failed")
	}

	err = core.WriteHead(blockDb, block)
	if err != nil {
		glog.Fatalln("block write err", err)
	}
	glog.Infof("Recovery succesful. New HEAD %x\n", block.Hash())
}

func startEth(ctx *cli.Context, eth *eth.Ethereum) {
	// Start Ethereum itself
	utils.StartEthereum(eth)

	// Start logging file descriptor stats.
	fdtrack.Start()

	am := eth.AccountManager()
	account := ctx.GlobalString(utils.UnlockedAccountFlag.Name)
	accounts := strings.Split(account, " ")
	for i, account := range accounts {
		if len(account) > 0 {
			if account == "primary" {
				utils.Fatalf("the 'primary' keyword is deprecated. You can use integer indexes, but the indexes are not permanent, they can change if you add external keys, export your keys or copy your keystore to another node.")
			}
			unlockAccount(ctx, am, account, i)
		}
	}
	// Start auxiliary services if enabled.
	if !ctx.GlobalBool(utils.IPCDisabledFlag.Name) {
		if err := utils.StartIPC(eth, ctx); err != nil {
			utils.Fatalf("Error string IPC: %v", err)
		}
	}
	if ctx.GlobalBool(utils.RPCEnabledFlag.Name) {
		if err := utils.StartRPC(eth, ctx); err != nil {
			utils.Fatalf("Error starting RPC: %v", err)
		}
	}
	if ctx.GlobalBool(utils.MiningEnabledFlag.Name) {
		if err := eth.StartMining(ctx.GlobalInt(utils.MinerThreadsFlag.Name)); err != nil {
			utils.Fatalf("%v", err)
		}
	}
}

func accountList(ctx *cli.Context) {
	utils.CheckLegalese(ctx.GlobalString(utils.DataDirFlag.Name))

	am := utils.MakeAccountManager(ctx)
	accts, err := am.Accounts()
	if err != nil {
		utils.Fatalf("Could not list accounts: %v", err)
	}
	for i, acct := range accts {
		fmt.Printf("Account #%d: %x\n", i, acct)
	}
}

func getPassPhrase(ctx *cli.Context, desc string, confirmation bool, i int) (passphrase string) {
	passfile := ctx.GlobalString(utils.PasswordFileFlag.Name)
	if len(passfile) == 0 {
		fmt.Println(desc)
		auth, err := utils.PromptPassword("Passphrase: ", true)
		if err != nil {
			utils.Fatalf("%v", err)
		}
		if confirmation {
			confirm, err := utils.PromptPassword("Repeat Passphrase: ", false)
			if err != nil {
				utils.Fatalf("%v", err)
			}
			if auth != confirm {
				utils.Fatalf("Passphrases did not match.")
			}
		}
		passphrase = auth

	} else {
		passbytes, err := ioutil.ReadFile(passfile)
		if err != nil {
			utils.Fatalf("Unable to read password file '%s': %v", passfile, err)
		}
		// this is backwards compatible if the same password unlocks several accounts
		// it also has the consequence that trailing newlines will not count as part
		// of the password, so --password <(echo -n 'pass') will now work without -n
		passphrases := strings.Split(string(passbytes), "\n")
		if i >= len(passphrases) {
			passphrase = passphrases[len(passphrases)-1]
		} else {
			passphrase = passphrases[i]
		}
	}
	return
}

func accountCreate(ctx *cli.Context) {
	utils.CheckLegalese(ctx.GlobalString(utils.DataDirFlag.Name))

	am := utils.MakeAccountManager(ctx)
	passphrase := getPassPhrase(ctx, "Your new account is locked with a password. Please give a password. Do not forget this password.", true, 0)
	acct, err := am.NewAccount(passphrase)
	if err != nil {
		utils.Fatalf("Could not create the account: %v", err)
	}
	fmt.Printf("Address: %x\n", acct)
}

func accountUpdate(ctx *cli.Context) {
	utils.CheckLegalese(ctx.GlobalString(utils.DataDirFlag.Name))

	am := utils.MakeAccountManager(ctx)
	arg := ctx.Args().First()
	if len(arg) == 0 {
		utils.Fatalf("account address or index must be given as argument")
	}

	addr, authFrom := unlockAccount(ctx, am, arg, 0)
	authTo := getPassPhrase(ctx, "Please give a new password. Do not forget this password.", true, 0)
	err := am.Update(common.HexToAddress(addr), authFrom, authTo)
	if err != nil {
		utils.Fatalf("Could not update the account: %v", err)
	}
}

func importWallet(ctx *cli.Context) {
	utils.CheckLegalese(ctx.GlobalString(utils.DataDirFlag.Name))

	keyfile := ctx.Args().First()
	if len(keyfile) == 0 {
		utils.Fatalf("keyfile must be given as argument")
	}
	keyJson, err := ioutil.ReadFile(keyfile)
	if err != nil {
		utils.Fatalf("Could not read wallet file: %v", err)
	}

	am := utils.MakeAccountManager(ctx)
	passphrase := getPassPhrase(ctx, "", false, 0)

	acct, err := am.ImportPreSaleKey(keyJson, passphrase)
	if err != nil {
		utils.Fatalf("Could not create the account: %v", err)
	}
	fmt.Printf("Address: %x\n", acct)
}

func accountImport(ctx *cli.Context) {
	utils.CheckLegalese(ctx.GlobalString(utils.DataDirFlag.Name))

	keyfile := ctx.Args().First()
	if len(keyfile) == 0 {
		utils.Fatalf("keyfile must be given as argument")
	}
	am := utils.MakeAccountManager(ctx)
	passphrase := getPassPhrase(ctx, "Your new account is locked with a password. Please give a password. Do not forget this password.", true, 0)
	acct, err := am.Import(keyfile, passphrase)
	if err != nil {
		utils.Fatalf("Could not create the account: %v", err)
	}
	fmt.Printf("Address: %x\n", acct)
}

func makedag(ctx *cli.Context) {
	utils.CheckLegalese(ctx.GlobalString(utils.DataDirFlag.Name))

	args := ctx.Args()
	wrongArgs := func() {
		utils.Fatalf(`Usage: geth makedag <block number> <outputdir>`)
	}
	switch {
	case len(args) == 2:
		blockNum, err := strconv.ParseUint(args[0], 0, 64)
		dir := args[1]
		if err != nil {
			wrongArgs()
		} else {
			dir = filepath.Clean(dir)
			// seems to require a trailing slash
			if !strings.HasSuffix(dir, "/") {
				dir = dir + "/"
			}
			_, err = ioutil.ReadDir(dir)
			if err != nil {
				utils.Fatalf("Can't find dir")
			}
			fmt.Println("making DAG, this could take awhile...")
			ethash.MakeDAG(blockNum, dir)
		}
	default:
		wrongArgs()
	}
}

func version(c *cli.Context) {
	fmt.Println(ClientIdentifier)
	fmt.Println("Version:", Version)
	if gitCommit != "" {
		fmt.Println("Git Commit:", gitCommit)
	}
	fmt.Println("Protocol Versions:", eth.ProtocolVersions)
	fmt.Println("Network Id:", c.GlobalInt(utils.NetworkIdFlag.Name))
	fmt.Println("Go Version:", runtime.Version())
	fmt.Println("OS:", runtime.GOOS)
	fmt.Printf("GOPATH=%s\n", os.Getenv("GOPATH"))
	fmt.Printf("GOROOT=%s\n", runtime.GOROOT())
}<|MERGE_RESOLUTION|>--- conflicted
+++ resolved
@@ -50,11 +50,7 @@
 
 const (
 	ClientIdentifier = "Geth"
-<<<<<<< HEAD
-	Version          = "1.0.0"
-=======
 	Version          = "1.0.1"
->>>>>>> 9a02f537
 )
 
 var (
@@ -352,12 +348,9 @@
 
 func run(ctx *cli.Context) {
 	utils.CheckLegalese(ctx.GlobalString(utils.DataDirFlag.Name))
-<<<<<<< HEAD
-=======
 	if ctx.GlobalBool(utils.OlympicFlag.Name) {
 		utils.InitOlympic()
 	}
->>>>>>> 9a02f537
 
 	cfg := utils.MakeEthConfig(ClientIdentifier, nodeNameVersion, ctx)
 	ethereum, err := eth.New(cfg)
@@ -513,11 +506,7 @@
 	cfg := utils.MakeEthConfig(ClientIdentifier, nodeNameVersion, ctx)
 	utils.CheckLegalese(cfg.DataDir)
 
-<<<<<<< HEAD
-	blockDb, err := ethdb.NewLDBDatabase(filepath.Join(cfg.DataDir, "blockchain"))
-=======
 	blockDb, err := ethdb.NewLDBDatabase(filepath.Join(cfg.DataDir, "blockchain"), cfg.DatabaseCache)
->>>>>>> 9a02f537
 	if err != nil {
 		glog.Fatalln("could not open db:", err)
 	}
