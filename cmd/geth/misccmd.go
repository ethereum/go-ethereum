--- conflicted
+++ resolved
@@ -25,11 +25,7 @@
 	"github.com/urfave/cli/v2"
 
 	"github.com/ethereum/go-ethereum/internal/version"
-<<<<<<< HEAD
-	"github.com/ethereum/go-ethereum/params"
-=======
 	"github.com/urfave/cli/v2"
->>>>>>> eb00f169
 )
 
 var (
@@ -78,12 +74,7 @@
 	git, _ := version.VCS()
 
 	fmt.Println(strings.Title(clientIdentifier))
-<<<<<<< HEAD
-	fmt.Println("Version:", params.VersionWithMeta)
-
-=======
 	fmt.Println("Version:", version.WithMeta)
->>>>>>> eb00f169
 	if git.Commit != "" {
 		fmt.Println("Git Commit:", git.Commit)
 	}
