--- conflicted
+++ resolved
@@ -179,24 +179,44 @@
 		}
 		cfg.historyPruneBlock = new(uint64)
 		*cfg.historyPruneBlock = history.PrunePoints[params.SepoliaGenesisHash].BlockNumber
-<<<<<<< HEAD
-		cfg.traceTestFile = "queries/trace_sepolia.json"
 	case ctx.Bool(testBerachainFlag.Name):
 		cfg.fsys = builtinTestFiles
-		cfg.filterQueryFile = "queries/filter_queries_berachain.json"
-		cfg.historyTestFile = "queries/history_berachain.json"
+		if ctx.IsSet(filterQueryFileFlag.Name) {
+			cfg.filterQueryFile = ctx.String(filterQueryFileFlag.Name)
+		} else {
+			cfg.filterQueryFile = "queries/filter_queries_berachain.json"
+		}
+		if ctx.IsSet(historyTestFileFlag.Name) {
+			cfg.historyTestFile = ctx.String(historyTestFileFlag.Name)
+		} else {
+			cfg.historyTestFile = "queries/history_berachain.json"
+		}
+		if ctx.IsSet(traceTestFileFlag.Name) {
+			cfg.traceTestFile = ctx.String(traceTestFileFlag.Name)
+		} else {
+			cfg.traceTestFile = "queries/trace_berachain.json"
+		}
 		cfg.historyPruneBlock = new(uint64)
 		*cfg.historyPruneBlock = history.PrunePoints[params.BerachainGenesisHash].BlockNumber
-		cfg.traceTestFile = "queries/trace_berachain.json"
 	case ctx.Bool(testBepoliaFlag.Name):
 		cfg.fsys = builtinTestFiles
-		cfg.filterQueryFile = "queries/filter_queries_bepolia.json"
-		cfg.historyTestFile = "queries/history_bepolia.json"
+		if ctx.IsSet(filterQueryFileFlag.Name) {
+			cfg.filterQueryFile = ctx.String(filterQueryFileFlag.Name)
+		} else {
+			cfg.filterQueryFile = "queries/filter_queries_bepolia.json"
+		}
+		if ctx.IsSet(historyTestFileFlag.Name) {
+			cfg.historyTestFile = ctx.String(historyTestFileFlag.Name)
+		} else {
+			cfg.historyTestFile = "queries/history_bepolia.json"
+		}
+		if ctx.IsSet(traceTestFileFlag.Name) {
+			cfg.traceTestFile = ctx.String(traceTestFileFlag.Name)
+		} else {
+			cfg.traceTestFile = "queries/trace_bepolia.json"
+		}
 		cfg.historyPruneBlock = new(uint64)
 		*cfg.historyPruneBlock = history.PrunePoints[params.BepoliaGenesisHash].BlockNumber
-		cfg.traceTestFile = "queries/trace_bepolia.json"
-=======
->>>>>>> 06303383
 	default:
 		cfg.fsys = os.DirFS(".")
 		cfg.filterQueryFile = ctx.String(filterQueryFileFlag.Name)
