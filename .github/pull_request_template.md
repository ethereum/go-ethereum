# Proposed changes
Describe the big picture of your changes here to communicate to the maintainers why we should accept this pull request.

## Types of changes

What types of changes does your code introduce to XDC network?
_Put an `✅` in the boxes that apply_

<<<<<<< HEAD
- [ ] Bugfix (non-breaking change which fixes an issue)
- [ ] New feature (non-breaking change which adds functionality)
- [ ] Breaking change (fix or feature that would cause existing functionality to not work as expected)
- [ ] Documentation Update (if none of the other choices apply)
- [ ] Regular KTLO or any of the maintaince work. e.g code style
- [ ] CICD Improvement
=======
- [ ] Bugfix
- [ ] New feature
- [ ] Documentation Update or any other KTLO
- [ ] Not sure (Please specify below)
>>>>>>> c87218ae

## Impacted Components
Which part of the codebase this PR will touch base on,

_Put an `✅` in the boxes that apply_

- [ ] Consensus
- [ ] Account
- [ ] Network
- [ ] Geth
- [ ] Smart Contract
<<<<<<< HEAD
- [ ] EVM
- [ ] Account
- [ ] Not sure
- [ ] N/A
=======
- [ ] External components
- [ ] Not sure (Please specify below)
>>>>>>> c87218ae

## Checklist
_Put an `✅` in the boxes once you have confirmed below actions (or provide reasons on not doing so) that_

- [ ] This PR has sufficient test coverage (unit/integration test) OR I have provided reason in the PR description for not having test coverage
- [ ] Provide an end-to-end test plan in the PR description on how to manually test it on the devnet/testnet.
- [ ] Tested the backwards compatibility.
<<<<<<< HEAD
- [ ] Tested with XDC nodes running this version co-exist with those running the previous version.
- [ ] Relevant documentation has been updated as part of this PR
- [ ] N/A
=======
- [ ] Relevant documentation has been updated as part of this PR
>>>>>>> c87218ae
<|MERGE_RESOLUTION|>--- conflicted
+++ resolved
@@ -6,19 +6,12 @@
 What types of changes does your code introduce to XDC network?
 _Put an `✅` in the boxes that apply_
 
-<<<<<<< HEAD
 - [ ] Bugfix (non-breaking change which fixes an issue)
 - [ ] New feature (non-breaking change which adds functionality)
 - [ ] Breaking change (fix or feature that would cause existing functionality to not work as expected)
 - [ ] Documentation Update (if none of the other choices apply)
 - [ ] Regular KTLO or any of the maintaince work. e.g code style
 - [ ] CICD Improvement
-=======
-- [ ] Bugfix
-- [ ] New feature
-- [ ] Documentation Update or any other KTLO
-- [ ] Not sure (Please specify below)
->>>>>>> c87218ae
 
 ## Impacted Components
 Which part of the codebase this PR will touch base on,
@@ -30,15 +23,8 @@
 - [ ] Network
 - [ ] Geth
 - [ ] Smart Contract
-<<<<<<< HEAD
-- [ ] EVM
-- [ ] Account
-- [ ] Not sure
-- [ ] N/A
-=======
 - [ ] External components
 - [ ] Not sure (Please specify below)
->>>>>>> c87218ae
 
 ## Checklist
 _Put an `✅` in the boxes once you have confirmed below actions (or provide reasons on not doing so) that_
@@ -46,10 +32,6 @@
 - [ ] This PR has sufficient test coverage (unit/integration test) OR I have provided reason in the PR description for not having test coverage
 - [ ] Provide an end-to-end test plan in the PR description on how to manually test it on the devnet/testnet.
 - [ ] Tested the backwards compatibility.
-<<<<<<< HEAD
 - [ ] Tested with XDC nodes running this version co-exist with those running the previous version.
 - [ ] Relevant documentation has been updated as part of this PR
-- [ ] N/A
-=======
-- [ ] Relevant documentation has been updated as part of this PR
->>>>>>> c87218ae
+- [ ] N/A