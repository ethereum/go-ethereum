--- conflicted
+++ resolved
@@ -1,18 +1,15 @@
 If you'd like to contribute to go-expanse please fork, fix, commit and
 
-<<<<<<< HEAD
-send a pull request. Commits who do not comply with the coding standards
-=======
+
 Before you do a feature request please check and make sure that it isn't possible
 through some other means. The JavaScript enabled console is a powerful feature
-in the right hands. Please check our [Bitchin' tricks](https://github.com/ethereum/go-ethereum/wiki/bitchin-tricks) wiki page for more info
+in the right hands. Please check our [Bitchin' tricks](https://github.com/expanse-project/go-expanse/wiki/bitchin-tricks) wiki page for more info
 and help.
 
 ## Contributing
 
-If you'd like to contribute to go-ethereum please fork, fix, commit and
+If you'd like to contribute to go-expanse please fork, fix, commit and
 send a pull request. Commits which do not comply with the coding standards
->>>>>>> 0f036f62
 are ignored (use gofmt!). If you send pull requests make absolute sure that you
 commit on the `develop` branch and that you do not merge to master.
 Commits that are directly based on master are simply ignored.
