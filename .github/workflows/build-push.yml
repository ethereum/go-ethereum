--- conflicted
+++ resolved
@@ -1,10 +1,4 @@
 name: Build and Push Docker Image
-
-<<<<<<< HEAD
-# Adding a comment to trigger the workflow
-=======
-#test
->>>>>>> 936e50d5
 
 on:
   pull_request:
