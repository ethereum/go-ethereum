devnetType: docker

defaultFee: 2000
defaultStake: 10000

borChainId: 15001
heimdallChainId: heimdall-15001
<<<<<<< HEAD
contractsRepo: https://github.com/0xPolygon/pos-contracts.git 
contractsBranch: anvil-pos
=======

borDockerBuildContext: '../../bor'
heimdallDockerBuildContext: 'https://github.com/maticnetwork/heimdall.git#develop'

>>>>>>> c2531f4d
genesisContractsBranch: master
contractsBranch: mardizzone/node-16

blockTime:
  - '2'
blockNumber:
  - '0'

sprintSize:
  - '64'
sprintSizeBlockNumber:
  - '0'

numOfBorValidators: 3
numOfBorSentries: 0
numOfBorArchiveNodes: 0

devnetBorFlags: config,config,config

numOfErigonValidators: 0
numOfErigonSentries: 0
numOfErigonArchiveNodes: 0
<<<<<<< HEAD
ethURL: http://anvil:9545
ethHostUser: ubuntu
devnetType: docker
borDockerBuildContext: "../../bor"
heimdallDockerBuildContext: "https://github.com/maticnetwork/heimdall.git#develop"
sprintSizeBlockNumber:
  - '0'
devnetBorFlags: config,config,config
mnemonic: 'clock radar mass judge dismiss just intact mind resemble fringe diary casino'
=======

ethURL: http://ganache:9545
ethHostUser: ubuntu
>>>>>>> c2531f4d
<|MERGE_RESOLUTION|>--- conflicted
+++ resolved
@@ -2,20 +2,11 @@
 
 defaultFee: 2000
 defaultStake: 10000
-
 borChainId: 15001
 heimdallChainId: heimdall-15001
-<<<<<<< HEAD
 contractsRepo: https://github.com/0xPolygon/pos-contracts.git 
 contractsBranch: anvil-pos
-=======
-
-borDockerBuildContext: '../../bor'
-heimdallDockerBuildContext: 'https://github.com/maticnetwork/heimdall.git#develop'
-
->>>>>>> c2531f4d
 genesisContractsBranch: master
-contractsBranch: mardizzone/node-16
 
 blockTime:
   - '2'
@@ -36,7 +27,6 @@
 numOfErigonValidators: 0
 numOfErigonSentries: 0
 numOfErigonArchiveNodes: 0
-<<<<<<< HEAD
 ethURL: http://anvil:9545
 ethHostUser: ubuntu
 devnetType: docker
@@ -45,9 +35,4 @@
 sprintSizeBlockNumber:
   - '0'
 devnetBorFlags: config,config,config
-mnemonic: 'clock radar mass judge dismiss just intact mind resemble fringe diary casino'
-=======
-
-ethURL: http://ganache:9545
-ethHostUser: ubuntu
->>>>>>> c2531f4d
+mnemonic: 'clock radar mass judge dismiss just intact mind resemble fringe diary casino'