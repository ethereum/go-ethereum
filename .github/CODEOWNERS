# Lines starting with '#' are comments.
# Each line is a file pattern followed by one or more owners.

<<<<<<< HEAD
accounts/usbwallet              @karalabe
accounts/scwallet               @gballet
accounts/abi                    @gballet @MariusVanDerWijden
beacon/engine                   @lightclient
cmd/clef                        @holiman
cmd/evm                         @holiman @MariusVanDerWijden @lightclient
consensus                       @karalabe
core/                           @karalabe @holiman @rjl493456442
eth/                            @karalabe @holiman @rjl493456442
eth/catalyst/                   @gballet @lightclient
eth/tracers/                    @s1na
core/tracing/                   @s1na
graphql/                        @s1na
internal/ethapi                 @lightclient
internal/era                    @lightclient
les/                            @zsfelfoldi @rjl493456442
light/                          @zsfelfoldi @rjl493456442
node/                           @fjl
p2p/                            @fjl @zsfelfoldi
=======
accounts/usbwallet/             @gballet
accounts/scwallet/              @gballet
accounts/abi/                   @gballet @MariusVanDerWijden
beacon/engine/                  @MariusVanDerWijden @lightclient @fjl
beacon/light/                   @zsfelfoldi
beacon/merkle/                  @zsfelfoldi 
beacon/types/                   @zsfelfoldi @fjl
beacon/params/                  @zsfelfoldi @fjl
cmd/clef/                       @holiman
cmd/evm/                        @holiman @MariusVanDerWijden @lightclient
core/state/                     @rjl493456442 @holiman
crypto/                         @gballet @jwasinger @holiman @fjl
core/                           @holiman @rjl493456442
eth/                            @holiman @rjl493456442
eth/catalyst/                   @MariusVanDerWijden @lightclient @fjl @jwasinger
eth/tracers/                    @s1na
ethclient/                      @fjl
ethdb/                          @rjl493456442
event/                          @fjl
trie/                           @rjl493456442
triedb/                         @rjl493456442
core/tracing/                   @s1na
graphql/                        @s1na
internal/ethapi/                @fjl @s1na @lightclient
internal/era/                   @lightclient
metrics/                        @holiman
miner/                          @MariusVanDerWijden @holiman @fjl @rjl493456442
node/                           @fjl
p2p/                            @fjl @zsfelfoldi
rlp/                            @fjl
>>>>>>> b027a90a
params/                         @fjl @holiman @karalabe @gballet @rjl493456442 @zsfelfoldi
rpc/                            @fjl @holiman
signer/                         @holiman<|MERGE_RESOLUTION|>--- conflicted
+++ resolved
@@ -1,27 +1,6 @@
 # Lines starting with '#' are comments.
 # Each line is a file pattern followed by one or more owners.
 
-<<<<<<< HEAD
-accounts/usbwallet              @karalabe
-accounts/scwallet               @gballet
-accounts/abi                    @gballet @MariusVanDerWijden
-beacon/engine                   @lightclient
-cmd/clef                        @holiman
-cmd/evm                         @holiman @MariusVanDerWijden @lightclient
-consensus                       @karalabe
-core/                           @karalabe @holiman @rjl493456442
-eth/                            @karalabe @holiman @rjl493456442
-eth/catalyst/                   @gballet @lightclient
-eth/tracers/                    @s1na
-core/tracing/                   @s1na
-graphql/                        @s1na
-internal/ethapi                 @lightclient
-internal/era                    @lightclient
-les/                            @zsfelfoldi @rjl493456442
-light/                          @zsfelfoldi @rjl493456442
-node/                           @fjl
-p2p/                            @fjl @zsfelfoldi
-=======
 accounts/usbwallet/             @gballet
 accounts/scwallet/              @gballet
 accounts/abi/                   @gballet @MariusVanDerWijden
@@ -52,7 +31,6 @@
 node/                           @fjl
 p2p/                            @fjl @zsfelfoldi
 rlp/                            @fjl
->>>>>>> b027a90a
 params/                         @fjl @holiman @karalabe @gballet @rjl493456442 @zsfelfoldi
 rpc/                            @fjl @holiman
 signer/                         @holiman