--- conflicted
+++ resolved
@@ -58,12 +58,10 @@
 	// chainHeadChanSize is the size of channel listening to ChainHeadEvent.
 	chainHeadChanSize = 10
 
-<<<<<<< HEAD
 	// chain2HeadChanSize is the size of channel listening to Chain2HeadEvent.
 	chain2HeadChanSize = 10
-=======
+
 	messageSizeLimit = 15 * 1024 * 1024
->>>>>>> ea9e62ca
 )
 
 // backend encompasses the bare-minimum functionality needed for ethstats reporting
