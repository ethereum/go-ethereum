// Copyright 2016 The go-ethereum Authors
// This file is part of the go-ethereum library.
//
// The go-ethereum library is free software: you can redistribute it and/or modify
// it under the terms of the GNU Lesser General Public License as published by
// the Free Software Foundation, either version 3 of the License, or
// (at your option) any later version.
//
// The go-ethereum library is distributed in the hope that it will be useful,
// but WITHOUT ANY WARRANTY; without even the implied warranty of
// MERCHANTABILITY or FITNESS FOR A PARTICULAR PURPOSE. See the
// GNU Lesser General Public License for more details.
//
// You should have received a copy of the GNU Lesser General Public License
// along with the go-ethereum library. If not, see <http://www.gnu.org/licenses/>.

// Package ethstats implements the network stats reporting service.
package ethstats

import (
	"context"
	"encoding/json"
	"errors"
	"fmt"
	"math/big"
	"net/http"
	"runtime"
	"strconv"
	"strings"
	"sync"
	"time"

	"github.com/ethereum/go-ethereum"
	"github.com/ethereum/go-ethereum/common"
	"github.com/ethereum/go-ethereum/common/mclock"
	"github.com/ethereum/go-ethereum/consensus"
	"github.com/ethereum/go-ethereum/core"
	"github.com/ethereum/go-ethereum/core/types"
	ethproto "github.com/ethereum/go-ethereum/eth/protocols/eth"
	"github.com/ethereum/go-ethereum/event"
	"github.com/ethereum/go-ethereum/log"
	"github.com/ethereum/go-ethereum/miner"
	"github.com/ethereum/go-ethereum/node"
	"github.com/ethereum/go-ethereum/p2p"
	"github.com/ethereum/go-ethereum/rpc"
	"github.com/gorilla/websocket"
)

const (
	// historyUpdateRange is the number of blocks a node should report upon login or
	// history request.
	historyUpdateRange = 50

	// txChanSize is the size of channel listening to NewTxsEvent.
	// The number is referenced from the size of tx pool.
	txChanSize = 4096
	// chainHeadChanSize is the size of channel listening to ChainHeadEvent.
	chainHeadChanSize = 10

	// chain2HeadChanSize is the size of channel listening to Chain2HeadEvent.
	chain2HeadChanSize = 10

	messageSizeLimit = 15 * 1024 * 1024
)

// backend encompasses the bare-minimum functionality needed for ethstats reporting
type backend interface {
	SubscribeChainHeadEvent(ch chan<- core.ChainHeadEvent) event.Subscription
	SubscribeNewTxsEvent(ch chan<- core.NewTxsEvent) event.Subscription
	CurrentHeader() *types.Header
	HeaderByNumber(ctx context.Context, number rpc.BlockNumber) (*types.Header, error)
	GetTd(ctx context.Context, hash common.Hash) *big.Int
	Stats() (pending int, queued int)
	SyncProgress() ethereum.SyncProgress

	// Bor
	SubscribeChain2HeadEvent(ch chan<- core.Chain2HeadEvent) event.Subscription
}

// fullNodeBackend encompasses the functionality necessary for a full node
// reporting to ethstats
type fullNodeBackend interface {
	backend
	BlockByNumber(ctx context.Context, number rpc.BlockNumber) (*types.Block, error)
	CurrentBlock() *types.Header
	SuggestGasTipCap(ctx context.Context) (*big.Int, error)
}

type EthstatsDataType struct {
	kv map[string]string
}

// Function to add data to EthstatsData
func (e *EthstatsDataType) AddKV(key, val string) {
	e.kv[key] = val
}

// Arbitrary Data that can be included
var EthstatsData = &EthstatsDataType{
	kv: make(map[string]string),
}

// miningNodeBackend encompasses the functionality necessary for a mining node
// reporting to ethstats
type miningNodeBackend interface {
	fullNodeBackend
	Miner() *miner.Miner
}

// Service implements an Ethereum netstats reporting daemon that pushes local
// chain statistics up to a monitoring server.
type Service struct {
	server  *p2p.Server // Peer-to-peer server to retrieve networking infos
	backend backend
	engine  consensus.Engine // Consensus engine to retrieve variadic block fields

	node string // Name of the node to display on the monitoring page
	pass string // Password to authorize access to the monitoring page
	host string // Remote address of the monitoring service

	pongCh chan struct{} // Pong notifications are fed into this channel
	histCh chan []uint64 // History request block numbers are fed into this channel

	headSub event.Subscription
	txSub   event.Subscription

	//bor related sub
	chain2headSub event.Subscription
}

// connWrapper is a wrapper to prevent concurrent-write or concurrent-read on the
// websocket.
//
// From Gorilla websocket docs:
//
// Connections support one concurrent reader and one concurrent writer. Applications are
// responsible for ensuring that
//   - no more than one goroutine calls the write methods
//     NextWriter, SetWriteDeadline, WriteMessage, WriteJSON, EnableWriteCompression,
//     SetCompressionLevel concurrently; and
//   - that no more than one goroutine calls the
//     read methods NextReader, SetReadDeadline, ReadMessage, ReadJSON, SetPongHandler,
//     SetPingHandler concurrently.
//
// The Close and WriteControl methods can be called concurrently with all other methods.
type connWrapper struct {
	conn *websocket.Conn

	rlock sync.Mutex
	wlock sync.Mutex
}

func newConnectionWrapper(conn *websocket.Conn) *connWrapper {
	conn.SetReadLimit(messageSizeLimit)
	return &connWrapper{conn: conn}
}

// WriteJSON wraps corresponding method on the websocket but is safe for concurrent calling
func (w *connWrapper) WriteJSON(v interface{}) error {
	w.wlock.Lock()
	defer w.wlock.Unlock()

	return w.conn.WriteJSON(v)
}

// ReadJSON wraps corresponding method on the websocket but is safe for concurrent calling
func (w *connWrapper) ReadJSON(v interface{}) error {
	w.rlock.Lock()
	defer w.rlock.Unlock()

	return w.conn.ReadJSON(v)
}

// Close wraps corresponding method on the websocket but is safe for concurrent calling
func (w *connWrapper) Close() error {
	// The Close and WriteControl methods can be called concurrently with all other methods,
	// so the mutex is not used here
	return w.conn.Close()
}

// parseEthstatsURL parses the netstats connection url.
// URL argument should be of the form <nodename:secret@host:port>
// If non-erroring, the returned slice contains 3 elements: [nodename, pass, host]
func parseEthstatsURL(url string) (parts []string, err error) {
	err = fmt.Errorf("invalid netstats url: \"%s\", should be nodename:secret@host:port", url)

	hostIndex := strings.LastIndex(url, "@")
	if hostIndex == -1 || hostIndex == len(url)-1 {
		return nil, err
	}

	preHost, host := url[:hostIndex], url[hostIndex+1:]

	passIndex := strings.LastIndex(preHost, ":")
	if passIndex == -1 {
		return []string{preHost, "", host}, nil
	}

	nodename, pass := preHost[:passIndex], ""
	if passIndex != len(preHost)-1 {
		pass = preHost[passIndex+1:]
	}

	return []string{nodename, pass, host}, nil
}

// New returns a monitoring service ready for stats reporting.
func New(node *node.Node, backend backend, engine consensus.Engine, url string) error {
	parts, err := parseEthstatsURL(url)
	if err != nil {
		return err
	}

	ethstats := &Service{
		backend: backend,
		engine:  engine,
		server:  node.Server(),
		node:    parts[0],
		pass:    parts[1],
		host:    parts[2],
		pongCh:  make(chan struct{}),
		histCh:  make(chan []uint64, 1),
	}

	node.RegisterLifecycle(ethstats)

	return nil
}

// Start implements node.Lifecycle, starting up the monitoring and reporting daemon.
func (s *Service) Start() error {
	// Subscribe to chain events to execute updates on
	chainHeadCh := make(chan core.ChainHeadEvent, chainHeadChanSize)
	s.headSub = s.backend.SubscribeChainHeadEvent(chainHeadCh)
	txEventCh := make(chan core.NewTxsEvent, txChanSize)
	s.txSub = s.backend.SubscribeNewTxsEvent(txEventCh)
	chain2HeadCh := make(chan core.Chain2HeadEvent, chain2HeadChanSize)
	s.chain2headSub = s.backend.SubscribeChain2HeadEvent(chain2HeadCh)

	go s.loop(chainHeadCh, chain2HeadCh, txEventCh)

	log.Info("Stats daemon started")

	return nil
}

// Stop implements node.Lifecycle, terminating the monitoring and reporting daemon.
func (s *Service) Stop() error {
	s.headSub.Unsubscribe()
	s.txSub.Unsubscribe()
	log.Info("Stats daemon stopped")

	return nil
}

// loop keeps trying to connect to the netstats server, reporting chain events
// until termination.
func (s *Service) loop(chainHeadCh chan core.ChainHeadEvent, chain2HeadCh chan core.Chain2HeadEvent, txEventCh chan core.NewTxsEvent) {
	// Start a goroutine that exhausts the subscriptions to avoid events piling up
	var (
		quitCh  = make(chan struct{})
		headCh  = make(chan *types.Block, 1)
		txCh    = make(chan struct{}, 1)
		head2Ch = make(chan core.Chain2HeadEvent, 100)
	)

	go func() {
		var lastTx mclock.AbsTime

	HandleLoop:
		for {
			select {
			// Notify of chain head events, but drop if too frequent
			case head := <-chainHeadCh:
				select {
				case headCh <- head.Block:
				default:
				}

			// Notify of chain2head events, but drop if too frequent
			case chain2head := <-chain2HeadCh:
				select {
				case head2Ch <- chain2head:
				default:
				}

			// Notify of new transaction events, but drop if too frequent
			case <-txEventCh:
				if time.Duration(mclock.Now()-lastTx) < time.Second {
					continue
				}
				lastTx = mclock.Now()

				select {
				case txCh <- struct{}{}:
				default:
				}

			// node stopped
			case <-s.txSub.Err():
				break HandleLoop
			case <-s.headSub.Err():
				break HandleLoop
			}
		}
		close(quitCh)
	}()

	// Resolve the URL, defaulting to TLS, but falling back to none too
	path := fmt.Sprintf("%s/api", s.host)
	urls := []string{path}

	// url.Parse and url.IsAbs is unsuitable (https://github.com/golang/go/issues/19779)
	if !strings.Contains(path, "://") {
		urls = []string{"wss://" + path, "ws://" + path}
	}

	errTimer := time.NewTimer(0)
	defer errTimer.Stop()
	// Loop reporting until termination
	for {
		select {
		case <-quitCh:
			return
		case <-errTimer.C:
			// Establish a websocket connection to the server on any supported URL
			var (
				conn *connWrapper
				err  error
			)

			dialer := websocket.Dialer{HandshakeTimeout: 5 * time.Second}
			header := make(http.Header)
			header.Set("origin", "http://localhost")

			for _, url := range urls {
				c, _, e := dialer.Dial(url, header)
				err = e

				if err == nil {
					conn = newConnectionWrapper(c)
					break
				}
			}

			if err != nil {
				log.Warn("Stats server unreachable", "err", err)
				errTimer.Reset(10 * time.Second)

				continue
			}
			// Authenticate the client with the server
			if err = s.login(conn); err != nil {
				log.Warn("Stats login failed", "err", err)
				conn.Close()
				errTimer.Reset(10 * time.Second)

				continue
			}

			go s.readLoop(conn)

			// Send the initial stats so our node looks decent from the get go
			if err = s.report(conn); err != nil {
				log.Warn("Initial stats report failed", "err", err)
				conn.Close()
				errTimer.Reset(0)

				continue
			}
			// Keep sending status updates until the connection breaks
			fullReport := time.NewTicker(15 * time.Second)

			for err == nil {
				select {
				case <-quitCh:
					fullReport.Stop()
					// Make sure the connection is closed
					conn.Close()

					return

				case <-fullReport.C:
					if err = s.report(conn); err != nil {
						log.Warn("Full stats report failed", "err", err)
					}
				case list := <-s.histCh:
					if err = s.reportHistory(conn, list); err != nil {
						log.Warn("Requested history report failed", "err", err)
					}
				case head := <-headCh:
					if err = s.reportBlock(conn, head); err != nil {
						log.Warn("Block stats report failed", "err", err)
					}

					if err = s.reportPending(conn); err != nil {
						log.Warn("Post-block transaction stats report failed", "err", err)
					}

				case chain2head := <-head2Ch:
					if err = s.reportChain2Head(conn, &chain2head); err != nil {
						log.Warn("Reorg stats report failed", "err", err)
					}

				case <-txCh:
					if err = s.reportPending(conn); err != nil {
						log.Warn("Transaction stats report failed", "err", err)
					}
				}
			}
			fullReport.Stop()

			// Close the current connection and establish a new one
			conn.Close()
			errTimer.Reset(0)
		}
	}
}

// readLoop loops as long as the connection is alive and retrieves data packets
// from the network socket. If any of them match an active request, it forwards
// it, if they themselves are requests it initiates a reply, and lastly it drops
// unknown packets.
func (s *Service) readLoop(conn *connWrapper) {
	// If the read loop exits, close the connection
	defer conn.Close()

	for {
		// Retrieve the next generic network packet and bail out on error
		var blob json.RawMessage
		if err := conn.ReadJSON(&blob); err != nil {
			log.Warn("Failed to retrieve stats server message", "err", err)
			return
		}
		// If the network packet is a system ping, respond to it directly
		var ping string
		if err := json.Unmarshal(blob, &ping); err == nil && strings.HasPrefix(ping, "primus::ping::") {
			if err := conn.WriteJSON(strings.ReplaceAll(ping, "ping", "pong")); err != nil {
				log.Warn("Failed to respond to system ping message", "err", err)
				return
			}

			continue
		}
		// Not a system ping, try to decode an actual state message
		var msg map[string][]interface{}
		if err := json.Unmarshal(blob, &msg); err != nil {
			log.Warn("Failed to decode stats server message", "err", err)
			return
		}

		log.Trace("Received message from stats server", "msg", msg)

		if len(msg["emit"]) == 0 {
			log.Warn("Stats server sent non-broadcast", "msg", msg)
			return
		}

		command, ok := msg["emit"][0].(string)
		if !ok {
			log.Warn("Invalid stats server message type", "type", msg["emit"][0])
			return
		}
		// If the message is a ping reply, deliver (someone must be listening!)
		if len(msg["emit"]) == 2 && command == "node-pong" {
			select {
			case s.pongCh <- struct{}{}:
				// Pong delivered, continue listening
				continue
			default:
				// Ping routine dead, abort
				log.Warn("Stats server pinger seems to have died")
				return
			}
		}
		// If the message is a history request, forward to the event processor
		if len(msg["emit"]) == 2 && command == "history" {
			// Make sure the request is valid and doesn't crash us
			request, ok := msg["emit"][1].(map[string]interface{})
			if !ok {
				log.Warn("Invalid stats history request", "msg", msg["emit"][1])
				select {
				case s.histCh <- nil: // Treat it as an no indexes request
				default:
				}

				continue
			}

			list, ok := request["list"].([]interface{})
			if !ok {
				log.Warn("Invalid stats history block list", "list", request["list"])
				return
			}
			// Convert the block number list to an integer list
			numbers := make([]uint64, len(list))

			for i, num := range list {
				n, ok := num.(float64)
				if !ok {
					log.Warn("Invalid stats history block number", "number", num)
					return
				}

				numbers[i] = uint64(n)
			}
			select {
			case s.histCh <- numbers:
				continue
			default:
			}
		}
		// Report anything else and continue
		log.Info("Unknown stats message", "msg", msg)
	}
}

// nodeInfo is the collection of meta information about a node that is displayed
// on the monitoring page.
type nodeInfo struct {
	Name     string            `json:"name"`
	Node     string            `json:"node"`
	Port     int               `json:"port"`
	Network  string            `json:"net"`
	Protocol string            `json:"protocol"`
	API      string            `json:"api"`
	Os       string            `json:"os"`
	OsVer    string            `json:"os_v"`
	Client   string            `json:"client"`
	History  bool              `json:"canUpdateHistory"`
	Data     map[string]string `json:"data"`
}

// authMsg is the authentication infos needed to login to a monitoring server.
type authMsg struct {
	ID     string   `json:"id"`
	Info   nodeInfo `json:"info"`
	Secret string   `json:"secret"`
}

// login tries to authorize the client at the remote server.
func (s *Service) login(conn *connWrapper) error {
	// Construct and send the login authentication
	infos := s.server.NodeInfo()

	var protocols []string
	for _, proto := range s.server.Protocols {
		protocols = append(protocols, fmt.Sprintf("%s/%d", proto.Name, proto.Version))
	}

	var network string
	if info := infos.Protocols["eth"]; info != nil {
		network = fmt.Sprintf("%d", info.(*ethproto.NodeInfo).Network)
	} else {
		return errors.New("no eth protocol available")
	}

	auth := &authMsg{
		ID: s.node,
		Info: nodeInfo{
			Name:     s.node,
			Node:     infos.Name,
			Port:     infos.Ports.Listener,
			Network:  network,
			Protocol: strings.Join(protocols, ", "),
			API:      "No",
			Os:       runtime.GOOS,
			OsVer:    runtime.GOARCH,
			Client:   "0.1.1",
			History:  true,
			Data:     EthstatsData.kv,
		},
		Secret: s.pass,
	}

	login := map[string][]interface{}{
		"emit": {"hello", auth},
	}
	if err := conn.WriteJSON(login); err != nil {
		return err
	}
	// Retrieve the remote ack or connection termination
	var ack map[string][]string
	if err := conn.ReadJSON(&ack); err != nil || len(ack["emit"]) != 1 || ack["emit"][0] != "ready" {
		return errors.New("unauthorized")
	}

	return nil
}

// report collects all possible data to report and send it to the stats server.
// This should only be used on reconnects or rarely to avoid overloading the
// server. Use the individual methods for reporting subscribed events.
func (s *Service) report(conn *connWrapper) error {
	if err := s.reportLatency(conn); err != nil {
		return err
	}

	if err := s.reportBlock(conn, nil); err != nil {
		return err
	}

	if err := s.reportPending(conn); err != nil {
		return err
	}

	if err := s.reportStats(conn); err != nil {
		return err
	}

	return nil
}

// reportLatency sends a ping request to the server, measures the RTT time and
// finally sends a latency update.
func (s *Service) reportLatency(conn *connWrapper) error {
	// Send the current time to the ethstats server
	start := time.Now()

	ping := map[string][]interface{}{
		"emit": {"node-ping", map[string]string{
			"id":         s.node,
			"clientTime": start.String(),
		}},
	}
	if err := conn.WriteJSON(ping); err != nil {
		return err
	}
	// Wait for the pong request to arrive back
	select {
	case <-s.pongCh:
		// Pong delivered, report the latency
	case <-time.After(5 * time.Second):
		// Ping timeout, abort
		return errors.New("ping timed out")
	}

	latency := strconv.Itoa(int((time.Since(start) / time.Duration(2)).Nanoseconds() / 1000000))

	// Send back the measured latency
	log.Trace("Sending measured latency to ethstats", "latency", latency)

	stats := map[string][]interface{}{
		"emit": {"latency", map[string]string{
			"id":      s.node,
			"latency": latency,
		}},
	}

	return conn.WriteJSON(stats)
}

// blockStats is the information to report about individual blocks.
type blockStats struct {
	Number     *big.Int       `json:"number"`
	Hash       common.Hash    `json:"hash"`
	ParentHash common.Hash    `json:"parentHash"`
	Timestamp  *big.Int       `json:"timestamp"`
	Miner      common.Address `json:"miner"`
	GasUsed    uint64         `json:"gasUsed"`
	GasLimit   uint64         `json:"gasLimit"`
	Diff       string         `json:"difficulty"`
	TotalDiff  string         `json:"totalDifficulty"`
	Txs        []txStats      `json:"transactions"`
	TxHash     common.Hash    `json:"transactionsRoot"`
	Root       common.Hash    `json:"stateRoot"`
	Uncles     uncleStats     `json:"uncles"`
}

// txStats is the information to report about individual transactions.
type txStats struct {
	Hash common.Hash `json:"hash"`
}

// uncleStats is a custom wrapper around an uncle array to force serializing
// empty arrays instead of returning null for them.
type uncleStats []*types.Header

func (s uncleStats) MarshalJSON() ([]byte, error) {
	if uncles := ([]*types.Header)(s); len(uncles) > 0 {
		return json.Marshal(uncles)
	}

	return []byte("[]"), nil
}

// reportBlock retrieves the current chain head and reports it to the stats server.
func (s *Service) reportBlock(conn *connWrapper, block *types.Block) error {
	// Gather the block details from the header or block chain
	details := s.assembleBlockStats(block)

	// Short circuit if the block detail is not available.
	if details == nil {
		return nil
	}
<<<<<<< HEAD

=======
>>>>>>> c5ba367e
	// Assemble the block report and send it to the server
	log.Trace("Sending new block to ethstats", "number", details.Number, "hash", details.Hash)

	stats := map[string]interface{}{
		"id":    s.node,
		"block": details,
	}
	report := map[string][]interface{}{
		"emit": {"block", stats},
	}

	return conn.WriteJSON(report)
}

// assembleBlockStats retrieves any required metadata to report a single block
// and assembles the block stats. If block is nil, the current head is processed.
func (s *Service) assembleBlockStats(block *types.Block) *blockStats {
	// Gather the block infos from the local blockchain
	var (
		header *types.Header
		td     *big.Int
		txs    []txStats
		uncles []*types.Header
		err    error
	)

	// check if backend is a full node
	fullBackend, ok := s.backend.(fullNodeBackend)
	if ok {
		// Retrieve current chain head if no block is given.
		if block == nil {
			head := fullBackend.CurrentBlock()
			block, err = fullBackend.BlockByNumber(context.Background(), rpc.BlockNumber(head.Number.Uint64()))
			// Short circuit if no block is available. It might happen when
			// the blockchain is reorging.
			if err != nil {
				log.Error("Failed to retrieve block by number", "err", err)
				return nil
			}
		}

		// It's weird, but it's possible that the block is nil here.
		// even though the check for error is done above.
		if block == nil {
			return nil
		}
<<<<<<< HEAD

=======
		// Short circuit if no block is available. It might happen when
		// the blockchain is reorging.
		if block == nil {
			return nil
		}
>>>>>>> c5ba367e
		header = block.Header()
		td = fullBackend.GetTd(context.Background(), header.Hash())

		txs = make([]txStats, len(block.Transactions()))
		for i, tx := range block.Transactions() {
			txs[i].Hash = tx.Hash()
		}

		uncles = block.Uncles()
	} else {
		// Light nodes would need on-demand lookups for transactions/uncles, skip
		if block != nil {
			header = block.Header()
		} else {
			header = s.backend.CurrentHeader()
		}

		td = s.backend.GetTd(context.Background(), header.Hash())
		txs = []txStats{}
	}

	// Assemble and return the block stats
	author, _ := s.engine.Author(header)

	return &blockStats{
		Number:     header.Number,
		Hash:       header.Hash(),
		ParentHash: header.ParentHash,
		Timestamp:  new(big.Int).SetUint64(header.Time),
		Miner:      author,
		GasUsed:    header.GasUsed,
		GasLimit:   header.GasLimit,
		Diff:       header.Difficulty.String(),
		TotalDiff:  td.String(),
		Txs:        txs,
		TxHash:     header.TxHash,
		Root:       header.Root,
		Uncles:     uncles,
	}
}

// reportHistory retrieves the most recent batch of blocks and reports it to the
// stats server.
func (s *Service) reportHistory(conn *connWrapper, list []uint64) error {
	// Figure out the indexes that need reporting
	indexes := make([]uint64, 0, historyUpdateRange)
	if len(list) > 0 {
		// Specific indexes requested, send them back in particular
		indexes = append(indexes, list...)
	} else {
		// No indexes requested, send back the top ones
		head := s.backend.CurrentHeader().Number.Int64()

		start := head - historyUpdateRange + 1
		if start < 0 {
			start = 0
		}

		for i := uint64(start); i <= uint64(head); i++ {
			indexes = append(indexes, i)
		}
	}
	// Gather the batch of blocks to report
	history := make([]*blockStats, len(indexes))

	for i, number := range indexes {
		fullBackend, ok := s.backend.(fullNodeBackend)
		// Retrieve the next block if it's known to us
		var block *types.Block
		var err error
		if ok {
			block, err = fullBackend.BlockByNumber(context.Background(), rpc.BlockNumber(number))
			if err != nil {
				log.Error("Failed to retrieve block by number", "err", err)
			}
		} else {
			if header, _ := s.backend.HeaderByNumber(context.Background(), rpc.BlockNumber(number)); header != nil {
				block = types.NewBlockWithHeader(header)
			}
		}
		// If we do have the block, add to the history and continue
		if block != nil {
			history[len(history)-1-i] = s.assembleBlockStats(block)
			continue
		}
		// Ran out of blocks, cut the report short and send
		history = history[len(history)-i:]

		break
	}
	// Assemble the history report and send it to the server
	if len(history) > 0 {
		log.Trace("Sending historical blocks to ethstats", "first", history[0].Number, "last", history[len(history)-1].Number)
	} else {
		log.Trace("No history to send to stats server")
	}

	stats := map[string]interface{}{
		"id":      s.node,
		"history": history,
	}
	report := map[string][]interface{}{
		"emit": {"history", stats},
	}

	return conn.WriteJSON(report)
}

// pendStats is the information to report about pending transactions.
type pendStats struct {
	Pending int `json:"pending"`
}

// reportPending retrieves the current number of pending transactions and reports
// it to the stats server.
func (s *Service) reportPending(conn *connWrapper) error {
	// Retrieve the pending count from the local blockchain
	pending, _ := s.backend.Stats()
	// Assemble the transaction stats and send it to the server
	log.Trace("Sending pending transactions to ethstats", "count", pending)

	stats := map[string]interface{}{
		"id": s.node,
		"stats": &pendStats{
			Pending: pending,
		},
	}
	report := map[string][]interface{}{
		"emit": {"pending", stats},
	}

	return conn.WriteJSON(report)
}

type blockStub struct {
	Hash       string `json:"hash"`
	Number     uint64 `json:"number"`
	ParentHash string `json:"parent_hash"`
}

func createStub(b *types.Block) *blockStub {
	s := &blockStub{
		Hash:       b.Hash().String(),
		ParentHash: b.ParentHash().String(),
		Number:     b.NumberU64(),
	}

	return s
}

type ChainHeadEvent struct {
	NewChain []*blockStub `json:"added"`
	OldChain []*blockStub `json:"removed"`
	Type     string       `json:"type"`
}

// reportChain2Head checks for reorg and sends current head to stats server.
func (s *Service) reportChain2Head(conn *connWrapper, chain2HeadData *core.Chain2HeadEvent) error {
	chainHeadEvent := ChainHeadEvent{
		Type: chain2HeadData.Type,
	}
	for _, block := range chain2HeadData.NewChain {
		chainHeadEvent.NewChain = append(chainHeadEvent.NewChain, createStub(block))
	}

	for _, block := range chain2HeadData.OldChain {
		chainHeadEvent.OldChain = append(chainHeadEvent.OldChain, createStub(block))
	}

	stats := map[string]interface{}{
		"id":    s.node,
		"event": chainHeadEvent,
	}
	report := map[string][]interface{}{
		"emit": {"headEvent", stats},
	}

	return conn.WriteJSON(report)
}

// nodeStats is the information to report about the local node.
type nodeStats struct {
	Active   bool `json:"active"`
	Syncing  bool `json:"syncing"`
	Mining   bool `json:"mining"`
	Hashrate int  `json:"hashrate"`
	Peers    int  `json:"peers"`
	GasPrice int  `json:"gasPrice"`
	Uptime   int  `json:"uptime"`
}

// reportStats retrieves various stats about the node at the networking and
// mining layer and reports it to the stats server.
func (s *Service) reportStats(conn *connWrapper) error {
	// Gather the syncing and mining infos from the local miner instance
	var (
		mining   bool
		hashrate int
		syncing  bool
		gasprice int
	)
	// check if backend is a full node
	if fullBackend, ok := s.backend.(fullNodeBackend); ok {
		if miningBackend, ok := s.backend.(miningNodeBackend); ok {
			mining = miningBackend.Miner().Mining()
			hashrate = int(miningBackend.Miner().Hashrate())
		}

		sync := fullBackend.SyncProgress()
		syncing = !sync.Done()

		price, _ := fullBackend.SuggestGasTipCap(context.Background())

		gasprice = int(price.Uint64())
		if basefee := fullBackend.CurrentHeader().BaseFee; basefee != nil {
			gasprice += int(basefee.Uint64())
		}
	} else {
		sync := s.backend.SyncProgress()
		syncing = !sync.Done()
	}
	// Assemble the node stats and send it to the server
	log.Trace("Sending node details to ethstats")

	stats := map[string]interface{}{
		"id": s.node,
		"stats": &nodeStats{
			Active:   true,
			Mining:   mining,
			Hashrate: hashrate,
			Peers:    s.server.PeerCount(),
			GasPrice: gasprice,
			Syncing:  syncing,
			Uptime:   100,
		},
	}
	report := map[string][]interface{}{
		"emit": {"stats", stats},
	}

	return conn.WriteJSON(report)
}<|MERGE_RESOLUTION|>--- conflicted
+++ resolved
@@ -693,10 +693,7 @@
 	if details == nil {
 		return nil
 	}
-<<<<<<< HEAD
-
-=======
->>>>>>> c5ba367e
+
 	// Assemble the block report and send it to the server
 	log.Trace("Sending new block to ethstats", "number", details.Number, "hash", details.Hash)
 
@@ -726,7 +723,6 @@
 	// check if backend is a full node
 	fullBackend, ok := s.backend.(fullNodeBackend)
 	if ok {
-		// Retrieve current chain head if no block is given.
 		if block == nil {
 			head := fullBackend.CurrentBlock()
 			block, err = fullBackend.BlockByNumber(context.Background(), rpc.BlockNumber(head.Number.Uint64()))
@@ -738,20 +734,6 @@
 			}
 		}
 
-		// It's weird, but it's possible that the block is nil here.
-		// even though the check for error is done above.
-		if block == nil {
-			return nil
-		}
-<<<<<<< HEAD
-
-=======
-		// Short circuit if no block is available. It might happen when
-		// the blockchain is reorging.
-		if block == nil {
-			return nil
-		}
->>>>>>> c5ba367e
 		header = block.Header()
 		td = fullBackend.GetTd(context.Background(), header.Hash())
 
@@ -961,7 +943,7 @@
 		}
 
 		sync := fullBackend.SyncProgress()
-		syncing = !sync.Done()
+		syncing = fullBackend.CurrentHeader().Number.Uint64() >= sync.HighestBlock
 
 		price, _ := fullBackend.SuggestGasTipCap(context.Background())
 
@@ -971,7 +953,7 @@
 		}
 	} else {
 		sync := s.backend.SyncProgress()
-		syncing = !sync.Done()
+		syncing = s.backend.CurrentHeader().Number.Uint64() >= sync.HighestBlock
 	}
 	// Assemble the node stats and send it to the server
 	log.Trace("Sending node details to ethstats")
