# This Makefile is meant to be used by people that do not usually work
# with Go source code. If you know what GOPATH is then you probably
# don't need to bother with make.

.PHONY: geth android ios evm all test clean

GOBIN = ./build/bin
GO ?= latest
GORUN = env GO111MODULE=on go run
PWD = `pwd`

geth:
	$(GORUN) build/ci.go install ./cmd/geth
	@echo "Done building."
	@echo "Run \"$(GOBIN)/geth\" to launch geth."

geth-linux:
	docker run --rm -v "$(PWD)":/usr/src/go-ethereum -w /usr/src/go-ethereum golang:1.16.3 $(GORUN) build/ci.go install ./cmd/geth
	@echo "Done building."
	@echo "Run \"$(GOBIN)/geth\" to launch geth."

all:
	$(GORUN) build/ci.go install

android:
	$(GORUN) build/ci.go aar --local
	@echo "Done building."
	@echo "Import \"$(GOBIN)/geth.aar\" to use the library."
	@echo "Import \"$(GOBIN)/geth-sources.jar\" to add javadocs"
	@echo "For more info see https://stackoverflow.com/questions/20994336/android-studio-how-to-attach-javadoc"

ios:
	$(GORUN) build/ci.go xcode --local
	@echo "Done building."
	@echo "Import \"$(GOBIN)/Geth.framework\" to use the library."

test: all
	$(GORUN) build/ci.go test

lint: ## Run linters.
	$(GORUN) build/ci.go lint

clean:
	env GO111MODULE=on go clean -cache
	rm -fr build/_workspace/pkg/ $(GOBIN)/*

# The devtools target installs tools required for 'go generate'.
# You need to put $GOBIN (or $GOPATH/bin) in your PATH to use 'go generate'.

devtools:
	env GOBIN= go install golang.org/x/tools/cmd/stringer@latest
	env GOBIN= go install github.com/kevinburke/go-bindata/go-bindata@latest
	env GOBIN= go install github.com/fjl/gencodec@latest
	env GOBIN= go install github.com/golang/protobuf/protoc-gen-go@latest
	env GOBIN= go install ./cmd/abigen
	@type "solc" 2> /dev/null || echo 'Please install solc'
<<<<<<< HEAD
	@type "protoc" 2> /dev/null || echo 'Please install protoc'

# Cross Compilation Targets (xgo)

geth-cross: geth-linux geth-darwin geth-windows geth-android geth-ios
	@echo "Full cross compilation done:"
	@ls -ld $(GOBIN)/geth-*

# geth-linux: geth-linux-386 geth-linux-amd64 geth-linux-arm geth-linux-mips64 geth-linux-mips64le
#	@echo "Linux cross compilation done:"
#	@ls -ld $(GOBIN)/geth-linux-*

geth-linux-386:
	$(GORUN) build/ci.go xgo -- --go=$(GO) --targets=linux/386 -v ./cmd/geth
	@echo "Linux 386 cross compilation done:"
	@ls -ld $(GOBIN)/geth-linux-* | grep 386

geth-linux-amd64:
	$(GORUN) build/ci.go xgo -- --go=$(GO) --targets=linux/amd64 -v ./cmd/geth
	@echo "Linux amd64 cross compilation done:"
	@ls -ld $(GOBIN)/geth-linux-* | grep amd64

geth-linux-arm: geth-linux-arm-5 geth-linux-arm-6 geth-linux-arm-7 geth-linux-arm64
	@echo "Linux ARM cross compilation done:"
	@ls -ld $(GOBIN)/geth-linux-* | grep arm

geth-linux-arm-5:
	$(GORUN) build/ci.go xgo -- --go=$(GO) --targets=linux/arm-5 -v ./cmd/geth
	@echo "Linux ARMv5 cross compilation done:"
	@ls -ld $(GOBIN)/geth-linux-* | grep arm-5

geth-linux-arm-6:
	$(GORUN) build/ci.go xgo -- --go=$(GO) --targets=linux/arm-6 -v ./cmd/geth
	@echo "Linux ARMv6 cross compilation done:"
	@ls -ld $(GOBIN)/geth-linux-* | grep arm-6

geth-linux-arm-7:
	$(GORUN) build/ci.go xgo -- --go=$(GO) --targets=linux/arm-7 -v ./cmd/geth
	@echo "Linux ARMv7 cross compilation done:"
	@ls -ld $(GOBIN)/geth-linux-* | grep arm-7

geth-linux-arm64:
	$(GORUN) build/ci.go xgo -- --go=$(GO) --targets=linux/arm64 -v ./cmd/geth
	@echo "Linux ARM64 cross compilation done:"
	@ls -ld $(GOBIN)/geth-linux-* | grep arm64

geth-linux-mips:
	$(GORUN) build/ci.go xgo -- --go=$(GO) --targets=linux/mips --ldflags '-extldflags "-static"' -v ./cmd/geth
	@echo "Linux MIPS cross compilation done:"
	@ls -ld $(GOBIN)/geth-linux-* | grep mips

geth-linux-mipsle:
	$(GORUN) build/ci.go xgo -- --go=$(GO) --targets=linux/mipsle --ldflags '-extldflags "-static"' -v ./cmd/geth
	@echo "Linux MIPSle cross compilation done:"
	@ls -ld $(GOBIN)/geth-linux-* | grep mipsle

geth-linux-mips64:
	$(GORUN) build/ci.go xgo -- --go=$(GO) --targets=linux/mips64 --ldflags '-extldflags "-static"' -v ./cmd/geth
	@echo "Linux MIPS64 cross compilation done:"
	@ls -ld $(GOBIN)/geth-linux-* | grep mips64

geth-linux-mips64le:
	$(GORUN) build/ci.go xgo -- --go=$(GO) --targets=linux/mips64le --ldflags '-extldflags "-static"' -v ./cmd/geth
	@echo "Linux MIPS64le cross compilation done:"
	@ls -ld $(GOBIN)/geth-linux-* | grep mips64le

geth-darwin: geth-darwin-386 geth-darwin-amd64
	@echo "Darwin cross compilation done:"
	@ls -ld $(GOBIN)/geth-darwin-*

geth-darwin-386:
	$(GORUN) build/ci.go xgo -- --go=$(GO) --targets=darwin/386 -v ./cmd/geth
	@echo "Darwin 386 cross compilation done:"
	@ls -ld $(GOBIN)/geth-darwin-* | grep 386

geth-darwin-amd64:
	$(GORUN) build/ci.go xgo -- --go=$(GO) --targets=darwin/amd64 -v ./cmd/geth
	@echo "Darwin amd64 cross compilation done:"
	@ls -ld $(GOBIN)/geth-darwin-* | grep amd64

geth-windows: geth-windows-386 geth-windows-amd64
	@echo "Windows cross compilation done:"
	@ls -ld $(GOBIN)/geth-windows-*

geth-windows-386:
	$(GORUN) build/ci.go xgo -- --go=$(GO) --targets=windows/386 -v ./cmd/geth
	@echo "Windows 386 cross compilation done:"
	@ls -ld $(GOBIN)/geth-windows-* | grep 386

geth-windows-amd64:
	$(GORUN) build/ci.go xgo -- --go=$(GO) --targets=windows/amd64 -v ./cmd/geth
	@echo "Windows amd64 cross compilation done:"
	@ls -ld $(GOBIN)/geth-windows-* | grep amd64
=======
	@type "protoc" 2> /dev/null || echo 'Please install protoc'
>>>>>>> 526c3f6b
<|MERGE_RESOLUTION|>--- conflicted
+++ resolved
@@ -54,7 +54,6 @@
 	env GOBIN= go install github.com/golang/protobuf/protoc-gen-go@latest
 	env GOBIN= go install ./cmd/abigen
 	@type "solc" 2> /dev/null || echo 'Please install solc'
-<<<<<<< HEAD
 	@type "protoc" 2> /dev/null || echo 'Please install protoc'
 
 # Cross Compilation Targets (xgo)
@@ -147,7 +146,4 @@
 geth-windows-amd64:
 	$(GORUN) build/ci.go xgo -- --go=$(GO) --targets=windows/amd64 -v ./cmd/geth
 	@echo "Windows amd64 cross compilation done:"
-	@ls -ld $(GOBIN)/geth-windows-* | grep amd64
-=======
-	@type "protoc" 2> /dev/null || echo 'Please install protoc'
->>>>>>> 526c3f6b
+	@ls -ld $(GOBIN)/geth-windows-* | grep amd64