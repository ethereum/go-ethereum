--- conflicted
+++ resolved
@@ -2,19 +2,11 @@
 # with Go source code. If you know what GOPATH is then you probably
 # don't need to bother with make.
 
-<<<<<<< HEAD
-.PHONY: gexp android ios gexp-cross evm all test clean
+.PHONY: gexp android ios gexp-cross swarm evm all test clean
 .PHONY: gexp-linux gexp-linux-386 gexp-linux-amd64 gexp-linux-mips64 gexp-linux-mips64le
 .PHONY: gexp-linux-arm gexp-linux-arm-5 gexp-linux-arm-6 gexp-linux-arm-7 gexp-linux-arm64
 .PHONY: gexp-darwin gexp-darwin-386 gexp-darwin-amd64
 .PHONY: gexp-windows gexp-windows-386 gexp-windows-amd64
-=======
-.PHONY: geth android ios geth-cross swarm evm all test clean
-.PHONY: geth-linux geth-linux-386 geth-linux-amd64 geth-linux-mips64 geth-linux-mips64le
-.PHONY: geth-linux-arm geth-linux-arm-5 geth-linux-arm-6 geth-linux-arm-7 geth-linux-arm64
-.PHONY: geth-darwin geth-darwin-386 geth-darwin-amd64
-.PHONY: geth-windows geth-windows-386 geth-windows-amd64
->>>>>>> e9295163
 
 GOBIN = $(shell pwd)/build/bin
 GO ?= latest
