// Copyright 2020 The go-ethereum Authors
// This file is part of the go-ethereum library.
//
// The go-ethereum library is free software: you can redistribute it and/or modify
// it under the terms of the GNU Lesser General Public License as published by
// the Free Software Foundation, either version 3 of the License, or
// (at your option) any later version.
//
// The go-ethereum library is distributed in the hope that it will be useful,
// but WITHOUT ANY WARRANTY; without even the implied warranty of
// MERCHANTABILITY or FITNESS FOR A PARTICULAR PURPOSE. See the
// GNU Lesser General Public License for more details.
//
// You should have received a copy of the GNU Lesser General Public License
// along with the go-ethereum library. If not, see <http://www.gnu.org/licenses/>.

// signFile reads the contents of an input file and signs it (in armored format)
// with the key provided, placing the signature into the output file.

package signify

import (
	"crypto/rand"
	"os"
	"testing"

	"github.com/jedisct1/go-minisign"
)

var (
	testSecKey = "RWRCSwAAAABVN5lr2JViGBN8DhX3/Qb/0g0wBdsNAR/APRW2qy9Fjsfr12sK2cd3URUFis1jgzQzaoayK8x4syT4G3Gvlt9RwGIwUYIQW/0mTeI+ECHu1lv5U4Wa2YHEPIesVPyRm5M="
	testPubKey = "RWTAPRW2qy9FjsBiMFGCEFv9Jk3iPhAh7tZb+VOFmtmBxDyHrFT8kZuT"
)

func TestSignify(t *testing.T) {
	tmpFile, err := os.CreateTemp(t.TempDir(), "")
	if err != nil {
		t.Fatal(err)
	}
<<<<<<< HEAD

	defer os.Remove(tmpFile.Name())
=======
>>>>>>> 827d3fcc
	defer tmpFile.Close()

	data := make([]byte, 1024)
	rand.Read(data)
	tmpFile.Write(data)

	if err = tmpFile.Close(); err != nil {
		t.Fatal(err)
	}

	err = SignFile(tmpFile.Name(), tmpFile.Name()+".sig", testSecKey, "clé", "croissants")
	if err != nil {
		t.Fatal(err)
	}

	// Verify the signature using a golang library
	sig, err := minisign.NewSignatureFromFile(tmpFile.Name() + ".sig")
	if err != nil {
		t.Fatal(err)
	}

	pKey, err := minisign.NewPublicKey(testPubKey)
	if err != nil {
		t.Fatal(err)
	}

	valid, err := pKey.VerifyFromFile(tmpFile.Name(), sig)
	if err != nil {
		t.Fatal(err)
	}

	if !valid {
		t.Fatal("invalid signature")
	}
}

func TestSignifyTrustedCommentTooManyLines(t *testing.T) {
	tmpFile, err := os.CreateTemp(t.TempDir(), "")
	if err != nil {
		t.Fatal(err)
	}
<<<<<<< HEAD

	defer os.Remove(tmpFile.Name())
=======
>>>>>>> 827d3fcc
	defer tmpFile.Close()

	data := make([]byte, 1024)
	rand.Read(data)
	tmpFile.Write(data)

	if err = tmpFile.Close(); err != nil {
		t.Fatal(err)
	}

	err = SignFile(tmpFile.Name(), tmpFile.Name()+".sig", testSecKey, "", "crois\nsants")
	if err == nil || err.Error() == "" {
		t.Fatalf("should have errored on a multi-line trusted comment, got %v", err)
	}
}

func TestSignifyTrustedCommentTooManyLinesLF(t *testing.T) {
	tmpFile, err := os.CreateTemp(t.TempDir(), "")
	if err != nil {
		t.Fatal(err)
	}
<<<<<<< HEAD

	defer os.Remove(tmpFile.Name())
=======
>>>>>>> 827d3fcc
	defer tmpFile.Close()

	data := make([]byte, 1024)
	rand.Read(data)
	tmpFile.Write(data)

	if err = tmpFile.Close(); err != nil {
		t.Fatal(err)
	}

	err = SignFile(tmpFile.Name(), tmpFile.Name()+".sig", testSecKey, "crois\rsants", "")
	if err != nil {
		t.Fatal(err)
	}
}

func TestSignifyTrustedCommentEmpty(t *testing.T) {
	tmpFile, err := os.CreateTemp(t.TempDir(), "")
	if err != nil {
		t.Fatal(err)
	}
<<<<<<< HEAD

	defer os.Remove(tmpFile.Name())
=======
>>>>>>> 827d3fcc
	defer tmpFile.Close()

	data := make([]byte, 1024)
	rand.Read(data)
	tmpFile.Write(data)

	if err = tmpFile.Close(); err != nil {
		t.Fatal(err)
	}

	err = SignFile(tmpFile.Name(), tmpFile.Name()+".sig", testSecKey, "", "")
	if err != nil {
		t.Fatal(err)
	}
}<|MERGE_RESOLUTION|>--- conflicted
+++ resolved
@@ -37,11 +37,6 @@
 	if err != nil {
 		t.Fatal(err)
 	}
-<<<<<<< HEAD
-
-	defer os.Remove(tmpFile.Name())
-=======
->>>>>>> 827d3fcc
 	defer tmpFile.Close()
 
 	data := make([]byte, 1024)
@@ -83,11 +78,6 @@
 	if err != nil {
 		t.Fatal(err)
 	}
-<<<<<<< HEAD
-
-	defer os.Remove(tmpFile.Name())
-=======
->>>>>>> 827d3fcc
 	defer tmpFile.Close()
 
 	data := make([]byte, 1024)
@@ -109,11 +99,6 @@
 	if err != nil {
 		t.Fatal(err)
 	}
-<<<<<<< HEAD
-
-	defer os.Remove(tmpFile.Name())
-=======
->>>>>>> 827d3fcc
 	defer tmpFile.Close()
 
 	data := make([]byte, 1024)
@@ -135,11 +120,6 @@
 	if err != nil {
 		t.Fatal(err)
 	}
-<<<<<<< HEAD
-
-	defer os.Remove(tmpFile.Name())
-=======
->>>>>>> 827d3fcc
 	defer tmpFile.Close()
 
 	data := make([]byte, 1024)
