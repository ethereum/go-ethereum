--- conflicted
+++ resolved
@@ -20,11 +20,8 @@
 import (
 	"embed"
 	"errors"
-<<<<<<< HEAD
+	"hash"
 	"reflect"
-=======
-	"hash"
->>>>>>> 0e93da31
 	"sync/atomic"
 
 	"github.com/ethereum/go-ethereum/common/hexutil"
