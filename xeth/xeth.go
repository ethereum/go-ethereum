// Copyright 2014 The go-ethereum Authors && Copyright 2015 go-expanse Authors
// This file is part of the go-expanse library.
//
// The go-expanse library is free software: you can redistribute it and/or modify
// it under the terms of the GNU Lesser General Public License as published by
// the Free Software Foundation, either version 3 of the License, or
// (at your option) any later version.
//
// The go-expanse library is distributed in the hope that it will be useful,
// but WITHOUT ANY WARRANTY; without even the implied warranty of
// MERCHANTABILITY or FITNESS FOR A PARTICULAR PURPOSE. See the
// GNU Lesser General Public License for more details.
//
// You should have received a copy of the GNU Lesser General Public License
// along with the go-expanse library. If not, see <http://www.gnu.org/licenses/>.

// Package xeth is the interface to all Expanse functionality.
package xeth

import (
	"bytes"
	"encoding/json"
	"errors"
	"fmt"
	"math/big"
	"regexp"
	"sync"
	"time"

<<<<<<< HEAD
	"github.com/expanse-project/go-expanse/accounts"
	"github.com/expanse-project/go-expanse/common"
	"github.com/expanse-project/go-expanse/common/compiler"
	"github.com/expanse-project/go-expanse/core"
	"github.com/expanse-project/go-expanse/core/state"
	"github.com/expanse-project/go-expanse/core/types"
	"github.com/expanse-project/go-expanse/crypto"
	"github.com/expanse-project/go-expanse/exp"
	"github.com/expanse-project/go-expanse/event/filter"
	"github.com/expanse-project/go-expanse/logger"
	"github.com/expanse-project/go-expanse/logger/glog"
	"github.com/expanse-project/go-expanse/miner"
	"github.com/expanse-project/go-expanse/rlp"
=======
	"github.com/ethereum/go-ethereum/accounts"
	"github.com/ethereum/go-ethereum/common"
	"github.com/ethereum/go-ethereum/common/compiler"
	"github.com/ethereum/go-ethereum/core"
	"github.com/ethereum/go-ethereum/core/state"
	"github.com/ethereum/go-ethereum/core/types"
	"github.com/ethereum/go-ethereum/core/vm"
	"github.com/ethereum/go-ethereum/crypto"
	"github.com/ethereum/go-ethereum/eth"
	"github.com/ethereum/go-ethereum/eth/filters"
	"github.com/ethereum/go-ethereum/logger"
	"github.com/ethereum/go-ethereum/logger/glog"
	"github.com/ethereum/go-ethereum/miner"
	"github.com/ethereum/go-ethereum/rlp"
>>>>>>> e5532154
)

var (
	filterTickerTime = 5 * time.Minute
	defaultGasPrice  = big.NewInt(10000000000000) //150000000000
	defaultGas       = big.NewInt(90000)          //500000
	dappStorePre     = []byte("dapp-")
	addrReg          = regexp.MustCompile(`^(0x)?[a-fA-F0-9]{40}$`)
)

// byte will be inferred
const (
	UnknownFilterTy = iota
	BlockFilterTy
	TransactionFilterTy
	LogFilterTy
)

<<<<<<< HEAD
func DefaultGas() *big.Int { return new(big.Int).Set(defaultGas) }

func (self *XEth) DefaultGasPrice() *big.Int {
	if self.gpo == nil {
		self.gpo = exp.NewGasPriceOracle(self.backend)
	}
	return self.gpo.SuggestPrice()
}

type XEth struct {
	backend  *exp.Expanse
	frontend Frontend

	state   *State
	whisper *Whisper

	quit          chan struct{}
	filterManager *filter.FilterManager
=======
type XEth struct {
	quit chan struct{}
>>>>>>> e5532154

	logMu    sync.RWMutex
	logQueue map[int]*logQueue

	blockMu    sync.RWMutex
	blockQueue map[int]*hashQueue

	transactionMu    sync.RWMutex
	transactionQueue map[int]*hashQueue

	messagesMu sync.RWMutex
	messages   map[int]*whisperFilter

	transactMu sync.Mutex

<<<<<<< HEAD
	agent *miner.RemoteAgent

	gpo *exp.GasPriceOracle
}

func NewTest(exp *exp.Expanse, frontend Frontend) *XEth {
	return &XEth{
		backend:  exp,
		frontend: frontend,
	}
=======
	// read-only fields
	backend       *eth.Ethereum
	frontend      Frontend
	agent         *miner.RemoteAgent
	gpo           *eth.GasPriceOracle
	state         *State
	whisper       *Whisper
	filterManager *filters.FilterSystem
}

func NewTest(eth *eth.Ethereum, frontend Frontend) *XEth {
	return &XEth{backend: eth, frontend: frontend}
>>>>>>> e5532154
}

// New creates an XEth that uses the given frontend.
// If a nil Frontend is provided, a default frontend which
// confirms all transactions will be used.
func New(expanse *exp.Expanse, frontend Frontend) *XEth {
	xeth := &XEth{
		backend:          expanse,
		frontend:         frontend,
		quit:             make(chan struct{}),
<<<<<<< HEAD
		filterManager:    filter.NewFilterManager(expanse.EventMux()),
=======
		filterManager:    filters.NewFilterSystem(ethereum.EventMux()),
>>>>>>> e5532154
		logQueue:         make(map[int]*logQueue),
		blockQueue:       make(map[int]*hashQueue),
		transactionQueue: make(map[int]*hashQueue),
		messages:         make(map[int]*whisperFilter),
		agent:            miner.NewRemoteAgent(),
		gpo:              eth.NewGasPriceOracle(ethereum),
	}
	if expanse.Whisper() != nil {
		xeth.whisper = NewWhisper(expanse.Whisper())
	}
	expanse.Miner().Register(xeth.agent)
	if frontend == nil {
		xeth.frontend = dummyFrontend{}
	}
	state, _ := xeth.backend.BlockChain().State()
	xeth.state = NewState(xeth, state)
	go xeth.start()
	return xeth
}

func (self *XEth) start() {
	timer := time.NewTicker(2 * time.Second)
	defer timer.Stop()
done:
	for {
		select {
		case <-timer.C:
			self.logMu.Lock()
			for id, filter := range self.logQueue {
				if time.Since(filter.timeout) > filterTickerTime {
					self.filterManager.Remove(id)
					delete(self.logQueue, id)
				}
			}
			self.logMu.Unlock()

			self.blockMu.Lock()
			for id, filter := range self.blockQueue {
				if time.Since(filter.timeout) > filterTickerTime {
					self.filterManager.Remove(id)
					delete(self.blockQueue, id)
				}
			}
			self.blockMu.Unlock()

			self.transactionMu.Lock()
			for id, filter := range self.transactionQueue {
				if time.Since(filter.timeout) > filterTickerTime {
					self.filterManager.Remove(id)
					delete(self.transactionQueue, id)
				}
			}
			self.transactionMu.Unlock()

			self.messagesMu.Lock()
			for id, filter := range self.messages {
				if time.Since(filter.activity()) > filterTickerTime {
					self.Whisper().Unwatch(id)
					delete(self.messages, id)
				}
			}
			self.messagesMu.Unlock()
		case <-self.quit:
			break done
		}
	}
}

// Stop releases any resources associated with self.
// It may not be called more than once.
func (self *XEth) Stop() {
	close(self.quit)
	self.filterManager.Stop()
	self.backend.Miner().Unregister(self.agent)
}

func cAddress(a []string) []common.Address {
	bslice := make([]common.Address, len(a))
	for i, addr := range a {
		bslice[i] = common.HexToAddress(addr)
	}
	return bslice
}

func cTopics(t [][]string) [][]common.Hash {
	topics := make([][]common.Hash, len(t))
	for i, iv := range t {
		topics[i] = make([]common.Hash, len(iv))
		for j, jv := range iv {
			topics[i][j] = common.HexToHash(jv)
		}
	}
	return topics
}

func DefaultGas() *big.Int { return new(big.Int).Set(defaultGas) }

func (self *XEth) DefaultGasPrice() *big.Int {
	return self.gpo.SuggestPrice()
}

func (self *XEth) RemoteMining() *miner.RemoteAgent { return self.agent }

func (self *XEth) AtStateNum(num int64) *XEth {
	var st *state.StateDB
	var err error
	switch num {
	case -2:
		st = self.backend.Miner().PendingState().Copy()
	default:
		if block := self.getBlockByHeight(num); block != nil {
			st, err = state.New(block.Root(), self.backend.ChainDb())
			if err != nil {
				return nil
			}
		} else {
			st, err = state.New(self.backend.BlockChain().GetBlockByNumber(0).Root(), self.backend.ChainDb())
			if err != nil {
				return nil
			}
		}
	}

	return self.WithState(st)
}

func (self *XEth) WithState(statedb *state.StateDB) *XEth {
	xeth := &XEth{
		backend:  self.backend,
		frontend: self.frontend,
		gpo:      self.gpo,
	}

	xeth.state = NewState(xeth, statedb)
	return xeth
}

func (self *XEth) State() *State { return self.state }

// subscribes to new head block events and
// waits until blockchain height is greater n at any time
// given the current head, waits for the next chain event
// sets the state to the current head
// loop is async and quit by closing the channel
// used in tests and JS console debug module to control advancing private chain manually
// Note: this is not threadsafe, only called in JS single process and tests
func (self *XEth) UpdateState() (wait chan *big.Int) {
	wait = make(chan *big.Int)
	go func() {
		eventSub := self.backend.EventMux().Subscribe(core.ChainHeadEvent{})
		defer eventSub.Unsubscribe()

		var m, n *big.Int
		var ok bool

		eventCh := eventSub.Chan()
		for {
			select {
			case event, ok := <-eventCh:
				if !ok {
					// Event subscription closed, set the channel to nil to stop spinning
					eventCh = nil
					continue
				}
				// A real event arrived, process if new head block assignment
				if event, ok := event.Data.(core.ChainHeadEvent); ok {
					m = event.Block.Number()
					if n != nil && n.Cmp(m) < 0 {
						wait <- n
						n = nil
					}
					statedb, err := state.New(event.Block.Root(), self.backend.ChainDb())
					if err != nil {
						glog.V(logger.Error).Infoln("Could not create new state: %v", err)
						return
					}
					self.state = NewState(self, statedb)
				}
			case n, ok = <-wait:
				if !ok {
					return
				}
			}
		}
	}()
	return
}

func (self *XEth) Whisper() *Whisper { return self.whisper }

func (self *XEth) getBlockByHeight(height int64) *types.Block {
	var num uint64

	switch height {
	case -2:
		return self.backend.Miner().PendingBlock()
	case -1:
		return self.CurrentBlock()
	default:
		if height < 0 {
			return nil
		}

		num = uint64(height)
	}

	return self.backend.BlockChain().GetBlockByNumber(num)
}

func (self *XEth) BlockByHash(strHash string) *Block {
	hash := common.HexToHash(strHash)
	block := self.backend.BlockChain().GetBlock(hash)

	return NewBlock(block)
}

func (self *XEth) EthBlockByHash(strHash string) *types.Block {
	hash := common.HexToHash(strHash)
	block := self.backend.BlockChain().GetBlock(hash)

	return block
}

func (self *XEth) EthTransactionByHash(hash string) (tx *types.Transaction, blhash common.Hash, blnum *big.Int, txi uint64) {
	// Due to increasing return params and need to determine if this is from transaction pool or
	// some chain, this probably needs to be refactored for more expressiveness
	data, _ := self.backend.ChainDb().Get(common.FromHex(hash))
	if len(data) != 0 {
		dtx := new(types.Transaction)
		if err := rlp.DecodeBytes(data, dtx); err != nil {
			glog.V(logger.Error).Infoln(err)
			return
		}
		tx = dtx
	} else { // check pending transactions
		tx = self.backend.TxPool().GetTransaction(common.HexToHash(hash))
	}

	// meta
	var txExtra struct {
		BlockHash  common.Hash
		BlockIndex uint64
		Index      uint64
	}

	v, dberr := self.backend.ChainDb().Get(append(common.FromHex(hash), 0x0001))
	// TODO check specifically for ErrNotFound
	if dberr != nil {
		return
	}
	r := bytes.NewReader(v)
	err := rlp.Decode(r, &txExtra)
	if err == nil {
		blhash = txExtra.BlockHash
		blnum = big.NewInt(int64(txExtra.BlockIndex))
		txi = txExtra.Index
	} else {
		glog.V(logger.Error).Infoln(err)
	}

	return
}

func (self *XEth) BlockByNumber(num int64) *Block {
	return NewBlock(self.getBlockByHeight(num))
}

func (self *XEth) EthBlockByNumber(num int64) *types.Block {
	return self.getBlockByHeight(num)
}

func (self *XEth) Td(hash common.Hash) *big.Int {
	return self.backend.BlockChain().GetTd(hash)
}

func (self *XEth) CurrentBlock() *types.Block {
	return self.backend.BlockChain().CurrentBlock()
}

func (self *XEth) GetBlockReceipts(bhash common.Hash) types.Receipts {
	return self.backend.BlockProcessor().GetBlockReceipts(bhash)
}

func (self *XEth) GetTxReceipt(txhash common.Hash) *types.Receipt {
	return core.GetReceipt(self.backend.ChainDb(), txhash)
}

func (self *XEth) GasLimit() *big.Int {
	return self.backend.BlockChain().GasLimit()
}

func (self *XEth) Block(v interface{}) *Block {
	if n, ok := v.(int32); ok {
		return self.BlockByNumber(int64(n))
	} else if str, ok := v.(string); ok {
		return self.BlockByHash(str)
	} else if f, ok := v.(float64); ok { // JSON numbers are represented as float64
		return self.BlockByNumber(int64(f))
	}

	return nil
}

func (self *XEth) Accounts() []string {
	// TODO: check err?
	accounts, _ := self.backend.AccountManager().Accounts()
	accountAddresses := make([]string, len(accounts))
	for i, ac := range accounts {
		accountAddresses[i] = ac.Address.Hex()
	}
	return accountAddresses
}

// accessor for solidity compiler.
// memoized if available, retried on-demand if not
func (self *XEth) Solc() (*compiler.Solidity, error) {
	return self.backend.Solc()
}

// set in js console via admin interface or wrapper from cli flags
func (self *XEth) SetSolc(solcPath string) (*compiler.Solidity, error) {
	self.backend.SetSolc(solcPath)
	return self.Solc()
}

// store DApp value in extra database
func (self *XEth) DbPut(key, val []byte) bool {
	self.backend.DappDb().Put(append(dappStorePre, key...), val)
	return true
}

// retrieve DApp value from extra database
func (self *XEth) DbGet(key []byte) ([]byte, error) {
	val, err := self.backend.DappDb().Get(append(dappStorePre, key...))
	return val, err
}

func (self *XEth) PeerCount() int {
	return self.backend.PeerCount()
}

func (self *XEth) IsMining() bool {
	return self.backend.IsMining()
}

func (self *XEth) HashRate() int64 {
	return self.backend.Miner().HashRate()
}

func (self *XEth) EthVersion() string {
	return fmt.Sprintf("%d", self.backend.EthVersion())
}

func (self *XEth) NetworkVersion() string {
	return fmt.Sprintf("%d", self.backend.NetVersion())
}

func (self *XEth) WhisperVersion() string {
	return fmt.Sprintf("%d", self.backend.ShhVersion())
}

func (self *XEth) ClientVersion() string {
	return self.backend.ClientVersion()
}

func (self *XEth) SetMining(shouldmine bool, threads int) bool {
	ismining := self.backend.IsMining()
	if shouldmine && !ismining {
		err := self.backend.StartMining(threads, "")
		return err == nil
	}
	if ismining && !shouldmine {
		self.backend.StopMining()
	}
	return self.backend.IsMining()
}

func (self *XEth) IsListening() bool {
	return self.backend.IsListening()
}

func (self *XEth) Coinbase() string {
	eb, err := self.backend.Etherbase()
	if err != nil {
		return "0x0"
	}
	return eb.Hex()
}

func (self *XEth) NumberToHuman(balance string) string {
	b := common.Big(balance)

	return common.CurrencyToString(b)
}

func (self *XEth) StorageAt(addr, storageAddr string) string {
	return self.State().state.GetState(common.HexToAddress(addr), common.HexToHash(storageAddr)).Hex()
}

func (self *XEth) BalanceAt(addr string) string {
	return common.ToHex(self.State().state.GetBalance(common.HexToAddress(addr)).Bytes())
}

func (self *XEth) TxCountAt(address string) int {
	return int(self.State().state.GetNonce(common.HexToAddress(address)))
}

func (self *XEth) CodeAt(address string) string {
	return common.ToHex(self.State().state.GetCode(common.HexToAddress(address)))
}

func (self *XEth) CodeAtBytes(address string) []byte {
	return self.State().SafeGet(address).Code()
}

func (self *XEth) IsContract(address string) bool {
	return len(self.State().SafeGet(address).Code()) > 0
}

func (self *XEth) UninstallFilter(id int) bool {
	defer self.filterManager.Remove(id)

	if _, ok := self.logQueue[id]; ok {
		self.logMu.Lock()
		defer self.logMu.Unlock()
		delete(self.logQueue, id)
		return true
	}
	if _, ok := self.blockQueue[id]; ok {
		self.blockMu.Lock()
		defer self.blockMu.Unlock()
		delete(self.blockQueue, id)
		return true
	}
	if _, ok := self.transactionQueue[id]; ok {
		self.transactionMu.Lock()
		defer self.transactionMu.Unlock()
		delete(self.transactionQueue, id)
		return true
	}

	return false
}

func (self *XEth) NewLogFilter(earliest, latest int64, skip, max int, address []string, topics [][]string) int {
	self.logMu.Lock()
	defer self.logMu.Unlock()

	filter := filters.New(self.backend.ChainDb())
	id := self.filterManager.Add(filter)
	self.logQueue[id] = &logQueue{timeout: time.Now()}

	filter.SetBeginBlock(earliest)
	filter.SetEndBlock(latest)
	filter.SetAddresses(cAddress(address))
	filter.SetTopics(cTopics(topics))
	filter.LogsCallback = func(logs vm.Logs) {
		self.logMu.Lock()
		defer self.logMu.Unlock()

		if queue := self.logQueue[id]; queue != nil {
			queue.add(logs...)
		}
	}

	return id
}

func (self *XEth) NewTransactionFilter() int {
	self.transactionMu.Lock()
	defer self.transactionMu.Unlock()

	filter := filters.New(self.backend.ChainDb())
	id := self.filterManager.Add(filter)
	self.transactionQueue[id] = &hashQueue{timeout: time.Now()}

	filter.TransactionCallback = func(tx *types.Transaction) {
		self.transactionMu.Lock()
		defer self.transactionMu.Unlock()

		if queue := self.transactionQueue[id]; queue != nil {
			queue.add(tx.Hash())
		}
	}
	return id
}

func (self *XEth) NewBlockFilter() int {
	self.blockMu.Lock()
	defer self.blockMu.Unlock()

	filter := filters.New(self.backend.ChainDb())
	id := self.filterManager.Add(filter)
	self.blockQueue[id] = &hashQueue{timeout: time.Now()}

	filter.BlockCallback = func(block *types.Block, logs vm.Logs) {
		self.blockMu.Lock()
		defer self.blockMu.Unlock()

		if queue := self.blockQueue[id]; queue != nil {
			queue.add(block.Hash())
		}
	}
	return id
}

func (self *XEth) GetFilterType(id int) byte {
	if _, ok := self.blockQueue[id]; ok {
		return BlockFilterTy
	} else if _, ok := self.transactionQueue[id]; ok {
		return TransactionFilterTy
	} else if _, ok := self.logQueue[id]; ok {
		return LogFilterTy
	}

	return UnknownFilterTy
}

func (self *XEth) LogFilterChanged(id int) vm.Logs {
	self.logMu.Lock()
	defer self.logMu.Unlock()

	if self.logQueue[id] != nil {
		return self.logQueue[id].get()
	}
	return nil
}

func (self *XEth) BlockFilterChanged(id int) []common.Hash {
	self.blockMu.Lock()
	defer self.blockMu.Unlock()

	if self.blockQueue[id] != nil {
		return self.blockQueue[id].get()
	}
	return nil
}

func (self *XEth) TransactionFilterChanged(id int) []common.Hash {
	self.blockMu.Lock()
	defer self.blockMu.Unlock()

	if self.transactionQueue[id] != nil {
		return self.transactionQueue[id].get()
	}
	return nil
}

func (self *XEth) Logs(id int) vm.Logs {
	filter := self.filterManager.Get(id)
	if filter != nil {
		return filter.Find()
	}

	return nil
}

func (self *XEth) AllLogs(earliest, latest int64, skip, max int, address []string, topics [][]string) vm.Logs {
	filter := filters.New(self.backend.ChainDb())
	filter.SetBeginBlock(earliest)
	filter.SetEndBlock(latest)
	filter.SetAddresses(cAddress(address))
	filter.SetTopics(cTopics(topics))

	return filter.Find()
}

// NewWhisperFilter creates and registers a new message filter to watch for
// inbound whisper messages. All parameters at this point are assumed to be
// HEX encoded.
func (p *XEth) NewWhisperFilter(to, from string, topics [][]string) int {
	// Pre-define the id to be filled later
	var id int

	// Callback to delegate core whisper messages to this xeth filter
	callback := func(msg WhisperMessage) {
		p.messagesMu.RLock() // Only read lock to the filter pool
		defer p.messagesMu.RUnlock()
		p.messages[id].insert(msg)
	}
	// Initialize the core whisper filter and wrap into xeth
	id = p.Whisper().Watch(to, from, topics, callback)

	p.messagesMu.Lock()
	p.messages[id] = newWhisperFilter(id, p.Whisper())
	p.messagesMu.Unlock()

	return id
}

// UninstallWhisperFilter disables and removes an existing filter.
func (p *XEth) UninstallWhisperFilter(id int) bool {
	p.messagesMu.Lock()
	defer p.messagesMu.Unlock()

	if _, ok := p.messages[id]; ok {
		delete(p.messages, id)
		return true
	}
	return false
}

// WhisperMessages retrieves all the known messages that match a specific filter.
func (self *XEth) WhisperMessages(id int) []WhisperMessage {
	self.messagesMu.RLock()
	defer self.messagesMu.RUnlock()

	if self.messages[id] != nil {
		return self.messages[id].messages()
	}
	return nil
}

// WhisperMessagesChanged retrieves all the new messages matched by a filter
// since the last retrieval
func (self *XEth) WhisperMessagesChanged(id int) []WhisperMessage {
	self.messagesMu.RLock()
	defer self.messagesMu.RUnlock()

	if self.messages[id] != nil {
		return self.messages[id].retrieve()
	}
	return nil
}

// func (self *XEth) Register(args string) bool {
// 	self.regmut.Lock()
// 	defer self.regmut.Unlock()

// 	if _, ok := self.register[args]; ok {
// 		self.register[args] = nil // register with empty
// 	}
// 	return true
// }

// func (self *XEth) Unregister(args string) bool {
// 	self.regmut.Lock()
// 	defer self.regmut.Unlock()

// 	if _, ok := self.register[args]; ok {
// 		delete(self.register, args)
// 		return true
// 	}

// 	return false
// }

// // TODO improve return type
// func (self *XEth) PullWatchTx(args string) []*interface{} {
// 	self.regmut.Lock()
// 	defer self.regmut.Unlock()

// 	txs := self.register[args]
// 	self.register[args] = nil

// 	return txs
// }

type KeyVal struct {
	Key   string `json:"key"`
	Value string `json:"value"`
}

func (self *XEth) EachStorage(addr string) string {
	var values []KeyVal
	object := self.State().SafeGet(addr)
	it := object.Trie().Iterator()
	for it.Next() {
		values = append(values, KeyVal{common.ToHex(object.Trie().GetKey(it.Key)), common.ToHex(it.Value)})
	}

	valuesJson, err := json.Marshal(values)
	if err != nil {
		return ""
	}

	return string(valuesJson)
}

func (self *XEth) ToAscii(str string) string {
	padded := common.RightPadBytes([]byte(str), 32)

	return "0x" + common.ToHex(padded)
}

func (self *XEth) FromAscii(str string) string {
	if common.IsHex(str) {
		str = str[2:]
	}

	return string(bytes.Trim(common.FromHex(str), "\x00"))
}

func (self *XEth) FromNumber(str string) string {
	if common.IsHex(str) {
		str = str[2:]
	}

	return common.BigD(common.FromHex(str)).String()
}

func (self *XEth) PushTx(encodedTx string) (string, error) {
	tx := new(types.Transaction)
	err := rlp.DecodeBytes(common.FromHex(encodedTx), tx)
	if err != nil {
		glog.V(logger.Error).Infoln(err)
		return "", err
	}

	err = self.backend.TxPool().Add(tx)
	if err != nil {
		return "", err
	}

	if tx.To() == nil {
		from, err := tx.From()
		if err != nil {
			return "", err
		}

		addr := crypto.CreateAddress(from, tx.Nonce())
		glog.V(logger.Info).Infof("Tx(%x) created: %x\n", tx.Hash(), addr)
	} else {
		glog.V(logger.Info).Infof("Tx(%x) to: %x\n", tx.Hash(), tx.To())
	}

	return tx.Hash().Hex(), nil
}

func (self *XEth) Call(fromStr, toStr, valueStr, gasStr, gasPriceStr, dataStr string) (string, string, error) {
	statedb := self.State().State().Copy()
	var from *state.StateObject
	if len(fromStr) == 0 {
		accounts, err := self.backend.AccountManager().Accounts()
		if err != nil || len(accounts) == 0 {
			from = statedb.GetOrNewStateObject(common.Address{})
		} else {
			from = statedb.GetOrNewStateObject(accounts[0].Address)
		}
	} else {
		from = statedb.GetOrNewStateObject(common.HexToAddress(fromStr))
	}

	from.SetBalance(common.MaxBig)

	msg := callmsg{
		from:     from,
		gas:      common.Big(gasStr),
		gasPrice: common.Big(gasPriceStr),
		value:    common.Big(valueStr),
		data:     common.FromHex(dataStr),
	}
	if len(toStr) > 0 {
		addr := common.HexToAddress(toStr)
		msg.to = &addr
	}

	if msg.gas.Cmp(big.NewInt(0)) == 0 {
		msg.gas = big.NewInt(50000000)
	}

	if msg.gasPrice.Cmp(big.NewInt(0)) == 0 {
		msg.gasPrice = self.DefaultGasPrice()
	}

	header := self.CurrentBlock().Header()
	vmenv := core.NewEnv(statedb, self.backend.BlockChain(), msg, header)
	gp := new(core.GasPool).AddGas(common.MaxBig)
	res, gas, err := core.ApplyMessage(vmenv, msg, gp)
	return common.ToHex(res), gas.String(), err
}

func (self *XEth) ConfirmTransaction(tx string) bool {
	return self.frontend.ConfirmTransaction(tx)
}

func (self *XEth) doSign(from common.Address, hash common.Hash, didUnlock bool) ([]byte, error) {
	sig, err := self.backend.AccountManager().Sign(accounts.Account{Address: from}, hash.Bytes())
	if err == accounts.ErrLocked {
		if didUnlock {
			return nil, fmt.Errorf("signer account still locked after successful unlock")
		}
		if !self.frontend.UnlockAccount(from.Bytes()) {
			return nil, fmt.Errorf("could not unlock signer account")
		}
		// retry signing, the account should now be unlocked.
		return self.doSign(from, hash, true)
	} else if err != nil {
		return nil, err
	}
	return sig, nil
}

func (self *XEth) Sign(fromStr, hashStr string, didUnlock bool) (string, error) {
	var (
		from = common.HexToAddress(fromStr)
		hash = common.HexToHash(hashStr)
	)
	sig, err := self.doSign(from, hash, didUnlock)
	if err != nil {
		return "", err
	}
	return common.ToHex(sig), nil
}

func isAddress(addr string) bool {
	return addrReg.MatchString(addr)
}

func (self *XEth) Frontend() Frontend {
	return self.frontend
}

func (self *XEth) Transact(fromStr, toStr, nonceStr, valueStr, gasStr, gasPriceStr, codeStr string) (string, error) {

	// this minimalistic recoding is enough (works for natspec.js)
	var jsontx = fmt.Sprintf(`{"params":[{"to":"%s","data": "%s"}]}`, toStr, codeStr)
	if !self.ConfirmTransaction(jsontx) {
		err := fmt.Errorf("Transaction not confirmed")
		return "", err
	}

	if len(toStr) > 0 && toStr != "0x" && !isAddress(toStr) {
		return "", errors.New("Invalid address")
	}

	var (
		from             = common.HexToAddress(fromStr)
		to               = common.HexToAddress(toStr)
		value            = common.Big(valueStr)
		gas              *big.Int
		price            *big.Int
		data             []byte
		contractCreation bool
	)

	if len(gasStr) == 0 {
		gas = DefaultGas()
	} else {
		gas = common.Big(gasStr)
	}

	if len(gasPriceStr) == 0 {
		price = self.DefaultGasPrice()
	} else {
		price = common.Big(gasPriceStr)
	}

	data = common.FromHex(codeStr)
	if len(toStr) == 0 {
		contractCreation = true
	}

	// 2015-05-18 Is this still needed?
	// TODO if no_private_key then
	//if _, exists := p.register[args.From]; exists {
	//	p.register[args.From] = append(p.register[args.From], args)
	//} else {
	/*
		account := accounts.Get(common.FromHex(args.From))
		if account != nil {
			if account.Unlocked() {
				if !unlockAccount(account) {
					return
				}
			}

			result, _ := account.Transact(common.FromHex(args.To), common.FromHex(args.Value), common.FromHex(args.Gas), common.FromHex(args.GasPrice), common.FromHex(args.Data))
			if len(result) > 0 {
				*reply = common.ToHex(result)
			}
		} else if _, exists := p.register[args.From]; exists {
			p.register[ags.From] = append(p.register[args.From], args)
		}
	*/

	self.transactMu.Lock()
	defer self.transactMu.Unlock()

	var nonce uint64
	if len(nonceStr) != 0 {
		nonce = common.Big(nonceStr).Uint64()
	} else {
		state := self.backend.TxPool().State()
		nonce = state.GetNonce(from)
	}
	var tx *types.Transaction
	if contractCreation {
		tx = types.NewContractCreation(nonce, value, gas, price, data)
	} else {
		tx = types.NewTransaction(nonce, to, value, gas, price, data)
	}

	signed, err := self.sign(tx, from, false)
	if err != nil {
		return "", err
	}
	if err = self.backend.TxPool().Add(signed); err != nil {
		return "", err
	}

	if contractCreation {
		addr := crypto.CreateAddress(from, nonce)
		glog.V(logger.Info).Infof("Tx(%s) created: %s\n", signed.Hash().Hex(), addr.Hex())
	} else {
		glog.V(logger.Info).Infof("Tx(%s) to: %s\n", signed.Hash().Hex(), tx.To().Hex())
	}

	return signed.Hash().Hex(), nil
}

func (self *XEth) sign(tx *types.Transaction, from common.Address, didUnlock bool) (*types.Transaction, error) {
	hash := tx.SigHash()
	sig, err := self.doSign(from, hash, didUnlock)
	if err != nil {
		return tx, err
	}
	return tx.WithSignature(sig)
}

// callmsg is the message type used for call transations.
type callmsg struct {
	from          *state.StateObject
	to            *common.Address
	gas, gasPrice *big.Int
	value         *big.Int
	data          []byte
}

// accessor boilerplate to implement core.Message
func (m callmsg) From() (common.Address, error) { return m.from.Address(), nil }
func (m callmsg) Nonce() uint64                 { return m.from.Nonce() }
func (m callmsg) To() *common.Address           { return m.to }
func (m callmsg) GasPrice() *big.Int            { return m.gasPrice }
func (m callmsg) Gas() *big.Int                 { return m.gas }
func (m callmsg) Value() *big.Int               { return m.value }
func (m callmsg) Data() []byte                  { return m.data }

type logQueue struct {
	mu sync.Mutex

	logs    vm.Logs
	timeout time.Time
	id      int
}

func (l *logQueue) add(logs ...*vm.Log) {
	l.mu.Lock()
	defer l.mu.Unlock()

	l.logs = append(l.logs, logs...)
}

func (l *logQueue) get() vm.Logs {
	l.mu.Lock()
	defer l.mu.Unlock()

	l.timeout = time.Now()
	tmp := l.logs
	l.logs = nil
	return tmp
}

type hashQueue struct {
	mu sync.Mutex

	hashes  []common.Hash
	timeout time.Time
	id      int
}

func (l *hashQueue) add(hashes ...common.Hash) {
	l.mu.Lock()
	defer l.mu.Unlock()

	l.hashes = append(l.hashes, hashes...)
}

func (l *hashQueue) get() []common.Hash {
	l.mu.Lock()
	defer l.mu.Unlock()

	l.timeout = time.Now()
	tmp := l.hashes
	l.hashes = nil
	return tmp
}<|MERGE_RESOLUTION|>--- conflicted
+++ resolved
@@ -27,36 +27,20 @@
 	"sync"
 	"time"
 
-<<<<<<< HEAD
 	"github.com/expanse-project/go-expanse/accounts"
 	"github.com/expanse-project/go-expanse/common"
 	"github.com/expanse-project/go-expanse/common/compiler"
 	"github.com/expanse-project/go-expanse/core"
 	"github.com/expanse-project/go-expanse/core/state"
 	"github.com/expanse-project/go-expanse/core/types"
+	"github.com/expanse-project/go-expanse/core/vm"
 	"github.com/expanse-project/go-expanse/crypto"
-	"github.com/expanse-project/go-expanse/exp"
-	"github.com/expanse-project/go-expanse/event/filter"
+	"github.com/expanse-project/go-expanse/eth"
+	"github.com/expanse-project/go-expanse/eth/filters"
 	"github.com/expanse-project/go-expanse/logger"
 	"github.com/expanse-project/go-expanse/logger/glog"
 	"github.com/expanse-project/go-expanse/miner"
 	"github.com/expanse-project/go-expanse/rlp"
-=======
-	"github.com/ethereum/go-ethereum/accounts"
-	"github.com/ethereum/go-ethereum/common"
-	"github.com/ethereum/go-ethereum/common/compiler"
-	"github.com/ethereum/go-ethereum/core"
-	"github.com/ethereum/go-ethereum/core/state"
-	"github.com/ethereum/go-ethereum/core/types"
-	"github.com/ethereum/go-ethereum/core/vm"
-	"github.com/ethereum/go-ethereum/crypto"
-	"github.com/ethereum/go-ethereum/eth"
-	"github.com/ethereum/go-ethereum/eth/filters"
-	"github.com/ethereum/go-ethereum/logger"
-	"github.com/ethereum/go-ethereum/logger/glog"
-	"github.com/ethereum/go-ethereum/miner"
-	"github.com/ethereum/go-ethereum/rlp"
->>>>>>> e5532154
 )
 
 var (
@@ -75,29 +59,8 @@
 	LogFilterTy
 )
 
-<<<<<<< HEAD
-func DefaultGas() *big.Int { return new(big.Int).Set(defaultGas) }
-
-func (self *XEth) DefaultGasPrice() *big.Int {
-	if self.gpo == nil {
-		self.gpo = exp.NewGasPriceOracle(self.backend)
-	}
-	return self.gpo.SuggestPrice()
-}
-
-type XEth struct {
-	backend  *exp.Expanse
-	frontend Frontend
-
-	state   *State
-	whisper *Whisper
-
-	quit          chan struct{}
-	filterManager *filter.FilterManager
-=======
 type XEth struct {
 	quit chan struct{}
->>>>>>> e5532154
 
 	logMu    sync.RWMutex
 	logQueue map[int]*logQueue
@@ -113,31 +76,18 @@
 
 	transactMu sync.Mutex
 
-<<<<<<< HEAD
-	agent *miner.RemoteAgent
-
-	gpo *exp.GasPriceOracle
-}
-
-func NewTest(exp *exp.Expanse, frontend Frontend) *XEth {
-	return &XEth{
-		backend:  exp,
-		frontend: frontend,
-	}
-=======
 	// read-only fields
-	backend       *eth.Ethereum
+	backend       *exp.Expanse
 	frontend      Frontend
 	agent         *miner.RemoteAgent
-	gpo           *eth.GasPriceOracle
+	gpo           *exp.GasPriceOracle
 	state         *State
 	whisper       *Whisper
 	filterManager *filters.FilterSystem
 }
 
-func NewTest(eth *eth.Ethereum, frontend Frontend) *XEth {
-	return &XEth{backend: eth, frontend: frontend}
->>>>>>> e5532154
+func NewTest(eth *exp.Expanse, frontend Frontend) *XEth {
+	return &XEth{backend: exp, frontend: frontend}
 }
 
 // New creates an XEth that uses the given frontend.
@@ -148,17 +98,13 @@
 		backend:          expanse,
 		frontend:         frontend,
 		quit:             make(chan struct{}),
-<<<<<<< HEAD
-		filterManager:    filter.NewFilterManager(expanse.EventMux()),
-=======
-		filterManager:    filters.NewFilterSystem(ethereum.EventMux()),
->>>>>>> e5532154
+		filterManager:    filters.NewFilterSystem(expanse.EventMux()),
 		logQueue:         make(map[int]*logQueue),
 		blockQueue:       make(map[int]*hashQueue),
 		transactionQueue: make(map[int]*hashQueue),
 		messages:         make(map[int]*whisperFilter),
 		agent:            miner.NewRemoteAgent(),
-		gpo:              eth.NewGasPriceOracle(ethereum),
+		gpo:              exp.NewGasPriceOracle(ethereum),
 	}
 	if expanse.Whisper() != nil {
 		xeth.whisper = NewWhisper(expanse.Whisper())
