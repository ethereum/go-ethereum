--- conflicted
+++ resolved
@@ -215,7 +215,6 @@
 // Withdrawals value must be passed via non-nil, length 0 value in data.
 func ExecutableDataToBlock(data ExecutableData, versionedHashes []common.Hash, beaconRoot *common.Hash, requests [][]byte) (*types.Block, error) {
 	block, err := ExecutableDataToBlockNoHash(data, versionedHashes, beaconRoot, requests)
-<<<<<<< HEAD
 	if err != nil {
 		return nil, err
 	}
@@ -236,28 +235,6 @@
 	if len(data.ExtraData) > int(params.MaximumExtraDataSize) {
 		return nil, fmt.Errorf("invalid extradata length: %v", len(data.ExtraData))
 	}
-=======
-	if err != nil {
-		return nil, err
-	}
-	if block.Hash() != data.BlockHash {
-		return nil, fmt.Errorf("blockhash mismatch, want %x, got %x", data.BlockHash, block.Hash())
-	}
-	return block, nil
-}
-
-// ExecutableDataToBlockNoHash is analogous to ExecutableDataToBlock, but is used
-// for stateless execution, so it skips checking if the executable data hashes to
-// the requested hash (stateless has to *compute* the root hash, it's not given).
-func ExecutableDataToBlockNoHash(data ExecutableData, versionedHashes []common.Hash, beaconRoot *common.Hash, requests [][]byte) (*types.Block, error) {
-	txs, err := decodeTransactions(data.Transactions)
-	if err != nil {
-		return nil, err
-	}
-	if len(data.ExtraData) > int(params.MaximumExtraDataSize) {
-		return nil, fmt.Errorf("invalid extradata length: %v", len(data.ExtraData))
-	}
->>>>>>> b027a90a
 	if len(data.LogsBloom) != 256 {
 		return nil, fmt.Errorf("invalid logsBloom length: %v", len(data.LogsBloom))
 	}
@@ -288,19 +265,7 @@
 
 	var requestsHash *common.Hash
 	if requests != nil {
-<<<<<<< HEAD
-		// Put back request type byte.
-		typedRequests := make([][]byte, len(requests))
-		for i, reqdata := range requests {
-			typedReqdata := make([]byte, len(reqdata)+1)
-			typedReqdata[0] = byte(i)
-			copy(typedReqdata[1:], reqdata)
-			typedRequests[i] = typedReqdata
-		}
-		h := types.CalcRequestsHash(typedRequests)
-=======
 		h := types.CalcRequestsHash(requests)
->>>>>>> b027a90a
 		requestsHash = &h
 	}
 
@@ -370,27 +335,11 @@
 		}
 	}
 
-<<<<<<< HEAD
-	// Remove type byte in requests.
-	var plainRequests [][]byte
-	if requests != nil {
-		plainRequests = make([][]byte, len(requests))
-		for i, reqdata := range requests {
-			plainRequests[i] = reqdata[1:]
-		}
-	}
-
-=======
->>>>>>> b027a90a
 	return &ExecutionPayloadEnvelope{
 		ExecutionPayload: data,
 		BlockValue:       fees,
 		BlobsBundle:      &bundle,
-<<<<<<< HEAD
-		Requests:         plainRequests,
-=======
 		Requests:         requests,
->>>>>>> b027a90a
 		Override:         false,
 	}
 }
