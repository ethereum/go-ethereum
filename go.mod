--- conflicted
+++ resolved
@@ -73,7 +73,7 @@
 	golang.org/x/text v0.14.0
 	golang.org/x/time v0.3.0
 	golang.org/x/tools v0.15.0
-	google.golang.org/protobuf v1.28.0
+	google.golang.org/protobuf v1.28.1
 	gopkg.in/natefinch/lumberjack.v2 v2.0.0
 	gopkg.in/yaml.v3 v3.0.1
 )
@@ -143,11 +143,7 @@
 	github.com/xrash/smetrics v0.0.0-20201216005158-039620a65673 // indirect
 	golang.org/x/mod v0.14.0 // indirect
 	golang.org/x/net v0.18.0 // indirect
-<<<<<<< HEAD
 	golang.org/x/xerrors v0.0.0-20220609144429-65e65417b02f // indirect
-=======
-	google.golang.org/protobuf v1.28.1 // indirect
->>>>>>> 0b5975fe
 	gopkg.in/yaml.v2 v2.4.0 // indirect
 	rsc.io/tmplfunc v0.0.3 // indirect
 )