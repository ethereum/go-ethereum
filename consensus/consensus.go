// Copyright 2017 The go-ethereum Authors
// This file is part of the go-ethereum library.
//
// The go-ethereum library is free software: you can redistribute it and/or modify
// it under the terms of the GNU Lesser General Public License as published by
// the Free Software Foundation, either version 3 of the License, or
// (at your option) any later version.
//
// The go-ethereum library is distributed in the hope that it will be useful,
// but WITHOUT ANY WARRANTY; without even the implied warranty of
// MERCHANTABILITY or FITNESS FOR A PARTICULAR PURPOSE. See the
// GNU Lesser General Public License for more details.
//
// You should have received a copy of the GNU Lesser General Public License
// along with the go-ethereum library. If not, see <http://www.gnu.org/licenses/>.

// Package consensus implements different Ethereum consensus engines.
package consensus

import (
	"context"
	"math/big"

	"github.com/ethereum/go-ethereum/common"
	"github.com/ethereum/go-ethereum/core/state"
	"github.com/ethereum/go-ethereum/core/types"
	"github.com/ethereum/go-ethereum/params"
	"github.com/ethereum/go-ethereum/rpc"
)

// ChainHeaderReader defines a small collection of methods needed to access the local
// blockchain during header verification.
type ChainHeaderReader interface {
	// Config retrieves the blockchain's chain configuration.
	Config() *params.ChainConfig

	// CurrentHeader retrieves the current header from the local chain.
	CurrentHeader() *types.Header

	// GetHeader retrieves a block header from the database by hash and number.
	GetHeader(hash common.Hash, number uint64) *types.Header

	// GetHeaderByNumber retrieves a block header from the database by number.
	GetHeaderByNumber(number uint64) *types.Header

	// GetHeaderByHash retrieves a block header from the database by its hash.
	GetHeaderByHash(hash common.Hash) *types.Header

	// GetTd retrieves the total difficulty from the database by hash and number.
	GetTd(hash common.Hash, number uint64) *big.Int
}

// ChainReader defines a small collection of methods needed to access the local
// blockchain during header and/or uncle verification.
type ChainReader interface {
	ChainHeaderReader

	// GetBlock retrieves a block from the database by hash and number.
	GetBlock(hash common.Hash, number uint64) *types.Block
}

// Engine is an algorithm agnostic consensus engine.
type Engine interface {
	// Author retrieves the Ethereum address of the account that minted the given
	// block, which may be different from the header's coinbase if a consensus
	// engine is based on signatures.
	Author(header *types.Header) (common.Address, error)

	// VerifyHeader checks whether a header conforms to the consensus rules of a
	// given engine. Verifying the seal may be done optionally here, or explicitly
	// via the VerifySeal method.
	VerifyHeader(chain ChainHeaderReader, header *types.Header, seal bool) error

	// VerifyHeaders is similar to VerifyHeader, but verifies a batch of headers
	// concurrently. The method returns a quit channel to abort the operations and
	// a results channel to retrieve the async verifications (the order is that of
	// the input slice).
	VerifyHeaders(chain ChainHeaderReader, headers []*types.Header, seals []bool) (chan<- struct{}, <-chan error)

	// VerifyUncles verifies that the given block's uncles conform to the consensus
	// rules of a given engine.
	VerifyUncles(chain ChainReader, block *types.Block) error

	// Prepare initializes the consensus fields of a block header according to the
	// rules of a particular engine. The changes are executed inline.
	Prepare(chain ChainHeaderReader, header *types.Header) error

	// Finalize runs any post-transaction state modifications (e.g. block rewards
	// or process withdrawals) but does not assemble the block.
	//
	// Note: The state database might be updated to reflect any consensus rules
	// that happen at finalization (e.g. block rewards).
	Finalize(chain ChainHeaderReader, header *types.Header, state *state.StateDB, txs []*types.Transaction,
		uncles []*types.Header, withdrawals []*types.Withdrawal)

	// FinalizeAndAssemble runs any post-transaction state modifications (e.g. block
	// rewards or process withdrawals) and assembles the final block.
	//
	// Note: The block header and state database might be updated to reflect any
	// consensus rules that happen at finalization (e.g. block rewards).
<<<<<<< HEAD
	FinalizeAndAssemble(ctx context.Context, chain ChainHeaderReader, header *types.Header, state *state.StateDB, txs []*types.Transaction,
		uncles []*types.Header, receipts []*types.Receipt) (*types.Block, error)
=======
	FinalizeAndAssemble(chain ChainHeaderReader, header *types.Header, state *state.StateDB, txs []*types.Transaction,
		uncles []*types.Header, receipts []*types.Receipt, withdrawals []*types.Withdrawal) (*types.Block, error)
>>>>>>> ea9e62ca

	// Seal generates a new sealing request for the given input block and pushes
	// the result into the given channel.
	//
	// Note, the method returns immediately and will send the result async. More
	// than one result may also be returned depending on the consensus algorithm.
	Seal(ctx context.Context, chain ChainHeaderReader, block *types.Block, results chan<- *types.Block, stop <-chan struct{}) error

	// SealHash returns the hash of a block prior to it being sealed.
	SealHash(header *types.Header) common.Hash

	// CalcDifficulty is the difficulty adjustment algorithm. It returns the difficulty
	// that a new block should have.
	CalcDifficulty(chain ChainHeaderReader, time uint64, parent *types.Header) *big.Int

	// APIs returns the RPC APIs this consensus engine provides.
	APIs(chain ChainHeaderReader) []rpc.API

	// Close terminates any background threads maintained by the consensus engine.
	Close() error
}

// PoW is a consensus engine based on proof-of-work.
type PoW interface {
	Engine

	// Hashrate returns the current mining hashrate of a PoW consensus engine.
	Hashrate() float64
}<|MERGE_RESOLUTION|>--- conflicted
+++ resolved
@@ -98,13 +98,8 @@
 	//
 	// Note: The block header and state database might be updated to reflect any
 	// consensus rules that happen at finalization (e.g. block rewards).
-<<<<<<< HEAD
 	FinalizeAndAssemble(ctx context.Context, chain ChainHeaderReader, header *types.Header, state *state.StateDB, txs []*types.Transaction,
 		uncles []*types.Header, receipts []*types.Receipt) (*types.Block, error)
-=======
-	FinalizeAndAssemble(chain ChainHeaderReader, header *types.Header, state *state.StateDB, txs []*types.Transaction,
-		uncles []*types.Header, receipts []*types.Receipt, withdrawals []*types.Withdrawal) (*types.Block, error)
->>>>>>> ea9e62ca
 
 	// Seal generates a new sealing request for the given input block and pushes
 	// the result into the given channel.
