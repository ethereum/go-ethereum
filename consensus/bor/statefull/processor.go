package statefull

import (
	"bytes"
	"context"
	"github.com/ethereum/go-ethereum/core/tracing"
	"github.com/ethereum/go-ethereum/crypto"
	"math"
	"math/big"

	ethereum "github.com/ethereum/go-ethereum"
	"github.com/ethereum/go-ethereum/common"
	"github.com/ethereum/go-ethereum/consensus"
	"github.com/ethereum/go-ethereum/core"
	"github.com/ethereum/go-ethereum/core/state"
	"github.com/ethereum/go-ethereum/core/types"
	"github.com/ethereum/go-ethereum/core/vm"
	"github.com/ethereum/go-ethereum/log"
	"github.com/ethereum/go-ethereum/params"
	"github.com/holiman/uint256"
)

var systemAddress = common.HexToAddress("0xffffFFFfFFffffffffffffffFfFFFfffFFFfFFfE")

type ChainContext struct {
	Chain consensus.ChainHeaderReader
	Bor   consensus.Engine
}

func (c ChainContext) Engine() consensus.Engine {
	return c.Bor
}

func (c ChainContext) GetHeader(hash common.Hash, number uint64) *types.Header {
	return c.Chain.GetHeader(hash, number)
}

func (c ChainContext) Config() *params.ChainConfig {
	return c.Chain.Config()
}

// callmsg implements core.Message to allow passing it as a transaction simulator.
type Callmsg struct {
	ethereum.CallMsg
}

func (m Callmsg) From() common.Address { return m.CallMsg.From }
func (m Callmsg) Nonce() uint64        { return 0 }
func (m Callmsg) CheckNonce() bool     { return false }
func (m Callmsg) To() *common.Address  { return m.CallMsg.To }
func (m Callmsg) GasPrice() *big.Int   { return m.CallMsg.GasPrice }
func (m Callmsg) Gas() uint64          { return m.CallMsg.Gas }
func (m Callmsg) Value() *big.Int      { return m.CallMsg.Value }
func (m Callmsg) Data() []byte         { return m.CallMsg.Data }

// get system message
func GetSystemMessage(toAddress common.Address, data []byte) Callmsg {
	return Callmsg{
		ethereum.CallMsg{
			From:     systemAddress,
			Gas:      math.MaxUint64 / 2,
			GasPrice: big.NewInt(0),
			Value:    big.NewInt(0),
			To:       &toAddress,
			Data:     data,
		},
	}
}

// apply message
func ApplyMessage(
	_ context.Context,
	msg Callmsg,
	state *state.StateDB,
	header *types.Header,
	chainConfig *params.ChainConfig,
	chainContext core.ChainContext,
	tracer *tracing.Hooks,
) (uint64, error) {

	tx := types.NewTx(&types.LegacyTx{
		Nonce:    msg.Nonce(),
		GasPrice: msg.GasPrice(),
		Gas:      msg.Gas(),
		To:       msg.To(),
		Value:    msg.Value(),
		Data:     msg.Data(),
	})
	state.SetTxContext(tx.Hash(), 0)

	initialGas := msg.Gas()

	blockContext := core.NewEVMBlockContext(header, chainContext, &header.Coinbase)

	// Create a new environment which holds all relevant information
	// about the transaction and calling mechanisms.
<<<<<<< HEAD
	vmenv := vm.NewEVM(blockContext, vm.TxContext{}, state, chainConfig, vm.Config{Tracer: tracer})

	if tracer != nil {
		if tracer.OnTxStart != nil {
			tracer.OnTxStart(vmenv.GetVMContext(), tx, msg.From())
		}
	}
=======
	vmenv := vm.NewEVM(blockContext, state, chainConfig, vm.Config{})
>>>>>>> 41010ef1

	// nolint : contextcheck
	// Apply the transaction to the current state (included in the env)
	ret, gasLeft, err := vmenv.Call(
		msg.From(),
		*msg.To(),
		msg.Data(),
		msg.Gas(),
		uint256.NewInt(msg.Value().Uint64()),
		nil,
	)

	success := big.NewInt(5).SetBytes(ret)

	validatorContract := common.HexToAddress(chainConfig.Bor.ValidatorContract)

	// if success == 0 and msg.To() != validatorContractAddress, log Error
	// if msg.To() == validatorContractAddress, its committing a span and we don't get any return value
	if success.Cmp(big.NewInt(0)) == 0 && !bytes.Equal(msg.To().Bytes(), validatorContract.Bytes()) {
		log.Error("message execution failed on contract", "msgData", msg.Data)
	}

	// If there's error committing span, log it here. It won't be reported before because the return value is empty.
	if bytes.Equal(msg.To().Bytes(), validatorContract.Bytes()) && err != nil {
		log.Error("message execution failed on contract", "err", err)
	}

	// Update the state with pending changes
	if err != nil {
		state.Finalise(true)
	}

	gasUsed := initialGas - gasLeft

	if tracer != nil {
		blockHash := header.Hash()
		cumulativeGasUsed := gasUsed

		receipt := types.NewReceipt(nil, err != nil, cumulativeGasUsed)
		receipt.TxHash = tx.Hash()
		receipt.GasUsed = gasUsed

		if msg.To() == nil {
			receipt.ContractAddress = crypto.CreateAddress(vmenv.TxContext.Origin, tx.Nonce())
		}

		receipt.Logs = state.GetLogs(tx.Hash(), header.Number.Uint64(), blockHash)
		receipt.Bloom = types.CreateBloom(types.Receipts{receipt})
		receipt.BlockHash = blockHash
		receipt.BlockNumber = header.Number
		receipt.TransactionIndex = 0
		tracer.OnTxEnd(receipt, nil)
	}

	return gasUsed, nil
}

func ApplyBorMessage(vmenv *vm.EVM, msg Callmsg) (*core.ExecutionResult, error) {
	initialGas := msg.Gas()

	// Apply the transaction to the current state (included in the env)
	ret, gasLeft, err := vmenv.Call(
		msg.From(),
		*msg.To(),
		msg.Data(),
		msg.Gas(),
		uint256.NewInt(msg.Value().Uint64()),
		nil,
	)
	// Update the state with pending changes
	if err != nil {
		vmenv.StateDB.Finalise(true)
	}

	gasUsed := initialGas - gasLeft

	return &core.ExecutionResult{
		UsedGas:    gasUsed,
		Err:        err,
		ReturnData: ret,
	}, nil
}<|MERGE_RESOLUTION|>--- conflicted
+++ resolved
@@ -94,17 +94,13 @@
 
 	// Create a new environment which holds all relevant information
 	// about the transaction and calling mechanisms.
-<<<<<<< HEAD
-	vmenv := vm.NewEVM(blockContext, vm.TxContext{}, state, chainConfig, vm.Config{Tracer: tracer})
+	vmenv := vm.NewEVM(blockContext, state, chainConfig, vm.Config{Tracer: tracer})
 
 	if tracer != nil {
 		if tracer.OnTxStart != nil {
 			tracer.OnTxStart(vmenv.GetVMContext(), tx, msg.From())
 		}
 	}
-=======
-	vmenv := vm.NewEVM(blockContext, state, chainConfig, vm.Config{})
->>>>>>> 41010ef1
 
 	// nolint : contextcheck
 	// Apply the transaction to the current state (included in the env)
