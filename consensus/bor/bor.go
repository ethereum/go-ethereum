--- conflicted
+++ resolved
@@ -870,11 +870,7 @@
 
 // Finalize implements consensus.Engine, ensuring no uncles are set, nor block
 // rewards given.
-<<<<<<< HEAD
-func (c *Bor) Finalize(chain consensus.ChainHeaderReader, header *types.Header, state *state.StateDB, body *types.Body, tracer *tracing.Hooks) {
-=======
-func (c *Bor) Finalize(chain consensus.ChainHeaderReader, header *types.Header, wrappedState vm.StateDB, body *types.Body) {
->>>>>>> 41010ef1
+func (c *Bor) Finalize(chain consensus.ChainHeaderReader, header *types.Header, wrappedState vm.StateDB, body *types.Body, tracer *tracing.Hooks) {
 	headerNumber := header.Number.Uint64()
 	if body.Withdrawals != nil || header.WithdrawalsHash != nil {
 		return
