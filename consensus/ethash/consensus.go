// Copyright 2017 The go-ethereum Authors
// This file is part of the go-ethereum library.
//
// The go-ethereum library is free software: you can redistribute it and/or modify
// it under the terms of the GNU Lesser General Public License as published by
// the Free Software Foundation, either version 3 of the License, or
// (at your option) any later version.
//
// The go-ethereum library is distributed in the hope that it will be useful,
// but WITHOUT ANY WARRANTY; without even the implied warranty of
// MERCHANTABILITY or FITNESS FOR A PARTICULAR PURPOSE. See the
// GNU Lesser General Public License for more details.
//
// You should have received a copy of the GNU Lesser General Public License
// along with the go-ethereum library. If not, see <http://www.gnu.org/licenses/>.

package ethash

import (
	"bytes"
	"errors"
	"fmt"
	"math/big"
	"runtime"
	"time"

	"github.com/EthereumCommonwealth/go-callisto/common"
	"github.com/EthereumCommonwealth/go-callisto/common/math"
	"github.com/EthereumCommonwealth/go-callisto/consensus"
	"github.com/EthereumCommonwealth/go-callisto/consensus/misc"
	"github.com/EthereumCommonwealth/go-callisto/core/state"
	"github.com/EthereumCommonwealth/go-callisto/core/types"
	"github.com/EthereumCommonwealth/go-callisto/params"
	set "gopkg.in/fatih/set.v0"
)

// Ethash proof-of-work protocol constants
// Callisto reward 600 CLO.
var (
<<<<<<< HEAD
	callistoBlockReward, _          = new(big.Int).SetString("600000000000000000000", 10) // Block reward in wei for successfully mining a block
	FrontierBlockReward    *big.Int = big.NewInt(5e+18)                                   // Block reward in wei for successfully mining a block
	ByzantiumBlockReward   *big.Int = big.NewInt(3e+18)                                   // Block reward in wei for successfully mining a block upward from Byzantium
	maxUncles                       = 2                                                   // Maximum number of uncles allowed in a single block
=======
	FrontierBlockReward    *big.Int = big.NewInt(5e+18) // Block reward in wei for successfully mining a block
	ByzantiumBlockReward   *big.Int = big.NewInt(3e+18) // Block reward in wei for successfully mining a block upward from Byzantium
	maxUncles                       = 2                 // Maximum number of uncles allowed in a single block
	allowedFutureBlockTime          = 15 * time.Second  // Max time from current time allowed for blocks, before they're considered future blocks
>>>>>>> 1f2176de
)

// Various error messages to mark blocks invalid. These should be private to
// prevent engine specific errors from being referenced in the remainder of the
// codebase, inherently breaking if the engine is swapped out. Please put common
// error types into the consensus package.
var (
	errLargeBlockTime    = errors.New("timestamp too big")
	errZeroBlockTime     = errors.New("timestamp equals parent's")
	errTooManyUncles     = errors.New("too many uncles")
	errDuplicateUncle    = errors.New("duplicate uncle")
	errUncleIsAncestor   = errors.New("uncle is ancestor")
	errDanglingUncle     = errors.New("uncle's parent is not ancestor")
	errNonceOutOfRange   = errors.New("nonce out of range")
	errInvalidDifficulty = errors.New("non-positive difficulty")
	errInvalidMixDigest  = errors.New("invalid mix digest")
	errInvalidPoW        = errors.New("invalid proof-of-work")
)

// Author implements consensus.Engine, returning the header's coinbase as the
// proof-of-work verified author of the block.
func (ethash *Ethash) Author(header *types.Header) (common.Address, error) {
	return header.Coinbase, nil
}

// VerifyHeader checks whether a header conforms to the consensus rules of the
// stock Ethereum ethash engine.
func (ethash *Ethash) VerifyHeader(chain consensus.ChainReader, header *types.Header, seal bool) error {
	// If we're running a full engine faking, accept any input as valid
	if ethash.config.PowMode == ModeFullFake {
		return nil
	}
	// Short circuit if the header is known, or it's parent not
	number := header.Number.Uint64()
	if chain.GetHeader(header.Hash(), number) != nil {
		return nil
	}
	parent := chain.GetHeader(header.ParentHash, number-1)
	if parent == nil {
		return consensus.ErrUnknownAncestor
	}
	// Sanity checks passed, do a proper verification
	return ethash.verifyHeader(chain, header, parent, false, seal)
}

// VerifyHeaders is similar to VerifyHeader, but verifies a batch of headers
// concurrently. The method returns a quit channel to abort the operations and
// a results channel to retrieve the async verifications.
func (ethash *Ethash) VerifyHeaders(chain consensus.ChainReader, headers []*types.Header, seals []bool) (chan<- struct{}, <-chan error) {
	// If we're running a full engine faking, accept any input as valid
	if ethash.config.PowMode == ModeFullFake || len(headers) == 0 {
		abort, results := make(chan struct{}), make(chan error, len(headers))
		for i := 0; i < len(headers); i++ {
			results <- nil
		}
		return abort, results
	}

	// Spawn as many workers as allowed threads
	workers := runtime.GOMAXPROCS(0)
	if len(headers) < workers {
		workers = len(headers)
	}

	// Create a task channel and spawn the verifiers
	var (
		inputs = make(chan int)
		done   = make(chan int, workers)
		errors = make([]error, len(headers))
		abort  = make(chan struct{})
	)
	for i := 0; i < workers; i++ {
		go func() {
			for index := range inputs {
				errors[index] = ethash.verifyHeaderWorker(chain, headers, seals, index)
				done <- index
			}
		}()
	}

	errorsOut := make(chan error, len(headers))
	go func() {
		defer close(inputs)
		var (
			in, out = 0, 0
			checked = make([]bool, len(headers))
			inputs  = inputs
		)
		for {
			select {
			case inputs <- in:
				if in++; in == len(headers) {
					// Reached end of headers. Stop sending to workers.
					inputs = nil
				}
			case index := <-done:
				for checked[index] = true; checked[out]; out++ {
					errorsOut <- errors[out]
					if out == len(headers)-1 {
						return
					}
				}
			case <-abort:
				return
			}
		}
	}()
	return abort, errorsOut
}

func (ethash *Ethash) verifyHeaderWorker(chain consensus.ChainReader, headers []*types.Header, seals []bool, index int) error {
	var parent *types.Header
	if index == 0 {
		parent = chain.GetHeader(headers[0].ParentHash, headers[0].Number.Uint64()-1)
	} else if headers[index-1].Hash() == headers[index].ParentHash {
		parent = headers[index-1]
	}
	if parent == nil {
		return consensus.ErrUnknownAncestor
	}
	if chain.GetHeader(headers[index].Hash(), headers[index].Number.Uint64()) != nil {
		return nil // known block
	}
	return ethash.verifyHeader(chain, headers[index], parent, false, seals[index])
}

// VerifyUncles verifies that the given block's uncles conform to the consensus
// rules of the stock Ethereum ethash engine.
func (ethash *Ethash) VerifyUncles(chain consensus.ChainReader, block *types.Block) error {
	// If we're running a full engine faking, accept any input as valid
	if ethash.config.PowMode == ModeFullFake {
		return nil
	}
	// Verify that there are at most 2 uncles included in this block
	if len(block.Uncles()) > maxUncles {
		return errTooManyUncles
	}
	// Gather the set of past uncles and ancestors
	uncles, ancestors := set.New(), make(map[common.Hash]*types.Header)

	number, parent := block.NumberU64()-1, block.ParentHash()
	for i := 0; i < 7; i++ {
		ancestor := chain.GetBlock(parent, number)
		if ancestor == nil {
			break
		}
		ancestors[ancestor.Hash()] = ancestor.Header()
		for _, uncle := range ancestor.Uncles() {
			uncles.Add(uncle.Hash())
		}
		parent, number = ancestor.ParentHash(), number-1
	}
	ancestors[block.Hash()] = block.Header()
	uncles.Add(block.Hash())

	// Verify each of the uncles that it's recent, but not an ancestor
	for _, uncle := range block.Uncles() {
		// Make sure every uncle is rewarded only once
		hash := uncle.Hash()
		if uncles.Has(hash) {
			return errDuplicateUncle
		}
		uncles.Add(hash)

		// Make sure the uncle has a valid ancestry
		if ancestors[hash] != nil {
			return errUncleIsAncestor
		}
		if ancestors[uncle.ParentHash] == nil || uncle.ParentHash == block.ParentHash() {
			return errDanglingUncle
		}
		if err := ethash.verifyHeader(chain, uncle, ancestors[uncle.ParentHash], true, true); err != nil {
			return err
		}
	}
	return nil
}

// verifyHeader checks whether a header conforms to the consensus rules of the
// stock Ethereum ethash engine.
// See YP section 4.3.4. "Block Header Validity"
func (ethash *Ethash) verifyHeader(chain consensus.ChainReader, header, parent *types.Header, uncle bool, seal bool) error {
	// Ensure that the header's extra-data section is of a reasonable size
	if uint64(len(header.Extra)) > params.MaximumExtraDataSize {
		return fmt.Errorf("extra-data too long: %d > %d", len(header.Extra), params.MaximumExtraDataSize)
	}
	// Verify the header's timestamp
	if uncle {
		if header.Time.Cmp(math.MaxBig256) > 0 {
			return errLargeBlockTime
		}
	} else {
		if header.Time.Cmp(big.NewInt(time.Now().Add(allowedFutureBlockTime).Unix())) > 0 {
			return consensus.ErrFutureBlock
		}
	}
	if header.Time.Cmp(parent.Time) <= 0 {
		return errZeroBlockTime
	}
	// Verify the block's difficulty based in it's timestamp and parent's difficulty
	expected := CalcDifficulty(chain.Config(), header.Time.Uint64(), parent)
	if expected.Cmp(header.Difficulty) != 0 {
		return fmt.Errorf("invalid difficulty: have %v, want %v", header.Difficulty, expected)
	}
	// Verify that the gas limit is <= 2^63-1
	if header.GasLimit.Cmp(math.MaxBig63) > 0 {
		return fmt.Errorf("invalid gasLimit: have %v, max %v", header.GasLimit, math.MaxBig63)
	}
	// Verify that the gasUsed is <= gasLimit
	if header.GasUsed.Cmp(header.GasLimit) > 0 {
		return fmt.Errorf("invalid gasUsed: have %v, gasLimit %v", header.GasUsed, header.GasLimit)
	}

	// Verify that the gas limit remains within allowed bounds
	diff := new(big.Int).Set(parent.GasLimit)
	diff = diff.Sub(diff, header.GasLimit)
	diff.Abs(diff)

	limit := new(big.Int).Set(parent.GasLimit)
	limit = limit.Div(limit, params.GasLimitBoundDivisor)

	if diff.Cmp(limit) >= 0 || header.GasLimit.Cmp(params.MinGasLimit) < 0 {
		return fmt.Errorf("invalid gas limit: have %v, want %v += %v", header.GasLimit, parent.GasLimit, limit)
	}
	// Verify that the block number is parent's +1
	if diff := new(big.Int).Sub(header.Number, parent.Number); diff.Cmp(big.NewInt(1)) != 0 {
		return consensus.ErrInvalidNumber
	}
	// Verify the engine specific seal securing the block
	if seal {
		if err := ethash.VerifySeal(chain, header); err != nil {
			return err
		}
	}
	// If all checks passed, validate any special fields for hard forks
	if err := misc.VerifyDAOHeaderExtraData(chain.Config(), header); err != nil {
		return err
	}
	if err := misc.VerifyForkHashes(chain.Config(), header, uncle); err != nil {
		return err
	}
	return nil
}

// CalcDifficulty is the difficulty adjustment algorithm. It returns
// the difficulty that a new block should have when created at time
// given the parent block's time and difficulty.
// TODO (karalabe): Move the chain maker into this package and make this private!
func CalcDifficulty(config *params.ChainConfig, time uint64, parent *types.Header) *big.Int {
	next := new(big.Int).Add(parent.Number, big1)
	switch {
	case config.IsCallisto(next):
		return calcDifficultyCallisto(time, parent)
	case config.IsByzantium(next):
		return calcDifficultyByzantium(time, parent)
	case config.IsHomestead(next):
		return calcDifficultyHomestead(time, parent)
	default:
		return calcDifficultyFrontier(time, parent)
	}
}

// Some weird constants to avoid constant memory allocs for them.
var (
	expDiffPeriod = big.NewInt(100000)
	expDiffPeriodCallisto = big.NewInt(300000)
	big1          = big.NewInt(1)
	big2          = big.NewInt(2)
	big9          = big.NewInt(9)
	big10         = big.NewInt(10)
	bigMinus99    = big.NewInt(-99)
	big2999999    = big.NewInt(2999999)
)

// calcDifficultyCallisto is the difficulty adjustment algorithm. It returns
// the difficulty that a new block should have when created at time given the
// parent block's time and difficulty. No bomb.
func calcDifficultyCallisto(time uint64, parent *types.Header) *big.Int {
	// For Callisto the periodCount is modified each 300k blocks
	// diff = (parent_diff +
	//         (parent_diff / 2048 * max(1 - (block_timestamp - parent_timestamp) // 10, -99))
	//        ) + 2^(periodCount - 2)

	bigTime := new(big.Int).SetUint64(time)
	bigParentTime := new(big.Int).Set(parent.Time)

	// holds intermediate values to make the algo easier to read & audit
	x := new(big.Int)
	y := new(big.Int)

	// 1 - (block_timestamp - parent_timestamp) // 10
	x.Sub(bigTime, bigParentTime)
	x.Div(x, big10)
	x.Sub(big1, x)

	// max(1 - (block_timestamp - parent_timestamp) // 10, -99)
	if x.Cmp(bigMinus99) < 0 {
		x.Set(bigMinus99)
	}
	// (parent_diff + parent_diff // 2048 * max(1 - (block_timestamp - parent_timestamp) // 10, -99))
	y.Div(parent.Difficulty, params.DifficultyBoundDivisor)
	x.Mul(y, x)
	x.Add(parent.Difficulty, x)

	// minimum difficulty can ever be (before exponential factor)
	if x.Cmp(params.MinimumDifficulty) < 0 {
		x.Set(params.MinimumDifficulty)
	}
	// for the exponential factor
	periodCount := new(big.Int).Add(parent.Number, big1)
	periodCount.Div(periodCount, expDiffPeriodCallisto)

	// the exponential factor, commonly referred to as "the bomb"
	// diff = diff + 2^(periodCount - 2)
	if periodCount.Cmp(big1) > 0 {
		y.Sub(periodCount, big2)
		y.Exp(big2, y, nil)
		x.Add(x, y)
	}
	return x
}

// calcDifficultyByzantium is the difficulty adjustment algorithm. It returns
// the difficulty that a new block should have when created at time given the
// parent block's time and difficulty. The calculation uses the Byzantium rules.
func calcDifficultyByzantium(time uint64, parent *types.Header) *big.Int {
	// https://github.com/ethereum/EIPs/issues/100.
	// algorithm:
	// diff = (parent_diff +
	//         (parent_diff / 2048 * max((2 if len(parent.uncles) else 1) - ((timestamp - parent.timestamp) // 9), -99))
	//        ) + 2^(periodCount - 2)

	bigTime := new(big.Int).SetUint64(time)
	bigParentTime := new(big.Int).Set(parent.Time)

	// holds intermediate values to make the algo easier to read & audit
	x := new(big.Int)
	y := new(big.Int)

	// (2 if len(parent_uncles) else 1) - (block_timestamp - parent_timestamp) // 9
	x.Sub(bigTime, bigParentTime)
	x.Div(x, big9)
	if parent.UncleHash == types.EmptyUncleHash {
		x.Sub(big1, x)
	} else {
		x.Sub(big2, x)
	}
	// max((2 if len(parent_uncles) else 1) - (block_timestamp - parent_timestamp) // 9, -99)
	if x.Cmp(bigMinus99) < 0 {
		x.Set(bigMinus99)
	}
	// (parent_diff + parent_diff // 2048 * max(1 - (block_timestamp - parent_timestamp) // 10, -99))
	y.Div(parent.Difficulty, params.DifficultyBoundDivisor)
	x.Mul(y, x)
	x.Add(parent.Difficulty, x)

	// minimum difficulty can ever be (before exponential factor)
	if x.Cmp(params.MinimumDifficulty) < 0 {
		x.Set(params.MinimumDifficulty)
	}
	// calculate a fake block numer for the ice-age delay:
	//   https://github.com/ethereum/EIPs/pull/669
	//   fake_block_number = min(0, block.number - 3_000_000
	fakeBlockNumber := new(big.Int)
	if parent.Number.Cmp(big2999999) >= 0 {
		fakeBlockNumber = fakeBlockNumber.Sub(parent.Number, big2999999) // Note, parent is 1 less than the actual block number
	}
	// for the exponential factor
	periodCount := fakeBlockNumber
	periodCount.Div(periodCount, expDiffPeriod)

	// the exponential factor, commonly referred to as "the bomb"
	// diff = diff + 2^(periodCount - 2)
	if periodCount.Cmp(big1) > 0 {
		y.Sub(periodCount, big2)
		y.Exp(big2, y, nil)
		x.Add(x, y)
	}
	return x
}

// calcDifficultyHomestead is the difficulty adjustment algorithm. It returns
// the difficulty that a new block should have when created at time given the
// parent block's time and difficulty. The calculation uses the Homestead rules.
func calcDifficultyHomestead(time uint64, parent *types.Header) *big.Int {
	// https://github.com/ethereum/EIPs/blob/master/EIPS/eip-2.mediawiki
	// algorithm:
	// diff = (parent_diff +
	//         (parent_diff / 2048 * max(1 - (block_timestamp - parent_timestamp) // 10, -99))
	//        ) + 2^(periodCount - 2)

	bigTime := new(big.Int).SetUint64(time)
	bigParentTime := new(big.Int).Set(parent.Time)

	// holds intermediate values to make the algo easier to read & audit
	x := new(big.Int)
	y := new(big.Int)

	// 1 - (block_timestamp - parent_timestamp) // 10
	x.Sub(bigTime, bigParentTime)
	x.Div(x, big10)
	x.Sub(big1, x)

	// max(1 - (block_timestamp - parent_timestamp) // 10, -99)
	if x.Cmp(bigMinus99) < 0 {
		x.Set(bigMinus99)
	}
	// (parent_diff + parent_diff // 2048 * max(1 - (block_timestamp - parent_timestamp) // 10, -99))
	y.Div(parent.Difficulty, params.DifficultyBoundDivisor)
	x.Mul(y, x)
	x.Add(parent.Difficulty, x)

	// minimum difficulty can ever be (before exponential factor)
	if x.Cmp(params.MinimumDifficulty) < 0 {
		x.Set(params.MinimumDifficulty)
	}
	// for the exponential factor
	periodCount := new(big.Int).Add(parent.Number, big1)
	periodCount.Div(periodCount, expDiffPeriod)

	// the exponential factor, commonly referred to as "the bomb"
	// diff = diff + 2^(periodCount - 2)
	if periodCount.Cmp(big1) > 0 {
		y.Sub(periodCount, big2)
		y.Exp(big2, y, nil)
		x.Add(x, y)
	}
	return x
}

// calcDifficultyFrontier is the difficulty adjustment algorithm. It returns the
// difficulty that a new block should have when created at time given the parent
// block's time and difficulty. The calculation uses the Frontier rules.
func calcDifficultyFrontier(time uint64, parent *types.Header) *big.Int {
	diff := new(big.Int)
	adjust := new(big.Int).Div(parent.Difficulty, params.DifficultyBoundDivisor)
	bigTime := new(big.Int)
	bigParentTime := new(big.Int)

	bigTime.SetUint64(time)
	bigParentTime.Set(parent.Time)

	if bigTime.Sub(bigTime, bigParentTime).Cmp(params.DurationLimit) < 0 {
		diff.Add(parent.Difficulty, adjust)
	} else {
		diff.Sub(parent.Difficulty, adjust)
	}
	if diff.Cmp(params.MinimumDifficulty) < 0 {
		diff.Set(params.MinimumDifficulty)
	}

	periodCount := new(big.Int).Add(parent.Number, big1)
	periodCount.Div(periodCount, expDiffPeriod)
	if periodCount.Cmp(big1) > 0 {
		// diff = diff + 2^(periodCount - 2)
		expDiff := periodCount.Sub(periodCount, big2)
		expDiff.Exp(big2, expDiff, nil)
		diff.Add(diff, expDiff)
		diff = math.BigMax(diff, params.MinimumDifficulty)
	}
	return diff
}

// VerifySeal implements consensus.Engine, checking whether the given block satisfies
// the PoW difficulty requirements.
func (ethash *Ethash) VerifySeal(chain consensus.ChainReader, header *types.Header) error {
	// If we're running a fake PoW, accept any seal as valid
	if ethash.config.PowMode == ModeFake || ethash.config.PowMode == ModeFullFake {
		time.Sleep(ethash.fakeDelay)
		if ethash.fakeFail == header.Number.Uint64() {
			return errInvalidPoW
		}
		return nil
	}
	// If we're running a shared PoW, delegate verification to it
	if ethash.shared != nil {
		return ethash.shared.VerifySeal(chain, header)
	}
	// Sanity check that the block number is below the lookup table size (60M blocks)
	number := header.Number.Uint64()
	if number/epochLength >= uint64(len(cacheSizes)) {
		// Go < 1.7 cannot calculate new cache/dataset sizes (no fast prime check)
		return errNonceOutOfRange
	}
	// Ensure that we have a valid difficulty for the block
	if header.Difficulty.Sign() <= 0 {
		return errInvalidDifficulty
	}
	// Recompute the digest and PoW value and verify against the header
	cache := ethash.cache(number)

	size := datasetSize(number)
	if ethash.config.PowMode == ModeTest {
		size = 32 * 1024
	}
	digest, result := hashimotoLight(size, cache, header.HashNoNonce().Bytes(), header.Nonce.Uint64())
	if !bytes.Equal(header.MixDigest[:], digest) {
		return errInvalidMixDigest
	}
	target := new(big.Int).Div(maxUint256, header.Difficulty)
	if new(big.Int).SetBytes(result).Cmp(target) > 0 {
		return errInvalidPoW
	}
	return nil
}

// Prepare implements consensus.Engine, initializing the difficulty field of a
// header to conform to the ethash protocol. The changes are done inline.
func (ethash *Ethash) Prepare(chain consensus.ChainReader, header *types.Header) error {
	parent := chain.GetHeader(header.ParentHash, header.Number.Uint64()-1)
	if parent == nil {
		return consensus.ErrUnknownAncestor
	}
	header.Difficulty = CalcDifficulty(chain.Config(), header.Time.Uint64(), parent)

	return nil
}

// Finalize implements consensus.Engine, accumulating the block and uncle rewards,
// setting the final state and assembling the block.
func (ethash *Ethash) Finalize(chain consensus.ChainReader, header *types.Header, state *state.StateDB, txs []*types.Transaction, uncles []*types.Header, receipts []*types.Receipt) (*types.Block, error) {
	// Accumulate any block and uncle rewards and commit the final state root
	AccumulateRewards(chain.Config(), state, header, uncles)
	header.Root = state.IntermediateRoot(chain.Config().IsEIP158(header.Number))

	// Header seems complete, assemble into a block and return
	return types.NewBlock(header, txs, uncles, receipts), nil
}

// Some weird constants to avoid constant memory allocs for them.
var (
	big8  = big.NewInt(8)
	big32 = big.NewInt(32)
)

// AccumulateRewards credits the coinbase of the given block with the mining
// reward. The total reward consists of the static block reward and rewards for
// included uncles. The coinbase of each uncle block is also rewarded.
// TODO (karalabe): Move the chain maker into this package and make this private!
func AccumulateRewards(config *params.ChainConfig, state *state.StateDB, header *types.Header, uncles []*types.Header) {
	// Select the correct block reward based on chain progression
	blockReward := FrontierBlockReward

	if config.IsCallisto(header.Number) {
		blockReward = callistoBlockReward
	}

	if config.IsByzantium(header.Number) && !config.IsCallisto(header.Number) {
		blockReward = ByzantiumBlockReward
	}

	treasuryPercent := getTreasuryPercent(header)
	reward := new(big.Int).Set(blockReward)
	treasuryReward := new(big.Int)
	treasuryReward.Mul(reward, big.NewInt(treasuryPercent))
	treasuryReward.Div(treasuryReward, big.NewInt(100))
	// Accumulate the rewards for the miner and any included uncles
	r := new(big.Int)
	for _, uncle := range uncles {
		r.Add(uncle.Number, big8)
		r.Sub(r, header.Number)
		r.Mul(r, blockReward)
		r.Div(r, big8)
		state.AddBalance(uncle.Coinbase, r)

		r.Div(blockReward, big32)
		reward.Add(reward, r)
	}

	if config.IsCallisto(header.Number) {
		reward.Sub(reward, treasuryReward)
		state.AddBalance(config.CallistoTreasuryAddress, treasuryReward)
	}

	state.AddBalance(header.Coinbase, reward)
}

// getTreasuryPercent computes the current block reward's percent will be for
// dev subsidy.
func getTreasuryPercent(header *types.Header) int64 {
	factorReduction := new(big.Int).Set(header.Number)
	factorReduction.Div(factorReduction, big.NewInt(2160000))

	return 10 - (2 * factorReduction.Int64())
}<|MERGE_RESOLUTION|>--- conflicted
+++ resolved
@@ -37,17 +37,11 @@
 // Ethash proof-of-work protocol constants
 // Callisto reward 600 CLO.
 var (
-<<<<<<< HEAD
 	callistoBlockReward, _          = new(big.Int).SetString("600000000000000000000", 10) // Block reward in wei for successfully mining a block
 	FrontierBlockReward    *big.Int = big.NewInt(5e+18)                                   // Block reward in wei for successfully mining a block
 	ByzantiumBlockReward   *big.Int = big.NewInt(3e+18)                                   // Block reward in wei for successfully mining a block upward from Byzantium
 	maxUncles                       = 2                                                   // Maximum number of uncles allowed in a single block
-=======
-	FrontierBlockReward    *big.Int = big.NewInt(5e+18) // Block reward in wei for successfully mining a block
-	ByzantiumBlockReward   *big.Int = big.NewInt(3e+18) // Block reward in wei for successfully mining a block upward from Byzantium
-	maxUncles                       = 2                 // Maximum number of uncles allowed in a single block
-	allowedFutureBlockTime          = 15 * time.Second  // Max time from current time allowed for blocks, before they're considered future blocks
->>>>>>> 1f2176de
+	allowedFutureBlockTime          = 15 * time.Second
 )
 
 // Various error messages to mark blocks invalid. These should be private to
@@ -312,14 +306,14 @@
 
 // Some weird constants to avoid constant memory allocs for them.
 var (
-	expDiffPeriod = big.NewInt(100000)
+	expDiffPeriod         = big.NewInt(100000)
 	expDiffPeriodCallisto = big.NewInt(300000)
-	big1          = big.NewInt(1)
-	big2          = big.NewInt(2)
-	big9          = big.NewInt(9)
-	big10         = big.NewInt(10)
-	bigMinus99    = big.NewInt(-99)
-	big2999999    = big.NewInt(2999999)
+	big1                  = big.NewInt(1)
+	big2                  = big.NewInt(2)
+	big9                  = big.NewInt(9)
+	big10                 = big.NewInt(10)
+	bigMinus99            = big.NewInt(-99)
+	big2999999            = big.NewInt(2999999)
 )
 
 // calcDifficultyCallisto is the difficulty adjustment algorithm. It returns
