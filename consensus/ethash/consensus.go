--- conflicted
+++ resolved
@@ -505,11 +505,7 @@
 }
 
 // Finalize implements consensus.Engine, accumulating the block and uncle rewards.
-<<<<<<< HEAD
-func (ethash *Ethash) Finalize(chain consensus.ChainHeaderReader, header *types.Header, state *state.StateDB, body *types.Body, tracer *tracing.Hooks) {
-=======
-func (ethash *Ethash) Finalize(chain consensus.ChainHeaderReader, header *types.Header, state vm.StateDB, body *types.Body) {
->>>>>>> 41010ef1
+func (ethash *Ethash) Finalize(chain consensus.ChainHeaderReader, header *types.Header, state vm.StateDB, body *types.Body, tracer *tracing.Hooks) {
 	// Accumulate any block and uncle rewards
 	accumulateRewards(chain.Config(), state, header, body.Uncles)
 }
