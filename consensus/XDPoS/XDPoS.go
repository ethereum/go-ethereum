// Copyright (c) 2021 XDPoSChain
//
// This program is free software: you can redistribute it and/or modify
// it under the terms of the GNU Lesser General Public License as published by
// the Free Software Foundation, either version 3 of the License, or
// (at your option) any later version.
//
// This program is distributed in the hope that it will be useful,
// but WITHOUT ANY WARRANTY; without even the implied warranty of
// MERCHANTABILITY or FITNESS FOR A PARTICULAR PURPOSE. See the
// GNU Lesser General Public License for more details.
//
// You should have received a copy of the GNU Lesser General Public License
// along with this program. If not, see <http://www.gnu.org/licenses/>.

// Package XDPoS is the adaptor for different consensus engine.
package XDPoS

import (
	"errors"
	"fmt"
	"math/big"

	"github.com/XinFinOrg/XDPoSChain/common"
	"github.com/XinFinOrg/XDPoSChain/common/lru"
	"github.com/XinFinOrg/XDPoSChain/consensus"
	"github.com/XinFinOrg/XDPoSChain/consensus/XDPoS/engines/engine_v1"
	"github.com/XinFinOrg/XDPoSChain/consensus/XDPoS/engines/engine_v2"
	"github.com/XinFinOrg/XDPoSChain/consensus/XDPoS/utils"
	"github.com/XinFinOrg/XDPoSChain/consensus/clique"
	"github.com/XinFinOrg/XDPoSChain/core/state"
	"github.com/XinFinOrg/XDPoSChain/core/types"
	"github.com/XinFinOrg/XDPoSChain/ethdb"
	"github.com/XinFinOrg/XDPoSChain/event"
	"github.com/XinFinOrg/XDPoSChain/log"
	"github.com/XinFinOrg/XDPoSChain/params"
	"github.com/XinFinOrg/XDPoSChain/rpc"
)

const (
	ExtraFieldCheck     = true
	SkipExtraFieldCheck = false
	newRoundChanSize    = 1
)

func (x *XDPoS) SigHash(header *types.Header) (hash common.Hash) {
	switch x.config.BlockConsensusVersion(header.Number, header.Extra, ExtraFieldCheck) {
	case params.ConsensusEngineVersion2:
		return x.EngineV2.SignHash(header)
	default: // Default "v1"
		return x.EngineV1.SigHash(header)
	}
}

// XDPoS is the delegated-proof-of-stake consensus engine proposed to support the
// Ethereum testnet following the Ropsten attacks.
type XDPoS struct {
	config *params.XDPoSConfig // Consensus engine configuration parameters
	db     ethdb.Database      // Database to store and retrieve snapshot checkpoints

	// Transaction cache, only make sense for adaptor level
	signingTxsCache *lru.Cache[common.Hash, []*types.Transaction]

	// Share Channel
	MinePeriodCh chan int // Miner wait Period Channel

	NewRoundCh chan types.Round // Miner use this channel to trigger worker to commitNewWork

	// Trading and lending service
	GetXDCXService    func() utils.TradingService
	GetLendingService func() utils.LendingService

	// The exact consensus engine with different versions
	EngineV1 *engine_v1.XDPoS_v1
	EngineV2 *engine_v2.XDPoS_v2
}

// Subscribe to consensus engines forensics events. Currently only exist for engine v2
func (x *XDPoS) SubscribeForensicsEvent(ch chan<- types.ForensicsEvent) event.Subscription {
	return x.EngineV2.ForensicsProcessor.SubscribeForensicsEvent(ch)
}

// New creates a XDPoS delegated-proof-of-stake consensus engine with the initial
// signers set to the ones provided by the user.
func New(chainConfig *params.ChainConfig, db ethdb.Database) *XDPoS {
	log.Info("[New] initialise consensus engines")
	config := chainConfig.XDPoS
	// Set any missing consensus parameters to their defaults
	if config.Epoch == 0 {
		config.Epoch = utils.EpochLength
	}

	// For testing and testing project, default to mainnet config
	if config.V2 == nil {
		config.V2 = &params.V2{
			SwitchBlock:   params.XDCMainnetChainConfig.XDPoS.V2.SwitchBlock,
			CurrentConfig: params.MainnetV2Configs[0],
			AllConfigs:    params.MainnetV2Configs,
		}
	}

	if config.V2.SwitchBlock.Uint64()%config.Epoch != 0 {
		panic(fmt.Sprintf("v2 switch number is not epoch switch block %d, epoch %d", config.V2.SwitchBlock.Uint64(), config.Epoch))
	}

	log.Info("xdc config loading", "v2 config", config.V2)

	minePeriodCh := make(chan int)
	newRoundCh := make(chan types.Round, newRoundChanSize)
<<<<<<< HEAD

	// Allocate the snapshot caches and create the engine
	signingTxsCache, _ := lru.New(utils.BlockSignersCacheLimit)

	return &XDPoS{
		config: config,
		db:     db,

		MinePeriodCh: minePeriodCh,
		NewRoundCh:   newRoundCh,

		signingTxsCache: signingTxsCache,
=======

	return &XDPoS{
		config:          config,
		db:              db,
		MinePeriodCh:    minePeriodCh,
		NewRoundCh:      newRoundCh,
		signingTxsCache: lru.NewCache[common.Hash, []*types.Transaction](utils.BlockSignersCacheLimit),
>>>>>>> 69bca27f
		EngineV1:        engine_v1.New(chainConfig, db),
		EngineV2:        engine_v2.New(chainConfig, db, minePeriodCh, newRoundCh),
	}
}

// NewFullFaker creates an ethash consensus engine with a full fake scheme that
// accepts all blocks as valid, without checking any consensus rules whatsoever.
func NewFaker(db ethdb.Database, chainConfig *params.ChainConfig) *XDPoS {
	var fakeEngine *XDPoS
	// Set any missing consensus parameters to their defaults
	conf := params.TestXDPoSMockChainConfig.XDPoS
	if chainConfig != nil {
		conf = chainConfig.XDPoS
	}

	minePeriodCh := make(chan int)
	newRoundCh := make(chan types.Round, newRoundChanSize)
<<<<<<< HEAD

	// Allocate the snapshot caches and create the engine
	signingTxsCache, _ := lru.New(utils.BlockSignersCacheLimit)

	fakeEngine = &XDPoS{
		config: conf,
		db:     db,

		MinePeriodCh: minePeriodCh,
		NewRoundCh:   newRoundCh,

		GetXDCXService:    func() utils.TradingService { return nil },
		GetLendingService: func() utils.LendingService { return nil },

		signingTxsCache: signingTxsCache,
		EngineV1:        engine_v1.NewFaker(db, chainConfig),
		EngineV2:        engine_v2.New(chainConfig, db, minePeriodCh, newRoundCh),
=======

	fakeEngine = &XDPoS{
		config:            conf,
		db:                db,
		MinePeriodCh:      minePeriodCh,
		NewRoundCh:        newRoundCh,
		GetXDCXService:    func() utils.TradingService { return nil },
		GetLendingService: func() utils.LendingService { return nil },
		signingTxsCache:   lru.NewCache[common.Hash, []*types.Transaction](utils.BlockSignersCacheLimit),
		EngineV1:          engine_v1.NewFaker(db, chainConfig),
		EngineV2:          engine_v2.New(chainConfig, db, minePeriodCh, newRoundCh),
>>>>>>> 69bca27f
	}
	return fakeEngine
}

// Reset parameters after checkpoint due to config may change
func (x *XDPoS) UpdateParams(header *types.Header) {
	switch x.config.BlockConsensusVersion(header.Number, header.Extra, ExtraFieldCheck) {
	case params.ConsensusEngineVersion2:
		x.EngineV2.UpdateParams(header)
		return
	default: // Default "v1"
		return
	}
}

func (x *XDPoS) Initial(chain consensus.ChainReader, header *types.Header) error {
	switch x.config.BlockConsensusVersion(header.Number, header.Extra, ExtraFieldCheck) {
	case params.ConsensusEngineVersion2:
		return x.EngineV2.Initial(chain, header)
	default: // Default "v1"
		return nil
	}
}

/*
	Eth Consensus engine interface implementation
*/
// APIs implements consensus.Engine, returning the user facing RPC API to allow
// controlling the signer voting.
func (x *XDPoS) APIs(chain consensus.ChainReader) []rpc.API {
	return []rpc.API{{
		Namespace: "XDPoS",
		Version:   "1.0",
		Service:   &API{chain: chain, XDPoS: x},
		Public:    true,
	}}
}

// Author implements consensus.Engine, returning the Ethereum address recovered
// from the signature in the header's extra-data section.
func (x *XDPoS) Author(header *types.Header) (common.Address, error) {
	switch x.config.BlockConsensusVersion(header.Number, header.Extra, ExtraFieldCheck) {
	case params.ConsensusEngineVersion2:
		return x.EngineV2.Author(header)
	default: // Default "v1"
		return x.EngineV1.Author(header)
	}
}

// VerifyHeader checks whether a header conforms to the consensus rules.
func (x *XDPoS) VerifyHeader(chain consensus.ChainReader, header *types.Header, fullVerify bool) error {
	switch x.config.BlockConsensusVersion(header.Number, header.Extra, ExtraFieldCheck) {
	case params.ConsensusEngineVersion2:
		return x.EngineV2.VerifyHeader(chain, header, fullVerify)
	default: // Default "v1"
		return x.EngineV1.VerifyHeader(chain, header, fullVerify)
	}
}

// VerifyHeaders is similar to VerifyHeader, but verifies a batch of headers. The
// method returns a quit channel to abort the operations and a results channel to
// retrieve the async verifications (the order is that of the input slice).
func (x *XDPoS) VerifyHeaders(chain consensus.ChainReader, headers []*types.Header, fullVerifies []bool) (chan<- struct{}, <-chan error) {
	abort := make(chan struct{})
	results := make(chan error, len(headers))

	// Split the headers list into v1 and v2 buckets
	var v1headers []*types.Header
	var v2headers []*types.Header

	for _, header := range headers {
		switch x.config.BlockConsensusVersion(header.Number, header.Extra, ExtraFieldCheck) {
		case params.ConsensusEngineVersion2:
			v2headers = append(v2headers, header)
		default: // Default "v1"
			v1headers = append(v1headers, header)
		}
	}

	if v1headers != nil {
		x.EngineV1.VerifyHeaders(chain, v1headers, fullVerifies, abort, results)
	}
	if v2headers != nil {
		x.EngineV2.VerifyHeaders(chain, v2headers, fullVerifies, abort, results)
	}

	return abort, results
}

// VerifyUncles implements consensus.Engine, always returning an error for any
// uncles as this consensus mechanism doesn't permit uncles.
func (x *XDPoS) VerifyUncles(chain consensus.ChainReader, block *types.Block) error {
	switch x.config.BlockConsensusVersion(block.Number(), block.Extra(), ExtraFieldCheck) {
	case params.ConsensusEngineVersion2:
		return x.EngineV2.VerifyUncles(chain, block)
	default: // Default "v1"
		return x.EngineV1.VerifyUncles(chain, block)
	}
}

// VerifySeal implements consensus.Engine, checking whether the signature contained
// in the header satisfies the consensus protocol requirements.
func (x *XDPoS) VerifySeal(chain consensus.ChainReader, header *types.Header) error {
	switch x.config.BlockConsensusVersion(header.Number, header.Extra, ExtraFieldCheck) {
	case params.ConsensusEngineVersion2:
		return nil
	default: // Default "v1"
		return x.EngineV1.VerifySeal(chain, header)
	}
}

// Prepare implements consensus.Engine, preparing all the consensus fields of the
// header for running the transactions on top.
func (x *XDPoS) Prepare(chain consensus.ChainReader, header *types.Header) error {
	switch x.config.BlockConsensusVersion(header.Number, nil, SkipExtraFieldCheck) {
	case params.ConsensusEngineVersion2:
		return x.EngineV2.Prepare(chain, header)
	default: // Default "v1"
		return x.EngineV1.Prepare(chain, header)
	}
}

// Finalize implements consensus.Engine, ensuring no uncles are set, nor block
// rewards given, and returns the final block.
func (x *XDPoS) Finalize(chain consensus.ChainReader, header *types.Header, state *state.StateDB, parentState *state.StateDB, txs []*types.Transaction, uncles []*types.Header, receipts []*types.Receipt) (*types.Block, error) {
	switch x.config.BlockConsensusVersion(header.Number, header.Extra, ExtraFieldCheck) {
	case params.ConsensusEngineVersion2:
		return x.EngineV2.Finalize(chain, header, state, parentState, txs, uncles, receipts)
	default: // Default "v1"
		return x.EngineV1.Finalize(chain, header, state, parentState, txs, uncles, receipts)
	}
}

// Seal implements consensus.Engine, attempting to create a sealed block using
// the local signing credentials.
func (x *XDPoS) Seal(chain consensus.ChainReader, block *types.Block, stop <-chan struct{}) (*types.Block, error) {
	switch x.config.BlockConsensusVersion(block.Number(), block.Extra(), ExtraFieldCheck) {
	case params.ConsensusEngineVersion2:
		return x.EngineV2.Seal(chain, block, stop)
	default: // Default "v1"
		return x.EngineV1.Seal(chain, block, stop)
	}
}

// CalcDifficulty is the difficulty adjustment algorithm. It returns the difficulty
// that a new block should have based on the previous blocks in the chain and the
// current signer.
func (x *XDPoS) CalcDifficulty(chain consensus.ChainReader, time uint64, parent *types.Header) *big.Int {
	switch x.config.BlockConsensusVersion(parent.Number, parent.Extra, ExtraFieldCheck) {
	case params.ConsensusEngineVersion2:
		return x.EngineV2.CalcDifficulty(chain, time, parent)
	default: // Default "v1"
		return x.EngineV1.CalcDifficulty(chain, time, parent)
	}
}

func (x *XDPoS) HandleProposedBlock(chain consensus.ChainReader, header *types.Header) error {
	switch x.config.BlockConsensusVersion(header.Number, header.Extra, ExtraFieldCheck) {
	case params.ConsensusEngineVersion2:
		return x.EngineV2.ProposedBlockHandler(chain, header)
	default: // Default "v1"
		return nil
	}
}

/*
	XDC specific methods
*/

// Authorize injects a private key into the consensus engine to mint new blocks
// with.
func (x *XDPoS) Authorize(signer common.Address, signFn clique.SignerFn) {
	// Authorize each consensus individually
	x.EngineV1.Authorize(signer, signFn)
	x.EngineV2.Authorize(signer, signFn)
}

func (x *XDPoS) GetPeriod() uint64 {
	return x.config.Period
}

func (x *XDPoS) IsAuthorisedAddress(chain consensus.ChainReader, header *types.Header, address common.Address) bool {
	switch x.config.BlockConsensusVersion(header.Number, header.Extra, ExtraFieldCheck) {
	case params.ConsensusEngineVersion2:
		return x.EngineV2.IsAuthorisedAddress(chain, header, address)
	default: // Default "v1"
		return x.EngineV1.IsAuthorisedAddress(chain, header, address)
	}
}

func (x *XDPoS) GetMasternodes(chain consensus.ChainReader, header *types.Header) []common.Address {
	switch x.config.BlockConsensusVersion(header.Number, header.Extra, ExtraFieldCheck) {
	case params.ConsensusEngineVersion2:
		return x.EngineV2.GetMasternodes(chain, header)
	default: // Default "v1"
		return x.EngineV1.GetMasternodes(chain, header)
	}
}

func (x *XDPoS) GetMasternodesByNumber(chain consensus.ChainReader, blockNumber uint64) []common.Address {
	blockHeader := chain.GetHeaderByNumber(blockNumber)
	if blockHeader == nil {
		log.Error("[GetMasternodesByNumber] Unable to find block", "Num", blockNumber)
		return []common.Address{}
	}
	switch x.config.BlockConsensusVersion(big.NewInt(int64(blockNumber)), blockHeader.Extra, ExtraFieldCheck) {
	case params.ConsensusEngineVersion2:
		return x.EngineV2.GetMasternodes(chain, blockHeader)
	default: // Default "v1"
		return x.EngineV1.GetMasternodes(chain, blockHeader)
	}
}

func (x *XDPoS) YourTurn(chain consensus.ChainReader, parent *types.Header, signer common.Address) (bool, error) {
	switch x.config.BlockConsensusVersion(big.NewInt(parent.Number.Int64()+1), nil, SkipExtraFieldCheck) {
	case params.ConsensusEngineVersion2:
		return x.EngineV2.YourTurn(chain, parent, signer)
	default: // Default "v1"
		return x.EngineV1.YourTurn(chain, parent, signer)
	}
}

func (x *XDPoS) GetValidator(creator common.Address, chain consensus.ChainReader, header *types.Header) (common.Address, error) {
	switch x.config.BlockConsensusVersion(header.Number, header.Extra, ExtraFieldCheck) {
	default: // Default "v1", v2 does not need this function
		return x.EngineV1.GetValidator(creator, chain, header)
	}
}

func (x *XDPoS) UpdateMasternodes(chain consensus.ChainReader, header *types.Header, ms []utils.Masternode) error {
	// fmt.Println("UpdateMasternodes")
	switch x.config.BlockConsensusVersion(header.Number, header.Extra, ExtraFieldCheck) {
	case params.ConsensusEngineVersion2:
		return x.EngineV2.UpdateMasternodes(chain, header, ms)
	default: // Default "v1"
		return x.EngineV1.UpdateMasternodes(chain, header, ms)
	}
}

func (x *XDPoS) RecoverSigner(header *types.Header) (common.Address, error) {
	switch x.config.BlockConsensusVersion(header.Number, header.Extra, ExtraFieldCheck) {
	case params.ConsensusEngineVersion2:
		return common.Address{}, nil
	default: // Default "v1"
		return x.EngineV1.RecoverSigner(header)
	}
}

func (x *XDPoS) RecoverValidator(header *types.Header) (common.Address, error) {
	switch x.config.BlockConsensusVersion(header.Number, header.Extra, ExtraFieldCheck) {
	case params.ConsensusEngineVersion2:
		return common.Address{}, nil
	default: // Default "v1"
		return x.EngineV1.RecoverValidator(header)
	}
}

// Get master nodes over extra data of previous checkpoint block.
func (x *XDPoS) GetMasternodesFromCheckpointHeader(checkpointHeader *types.Header) []common.Address {
	switch x.config.BlockConsensusVersion(checkpointHeader.Number, checkpointHeader.Extra, ExtraFieldCheck) {
	case params.ConsensusEngineVersion2:
		return x.EngineV2.GetMasternodesFromEpochSwitchHeader(checkpointHeader)
	default: // Default "v1"
		return x.EngineV1.GetMasternodesFromCheckpointHeader(checkpointHeader)
	}
}

// Check is epoch switch (checkpoint) block
func (x *XDPoS) IsEpochSwitch(header *types.Header) (bool, uint64, error) {
	switch x.config.BlockConsensusVersion(header.Number, header.Extra, ExtraFieldCheck) {
	case params.ConsensusEngineVersion2:
		return x.EngineV2.IsEpochSwitch(header)
	default: // Default "v1"
		return x.EngineV1.IsEpochSwitch(header)
	}
}

func (x *XDPoS) GetCurrentEpochSwitchBlock(chain consensus.ChainReader, blockNumber *big.Int) (uint64, uint64, error) {
	header := chain.GetHeaderByNumber(blockNumber.Uint64())
	switch x.config.BlockConsensusVersion(blockNumber, header.Extra, ExtraFieldCheck) {
	case params.ConsensusEngineVersion2:
		return x.EngineV2.GetCurrentEpochSwitchBlock(chain, blockNumber)
	default: // Default "v1"
		return x.EngineV1.GetCurrentEpochSwitchBlock(blockNumber)
	}
}

func (x *XDPoS) CalculateMissingRounds(chain consensus.ChainReader, header *types.Header) (*utils.PublicApiMissedRoundsMetadata, error) {
	switch x.config.BlockConsensusVersion(header.Number, header.Extra, ExtraFieldCheck) {
	case params.ConsensusEngineVersion2:
		return x.EngineV2.CalculateMissingRounds(chain, header)
	default: // Default "v1"
		return nil, errors.New("not supported in the v1 consensus")
	}
}

// Same DB across all consensus engines
func (x *XDPoS) GetDb() ethdb.Database {
	return x.db
}

func (x *XDPoS) GetSnapshot(chain consensus.ChainReader, header *types.Header) (*utils.PublicApiSnapshot, error) {
	switch x.config.BlockConsensusVersion(header.Number, header.Extra, ExtraFieldCheck) {
	case params.ConsensusEngineVersion2:
		sp, err := x.EngineV2.GetSnapshot(chain, header)
		if err != nil {
			return nil, err
		}
		return &utils.PublicApiSnapshot{
			Number:  sp.Number,
			Hash:    sp.Hash,
			Signers: sp.GetMappedCandidates(),
		}, err
	default: // Default "v1"
		sp, err := x.EngineV1.GetSnapshot(chain, header)
		if err != nil {
			return nil, err
		}
		// Convert to a standard PublicApiSnapshot type, otherwise it's a breaking change to API
		return &utils.PublicApiSnapshot{
			Number:  sp.Number,
			Hash:    sp.Hash,
			Signers: sp.Signers,
			Recents: sp.Recents,
			Votes:   sp.Votes,
			Tally:   sp.Tally,
		}, err
	}
}

func (x *XDPoS) GetAuthorisedSignersFromSnapshot(chain consensus.ChainReader, header *types.Header) ([]common.Address, error) {
	switch x.config.BlockConsensusVersion(header.Number, header.Extra, ExtraFieldCheck) {
	case params.ConsensusEngineVersion2:
		return x.EngineV2.GetSignersFromSnapshot(chain, header)
	default: // Default "v1"
		return x.EngineV1.GetAuthorisedSignersFromSnapshot(chain, header)
	}
}

func (x *XDPoS) FindParentBlockToAssign(chain consensus.ChainReader, currentBlock *types.Block) *types.Block {
	switch x.config.BlockConsensusVersion(currentBlock.Number(), currentBlock.Extra(), ExtraFieldCheck) {
	case params.ConsensusEngineVersion2:
		block := x.EngineV2.FindParentBlockToAssign(chain)
		if block == nil {
			return currentBlock
		}
		return block
	default: // Default "v1"
		return currentBlock
	}
}

/**
Caching
*/

// Cache signing transaction data into BlockSingers cache object
func (x *XDPoS) CacheNoneTIPSigningTxs(header *types.Header, txs []*types.Transaction, receipts []*types.Receipt) []*types.Transaction {
	signTxs := []*types.Transaction{}
	for _, tx := range txs {
		if tx.IsSigningTransaction() {
			var b uint64
			for _, r := range receipts {
				if r.TxHash == tx.Hash() {
					if len(r.PostState) > 0 {
						b = types.ReceiptStatusSuccessful
					} else {
						b = r.Status
					}
					break
				}
			}

			if b == types.ReceiptStatusFailed {
				continue
			}

			signTxs = append(signTxs, tx)
		}
	}

	log.Debug("Save tx signers to cache", "hash", header.Hash().String(), "number", header.Number, "len(txs)", len(signTxs))
	x.signingTxsCache.Add(header.Hash(), signTxs)

	return signTxs
}

// Cache
func (x *XDPoS) CacheSigningTxs(hash common.Hash, txs []*types.Transaction) []*types.Transaction {
	signTxs := []*types.Transaction{}
	for _, tx := range txs {
		if tx.IsSigningTransaction() {
			signTxs = append(signTxs, tx)
		}
	}
	log.Debug("Save tx signers to cache", "hash", hash.String(), "len(txs)", len(signTxs))
	x.signingTxsCache.Add(hash, signTxs)
	return signTxs
}

func (x *XDPoS) GetCachedSigningTxs(hash common.Hash) ([]*types.Transaction, bool) {
	return x.signingTxsCache.Get(hash)
}

func (x *XDPoS) GetEpochSwitchInfoBetween(chain consensus.ChainReader, begin, end *types.Header) ([]*types.EpochSwitchInfo, error) {
	beginBlockVersion := x.config.BlockConsensusVersion(begin.Number, begin.Extra, ExtraFieldCheck)
	endBlockVersion := x.config.BlockConsensusVersion(end.Number, end.Extra, ExtraFieldCheck)
	if beginBlockVersion == params.ConsensusEngineVersion2 && endBlockVersion == params.ConsensusEngineVersion2 {
		return x.EngineV2.GetEpochSwitchInfoBetween(chain, begin, end)
	}
	// Default "v1"
	return nil, errors.New("not supported in the v1 consensus")
}<|MERGE_RESOLUTION|>--- conflicted
+++ resolved
@@ -107,20 +107,6 @@
 
 	minePeriodCh := make(chan int)
 	newRoundCh := make(chan types.Round, newRoundChanSize)
-<<<<<<< HEAD
-
-	// Allocate the snapshot caches and create the engine
-	signingTxsCache, _ := lru.New(utils.BlockSignersCacheLimit)
-
-	return &XDPoS{
-		config: config,
-		db:     db,
-
-		MinePeriodCh: minePeriodCh,
-		NewRoundCh:   newRoundCh,
-
-		signingTxsCache: signingTxsCache,
-=======
 
 	return &XDPoS{
 		config:          config,
@@ -128,7 +114,6 @@
 		MinePeriodCh:    minePeriodCh,
 		NewRoundCh:      newRoundCh,
 		signingTxsCache: lru.NewCache[common.Hash, []*types.Transaction](utils.BlockSignersCacheLimit),
->>>>>>> 69bca27f
 		EngineV1:        engine_v1.New(chainConfig, db),
 		EngineV2:        engine_v2.New(chainConfig, db, minePeriodCh, newRoundCh),
 	}
@@ -146,25 +131,6 @@
 
 	minePeriodCh := make(chan int)
 	newRoundCh := make(chan types.Round, newRoundChanSize)
-<<<<<<< HEAD
-
-	// Allocate the snapshot caches and create the engine
-	signingTxsCache, _ := lru.New(utils.BlockSignersCacheLimit)
-
-	fakeEngine = &XDPoS{
-		config: conf,
-		db:     db,
-
-		MinePeriodCh: minePeriodCh,
-		NewRoundCh:   newRoundCh,
-
-		GetXDCXService:    func() utils.TradingService { return nil },
-		GetLendingService: func() utils.LendingService { return nil },
-
-		signingTxsCache: signingTxsCache,
-		EngineV1:        engine_v1.NewFaker(db, chainConfig),
-		EngineV2:        engine_v2.New(chainConfig, db, minePeriodCh, newRoundCh),
-=======
 
 	fakeEngine = &XDPoS{
 		config:            conf,
@@ -176,7 +142,6 @@
 		signingTxsCache:   lru.NewCache[common.Hash, []*types.Transaction](utils.BlockSignersCacheLimit),
 		EngineV1:          engine_v1.NewFaker(db, chainConfig),
 		EngineV2:          engine_v2.New(chainConfig, db, minePeriodCh, newRoundCh),
->>>>>>> 69bca27f
 	}
 	return fakeEngine
 }
