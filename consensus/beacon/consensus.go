// Copyright 2021 The go-ethereum Authors
// This file is part of the go-ethereum library.
//
// The go-ethereum library is free software: you can redistribute it and/or modify
// it under the terms of the GNU Lesser General Public License as published by
// the Free Software Foundation, either version 3 of the License, or
// (at your option) any later version.
//
// The go-ethereum library is distributed in the hope that it will be useful,
// but WITHOUT ANY WARRANTY; without even the implied warranty of
// MERCHANTABILITY or FITNESS FOR A PARTICULAR PURPOSE. See the
// GNU Lesser General Public License for more details.
//
// You should have received a copy of the GNU Lesser General Public License
// along with the go-ethereum library. If not, see <http://www.gnu.org/licenses/>.

package beacon

import (
	"errors"
	"fmt"
	"math/big"

	"github.com/ethereum/go-ethereum/common"
	"github.com/ethereum/go-ethereum/consensus"
	"github.com/ethereum/go-ethereum/consensus/misc/eip1559"
	"github.com/ethereum/go-ethereum/consensus/misc/eip4844"
	"github.com/ethereum/go-ethereum/core/state"
	"github.com/ethereum/go-ethereum/core/tracing"
	"github.com/ethereum/go-ethereum/core/types"
	"github.com/ethereum/go-ethereum/params"
	"github.com/ethereum/go-ethereum/rpc"
	"github.com/ethereum/go-ethereum/trie"
	"github.com/holiman/uint256"
)

// Proof-of-stake protocol constants.
var (
	beaconDifficulty = common.Big0          // The default block difficulty in the beacon consensus
	beaconNonce      = types.EncodeNonce(0) // The default block nonce in the beacon consensus
)

// Various error messages to mark blocks invalid. These should be private to
// prevent engine specific errors from being referenced in the remainder of the
// codebase, inherently breaking if the engine is swapped out. Please put common
// error types into the consensus package.
var (
	errTooManyUncles    = errors.New("too many uncles")
	errInvalidNonce     = errors.New("invalid nonce")
	errInvalidUncleHash = errors.New("invalid uncle hash")
	errInvalidTimestamp = errors.New("invalid timestamp")
)

// Beacon is a consensus engine that combines the eth1 consensus and proof-of-stake
// algorithm. There is a special flag inside to decide whether to use legacy consensus
// rules or new rules. The transition rule is described in the eth1/2 merge spec.
// https://github.com/ethereum/EIPs/blob/master/EIPS/eip-3675.md
//
// The beacon here is a half-functional consensus engine with partial functions which
// is only used for necessary consensus checks. The legacy consensus engine can be any
// engine implements the consensus interface (except the beacon itself).
type Beacon struct {
	ethone consensus.Engine // Original consensus engine used in eth1, e.g. ethash or clique
}

// New creates a consensus engine with the given embedded eth1 engine.
func New(ethone consensus.Engine) *Beacon {
	if _, ok := ethone.(*Beacon); ok {
		panic("nested consensus engine")
	}
	return &Beacon{ethone: ethone}
}

// Author implements consensus.Engine, returning the verified author of the block.
func (beacon *Beacon) Author(header *types.Header) (common.Address, error) {
	if !beacon.IsPoSHeader(header) {
		return beacon.ethone.Author(header)
	}
	return header.Coinbase, nil
}

// VerifyHeader checks whether a header conforms to the consensus rules of the
// stock Ethereum consensus engine.
func (beacon *Beacon) VerifyHeader(chain consensus.ChainHeaderReader, header *types.Header) error {
	reached, err := IsTTDReached(chain, header.ParentHash, header.Number.Uint64()-1)
	if err != nil {
		return err
	}
	if !reached {
		return beacon.ethone.VerifyHeader(chain, header)
	}
	// Short circuit if the parent is not known
	parent := chain.GetHeader(header.ParentHash, header.Number.Uint64()-1)
	if parent == nil {
		return consensus.ErrUnknownAncestor
	}
	// Sanity checks passed, do a proper verification
	return beacon.verifyHeader(chain, header, parent)
}

// errOut constructs an error channel with prefilled errors inside.
func errOut(n int, err error) chan error {
	errs := make(chan error, n)
	for i := 0; i < n; i++ {
		errs <- err
	}
	return errs
}

// splitHeaders splits the provided header batch into two parts according to
// the configured ttd. It requires the parent of header batch along with its
// td are stored correctly in chain. If ttd is not configured yet, all headers
// will be treated legacy PoW headers.
// Note, this function will not verify the header validity but just split them.
func (beacon *Beacon) splitHeaders(chain consensus.ChainHeaderReader, headers []*types.Header) ([]*types.Header, []*types.Header, error) {
	// TTD is not defined yet, all headers should be in legacy format.
	ttd := chain.Config().TerminalTotalDifficulty
	if ttd == nil {
		return headers, nil, nil
	}
	ptd := chain.GetTd(headers[0].ParentHash, headers[0].Number.Uint64()-1)
	if ptd == nil {
		return nil, nil, consensus.ErrUnknownAncestor
	}
	// The entire header batch already crosses the transition.
	if ptd.Cmp(ttd) >= 0 {
		return nil, headers, nil
	}
	var (
		preHeaders  = headers
		postHeaders []*types.Header
		td          = new(big.Int).Set(ptd)
		tdPassed    bool
	)
	for i, header := range headers {
		if tdPassed {
			preHeaders = headers[:i]
			postHeaders = headers[i:]
			break
		}
		td = td.Add(td, header.Difficulty)
		if td.Cmp(ttd) >= 0 {
			// This is the last PoW header, it still belongs to
			// the preHeaders, so we cannot split+break yet.
			tdPassed = true
		}
	}
	return preHeaders, postHeaders, nil
}

// VerifyHeaders is similar to VerifyHeader, but verifies a batch of headers
// concurrently. The method returns a quit channel to abort the operations and
// a results channel to retrieve the async verifications.
// VerifyHeaders expect the headers to be ordered and continuous.
func (beacon *Beacon) VerifyHeaders(chain consensus.ChainHeaderReader, headers []*types.Header) (chan<- struct{}, <-chan error) {
	preHeaders, postHeaders, err := beacon.splitHeaders(chain, headers)
	if err != nil {
		return make(chan struct{}), errOut(len(headers), err)
	}
	if len(postHeaders) == 0 {
		return beacon.ethone.VerifyHeaders(chain, headers)
	}
	if len(preHeaders) == 0 {
		return beacon.verifyHeaders(chain, headers, nil)
	}
	// The transition point exists in the middle, separate the headers
	// into two batches and apply different verification rules for them.
	var (
		abort   = make(chan struct{})
		results = make(chan error, len(headers))
	)
	go func() {
		var (
			old, new, out      = 0, len(preHeaders), 0
			errors             = make([]error, len(headers))
			done               = make([]bool, len(headers))
			oldDone, oldResult = beacon.ethone.VerifyHeaders(chain, preHeaders)
			newDone, newResult = beacon.verifyHeaders(chain, postHeaders, preHeaders[len(preHeaders)-1])
		)
		// Collect the results
		for {
			for ; done[out]; out++ {
				results <- errors[out]
				if out == len(headers)-1 {
					return
				}
			}
			select {
			case err := <-oldResult:
				if !done[old] { // skip TTD-verified failures
					errors[old], done[old] = err, true
				}
				old++
			case err := <-newResult:
				errors[new], done[new] = err, true
				new++
			case <-abort:
				close(oldDone)
				close(newDone)
				return
			}
		}
	}()
	return abort, results
}

// VerifyUncles verifies that the given block's uncles conform to the consensus
// rules of the Ethereum consensus engine.
func (beacon *Beacon) VerifyUncles(chain consensus.ChainReader, block *types.Block) error {
	if !beacon.IsPoSHeader(block.Header()) {
		return beacon.ethone.VerifyUncles(chain, block)
	}
	// Verify that there is no uncle block. It's explicitly disabled in the beacon
	if len(block.Uncles()) > 0 {
		return errTooManyUncles
	}
	return nil
}

// verifyHeader checks whether a header conforms to the consensus rules of the
// stock Ethereum consensus engine. The difference between the beacon and classic is
// (a) The following fields are expected to be constants:
//   - difficulty is expected to be 0
//   - nonce is expected to be 0
//   - unclehash is expected to be Hash(emptyHeader)
//     to be the desired constants
//
// (b) we don't verify if a block is in the future anymore
// (c) the extradata is limited to 32 bytes
func (beacon *Beacon) verifyHeader(chain consensus.ChainHeaderReader, header, parent *types.Header) error {
	// Ensure that the header's extra-data section is of a reasonable size
	if len(header.Extra) > 32 {
		return fmt.Errorf("extra-data longer than 32 bytes (%d)", len(header.Extra))
	}
	// Verify the seal parts. Ensure the nonce and uncle hash are the expected value.
	if header.Nonce != beaconNonce {
		return errInvalidNonce
	}
	if header.UncleHash != types.EmptyUncleHash {
		return errInvalidUncleHash
	}
	// Verify the timestamp
	if header.Time <= parent.Time {
		return errInvalidTimestamp
	}
	// Verify the block's difficulty to ensure it's the default constant
	if beaconDifficulty.Cmp(header.Difficulty) != 0 {
		return fmt.Errorf("invalid difficulty: have %v, want %v", header.Difficulty, beaconDifficulty)
	}
	// Verify that the gas limit is <= 2^63-1
	if header.GasLimit > params.MaxGasLimit {
		return fmt.Errorf("invalid gasLimit: have %v, max %v", header.GasLimit, params.MaxGasLimit)
	}
	// Verify that the gasUsed is <= gasLimit
	if header.GasUsed > header.GasLimit {
		return fmt.Errorf("invalid gasUsed: have %d, gasLimit %d", header.GasUsed, header.GasLimit)
	}
	// Verify that the block number is parent's +1
	if diff := new(big.Int).Sub(header.Number, parent.Number); diff.Cmp(common.Big1) != 0 {
		return consensus.ErrInvalidNumber
	}
	// Verify the header's EIP-1559 attributes.
	if err := eip1559.VerifyEIP1559Header(chain.Config(), parent, header); err != nil {
		return err
	}
	// Verify existence / non-existence of withdrawalsHash.
	shanghai := chain.Config().IsShanghai(header.Number, header.Time)
	if shanghai && header.WithdrawalsHash == nil {
		return errors.New("missing withdrawalsHash")
	}
	if !shanghai && header.WithdrawalsHash != nil {
		return fmt.Errorf("invalid withdrawalsHash: have %x, expected nil", header.WithdrawalsHash)
	}
	// Verify the existence / non-existence of cancun-specific header fields
	cancun := chain.Config().IsCancun(header.Number, header.Time)
	if !cancun {
		switch {
		case header.ExcessBlobGas != nil:
			return fmt.Errorf("invalid excessBlobGas: have %d, expected nil", header.ExcessBlobGas)
		case header.BlobGasUsed != nil:
			return fmt.Errorf("invalid blobGasUsed: have %d, expected nil", header.BlobGasUsed)
		case header.ParentBeaconRoot != nil:
			return fmt.Errorf("invalid parentBeaconRoot, have %#x, expected nil", header.ParentBeaconRoot)
		}
	} else {
		if header.ParentBeaconRoot == nil {
			return errors.New("header is missing beaconRoot")
		}
		if err := eip4844.VerifyEIP4844Header(parent, header); err != nil {
			return err
		}
	}
	return nil
}

// verifyHeaders is similar to verifyHeader, but verifies a batch of headers
// concurrently. The method returns a quit channel to abort the operations and
// a results channel to retrieve the async verifications. An additional parent
// header will be passed if the relevant header is not in the database yet.
func (beacon *Beacon) verifyHeaders(chain consensus.ChainHeaderReader, headers []*types.Header, ancestor *types.Header) (chan<- struct{}, <-chan error) {
	var (
		abort   = make(chan struct{})
		results = make(chan error, len(headers))
	)
	go func() {
		for i, header := range headers {
			var parent *types.Header
			if i == 0 {
				if ancestor != nil {
					parent = ancestor
				} else {
					parent = chain.GetHeader(headers[0].ParentHash, headers[0].Number.Uint64()-1)
				}
			} else if headers[i-1].Hash() == headers[i].ParentHash {
				parent = headers[i-1]
			}
			if parent == nil {
				select {
				case <-abort:
					return
				case results <- consensus.ErrUnknownAncestor:
				}
				continue
			}
			err := beacon.verifyHeader(chain, header, parent)
			select {
			case <-abort:
				return
			case results <- err:
			}
		}
	}()
	return abort, results
}

// Prepare implements consensus.Engine, initializing the difficulty field of a
// header to conform to the beacon protocol. The changes are done inline.
func (beacon *Beacon) Prepare(chain consensus.ChainHeaderReader, header *types.Header) error {
	// Transition isn't triggered yet, use the legacy rules for preparation.
	reached, err := IsTTDReached(chain, header.ParentHash, header.Number.Uint64()-1)
	if err != nil {
		return err
	}
	if !reached {
		return beacon.ethone.Prepare(chain, header)
	}
	header.Difficulty = beaconDifficulty
	return nil
}

// Finalize implements consensus.Engine and processes withdrawals on top.
<<<<<<< HEAD
func (beacon *Beacon) Finalize(chain consensus.ChainHeaderReader, header *types.Header, stateDB *state.StateDB, txs []*types.Transaction, uncles []*types.Header, withdrawals []*types.Withdrawal) {
	if !beacon.IsPoSHeader(header) {
		beacon.ethone.Finalize(chain, header, stateDB, txs, uncles, nil)
=======
func (beacon *Beacon) Finalize(chain consensus.ChainHeaderReader, header *types.Header, state *state.StateDB, body *types.Body) {
	if !beacon.IsPoSHeader(header) {
		beacon.ethone.Finalize(chain, header, state, body)
>>>>>>> 04bf1c80
		return
	}
	// Withdrawals processing.
	for _, w := range body.Withdrawals {
		// Convert amount from gwei to wei.
		amount := new(uint256.Int).SetUint64(w.Amount)
		amount = amount.Mul(amount, uint256.NewInt(params.GWei))
		stateDB.AddBalance(w.Address, amount, tracing.BalanceIncreaseWithdrawal)
	}
	// No block reward which is issued by consensus layer instead.
}

// FinalizeAndAssemble implements consensus.Engine, setting the final state and
// assembling the block.
func (beacon *Beacon) FinalizeAndAssemble(chain consensus.ChainHeaderReader, header *types.Header, state *state.StateDB, body *types.Body, receipts []*types.Receipt) (*types.Block, error) {
	if !beacon.IsPoSHeader(header) {
		return beacon.ethone.FinalizeAndAssemble(chain, header, state, body, receipts)
	}
	shanghai := chain.Config().IsShanghai(header.Number, header.Time)
	if shanghai {
		// All blocks after Shanghai must include a withdrawals root.
		if body.Withdrawals == nil {
			body.Withdrawals = make([]*types.Withdrawal, 0)
		}
	} else {
		if len(body.Withdrawals) > 0 {
			return nil, errors.New("withdrawals set before Shanghai activation")
		}
	}
	// Finalize and assemble the block.
	beacon.Finalize(chain, header, state, body)

	// Assign the final state root to header.
	header.Root = state.IntermediateRoot(true)

	// Assemble and return the final block.
	return types.NewBlockWithWithdrawals(header, body.Transactions, body.Uncles, receipts, body.Withdrawals, trie.NewStackTrie(nil)), nil
}

// Seal generates a new sealing request for the given input block and pushes
// the result into the given channel.
//
// Note, the method returns immediately and will send the result async. More
// than one result may also be returned depending on the consensus algorithm.
func (beacon *Beacon) Seal(chain consensus.ChainHeaderReader, block *types.Block, results chan<- *types.Block, stop <-chan struct{}) error {
	if !beacon.IsPoSHeader(block.Header()) {
		return beacon.ethone.Seal(chain, block, results, stop)
	}
	// The seal verification is done by the external consensus engine,
	// return directly without pushing any block back. In another word
	// beacon won't return any result by `results` channel which may
	// blocks the receiver logic forever.
	return nil
}

// SealHash returns the hash of a block prior to it being sealed.
func (beacon *Beacon) SealHash(header *types.Header) common.Hash {
	return beacon.ethone.SealHash(header)
}

// CalcDifficulty is the difficulty adjustment algorithm. It returns
// the difficulty that a new block should have when created at time
// given the parent block's time and difficulty.
func (beacon *Beacon) CalcDifficulty(chain consensus.ChainHeaderReader, time uint64, parent *types.Header) *big.Int {
	// Transition isn't triggered yet, use the legacy rules for calculation
	if reached, _ := IsTTDReached(chain, parent.Hash(), parent.Number.Uint64()); !reached {
		return beacon.ethone.CalcDifficulty(chain, time, parent)
	}
	return beaconDifficulty
}

// APIs implements consensus.Engine, returning the user facing RPC APIs.
func (beacon *Beacon) APIs(chain consensus.ChainHeaderReader) []rpc.API {
	return beacon.ethone.APIs(chain)
}

// Close shutdowns the consensus engine
func (beacon *Beacon) Close() error {
	return beacon.ethone.Close()
}

// IsPoSHeader reports the header belongs to the PoS-stage with some special fields.
// This function is not suitable for a part of APIs like Prepare or CalcDifficulty
// because the header difficulty is not set yet.
func (beacon *Beacon) IsPoSHeader(header *types.Header) bool {
	if header.Difficulty == nil {
		panic("IsPoSHeader called with invalid difficulty")
	}
	return header.Difficulty.Cmp(beaconDifficulty) == 0
}

// InnerEngine returns the embedded eth1 consensus engine.
func (beacon *Beacon) InnerEngine() consensus.Engine {
	return beacon.ethone
}

// SetThreads updates the mining threads. Delegate the call
// to the eth1 engine if it's threaded.
func (beacon *Beacon) SetThreads(threads int) {
	type threaded interface {
		SetThreads(threads int)
	}
	if th, ok := beacon.ethone.(threaded); ok {
		th.SetThreads(threads)
	}
}

// IsTTDReached checks if the TotalTerminalDifficulty has been surpassed on the `parentHash` block.
// It depends on the parentHash already being stored in the database.
// If the parentHash is not stored in the database a UnknownAncestor error is returned.
func IsTTDReached(chain consensus.ChainHeaderReader, parentHash common.Hash, parentNumber uint64) (bool, error) {
	if chain.Config().TerminalTotalDifficulty == nil {
		return false, nil
	}
	td := chain.GetTd(parentHash, parentNumber)
	if td == nil {
		return false, consensus.ErrUnknownAncestor
	}
	return td.Cmp(chain.Config().TerminalTotalDifficulty) >= 0, nil
}<|MERGE_RESOLUTION|>--- conflicted
+++ resolved
@@ -349,15 +349,9 @@
 }
 
 // Finalize implements consensus.Engine and processes withdrawals on top.
-<<<<<<< HEAD
-func (beacon *Beacon) Finalize(chain consensus.ChainHeaderReader, header *types.Header, stateDB *state.StateDB, txs []*types.Transaction, uncles []*types.Header, withdrawals []*types.Withdrawal) {
-	if !beacon.IsPoSHeader(header) {
-		beacon.ethone.Finalize(chain, header, stateDB, txs, uncles, nil)
-=======
 func (beacon *Beacon) Finalize(chain consensus.ChainHeaderReader, header *types.Header, state *state.StateDB, body *types.Body) {
 	if !beacon.IsPoSHeader(header) {
 		beacon.ethone.Finalize(chain, header, state, body)
->>>>>>> 04bf1c80
 		return
 	}
 	// Withdrawals processing.
@@ -365,7 +359,7 @@
 		// Convert amount from gwei to wei.
 		amount := new(uint256.Int).SetUint64(w.Amount)
 		amount = amount.Mul(amount, uint256.NewInt(params.GWei))
-		stateDB.AddBalance(w.Address, amount, tracing.BalanceIncreaseWithdrawal)
+		state.AddBalance(w.Address, amount, tracing.BalanceIncreaseWithdrawal)
 	}
 	// No block reward which is issued by consensus layer instead.
 }
