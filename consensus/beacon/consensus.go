--- conflicted
+++ resolved
@@ -358,11 +358,7 @@
 }
 
 // Finalize implements consensus.Engine and processes withdrawals on top.
-<<<<<<< HEAD
-func (beacon *Beacon) Finalize(chain consensus.ChainHeaderReader, header *types.Header, state *state.StateDB, body *types.Body, tracer *tracing.Hooks) {
-=======
-func (beacon *Beacon) Finalize(chain consensus.ChainHeaderReader, header *types.Header, state vm.StateDB, body *types.Body) {
->>>>>>> 41010ef1
+func (beacon *Beacon) Finalize(chain consensus.ChainHeaderReader, header *types.Header, state vm.StateDB, body *types.Body, tracer *tracing.Hooks) {
 	if !beacon.IsPoSHeader(header) {
 		beacon.ethone.Finalize(chain, header, state, body, tracer)
 		return
