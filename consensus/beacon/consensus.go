--- conflicted
+++ resolved
@@ -356,15 +356,9 @@
 	// Withdrawals processing.
 	for _, w := range withdrawals {
 		// Convert amount from gwei to wei.
-<<<<<<< HEAD
-		amount := new(big.Int).SetUint64(w.Amount)
-		amount = amount.Mul(amount, big.NewInt(params.GWei))
-		stateDB.AddBalance(w.Address, amount, false, state.BalanceIncreaseWithdrawal)
-=======
 		amount := new(uint256.Int).SetUint64(w.Amount)
 		amount = amount.Mul(amount, uint256.NewInt(params.GWei))
-		stateDB.AddBalance(w.Address, amount, state.BalanceIncreaseWithdrawal)
->>>>>>> 3078dfe8
+		stateDB.AddBalance(w.Address, amount, false, state.BalanceIncreaseWithdrawal)
 	}
 	// No block reward which is issued by consensus layer instead.
 }
