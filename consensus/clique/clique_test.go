// Copyright 2019 The go-ethereum Authors
// This file is part of the go-ethereum library.
//
// The go-ethereum library is free software: you can redistribute it and/or modify
// it under the terms of the GNU Lesser General Public License as published by
// the Free Software Foundation, either version 3 of the License, or
// (at your option) any later version.
//
// The go-ethereum library is distributed in the hope that it will be useful,
// but WITHOUT ANY WARRANTY; without even the implied warranty of
// MERCHANTABILITY or FITNESS FOR A PARTICULAR PURPOSE. See the
// GNU Lesser General Public License for more details.
//
// You should have received a copy of the GNU Lesser General Public License
// along with the go-ethereum library. If not, see <http://www.gnu.org/licenses/>.

package clique

import (
	"math/big"
	"testing"

	"github.com/ethereum/go-ethereum/common"
	"github.com/ethereum/go-ethereum/core"
	"github.com/ethereum/go-ethereum/core/rawdb"
	"github.com/ethereum/go-ethereum/core/types"
	"github.com/ethereum/go-ethereum/core/vm"
	"github.com/ethereum/go-ethereum/crypto"
	"github.com/ethereum/go-ethereum/params"
)

// This test case is a repro of an annoying bug that took us forever to catch.
// In Clique PoA networks, consecutive blocks might have the same state root (no
// block subsidy, empty block). If a node crashes, the chain ends up losing the
// recent state and needs to regenerate it from blocks already in the database.
// The bug was that processing the block *prior* to an empty one **also
// completes** the empty one, ending up in a known-block error.
func TestReimportMirroredState(t *testing.T) {
	// Initialize a Clique chain with a single signer
	var (
		db     = rawdb.NewMemoryDatabase()
		key, _ = crypto.HexToECDSA("b71c71a67e1177ad4e901695e1b4b9ee17ae16c6668d313eac2f96dbcda3f291")
		addr   = crypto.PubkeyToAddress(key.PublicKey)
		engine = New(params.AllCliqueProtocolChanges.Clique, db)
		signer = new(types.HomesteadSigner)
	)

	genspec := &core.Genesis{
		Config:    params.AllCliqueProtocolChanges,
		ExtraData: make([]byte, extraVanity+common.AddressLength+extraSeal),
		Alloc: map[common.Address]types.Account{
			addr: {Balance: big.NewInt(10000000000000000)},
		},
		BaseFee: big.NewInt(params.InitialBaseFee),
	}
	copy(genspec.ExtraData[extraVanity:], addr[:])

	// Generate a batch of blocks, each properly signed
<<<<<<< HEAD
	chain, _ := core.NewBlockChain(rawdb.NewMemoryDatabase(), nil, genspec, nil, engine, vm.Config{}, nil, nil, nil)
=======
	chain, _ := core.NewBlockChain(rawdb.NewMemoryDatabase(), nil, genspec, nil, engine, vm.Config{}, nil)
>>>>>>> 1015a42d
	defer chain.Stop()

	_, blocks, _ := core.GenerateChainWithGenesis(genspec, engine, 3, func(i int, block *core.BlockGen) {
		// The chain maker doesn't have access to a chain, so the difficulty will be
		// lets unset (nil). Set it here to the correct value.
		block.SetDifficulty(diffInTurn)

		// We want to simulate an empty middle block, having the same state as the
		// first one. The last is needs a state change again to force a reorg.
		if i != 1 {
			tx, err := types.SignTx(types.NewTransaction(block.TxNonce(addr), common.Address{0x00}, new(big.Int), params.TxGas, block.BaseFee(), nil), signer, key)
			if err != nil {
				panic(err)
			}

			block.AddTxWithChain(chain, tx)
		}
	})
	for i, block := range blocks {
		header := block.Header()
		if i > 0 {
			header.ParentHash = blocks[i-1].Hash()
		}

		header.Extra = make([]byte, extraVanity+extraSeal)
		header.Difficulty = diffInTurn

		sig, _ := crypto.Sign(SealHash(header).Bytes(), key)
		copy(header.Extra[len(header.Extra)-extraSeal:], sig)
		blocks[i] = block.WithSeal(header)
	}
	// Insert the first two blocks and make sure the chain is valid
	db = rawdb.NewMemoryDatabase()
<<<<<<< HEAD

	chain, _ = core.NewBlockChain(db, nil, genspec, nil, engine, vm.Config{}, nil, nil, nil)
=======
	chain, _ = core.NewBlockChain(db, nil, genspec, nil, engine, vm.Config{}, nil)
>>>>>>> 1015a42d
	defer chain.Stop()

	if _, err := chain.InsertChain(blocks[:2]); err != nil {
		t.Fatalf("failed to insert initial blocks: %v", err)
	}

	if head := chain.CurrentBlock().Number.Uint64(); head != 2 {
		t.Fatalf("chain head mismatch: have %d, want %d", head, 2)
	}

	// Simulate a crash by creating a new chain on top of the database, without
	// flushing the dirty states out. Insert the last block, triggering a sidechain
	// reimport.
<<<<<<< HEAD
	chain, _ = core.NewBlockChain(db, nil, genspec, nil, engine, vm.Config{}, nil, nil, nil)
=======
	chain, _ = core.NewBlockChain(db, nil, genspec, nil, engine, vm.Config{}, nil)
>>>>>>> 1015a42d
	defer chain.Stop()

	if _, err := chain.InsertChain(blocks[2:]); err != nil {
		t.Fatalf("failed to insert final block: %v", err)
	}

	if head := chain.CurrentBlock().Number.Uint64(); head != 3 {
		t.Fatalf("chain head mismatch: have %d, want %d", head, 3)
	}
}

func TestSealHash(t *testing.T) {
	have := SealHash(&types.Header{
		Difficulty: new(big.Int),
		Number:     new(big.Int),
		Extra:      make([]byte, 32+65),
		BaseFee:    new(big.Int),
	})
	want := common.HexToHash("0xbd3d1fa43fbc4c5bfcc91b179ec92e2861df3654de60468beb908ff805359e8f")

	if have != want {
		t.Errorf("have %x, want %x", have, want)
	}
}<|MERGE_RESOLUTION|>--- conflicted
+++ resolved
@@ -56,11 +56,7 @@
 	copy(genspec.ExtraData[extraVanity:], addr[:])
 
 	// Generate a batch of blocks, each properly signed
-<<<<<<< HEAD
 	chain, _ := core.NewBlockChain(rawdb.NewMemoryDatabase(), nil, genspec, nil, engine, vm.Config{}, nil, nil, nil)
-=======
-	chain, _ := core.NewBlockChain(rawdb.NewMemoryDatabase(), nil, genspec, nil, engine, vm.Config{}, nil)
->>>>>>> 1015a42d
 	defer chain.Stop()
 
 	_, blocks, _ := core.GenerateChainWithGenesis(genspec, engine, 3, func(i int, block *core.BlockGen) {
@@ -94,12 +90,7 @@
 	}
 	// Insert the first two blocks and make sure the chain is valid
 	db = rawdb.NewMemoryDatabase()
-<<<<<<< HEAD
-
 	chain, _ = core.NewBlockChain(db, nil, genspec, nil, engine, vm.Config{}, nil, nil, nil)
-=======
-	chain, _ = core.NewBlockChain(db, nil, genspec, nil, engine, vm.Config{}, nil)
->>>>>>> 1015a42d
 	defer chain.Stop()
 
 	if _, err := chain.InsertChain(blocks[:2]); err != nil {
@@ -113,11 +104,7 @@
 	// Simulate a crash by creating a new chain on top of the database, without
 	// flushing the dirty states out. Insert the last block, triggering a sidechain
 	// reimport.
-<<<<<<< HEAD
 	chain, _ = core.NewBlockChain(db, nil, genspec, nil, engine, vm.Config{}, nil, nil, nil)
-=======
-	chain, _ = core.NewBlockChain(db, nil, genspec, nil, engine, vm.Config{}, nil)
->>>>>>> 1015a42d
 	defer chain.Stop()
 
 	if _, err := chain.InsertChain(blocks[2:]); err != nil {
