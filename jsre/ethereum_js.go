--- conflicted
+++ resolved
@@ -18,7 +18,6 @@
 
 const Web3_JS = `
 require=(function e(t,n,r){function s(o,u){if(!n[o]){if(!t[o]){var a=typeof require=="function"&&require;if(!u&&a)return a(o,!0);if(i)return i(o,!0);var f=new Error("Cannot find module '"+o+"'");throw f.code="MODULE_NOT_FOUND",f}var l=n[o]={exports:{}};t[o][0].call(l.exports,function(e){var n=t[o][1][e];return s(n?n:e)},l,l.exports,e,t,n,r)}return n[o].exports}var i=typeof require=="function"&&require;for(var o=0;o<r.length;o++)s(r[o]);return s})({1:[function(require,module,exports){
-<<<<<<< HEAD
 module.exports=[
   {
     "constant": true,
@@ -554,29 +553,6 @@
 SolidityTypeAddress.prototype.isType = function (name) {
     return !!name.match(/address(\[([0-9]*)\])?/);
 };
-=======
-/*
-    This file is part of expanse.js.
-
-    expanse.js is free software: you can redistribute it and/or modify
-    it under the terms of the GNU Lesser General Public License as published by
-    the Free Software Foundation, either version 3 of the License, or
-    (at your option) any later version.
-
-    expanse.js is distributed in the hope that it will be useful,
-    but WITHOUT ANY WARRANTY; without even the implied warranty of
-    MERCHANTABILITY or FITNESS FOR A PARTICULAR PURPOSE.  See the
-    GNU Lesser General Public License for more details.
-
-    You should have received a copy of the GNU Lesser General Public License
-    along with expanse.js.  If not, see <http://www.gnu.org/licenses/>.
-*/
-/** 
- * @file coder.js
- * @author Marek Kotewicz <marek@ethdev.com>
- * @date 2015
- */
->>>>>>> 08e13456
 
 SolidityTypeAddress.prototype.staticPartLength = function (name) {
     return 32 * this.staticArrayLength(name);
@@ -1443,7 +1419,6 @@
     return !!name.match(/^string(\[([0-9]*)\])*$/);
 };
 
-<<<<<<< HEAD
 SolidityTypeString.prototype.staticPartLength = function (name) {
     return 32 * this.staticArrayLength(name);
 };
@@ -1454,30 +1429,6 @@
 
 module.exports = SolidityTypeString;
 
-=======
-},{}],5:[function(require,module,exports){
-/*
-    This file is part of expanse.js.
-
-    expanse.js is free software: you can redistribute it and/or modify
-    it under the terms of the GNU Lesser General Public License as published by
-    the Free Software Foundation, either version 3 of the License, or
-    (at your option) any later version.
-
-    expanse.js is distributed in the hope that it will be useful,
-    but WITHOUT ANY WARRANTY; without even the implied warranty of
-    MERCHANTABILITY or FITNESS FOR A PARTICULAR PURPOSE.  See the
-    GNU Lesser General Public License for more details.
-
-    You should have received a copy of the GNU Lesser General Public License
-    along with expanse.js.  If not, see <http://www.gnu.org/licenses/>.
-*/
-/** @file config.js
- * @authors:
- *   Marek Kotewicz <marek@ethdev.com>
- * @date 2015
- */
->>>>>>> 08e13456
 
 },{"./formatters":9,"./type":14}],14:[function(require,module,exports){
 var f = require('./formatters');
@@ -2412,21 +2363,6 @@
     }
 };
 
-<<<<<<< HEAD
-=======
-/**
- * This method should be called to check if string is valid expanse IBAN number
- * Supports direct and indirect IBANs
- *
- * @method isIBAN
- * @param {String}
- * @return {Boolean}
- */
-var isIBAN = function (iban) {
-    return /^XE[0-9]{2}(ETH[0-9A-Z]{13}|[0-9A-Z]{30})$/.test(iban);
-};
-
->>>>>>> 08e13456
 module.exports = {
     padLeft: padLeft,
     padRight: padRight,
@@ -2637,11 +2573,7 @@
 module.exports = web3;
 
 
-<<<<<<< HEAD
 },{"./utils/config":18,"./utils/sha3":19,"./utils/utils":20,"./version.json":21,"./web3/batch":24,"./web3/filter":28,"./web3/formatters":29,"./web3/method":35,"./web3/methods/db":36,"./web3/methods/eth":37,"./web3/methods/net":38,"./web3/methods/shh":39,"./web3/methods/watches":40,"./web3/property":42,"./web3/requestmanager":43}],23:[function(require,module,exports){
-=======
-},{"./utils/config":5,"./utils/sha3":6,"./utils/utils":7,"./version.json":8,"./web3/batch":11,"./web3/db":13,"./web3/exp":15,"./web3/filter":17,"./web3/formatters":18,"./web3/method":24,"./web3/net":26,"./web3/property":27,"./web3/requestmanager":28,"./web3/shh":29,"./web3/watches":31}],10:[function(require,module,exports){
->>>>>>> 08e13456
 /*
     This file is part of expanse.js.
 
@@ -3126,38 +3058,6 @@
     the Free Software Foundation, either version 3 of the License, or
     (at your option) any later version.
 
-<<<<<<< HEAD
-=======
-var putHex = new Method({
-    name: 'putHex',
-    call: 'db_putHex',
-    params: 3
-});
-
-var getHex = new Method({
-    name: 'getHex',
-    call: 'db_getHex',
-    params: 2
-});
-
-var methods = [
-    putString, getString, putHex, getHex
-];
-
-module.exports = {
-    methods: methods
-};
-
-},{"./method":24}],14:[function(require,module,exports){
-/*
-    This file is part of expanse.js.
-
-    expanse.js is free software: you can redistribute it and/or modify
-    it under the terms of the GNU Lesser General Public License as published by
-    the Free Software Foundation, either version 3 of the License, or
-    (at your option) any later version.
-
->>>>>>> 08e13456
     expanse.js is distributed in the hope that it will be useful,
     but WITHOUT ANY WARRANTY; without even the implied warranty of
     MERCHANTABILITY or FITNESS FOR A PARTICULAR PURPOSE.  See the
@@ -3172,7 +3072,6 @@
  * @date 2014
  */
 
-<<<<<<< HEAD
 var utils = require('../utils/utils');
 var coder = require('../solidity/coder');
 var formatters = require('./formatters');
@@ -3182,47 +3081,6 @@
 
 /**
  * This prototype should be used to create event filters
-=======
-module.exports = {
-    InvalidNumberOfParams: function () {
-        return new Error('Invalid number of input parameters');
-    },
-    InvalidConnection: function (host){
-        return new Error('CONNECTION ERROR: Couldn\'t connect to node '+ host +', is it running?');
-    },
-    InvalidProvider: function () {
-        return new Error('Providor not set or invalid');
-    },
-    InvalidResponse: function (result){
-        var message = !!result && !!result.error && !!result.error.message ? result.error.message : 'Invalid JSON RPC response: '+ result;
-        return new Error(message);
-    }
-};
-
-
-},{}],15:[function(require,module,exports){
-/*
-    This file is part of expanse.js.
-
-    expanse.js is free software: you can redistribute it and/or modify
-    it under the terms of the GNU Lesser General Public License as published by
-    the Free Software Foundation, either version 3 of the License, or
-    (at your option) any later version.
-
-    expanse.js is distributed in the hope that it will be useful,
-    but WITHOUT ANY WARRANTY; without even the implied warranty of
-    MERCHANTABILITY or FITNESS FOR A PARTICULAR PURPOSE.  See the
-    GNU Lesser General Public License for more details.
-
-    You should have received a copy of the GNU Lesser General Public License
-    along with expanse.js.  If not, see <http://www.gnu.org/licenses/>.
-*/
-/**
- * @file exp.js
- * @author Marek Kotewicz <marek@ethdev.com>
- * @author Fabian Vogelsteller <fabian@ethdev.com>
- * @date 2015
->>>>>>> 08e13456
  */
 var SolidityEvent = function (json, address) {
     this._params = json.inputs;
@@ -3247,11 +3105,7 @@
 };
 
 /**
-<<<<<<< HEAD
- * Should be used to get event display name
-=======
  * Exp methods and properties
->>>>>>> 08e13456
  *
  * @method displayName
  * @return {String} event display name
@@ -3273,13 +3127,8 @@
 /**
  * Should be used to get event signature
  *
-<<<<<<< HEAD
  * @method signature
  * @return {String} event signature
-=======
- * @class [web3] exp
- * @constructor
->>>>>>> 08e13456
  */
 SolidityEvent.prototype.signature = function () {
     return sha3(this._name);
@@ -3332,7 +3181,6 @@
     return result;
 };
 
-<<<<<<< HEAD
 /**
  * Should be used to decode indexed params and options
  *
@@ -3344,9 +3192,6 @@
  
     data.data = data.data || '';
     data.topics = data.topics || [];
-=======
-/// @returns an array of objects describing web3.exp api methods
->>>>>>> 08e13456
 
     var argTopics = this._anonymous ? data.topics : data.topics.slice(1);
     var indexedData = argTopics.map(function (topics) { return topics.slice(2); }).join("");
@@ -4243,7 +4088,6 @@
     return result;
 };
 
-<<<<<<< HEAD
 /**
  * Should be used to make async request
  *
@@ -4253,9 +4097,6 @@
  */
 HttpProvider.prototype.sendAsync = function (payload, callback) {
     var request = this.prepareRequest(true); 
-=======
-/// @returns an array of objects describing web3.exp api properties
->>>>>>> 08e13456
 
     request.onreadystatechange = function() {
         if (request.readyState === 4) {
@@ -4497,7 +4338,6 @@
     return this.isIndirect() ? this._iban.substr(7, 4) : '';
 };
 
-<<<<<<< HEAD
 /**
  * Should be called to get client identifier within institution
  * eg. GAVOFYORK
@@ -4507,21 +4347,6 @@
  */
 Iban.prototype.client = function () {
     return this.isIndirect() ? this._iban.substr(11) : '';
-=======
-    if (utils.isFunction(arguments[arguments.length - 1])) {
-        callback = arguments[arguments.length - 1];
-        if(arguments.length === 2)
-            options = null;
-        if(arguments.length === 1) {
-            options = null;
-            indexed = {};
-        }
-    }
-    
-    var o = this.encode(indexed, options);
-    var formatter = this.decode.bind(this);
-    return new Filter(o, watches.exp(), formatter, callback);
->>>>>>> 08e13456
 };
 
 /**
@@ -4612,7 +4437,6 @@
 
             var id = null;
 
-<<<<<<< HEAD
             // get the id which matches the returned id
             if(utils.isArray(result)) {
                 result.forEach(function(load){
@@ -4637,24 +4461,6 @@
 
 @method _parseResponse
 @param {String} data
-=======
-},{"../utils/utils":7,"./formatters":18,"./requestmanager":28}],18:[function(require,module,exports){
-/*
-    This file is part of expanse.js.
-
-    expanse.js is free software: you can redistribute it and/or modify
-    it under the terms of the GNU Lesser General Public License as published by
-    the Free Software Foundation, either version 3 of the License, or
-    (at your option) any later version.
-
-    expanse.js is distributed in the hope that it will be useful,
-    but WITHOUT ANY WARRANTY; without even the implied warranty of
-    MERCHANTABILITY or FITNESS FOR A PARTICULAR PURPOSE.  See the
-    GNU Lesser General Public License for more details.
-
-    You should have received a copy of the GNU Lesser General Public License
-    along with expanse.js.  If not, see <http://www.gnu.org/licenses/>.
->>>>>>> 08e13456
 */
 IpcProvider.prototype._parseResponse = function(data) {
     var _this = this,
@@ -4809,151 +4615,14 @@
  * @date 2015
  */
 
-<<<<<<< HEAD
 var Jsonrpc = function () {
     // singleton pattern
     if (arguments.callee._singletonInstance) {
         return arguments.callee._singletonInstance;
-=======
-var web3 = require('../web3');
-var coder = require('../solidity/coder');
-var utils = require('../utils/utils');
-var formatters = require('./formatters');
-var sha3 = require('../utils/sha3');
-
-/**
- * This prototype should be used to call/sendTransaction to solidity functions
- */
-var SolidityFunction = function (json, address) {
-    this._inputTypes = json.inputs.map(function (i) {
-        return i.type;
-    });
-    this._outputTypes = json.outputs.map(function (i) {
-        return i.type;
-    });
-    this._constant = json.constant;
-    this._name = utils.transformToFullName(json);
-    this._address = address;
-};
-
-SolidityFunction.prototype.extractCallback = function (args) {
-    if (utils.isFunction(args[args.length - 1])) {
-        return args.pop(); // modify the args array!
-    }
-};
-
-SolidityFunction.prototype.extractDefaultBlock = function (args) {
-    if (args.length > this._inputTypes.length && !utils.isObject(args[args.length -1])) {
-        return formatters.inputDefaultBlockNumberFormatter(args.pop()); // modify the args array!
-    }
-};
-
-/**
- * Should be used to create payload from arguments
- *
- * @method toPayload
- * @param {Array} solidity function params
- * @param {Object} optional payload options
- */
-SolidityFunction.prototype.toPayload = function (args) {
-    var options = {};
-    if (args.length > this._inputTypes.length && utils.isObject(args[args.length -1])) {
-        options = args[args.length - 1];
-    }
-    options.to = this._address;
-    options.data = '0x' + this.signature() + coder.encodeParams(this._inputTypes, args);
-    return options;
-};
-
-/**
- * Should be used to get function signature
- *
- * @method signature
- * @return {String} function signature
- */
-SolidityFunction.prototype.signature = function () {
-    return sha3(this._name).slice(0, 8);
-};
-
-
-SolidityFunction.prototype.unpackOutput = function (output) {
-    if (!output) {
-        return;
-    }
-
-    output = output.length >= 2 ? output.slice(2) : output;
-    var result = coder.decodeParams(this._outputTypes, output);
-    return result.length === 1 ? result[0] : result;
-};
-
-/**
- * Calls a contract function.
- *
- * @method call
- * @param {...Object} Contract function arguments
- * @param {function} If the last argument is a function, the contract function
- *   call will be asynchronous, and the callback will be passed the
- *   error and result.
- * @return {String} output bytes
- */
-SolidityFunction.prototype.call = function () {
-    var args = Array.prototype.slice.call(arguments).filter(function (a) {return a !== undefined; });
-    var callback = this.extractCallback(args);
-    var defaultBlock = this.extractDefaultBlock(args);
-    var payload = this.toPayload(args);
-
-
-    if (!callback) {
-        var output = web3.exp.call(payload, defaultBlock);
-        return this.unpackOutput(output);
-    } 
-        
-    var self = this;
-    web3.exp.call(payload, defaultBlock, function (error, output) {
-        callback(error, self.unpackOutput(output));
-    });
-};
-
-/**
- * Should be used to sendTransaction to solidity function
- *
- * @method sendTransaction
- * @param {Object} options
- */
-SolidityFunction.prototype.sendTransaction = function () {
-    var args = Array.prototype.slice.call(arguments).filter(function (a) {return a !== undefined; });
-    var callback = this.extractCallback(args);
-    var payload = this.toPayload(args);
-
-    if (!callback) {
-        return web3.exp.sendTransaction(payload);
-    }
-
-    web3.exp.sendTransaction(payload, callback);
-};
-
-/**
- * Should be used to estimateGas of solidity function
- *
- * @method estimateGas
- * @param {Object} options
- */
-SolidityFunction.prototype.estimateGas = function () {
-    var args = Array.prototype.slice.call(arguments);
-    var callback = this.extractCallback(args);
-    var payload = this.toPayload(args);
-
-    if (!callback) {
-        return web3.exp.estimateGas(payload);
->>>>>>> 08e13456
     }
     arguments.callee._singletonInstance = this;
 
-<<<<<<< HEAD
     this.messageId = 1;
-=======
-    web3.exp.estimateGas(payload, callback);
->>>>>>> 08e13456
 };
 
 /**
@@ -5043,17 +4712,12 @@
 var utils = require('../utils/utils');
 var errors = require('./errors');
 
-<<<<<<< HEAD
 var Method = function (options) {
     this.name = options.name;
     this.call = options.call;
     this.params = options.params || 0;
     this.inputFormatter = options.inputFormatter;
     this.outputFormatter = options.outputFormatter;
-=======
-var HttpProvider = function (host) {
-    this.host = host || 'http://localhost:9656';
->>>>>>> 08e13456
 };
 
 /**
@@ -5809,77 +5473,8 @@
 var globalRegistrarAbi = require('../contracts/GlobalRegistrar.json');
 var icapRegistrarAbi= require('../contracts/ICAPRegistrar.json');
 
-<<<<<<< HEAD
 var globalNameregAddress = '0xc6d9d2cd449a754c494264e1809c50e34d64562b';
 var ibanNameregAddress = '0xa1a111bc074c9cfa781f0c38e63bd51c91b8af00';
-=======
-var address = '0xc6d9d2cd449a754c494264e1809c50e34d64562b';
-
-var abi = [
-    {"constant":true,"inputs":[{"name":"_owner","type":"address"}],"name":"name","outputs":[{"name":"o_name","type":"bytes32"}],"type":"function"},
-    {"constant":true,"inputs":[{"name":"_name","type":"bytes32"}],"name":"owner","outputs":[{"name":"","type":"address"}],"type":"function"},
-    {"constant":true,"inputs":[{"name":"_name","type":"bytes32"}],"name":"content","outputs":[{"name":"","type":"bytes32"}],"type":"function"},
-    {"constant":true,"inputs":[{"name":"_name","type":"bytes32"}],"name":"addr","outputs":[{"name":"","type":"address"}],"type":"function"},
-    {"constant":false,"inputs":[{"name":"_name","type":"bytes32"}],"name":"reserve","outputs":[],"type":"function"},
-    {"constant":true,"inputs":[{"name":"_name","type":"bytes32"}],"name":"subRegistrar","outputs":[{"name":"o_subRegistrar","type":"address"}],"type":"function"},
-    {"constant":false,"inputs":[{"name":"_name","type":"bytes32"},{"name":"_newOwner","type":"address"}],"name":"transfer","outputs":[],"type":"function"},
-    {"constant":false,"inputs":[{"name":"_name","type":"bytes32"},{"name":"_registrar","type":"address"}],"name":"setSubRegistrar","outputs":[],"type":"function"},
-    {"constant":false,"inputs":[],"name":"Registrar","outputs":[],"type":"function"},
-    {"constant":false,"inputs":[{"name":"_name","type":"bytes32"},{"name":"_a","type":"address"},{"name":"_primary","type":"bool"}],"name":"setAddress","outputs":[],"type":"function"},
-    {"constant":false,"inputs":[{"name":"_name","type":"bytes32"},{"name":"_content","type":"bytes32"}],"name":"setContent","outputs":[],"type":"function"},
-    {"constant":false,"inputs":[{"name":"_name","type":"bytes32"}],"name":"disown","outputs":[],"type":"function"},
-    {"constant":true,"inputs":[{"name":"_name","type":"bytes32"}],"name":"register","outputs":[{"name":"","type":"address"}],"type":"function"},
-    {"anonymous":false,"inputs":[{"indexed":true,"name":"name","type":"bytes32"}],"name":"Changed","type":"event"},
-    {"anonymous":false,"inputs":[{"indexed":true,"name":"name","type":"bytes32"},{"indexed":true,"name":"addr","type":"address"}],"name":"PrimaryChanged","type":"event"}
-];
-
-module.exports = contract(abi).at(address);
-
-
-},{"./contract":12}],26:[function(require,module,exports){
-/*
-    This file is part of expanse.js.
-
-    expanse.js is free software: you can redistribute it and/or modify
-    it under the terms of the GNU Lesser General Public License as published by
-    the Free Software Foundation, either version 3 of the License, or
-    (at your option) any later version.
-
-    expanse.js is distributed in the hope that it will be useful,
-    but WITHOUT ANY WARRANTY; without even the implied warranty of
-    MERCHANTABILITY or FITNESS FOR A PARTICULAR PURPOSE.  See the
-    GNU Lesser General Public License for more details.
-
-    You should have received a copy of the GNU Lesser General Public License
-    along with expanse.js.  If not, see <http://www.gnu.org/licenses/>.
-*/
-/** @file exp.js
- * @authors:
- *   Marek Kotewicz <marek@ethdev.com>
- * @date 2015
- */
-
-var utils = require('../utils/utils');
-var Property = require('./property');
-
-/// @returns an array of objects describing web3.exp api methods
-var methods = [
-];
-
-/// @returns an array of objects describing web3.exp api properties
-var properties = [
-    new Property({
-        name: 'listening',
-        getter: 'net_listening'
-    }),
-    new Property({
-        name: 'peerCount',
-        getter: 'net_peerCount',
-        outputFormatter: utils.toDecimal
-    })
-];
-
->>>>>>> 08e13456
 
 module.exports = {
     namereg: contract(globalRegistrarAbi).at(globalNameregAddress),
@@ -6301,81 +5896,7 @@
 module.exports = RequestManager;
 
 
-<<<<<<< HEAD
 },{"../utils/config":18,"../utils/utils":20,"./errors":26,"./jsonrpc":34}],44:[function(require,module,exports){
-=======
-},{"../utils/config":5,"../utils/utils":7,"./errors":14,"./jsonrpc":23}],29:[function(require,module,exports){
-/*
-    This file is part of expanse.js.
-
-    expanse.js is free software: you can redistribute it and/or modify
-    it under the terms of the GNU Lesser General Public License as published by
-    the Free Software Foundation, either version 3 of the License, or
-    (at your option) any later version.
-
-    expanse.js is distributed in the hope that it will be useful,
-    but WITHOUT ANY WARRANTY; without even the implied warranty of
-    MERCHANTABILITY or FITNESS FOR A PARTICULAR PURPOSE.  See the
-    GNU Lesser General Public License for more details.
-
-    You should have received a copy of the GNU Lesser General Public License
-    along with expanse.js.  If not, see <http://www.gnu.org/licenses/>.
-*/
-/** @file shh.js
- * @authors:
- *   Marek Kotewicz <marek@ethdev.com>
- * @date 2015
- */
-
-var Method = require('./method');
-var formatters = require('./formatters');
-
-var post = new Method({
-    name: 'post', 
-    call: 'shh_post', 
-    params: 1,
-    inputFormatter: [formatters.inputPostFormatter]
-});
-
-var newIdentity = new Method({
-    name: 'newIdentity',
-    call: 'shh_newIdentity',
-    params: 0
-});
-
-var hasIdentity = new Method({
-    name: 'hasIdentity',
-    call: 'shh_hasIdentity',
-    params: 1
-});
-
-var newGroup = new Method({
-    name: 'newGroup',
-    call: 'shh_newGroup',
-    params: 0
-});
-
-var addToGroup = new Method({
-    name: 'addToGroup',
-    call: 'shh_addToGroup',
-    params: 0
-});
-
-var methods = [
-    post,
-    newIdentity,
-    hasIdentity,
-    newGroup,
-    addToGroup
-];
-
-module.exports = {
-    methods: methods
-};
-
-
-},{"./formatters":18,"./method":24}],30:[function(require,module,exports){
->>>>>>> 08e13456
 /*
     This file is part of expanse.js.
 
@@ -6443,15 +5964,9 @@
  * @param {Value} value to be tranfered
  * @param {Function} callback, callback
  */
-<<<<<<< HEAD
 var transferToAddress = function (from, to, value, callback) {
     return web3.eth.sendTransaction({
         address: to,
-=======
-var transferToAddress = function (from, address, value, callback) {
-    return web3.exp.sendTransaction({
-        address: address,
->>>>>>> 08e13456
         from: from,
         value: value
     }, callback);
@@ -6478,130 +5993,8 @@
 module.exports = transfer;
 
 
-<<<<<<< HEAD
 },{"../contracts/SmartExchange.json":3,"../web3":22,"./contract":25,"./iban":32,"./namereg":41}],45:[function(require,module,exports){
 },{}],46:[function(require,module,exports){
-=======
-},{"../web3":9,"./contract":12,"./icap":21,"./namereg":25}],31:[function(require,module,exports){
-/*
-    This file is part of expanse.js.
-
-    expanse.js is free software: you can redistribute it and/or modify
-    it under the terms of the GNU Lesser General Public License as published by
-    the Free Software Foundation, either version 3 of the License, or
-    (at your option) any later version.
-
-    expanse.js is distributed in the hope that it will be useful,
-    but WITHOUT ANY WARRANTY; without even the implied warranty of
-    MERCHANTABILITY or FITNESS FOR A PARTICULAR PURPOSE.  See the
-    GNU Lesser General Public License for more details.
-
-    You should have received a copy of the GNU Lesser General Public License
-    along with expanse.js.  If not, see <http://www.gnu.org/licenses/>.
-*/
-/** @file watches.js
- * @authors:
- *   Marek Kotewicz <marek@ethdev.com>
- * @date 2015
- */
-
-var Method = require('./method');
-
-/// @returns an array of objects describing web3.exp.filter api methods
-var exp = function () {
-    var newFilterCall = function (args) {
-        var type = args[0];
-
-        switch(type) {
-            case 'latest':
-                args.shift();
-                this.params = 0;
-                return 'eth_newBlockFilter';
-            case 'pending':
-                args.shift();
-                this.params = 0;
-                return 'eth_newPendingTransactionFilter';
-            default:
-                return 'eth_newFilter';
-        }
-    };
-
-    var newFilter = new Method({
-        name: 'newFilter',
-        call: newFilterCall,
-        params: 1
-    });
-
-    var uninstallFilter = new Method({
-        name: 'uninstallFilter',
-        call: 'eth_uninstallFilter',
-        params: 1
-    });
-
-    var getLogs = new Method({
-        name: 'getLogs',
-        call: 'eth_getFilterLogs',
-        params: 1
-    });
-
-    var poll = new Method({
-        name: 'poll',
-        call: 'eth_getFilterChanges',
-        params: 1
-    });
-
-    return [
-        newFilter,
-        uninstallFilter,
-        getLogs,
-        poll
-    ];
-};
-
-/// @returns an array of objects describing web3.shh.watch api methods
-var shh = function () {
-    var newFilter = new Method({
-        name: 'newFilter',
-        call: 'shh_newFilter',
-        params: 1
-    });
-
-    var uninstallFilter = new Method({
-        name: 'uninstallFilter',
-        call: 'shh_uninstallFilter',
-        params: 1
-    });
-
-    var getLogs = new Method({
-        name: 'getLogs',
-        call: 'shh_getMessages',
-        params: 1
-    });
-
-    var poll = new Method({
-        name: 'poll',
-        call: 'shh_getFilterChanges',
-        params: 1
-    });
-
-    return [
-        newFilter,
-        uninstallFilter,
-        getLogs,
-        poll
-    ];
-};
-
-module.exports = {
-    exp: exp,
-    shh: shh
-};
-
-
-},{"./method":24}],32:[function(require,module,exports){
-
-},{}],33:[function(require,module,exports){
->>>>>>> 08e13456
 ;(function (root, factory) {
 	if (typeof exports === "object") {
 		// CommonJS
@@ -7987,15 +7380,10 @@
 web3.providers.IpcProvider = require('./lib/web3/ipcprovider');
 
 web3.exp.contract = require('./lib/web3/contract');
-<<<<<<< HEAD
 web3.exp.namereg = namereg.namereg;
 web3.exp.ibanNamereg = namereg.ibanNamereg;
 web3.exp.sendIBANTransaction = require('./lib/web3/transfer');
 web3.exp.iban = require('./lib/web3/iban');
-=======
-web3.exp.namereg = require('./lib/web3/namereg');
-web3.exp.sendIBANTransaction = require('./lib/web3/transfer');
->>>>>>> 08e13456
 
 // dont override global variable
 if (typeof window !== 'undefined' && typeof window.web3 === 'undefined') {
