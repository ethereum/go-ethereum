// Copyright 2017 The go-ethereum Authors
// This file is part of the go-ethereum library.
//
// The go-ethereum library is free software: you can redistribute it and/or modify
// it under the terms of the GNU Lesser General Public License as published by
// the Free Software Foundation, either version 3 of the License, or
// (at your option) any later version.
//
// The go-ethereum library is distributed in the hope that it will be useful,
// but WITHOUT ANY WARRANTY; without even the implied warranty of
// MERCHANTABILITY or FITNESS FOR A PARTICULAR PURPOSE. See the
// GNU Lesser General Public License for more details.
//
// You should have received a copy of the GNU Lesser General Public License
// along with the go-ethereum library. If not, see <http://www.gnu.org/licenses/>.

// This file contains the implementation for interacting with the Ledger hardware
// wallets. The wire protocol spec can be found in the Ledger Blue GitHub repo:
// https://raw.githubusercontent.com/LedgerHQ/blue-app-eth/master/doc/ethapp.asc

package usbwallet

import (
	"context"
	"encoding/binary"
	"encoding/hex"
	"errors"
	"fmt"
	"io"
	"math/big"
	"sync"
	"time"

<<<<<<< HEAD
	"github.com/karalabe/hid"
	ethereum "github.com/ubiq/go-ubiq"
	"github.com/ubiq/go-ubiq/accounts"
	"github.com/ubiq/go-ubiq/common"
	"github.com/ubiq/go-ubiq/core/types"
	"github.com/ubiq/go-ubiq/logger"
	"github.com/ubiq/go-ubiq/logger/glog"
	"github.com/ubiq/go-ubiq/rlp"
=======
	ethereum "github.com/ethereum/go-ethereum"
	"github.com/ethereum/go-ethereum/accounts"
	"github.com/ethereum/go-ethereum/common"
	"github.com/ethereum/go-ethereum/common/hexutil"
	"github.com/ethereum/go-ethereum/core/types"
	"github.com/ethereum/go-ethereum/log"
	"github.com/ethereum/go-ethereum/rlp"
	"github.com/karalabe/hid"
>>>>>>> ab5646c5
)

// Maximum time between wallet health checks to detect USB unplugs.
const ledgerHeartbeatCycle = time.Second

// Minimum time to wait between self derivation attempts, even it the user is
// requesting accounts like crazy.
const ledgerSelfDeriveThrottling = time.Second

// ledgerOpcode is an enumeration encoding the supported Ledger opcodes.
type ledgerOpcode byte

// ledgerParam1 is an enumeration encoding the supported Ledger parameters for
// specific opcodes. The same parameter values may be reused between opcodes.
type ledgerParam1 byte

// ledgerParam2 is an enumeration encoding the supported Ledger parameters for
// specific opcodes. The same parameter values may be reused between opcodes.
type ledgerParam2 byte

const (
	ledgerOpRetrieveAddress  ledgerOpcode = 0x02 // Returns the public key and Ethereum address for a given BIP 32 path
	ledgerOpSignTransaction  ledgerOpcode = 0x04 // Signs an Ethereum transaction after having the user validate the parameters
	ledgerOpGetConfiguration ledgerOpcode = 0x06 // Returns specific wallet application configuration

	ledgerP1DirectlyFetchAddress    ledgerParam1 = 0x00 // Return address directly from the wallet
	ledgerP1ConfirmFetchAddress     ledgerParam1 = 0x01 // Require a user confirmation before returning the address
	ledgerP1InitTransactionData     ledgerParam1 = 0x00 // First transaction data block for signing
	ledgerP1ContTransactionData     ledgerParam1 = 0x80 // Subsequent transaction data block for signing
	ledgerP2DiscardAddressChainCode ledgerParam2 = 0x00 // Do not return the chain code along with the address
	ledgerP2ReturnAddressChainCode  ledgerParam2 = 0x01 // Require a user confirmation before returning the address
)

// errReplyInvalidHeader is the error message returned by a Ledger data exchange
// if the device replies with a mismatching header. This usually means the device
// is in browser mode.
var errReplyInvalidHeader = errors.New("invalid reply header")

// errInvalidVersionReply is the error message returned by a Ledger version retrieval
// when a response does arrive, but it does not contain the expected data.
var errInvalidVersionReply = errors.New("invalid version reply")

// ledgerWallet represents a live USB Ledger hardware wallet.
type ledgerWallet struct {
<<<<<<< HEAD
=======
	hub *LedgerHub    // USB hub the device originates from (TODO(karalabe): remove if hotplug lands on Windows)
>>>>>>> ab5646c5
	url *accounts.URL // Textual URL uniquely identifying this wallet

	info    hid.DeviceInfo // Known USB device infos about the wallet
	device  *hid.Device    // USB device advertising itself as a Ledger wallet
	failure error          // Any failure that would make the device unusable

	version  [3]byte                                    // Current version of the Ledger Ethereum app (zero if app is offline)
	browser  bool                                       // Flag whether the Ledger is in browser mode (reply channel mismatch)
	accounts []accounts.Account                         // List of derive accounts pinned on the Ledger
	paths    map[common.Address]accounts.DerivationPath // Known derivation paths for signing operations

	deriveNextPath accounts.DerivationPath   // Next derivation path for account auto-discovery
	deriveNextAddr common.Address            // Next derived account address for auto-discovery
	deriveChain    ethereum.ChainStateReader // Blockchain state reader to discover used account with
	deriveReq      chan chan struct{}        // Channel to request a self-derivation on
	deriveQuit     chan chan error           // Channel to terminate the self-deriver with

	healthQuit chan chan error

	// Locking a hardware wallet is a bit special. Since hardware devices are lower
	// performing, any communication with them might take a non negligible amount of
	// time. Worse still, waiting for user confirmation can take arbitrarily long,
	// but exclusive communication must be upheld during. Locking the entire wallet
	// in the mean time however would stall any parts of the system that don't want
	// to communicate, just read some state (e.g. list the accounts).
	//
	// As such, a hardware wallet needs two locks to function correctly. A state
	// lock can be used to protect the wallet's software-side internal state, which
	// must not be held exlusively during hardware communication. A communication
	// lock can be used to achieve exclusive access to the device itself, this one
	// however should allow "skipping" waiting for operations that might want to
	// use the device, but can live without too (e.g. account self-derivation).
	//
	// Since we have two locks, it's important to know how to properly use them:
	//   - Communication requires the `device` to not change, so obtaining the
	//     commsLock should be done after having a stateLock.
	//   - Communication must not disable read access to the wallet state, so it
	//     must only ever hold a *read* lock to stateLock.
	commsLock chan struct{} // Mutex (buf=1) for the USB comms without keeping the state locked
	stateLock sync.RWMutex  // Protects read and write access to the wallet struct fields

	log log.Logger // Contextual logger to tag the ledger with its id
}

// URL implements accounts.Wallet, returning the URL of the Ledger device.
func (w *ledgerWallet) URL() accounts.URL {
	return *w.url // Immutable, no need for a lock
}

// Status implements accounts.Wallet, always whether the Ledger is opened, closed
// or whether the Ethereum app was not started on it.
func (w *ledgerWallet) Status() string {
	w.stateLock.RLock() // No device communication, state lock is enough
	defer w.stateLock.RUnlock()

	if w.failure != nil {
		return fmt.Sprintf("Failed: %v", w.failure)
	}
	if w.device == nil {
		return "Closed"
	}
	if w.browser {
		return "Ubiq app in browser mode"
	}
	if w.offline() {
		return "Ubiq app offline"
	}
	return fmt.Sprintf("Ubiq app v%d.%d.%d online", w.version[0], w.version[1], w.version[2])
}

// offline returns whether the wallet and the Ethereum app is offline or not.
//
// The method assumes that the state lock is held!
func (w *ledgerWallet) offline() bool {
	return w.version == [3]byte{0, 0, 0}
}

// failed returns if the USB device wrapped by the wallet failed for some reason.
// This is used by the device scanner to report failed wallets as departed.
//
// The method assumes that the state lock is *not* held!
func (w *ledgerWallet) failed() bool {
	w.stateLock.RLock() // No device communication, state lock is enough
	defer w.stateLock.RUnlock()

	return w.failure != nil
}

// Open implements accounts.Wallet, attempting to open a USB connection to the
// Ledger hardware wallet. The Ledger does not require a user passphrase, so that
// parameter is silently discarded.
func (w *ledgerWallet) Open(passphrase string) error {
	w.stateLock.Lock() // State lock is enough since there's no connection yet at this point
	defer w.stateLock.Unlock()

	// If the wallet was already opened, don't try to open again
	if w.device != nil {
		return accounts.ErrWalletAlreadyOpen
	}
	// Otherwise iterate over all USB devices and find this again (no way to directly do this)
	device, err := w.info.Open()
	if err != nil {
		return err
	}
	// Wallet seems to be successfully opened, guess if the Ethereum app is running
	w.device = device
	w.commsLock = make(chan struct{}, 1)
	w.commsLock <- struct{}{} // Enable lock

	w.paths = make(map[common.Address]accounts.DerivationPath)

	w.deriveReq = make(chan chan struct{})
	w.deriveQuit = make(chan chan error)
	w.healthQuit = make(chan chan error)

	defer func() {
		go w.heartbeat()
		go w.selfDerive()
	}()

	if _, err = w.ledgerDerive(accounts.DefaultBaseDerivationPath); err != nil {
		// Ethereum app is not running or in browser mode, nothing more to do, return
		if err == errReplyInvalidHeader {
			w.browser = true
		}
		return nil
	}
	// Try to resolve the Ethereum app's version, will fail prior to v1.0.2
	if w.version, err = w.ledgerVersion(); err != nil {
		w.version = [3]byte{1, 0, 0} // Assume worst case, can't verify if v1.0.0 or v1.0.1
	}
	return nil
}

// heartbeat is a health check loop for the Ledger wallets to periodically verify
// whether they are still present or if they malfunctioned. It is needed because:
//  - libusb on Windows doesn't support hotplug, so we can't detect USB unplugs
//  - communication timeout on the Ledger requires a device power cycle to fix
func (w *ledgerWallet) heartbeat() {
	w.log.Debug("Ledger health-check started")
	defer w.log.Debug("Ledger health-check stopped")

	// Execute heartbeat checks until termination or error
	var (
		errc chan error
		err  error
	)
	for errc == nil && err == nil {
		// Wait until termination is requested or the heartbeat cycle arrives
		select {
		case errc = <-w.healthQuit:
			// Termination requested
			continue
		case <-time.After(ledgerHeartbeatCycle):
			// Heartbeat time
		}
		// Execute a tiny data exchange to see responsiveness
		w.stateLock.RLock()
		if w.device == nil {
			// Terminated while waiting for the lock
			w.stateLock.RUnlock()
			continue
		}
		<-w.commsLock // Don't lock state while resolving version
		_, err = w.ledgerVersion()
		w.commsLock <- struct{}{}
		w.stateLock.RUnlock()

		if err != nil && err != errInvalidVersionReply {
			w.stateLock.Lock() // Lock state to tear the wallet down
			w.failure = err
			w.close()
			w.stateLock.Unlock()
		}
		// Ignore non hardware related errors
		err = nil
	}
	// In case of error, wait for termination
	if err != nil {
		w.log.Debug("Ledger health-check failed", "err", err)
		errc = <-w.healthQuit
	}
	errc <- err
}

// Close implements accounts.Wallet, closing the USB connection to the Ledger.
func (w *ledgerWallet) Close() error {
	// Ensure the wallet was opened
	w.stateLock.RLock()
	hQuit, dQuit := w.healthQuit, w.deriveQuit
	w.stateLock.RUnlock()

	// Terminate the health checks
	var herr error
	if hQuit != nil {
		errc := make(chan error)
		hQuit <- errc
		herr = <-errc // Save for later, we *must* close the USB
	}
	// Terminate the self-derivations
	var derr error
	if dQuit != nil {
		errc := make(chan error)
		dQuit <- errc
		derr = <-errc // Save for later, we *must* close the USB
	}
	// Terminate the device connection
	w.stateLock.Lock()
	defer w.stateLock.Unlock()

	w.healthQuit = nil
	w.deriveQuit = nil
	w.deriveReq = nil

	if err := w.close(); err != nil {
		return err
	}
	if herr != nil {
		return herr
	}
	return derr
}

// close is the internal wallet closer that terminates the USB connection and
// resets all the fields to their defaults.
//
// Note, close assumes the state lock is held!
func (w *ledgerWallet) close() error {
	// Allow duplicate closes, especially for health-check failures
	if w.device == nil {
		return nil
	}
	// Close the device, clear everything, then return
	w.device.Close()
	w.device = nil

	w.browser, w.version = false, [3]byte{}
	w.accounts, w.paths = nil, nil

	return nil
}

// Accounts implements accounts.Wallet, returning the list of accounts pinned to
// the Ledger hardware wallet. If self-derivation was enabled, the account list
// is periodically expanded based on current chain state.
func (w *ledgerWallet) Accounts() []accounts.Account {
	// Attempt self-derivation if it's running
	reqc := make(chan struct{}, 1)
	select {
	case w.deriveReq <- reqc:
		// Self-derivation request accepted, wait for it
		<-reqc
	default:
		// Self-derivation offline, throttled or busy, skip
	}
	// Return whatever account list we ended up with
	w.stateLock.RLock()
	defer w.stateLock.RUnlock()

	cpy := make([]accounts.Account, len(w.accounts))
	copy(cpy, w.accounts)
	return cpy
}

// selfDerive is an account derivation loop that upon request attempts to find
// new non-zero accounts.
func (w *ledgerWallet) selfDerive() {
	w.log.Debug("Ledger self-derivation started")
	defer w.log.Debug("Ledger self-derivation stopped")

	// Execute self-derivations until termination or error
	var (
		reqc chan struct{}
		errc chan error
		err  error
	)
	for errc == nil && err == nil {
		// Wait until either derivation or termination is requested
		select {
		case errc = <-w.deriveQuit:
			// Termination requested
			continue
		case reqc = <-w.deriveReq:
			// Account discovery requested
		}
		// Derivation needs a chain and device access, skip if either unavailable
		w.stateLock.RLock()
		if w.device == nil || w.deriveChain == nil || w.offline() {
			w.stateLock.RUnlock()
			reqc <- struct{}{}
			continue
		}
		select {
		case <-w.commsLock:
		default:
			w.stateLock.RUnlock()
			reqc <- struct{}{}
			continue
		}
		// Device lock obtained, derive the next batch of accounts
		var (
			accs  []accounts.Account
			paths []accounts.DerivationPath

			nextAddr = w.deriveNextAddr
			nextPath = w.deriveNextPath

			context = context.Background()
		)
		for empty := false; !empty; {
			// Retrieve the next derived Ethereum account
			if nextAddr == (common.Address{}) {
				if nextAddr, err = w.ledgerDerive(nextPath); err != nil {
					w.log.Warn("Ledger account derivation failed", "err", err)
					break
				}
			}
			// Check the account's status against the current chain state
			var (
				balance *big.Int
				nonce   uint64
			)
			balance, err = w.deriveChain.BalanceAt(context, nextAddr, nil)
			if err != nil {
				w.log.Warn("Ledger balance retrieval failed", "err", err)
				break
			}
			nonce, err = w.deriveChain.NonceAt(context, nextAddr, nil)
			if err != nil {
				w.log.Warn("Ledger nonce retrieval failed", "err", err)
				break
			}
			// If the next account is empty, stop self-derivation, but add it nonetheless
			if balance.Sign() == 0 && nonce == 0 {
				empty = true
			}
			// We've just self-derived a new account, start tracking it locally
			path := make(accounts.DerivationPath, len(nextPath))
			copy(path[:], nextPath[:])
			paths = append(paths, path)

			account := accounts.Account{
				Address: nextAddr,
				URL:     accounts.URL{Scheme: w.url.Scheme, Path: fmt.Sprintf("%s/%s", w.url.Path, path)},
			}
			accs = append(accs, account)

			// Display a log message to the user for new (or previously empty accounts)
			if _, known := w.paths[nextAddr]; !known || (!empty && nextAddr == w.deriveNextAddr) {
				w.log.Info("Ledger discovered new account", "address", nextAddr, "path", path, "balance", balance, "nonce", nonce)
			}
			// Fetch the next potential account
			if !empty {
				nextAddr = common.Address{}
				nextPath[len(nextPath)-1]++
			}
		}
		// Self derivation complete, release device lock
		w.commsLock <- struct{}{}
		w.stateLock.RUnlock()

		// Insert any accounts successfully derived
		w.stateLock.Lock()
		for i := 0; i < len(accs); i++ {
			if _, ok := w.paths[accs[i].Address]; !ok {
				w.accounts = append(w.accounts, accs[i])
				w.paths[accs[i].Address] = paths[i]
			}
		}
		// Shift the self-derivation forward
		// TODO(karalabe): don't overwrite changes from wallet.SelfDerive
		w.deriveNextAddr = nextAddr
		w.deriveNextPath = nextPath
		w.stateLock.Unlock()

		// Notify the user of termination and loop after a bit of time (to avoid trashing)
		reqc <- struct{}{}
		if err == nil {
			select {
			case errc = <-w.deriveQuit:
				// Termination requested, abort
			case <-time.After(ledgerSelfDeriveThrottling):
				// Waited enough, willing to self-derive again
			}
		}
	}
	// In case of error, wait for termination
	if err != nil {
		w.log.Debug("Ledger self-derivation failed", "err", err)
		errc = <-w.deriveQuit
	}
	errc <- err
}

// Contains implements accounts.Wallet, returning whether a particular account is
// or is not pinned into this Ledger instance. Although we could attempt to resolve
// unpinned accounts, that would be an non-negligible hardware operation.
func (w *ledgerWallet) Contains(account accounts.Account) bool {
	w.stateLock.RLock()
	defer w.stateLock.RUnlock()

	_, exists := w.paths[account.Address]
	return exists
}

// Derive implements accounts.Wallet, deriving a new account at the specific
// derivation path. If pin is set to true, the account will be added to the list
// of tracked accounts.
func (w *ledgerWallet) Derive(path accounts.DerivationPath, pin bool) (accounts.Account, error) {
	// Try to derive the actual account and update its URL if successful
	w.stateLock.RLock() // Avoid device disappearing during derivation

	if w.device == nil || w.offline() {
		w.stateLock.RUnlock()
		return accounts.Account{}, accounts.ErrWalletClosed
	}
	<-w.commsLock // Avoid concurrent hardware access
	address, err := w.ledgerDerive(path)
	w.commsLock <- struct{}{}

	w.stateLock.RUnlock()

	// If an error occurred or no pinning was requested, return
	if err != nil {
		return accounts.Account{}, err
	}
	account := accounts.Account{
		Address: address,
		URL:     accounts.URL{Scheme: w.url.Scheme, Path: fmt.Sprintf("%s/%s", w.url.Path, path)},
	}
	if !pin {
		return account, nil
	}
	// Pinning needs to modify the state
	w.stateLock.Lock()
	defer w.stateLock.Unlock()

	if _, ok := w.paths[address]; !ok {
		w.accounts = append(w.accounts, account)
		w.paths[address] = path
	}
	return account, nil
}

// SelfDerive implements accounts.Wallet, trying to discover accounts that the
// user used previously (based on the chain state), but ones that he/she did not
// explicitly pin to the wallet manually. To avoid chain head monitoring, self
// derivation only runs during account listing (and even then throttled).
func (w *ledgerWallet) SelfDerive(base accounts.DerivationPath, chain ethereum.ChainStateReader) {
	w.stateLock.Lock()
	defer w.stateLock.Unlock()

	w.deriveNextPath = make(accounts.DerivationPath, len(base))
	copy(w.deriveNextPath[:], base[:])

	w.deriveNextAddr = common.Address{}
	w.deriveChain = chain
}

// SignHash implements accounts.Wallet, however signing arbitrary data is not
// supported for Ledger wallets, so this method will always return an error.
func (w *ledgerWallet) SignHash(acc accounts.Account, hash []byte) ([]byte, error) {
	return nil, accounts.ErrNotSupported
}

// SignTx implements accounts.Wallet. It sends the transaction over to the Ledger
// wallet to request a confirmation from the user. It returns either the signed
// transaction or a failure if the user denied the transaction.
//
// Note, if the version of the Ethereum application running on the Ledger wallet is
// too old to sign EIP-155 transactions, but such is requested nonetheless, an error
// will be returned opposed to silently signing in Homestead mode.
func (w *ledgerWallet) SignTx(account accounts.Account, tx *types.Transaction, chainID *big.Int) (*types.Transaction, error) {
	w.stateLock.RLock() // Comms have own mutex, this is for the state fields
	defer w.stateLock.RUnlock()

	// If the wallet is closed, or the Ethereum app doesn't run, abort
	if w.device == nil || w.offline() {
		return nil, accounts.ErrWalletClosed
	}
	// Make sure the requested account is contained within
	path, ok := w.paths[account.Address]
	if !ok {
		return nil, accounts.ErrUnknownAccount
	}
	// Ensure the wallet is capable of signing the given transaction
	if chainID != nil && w.version[0] <= 1 && w.version[1] <= 0 && w.version[2] <= 2 {
		return nil, fmt.Errorf("Ledger v%d.%d.%d doesn't support signing this transaction, please update to v1.0.3 at least", w.version[0], w.version[1], w.version[2])
	}
	// All infos gathered and metadata checks out, request signing
	<-w.commsLock
	defer func() { w.commsLock <- struct{}{} }()

	// Ensure the device isn't screwed with while user confirmation is pending
	// TODO(karalabe): remove if hotplug lands on Windows
	w.hub.commsLock.Lock()
	w.hub.commsPend++
	w.hub.commsLock.Unlock()

	defer func() {
		w.hub.commsLock.Lock()
		w.hub.commsPend--
		w.hub.commsLock.Unlock()
	}()
	return w.ledgerSign(path, account.Address, tx, chainID)
}

// SignHashWithPassphrase implements accounts.Wallet, however signing arbitrary
// data is not supported for Ledger wallets, so this method will always return
// an error.
func (w *ledgerWallet) SignHashWithPassphrase(account accounts.Account, passphrase string, hash []byte) ([]byte, error) {
	return nil, accounts.ErrNotSupported
}

// SignTxWithPassphrase implements accounts.Wallet, attempting to sign the given
// transaction with the given account using passphrase as extra authentication.
// Since the Ledger does not support extra passphrases, it is silently ignored.
func (w *ledgerWallet) SignTxWithPassphrase(account accounts.Account, passphrase string, tx *types.Transaction, chainID *big.Int) (*types.Transaction, error) {
	return w.SignTx(account, tx, chainID)
}

// ledgerVersion retrieves the current version of the Ethereum wallet app running
// on the Ledger wallet.
//
// The version retrieval protocol is defined as follows:
//
//   CLA | INS | P1 | P2 | Lc | Le
//   ----+-----+----+----+----+---
//    E0 | 06  | 00 | 00 | 00 | 04
//
// With no input data, and the output data being:
//
//   Description                                        | Length
//   ---------------------------------------------------+--------
//   Flags 01: arbitrary data signature enabled by user | 1 byte
//   Application major version                          | 1 byte
//   Application minor version                          | 1 byte
//   Application patch version                          | 1 byte
func (w *ledgerWallet) ledgerVersion() ([3]byte, error) {
	// Send the request and wait for the response
	reply, err := w.ledgerExchange(ledgerOpGetConfiguration, 0, 0, nil)
	if err != nil {
		return [3]byte{}, err
	}
	if len(reply) != 4 {
		return [3]byte{}, errInvalidVersionReply
	}
	// Cache the version for future reference
	var version [3]byte
	copy(version[:], reply[1:])
	return version, nil
}

// ledgerDerive retrieves the currently active Ethereum address from a Ledger
// wallet at the specified derivation path.
//
// The address derivation protocol is defined as follows:
//
//   CLA | INS | P1 | P2 | Lc  | Le
//   ----+-----+----+----+-----+---
//    E0 | 02  | 00 return address
//               01 display address and confirm before returning
//                  | 00: do not return the chain code
//                  | 01: return the chain code
//                       | var | 00
//
// Where the input data is:
//
//   Description                                      | Length
//   -------------------------------------------------+--------
//   Number of BIP 32 derivations to perform (max 10) | 1 byte
//   First derivation index (big endian)              | 4 bytes
//   ...                                              | 4 bytes
//   Last derivation index (big endian)               | 4 bytes
//
// And the output data is:
//
//   Description             | Length
//   ------------------------+-------------------
//   Public Key length       | 1 byte
//   Uncompressed Public Key | arbitrary
//   Ethereum address length | 1 byte
//   Ethereum address        | 40 bytes hex ascii
//   Chain code if requested | 32 bytes
func (w *ledgerWallet) ledgerDerive(derivationPath []uint32) (common.Address, error) {
	// Flatten the derivation path into the Ledger request
	path := make([]byte, 1+4*len(derivationPath))
	path[0] = byte(len(derivationPath))
	for i, component := range derivationPath {
		binary.BigEndian.PutUint32(path[1+4*i:], component)
	}
	// Send the request and wait for the response
	reply, err := w.ledgerExchange(ledgerOpRetrieveAddress, ledgerP1DirectlyFetchAddress, ledgerP2DiscardAddressChainCode, path)
	if err != nil {
		return common.Address{}, err
	}
	// Discard the public key, we don't need that for now
	if len(reply) < 1 || len(reply) < 1+int(reply[0]) {
		return common.Address{}, errors.New("reply lacks public key entry")
	}
	reply = reply[1+int(reply[0]):]

	// Extract the Ethereum hex address string
	if len(reply) < 1 || len(reply) < 1+int(reply[0]) {
		return common.Address{}, errors.New("reply lacks address entry")
	}
	hexstr := reply[1 : 1+int(reply[0])]

	// Decode the hex sting into an Ethereum address and return
	var address common.Address
	hex.Decode(address[:], hexstr)
	return address, nil
}

// ledgerSign sends the transaction to the Ledger wallet, and waits for the user
// to confirm or deny the transaction.
//
// The transaction signing protocol is defined as follows:
//
//   CLA | INS | P1 | P2 | Lc  | Le
//   ----+-----+----+----+-----+---
//    E0 | 04  | 00: first transaction data block
//               80: subsequent transaction data block
//                  | 00 | variable | variable
//
// Where the input for the first transaction block (first 255 bytes) is:
//
//   Description                                      | Length
//   -------------------------------------------------+----------
//   Number of BIP 32 derivations to perform (max 10) | 1 byte
//   First derivation index (big endian)              | 4 bytes
//   ...                                              | 4 bytes
//   Last derivation index (big endian)               | 4 bytes
//   RLP transaction chunk                            | arbitrary
//
// And the input for subsequent transaction blocks (first 255 bytes) are:
//
//   Description           | Length
//   ----------------------+----------
//   RLP transaction chunk | arbitrary
//
// And the output data is:
//
//   Description | Length
//   ------------+---------
//   signature V | 1 byte
//   signature R | 32 bytes
//   signature S | 32 bytes
func (w *ledgerWallet) ledgerSign(derivationPath []uint32, address common.Address, tx *types.Transaction, chainID *big.Int) (*types.Transaction, error) {
	// Flatten the derivation path into the Ledger request
	path := make([]byte, 1+4*len(derivationPath))
	path[0] = byte(len(derivationPath))
	for i, component := range derivationPath {
		binary.BigEndian.PutUint32(path[1+4*i:], component)
	}
	// Create the transaction RLP based on whether legacy or EIP155 signing was requeste
	var (
		txrlp []byte
		err   error
	)
	if chainID == nil {
		if txrlp, err = rlp.EncodeToBytes([]interface{}{tx.Nonce(), tx.GasPrice(), tx.Gas(), tx.To(), tx.Value(), tx.Data()}); err != nil {
			return nil, err
		}
	} else {
		if txrlp, err = rlp.EncodeToBytes([]interface{}{tx.Nonce(), tx.GasPrice(), tx.Gas(), tx.To(), tx.Value(), tx.Data(), chainID, big.NewInt(0), big.NewInt(0)}); err != nil {
			return nil, err
		}
	}
	payload := append(path, txrlp...)

	// Send the request and wait for the response
	var (
		op    = ledgerP1InitTransactionData
		reply []byte
	)
	for len(payload) > 0 {
		// Calculate the size of the next data chunk
		chunk := 255
		if chunk > len(payload) {
			chunk = len(payload)
		}
		// Send the chunk over, ensuring it's processed correctly
		reply, err = w.ledgerExchange(ledgerOpSignTransaction, op, 0, payload[:chunk])
		if err != nil {
			return nil, err
		}
		// Shift the payload and ensure subsequent chunks are marked as such
		payload = payload[chunk:]
		op = ledgerP1ContTransactionData
	}
	// Extract the Ethereum signature and do a sanity validation
	if len(reply) != 65 {
		return nil, errors.New("reply lacks signature")
	}
	signature := append(reply[1:], reply[0])

	// Create the correct signer and signature transform based on the chain ID
	var signer types.Signer
	if chainID == nil {
		signer = new(types.HomesteadSigner)
	} else {
		signer = types.NewEIP155Signer(chainID)
		signature[64] = signature[64] - byte(chainID.Uint64()*2+35)
	}
	// Inject the final signature into the transaction and sanity check the sender
	signed, err := tx.WithSignature(signer, signature)
	if err != nil {
		return nil, err
	}
	sender, err := types.Sender(signer, signed)
	if err != nil {
		return nil, err
	}
	if sender != address {
		return nil, fmt.Errorf("signer mismatch: expected %s, got %s", address.Hex(), sender.Hex())
	}
	return signed, nil
}

// ledgerExchange performs a data exchange with the Ledger wallet, sending it a
// message and retrieving the response.
//
// The common transport header is defined as follows:
//
//  Description                           | Length
//  --------------------------------------+----------
//  Communication channel ID (big endian) | 2 bytes
//  Command tag                           | 1 byte
//  Packet sequence index (big endian)    | 2 bytes
//  Payload                               | arbitrary
//
// The Communication channel ID allows commands multiplexing over the same
// physical link. It is not used for the time being, and should be set to 0101
// to avoid compatibility issues with implementations ignoring a leading 00 byte.
//
// The Command tag describes the message content. Use TAG_APDU (0x05) for standard
// APDU payloads, or TAG_PING (0x02) for a simple link test.
//
// The Packet sequence index describes the current sequence for fragmented payloads.
// The first fragment index is 0x00.
//
// APDU Command payloads are encoded as follows:
//
//  Description              | Length
//  -----------------------------------
//  APDU length (big endian) | 2 bytes
//  APDU CLA                 | 1 byte
//  APDU INS                 | 1 byte
//  APDU P1                  | 1 byte
//  APDU P2                  | 1 byte
//  APDU length              | 1 byte
//  Optional APDU data       | arbitrary
func (w *ledgerWallet) ledgerExchange(opcode ledgerOpcode, p1 ledgerParam1, p2 ledgerParam2, data []byte) ([]byte, error) {
	// Construct the message payload, possibly split into multiple chunks
	apdu := make([]byte, 2, 7+len(data))

	binary.BigEndian.PutUint16(apdu, uint16(5+len(data)))
	apdu = append(apdu, []byte{0xe0, byte(opcode), byte(p1), byte(p2), byte(len(data))}...)
	apdu = append(apdu, data...)

	// Stream all the chunks to the device
	header := []byte{0x01, 0x01, 0x05, 0x00, 0x00} // Channel ID and command tag appended
	chunk := make([]byte, 64)
	space := len(chunk) - len(header)

	for i := 0; len(apdu) > 0; i++ {
		// Construct the new message to stream
		chunk = append(chunk[:0], header...)
		binary.BigEndian.PutUint16(chunk[3:], uint16(i))

		if len(apdu) > space {
			chunk = append(chunk, apdu[:space]...)
			apdu = apdu[space:]
		} else {
			chunk = append(chunk, apdu...)
			apdu = nil
		}
		// Send over to the device
<<<<<<< HEAD
		if glog.V(logger.Detail) {
			glog.Infof("-> %s: %x", w.device.Path, chunk)
		}
=======
		w.log.Trace("Data chunk sent to the Ledger", "chunk", hexutil.Bytes(chunk))
>>>>>>> ab5646c5
		if _, err := w.device.Write(chunk); err != nil {
			return nil, err
		}
	}
	// Stream the reply back from the wallet in 64 byte chunks
	var reply []byte
	chunk = chunk[:64] // Yeah, we surely have enough space
	for {
		// Read the next chunk from the Ledger wallet
		if _, err := io.ReadFull(w.device, chunk); err != nil {
			return nil, err
		}
<<<<<<< HEAD
		if glog.V(logger.Detail) {
			glog.Infof("<- %s: %x", w.device.Path, chunk)
		}
=======
		w.log.Trace("Data chunk received from the Ledger", "chunk", hexutil.Bytes(chunk))

>>>>>>> ab5646c5
		// Make sure the transport header matches
		if chunk[0] != 0x01 || chunk[1] != 0x01 || chunk[2] != 0x05 {
			return nil, errReplyInvalidHeader
		}
		// If it's the first chunk, retrieve the total message length
		var payload []byte

		if chunk[3] == 0x00 && chunk[4] == 0x00 {
			reply = make([]byte, 0, int(binary.BigEndian.Uint16(chunk[5:7])))
			payload = chunk[7:]
		} else {
			payload = chunk[5:]
		}
		// Append to the reply and stop when filled up
		if left := cap(reply) - len(reply); left > len(payload) {
			reply = append(reply, payload...)
		} else {
			reply = append(reply, payload[:left]...)
			break
		}
	}
	return reply[:len(reply)-2], nil
}<|MERGE_RESOLUTION|>--- conflicted
+++ resolved
@@ -31,25 +31,14 @@
 	"sync"
 	"time"
 
-<<<<<<< HEAD
-	"github.com/karalabe/hid"
 	ethereum "github.com/ubiq/go-ubiq"
 	"github.com/ubiq/go-ubiq/accounts"
 	"github.com/ubiq/go-ubiq/common"
+	"github.com/ubiq/go-ubiq/common/hexutil"
 	"github.com/ubiq/go-ubiq/core/types"
-	"github.com/ubiq/go-ubiq/logger"
-	"github.com/ubiq/go-ubiq/logger/glog"
+	"github.com/ubiq/go-ubiq/log"
 	"github.com/ubiq/go-ubiq/rlp"
-=======
-	ethereum "github.com/ethereum/go-ethereum"
-	"github.com/ethereum/go-ethereum/accounts"
-	"github.com/ethereum/go-ethereum/common"
-	"github.com/ethereum/go-ethereum/common/hexutil"
-	"github.com/ethereum/go-ethereum/core/types"
-	"github.com/ethereum/go-ethereum/log"
-	"github.com/ethereum/go-ethereum/rlp"
 	"github.com/karalabe/hid"
->>>>>>> ab5646c5
 )
 
 // Maximum time between wallet health checks to detect USB unplugs.
@@ -94,10 +83,7 @@
 
 // ledgerWallet represents a live USB Ledger hardware wallet.
 type ledgerWallet struct {
-<<<<<<< HEAD
-=======
 	hub *LedgerHub    // USB hub the device originates from (TODO(karalabe): remove if hotplug lands on Windows)
->>>>>>> ab5646c5
 	url *accounts.URL // Textual URL uniquely identifying this wallet
 
 	info    hid.DeviceInfo // Known USB device infos about the wallet
@@ -877,13 +863,7 @@
 			apdu = nil
 		}
 		// Send over to the device
-<<<<<<< HEAD
-		if glog.V(logger.Detail) {
-			glog.Infof("-> %s: %x", w.device.Path, chunk)
-		}
-=======
 		w.log.Trace("Data chunk sent to the Ledger", "chunk", hexutil.Bytes(chunk))
->>>>>>> ab5646c5
 		if _, err := w.device.Write(chunk); err != nil {
 			return nil, err
 		}
@@ -896,14 +876,8 @@
 		if _, err := io.ReadFull(w.device, chunk); err != nil {
 			return nil, err
 		}
-<<<<<<< HEAD
-		if glog.V(logger.Detail) {
-			glog.Infof("<- %s: %x", w.device.Path, chunk)
-		}
-=======
 		w.log.Trace("Data chunk received from the Ledger", "chunk", hexutil.Bytes(chunk))
 
->>>>>>> ab5646c5
 		// Make sure the transport header matches
 		if chunk[0] != 0x01 || chunk[1] != 0x01 || chunk[2] != 0x05 {
 			return nil, errReplyInvalidHeader
