--- conflicted
+++ resolved
@@ -86,12 +86,7 @@
 		if len(arguments.NonIndexed()) != 0 {
 			return nil, errors.New("abi: attempting to unmarshal an empty string while arguments are expected")
 		}
-<<<<<<< HEAD
-
-		return make([]interface{}, 0), nil
-=======
 		return make([]any, 0), nil
->>>>>>> 827d3fcc
 	}
 
 	return arguments.UnpackValues(data)
@@ -207,14 +202,6 @@
 // UnpackValues can be used to unpack ABI-encoded hexdata according to the ABI-specification,
 // without supplying a struct to unpack into. Instead, this method returns a list containing the
 // values. An atomic argument will be a list with one element.
-<<<<<<< HEAD
-func (arguments Arguments) UnpackValues(data []byte) ([]interface{}, error) {
-	nonIndexedArgs := arguments.NonIndexed()
-	retval := make([]interface{}, 0, len(nonIndexedArgs))
-
-	virtualArgs := 0
-	for index, arg := range nonIndexedArgs {
-=======
 func (arguments Arguments) UnpackValues(data []byte) ([]any, error) {
 	var (
 		retval      = make([]any, 0)
@@ -226,7 +213,6 @@
 		if arg.Indexed {
 			continue
 		}
->>>>>>> 827d3fcc
 		marshalledValue, err := toGoType((index+virtualArgs)*32, arg.Type, data)
 		if err != nil {
 			return nil, err
