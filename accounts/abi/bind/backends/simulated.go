--- conflicted
+++ resolved
@@ -31,43 +31,9 @@
 	simulated.Client
 }
 
-<<<<<<< HEAD
-// NewSimulatedBackendWithDatabase creates a new binding backend based on the given database
-// and uses a simulated blockchain for testing purposes.
-// A simulated backend always uses chainID 1337.
-func NewSimulatedBackendWithDatabase(database ethdb.Database, alloc core.GenesisAlloc, gasLimit uint64) *SimulatedBackend {
-	genesis := core.Genesis{
-		Config:   params.AllEthashProtocolChanges,
-		GasLimit: gasLimit,
-		Alloc:    alloc,
-	}
-
-	config := core.NewBlockChainConfig(
-		core.WithGenesis(&genesis),
-		core.WithVmConfig(&vm.Config{}),
-	)
-	blockchain, _ := core.NewBlockChain(database, ethash.NewFaker(), config)
-
-	backend := &SimulatedBackend{
-		database:   database,
-		blockchain: blockchain,
-		config:     genesis.Config,
-	}
-
-	filterBackend := &filterBackend{database, blockchain, backend}
-	backend.filterSystem = filters.NewFilterSystem(filterBackend, filters.Config{})
-	backend.events = filters.NewEventSystem(backend.filterSystem, false)
-
-	header := backend.blockchain.CurrentBlock()
-	block := backend.blockchain.GetBlock(header.Hash(), header.Number.Uint64())
-
-	backend.rollback(block)
-	return backend
-=======
 // Fork sets the head to a new block, which is based on the provided parentHash.
 func (b *SimulatedBackend) Fork(ctx context.Context, parentHash common.Hash) error {
 	return b.Backend.Fork(parentHash)
->>>>>>> 2e8b1187
 }
 
 // NewSimulatedBackend creates a new binding backend using a simulated blockchain
