// Copyright 2015 The go-ethereum Authors
// This file is part of the go-ethereum library.
//
// The go-ethereum library is free software: you can redistribute it and/or modify
// it under the terms of the GNU Lesser General Public License as published by
// the Free Software Foundation, either version 3 of the License, or
// (at your option) any later version.
//
// The go-ethereum library is distributed in the hope that it will be useful,
// but WITHOUT ANY WARRANTY; without even the implied warranty of
// MERCHANTABILITY or FITNESS FOR A PARTICULAR PURPOSE. See the
// GNU Lesser General Public License for more details.
//
// You should have received a copy of the GNU Lesser General Public License
// along with the go-ethereum library. If not, see <http://www.gnu.org/licenses/>.

package backends

import (
	"context"
	"errors"
	"fmt"
	"math/big"
	"sync"
	"time"

	"github.com/ethereum/go-ethereum"
	"github.com/ethereum/go-ethereum/accounts/abi"
	"github.com/ethereum/go-ethereum/accounts/abi/bind"
	"github.com/ethereum/go-ethereum/common"
	"github.com/ethereum/go-ethereum/common/hexutil"
	"github.com/ethereum/go-ethereum/common/math"
	"github.com/ethereum/go-ethereum/consensus/ethash"
	"github.com/ethereum/go-ethereum/core"
	"github.com/ethereum/go-ethereum/core/bloombits"
	"github.com/ethereum/go-ethereum/core/rawdb"
	"github.com/ethereum/go-ethereum/core/state"
	"github.com/ethereum/go-ethereum/core/types"
	"github.com/ethereum/go-ethereum/core/vm"
	"github.com/ethereum/go-ethereum/eth/filters"
	"github.com/ethereum/go-ethereum/ethdb"
	"github.com/ethereum/go-ethereum/event"
	"github.com/ethereum/go-ethereum/log"
	"github.com/ethereum/go-ethereum/params"
	"github.com/ethereum/go-ethereum/rpc"
)

// This nil assignment ensures at compile time that SimulatedBackend implements bind.ContractBackend.
var _ bind.ContractBackend = (*SimulatedBackend)(nil)

var (
	errBlockNumberUnsupported  = errors.New("simulatedBackend cannot access blocks other than the latest block")
	errBlockDoesNotExist       = errors.New("block does not exist in blockchain")
	errTransactionDoesNotExist = errors.New("transaction does not exist")
)

// SimulatedBackend implements bind.ContractBackend, simulating a blockchain in
// the background. Its main purpose is to allow for easy testing of contract bindings.
// Simulated backend implements the following interfaces:
// ChainReader, ChainStateReader, ContractBackend, ContractCaller, ContractFilterer, ContractTransactor,
// DeployBackend, GasEstimator, GasPricer, LogFilterer, PendingContractCaller, TransactionReader, and TransactionSender
type SimulatedBackend struct {
	database   ethdb.Database   // In memory database to store our testing data
	blockchain *core.BlockChain // Ethereum blockchain to handle the consensus

	mu           sync.Mutex
	pendingBlock *types.Block   // Currently pending block that will be imported on request
	pendingState *state.StateDB // Currently pending state that will be the active on request

	events *filters.EventSystem // Event system for filtering log events live

	config *params.ChainConfig
}

// NewSimulatedBackendWithDatabase creates a new binding backend based on the given database
// and uses a simulated blockchain for testing purposes.
// A simulated backend always uses chainID 1337.
func NewSimulatedBackendWithDatabase(database ethdb.Database, alloc core.GenesisAlloc, gasLimit uint64) *SimulatedBackend {
	genesis := core.Genesis{Config: params.AllEthashProtocolChanges, GasLimit: gasLimit, Alloc: alloc}
	genesis.MustCommit(database)
	blockchain, _ := core.NewBlockChain(database, nil, genesis.Config, ethash.NewFaker(), vm.Config{}, nil, nil)

	backend := &SimulatedBackend{
		database:   database,
		blockchain: blockchain,
		config:     genesis.Config,
		events:     filters.NewEventSystem(&filterBackend{database, blockchain}, false),
	}
	backend.rollback(blockchain.CurrentBlock())
	return backend
}

// NewSimulatedBackend creates a new binding backend using a simulated blockchain
// for testing purposes.
// A simulated backend always uses chainID 1337.
func NewSimulatedBackend(alloc core.GenesisAlloc, gasLimit uint64) *SimulatedBackend {
	return NewSimulatedBackendWithDatabase(rawdb.NewMemoryDatabase(), alloc, gasLimit)
}

// Close terminates the underlying blockchain's update loop.
func (b *SimulatedBackend) Close() error {
	b.blockchain.Stop()
	return nil
}

// Commit imports all the pending transactions as a single block and starts a
// fresh new state.
func (b *SimulatedBackend) Commit() {
	b.mu.Lock()
	defer b.mu.Unlock()

	if _, err := b.blockchain.InsertChain([]*types.Block{b.pendingBlock}); err != nil {
		panic(err) // This cannot happen unless the simulator is wrong, fail in that case
	}
	// Using the last inserted block here makes it possible to build on a side
	// chain after a fork.
	b.rollback(b.pendingBlock)
}

// Rollback aborts all pending transactions, reverting to the last committed state.
func (b *SimulatedBackend) Rollback() {
	b.mu.Lock()
	defer b.mu.Unlock()

	b.rollback(b.blockchain.CurrentBlock())
}

func (b *SimulatedBackend) rollback(parent *types.Block) {
	blocks, _ := core.GenerateChain(b.config, parent, ethash.NewFaker(), b.database, 1, func(int, *core.BlockGen) {})

	b.pendingBlock = blocks[0]
	b.pendingState, _ = state.New(b.pendingBlock.Root(), b.blockchain.StateCache(), nil)
}

// Fork creates a side-chain that can be used to simulate reorgs.
//
// This function should be called with the ancestor block where the new side
// chain should be started. Transactions (old and new) can then be applied on
// top and Commit-ed.
//
// Note, the side-chain will only become canonical (and trigger the events) when
// it becomes longer. Until then CallContract will still operate on the current
// canonical chain.
//
// There is a % chance that the side chain becomes canonical at the same length
// to simulate live network behavior.
func (b *SimulatedBackend) Fork(ctx context.Context, parent common.Hash) error {
	b.mu.Lock()
	defer b.mu.Unlock()

	if len(b.pendingBlock.Transactions()) != 0 {
		return errors.New("pending block dirty")
	}
	block, err := b.blockByHash(ctx, parent)
	if err != nil {
		return err
	}
	b.rollback(block)
	return nil
}

// stateByBlockNumber retrieves a state by a given blocknumber.
func (b *SimulatedBackend) stateByBlockNumber(ctx context.Context, blockNumber *big.Int) (*state.StateDB, error) {
	if blockNumber == nil || blockNumber.Cmp(b.blockchain.CurrentBlock().Number()) == 0 {
		return b.blockchain.State()
	}
	block, err := b.blockByNumber(ctx, blockNumber)
	if err != nil {
		return nil, err
	}
	return b.blockchain.StateAt(block.Root())
}

// CodeAt returns the code associated with a certain account in the blockchain.
func (b *SimulatedBackend) CodeAt(ctx context.Context, contract common.Address, blockNumber *big.Int) ([]byte, error) {
	b.mu.Lock()
	defer b.mu.Unlock()

	stateDB, err := b.stateByBlockNumber(ctx, blockNumber)
	if err != nil {
		return nil, err
	}

	return stateDB.GetCode(contract), nil
}

// BalanceAt returns the wei balance of a certain account in the blockchain.
func (b *SimulatedBackend) BalanceAt(ctx context.Context, contract common.Address, blockNumber *big.Int) (*big.Int, error) {
	b.mu.Lock()
	defer b.mu.Unlock()

	stateDB, err := b.stateByBlockNumber(ctx, blockNumber)
	if err != nil {
		return nil, err
	}

	return stateDB.GetBalance(contract), nil
}

// NonceAt returns the nonce of a certain account in the blockchain.
func (b *SimulatedBackend) NonceAt(ctx context.Context, contract common.Address, blockNumber *big.Int) (uint64, error) {
	b.mu.Lock()
	defer b.mu.Unlock()

	stateDB, err := b.stateByBlockNumber(ctx, blockNumber)
	if err != nil {
		return 0, err
	}

	return stateDB.GetNonce(contract), nil
}

// StorageAt returns the value of key in the storage of an account in the blockchain.
func (b *SimulatedBackend) StorageAt(ctx context.Context, contract common.Address, key common.Hash, blockNumber *big.Int) ([]byte, error) {
	b.mu.Lock()
	defer b.mu.Unlock()

	stateDB, err := b.stateByBlockNumber(ctx, blockNumber)
	if err != nil {
		return nil, err
	}

	val := stateDB.GetState(contract, key)
	return val[:], nil
}

// TransactionReceipt returns the receipt of a transaction.
func (b *SimulatedBackend) TransactionReceipt(ctx context.Context, txHash common.Hash) (*types.Receipt, error) {
	b.mu.Lock()
	defer b.mu.Unlock()

	receipt, _, _, _ := rawdb.ReadReceipt(b.database, txHash, b.config)
	return receipt, nil
}

// TransactionByHash checks the pool of pending transactions in addition to the
// blockchain. The isPending return value indicates whether the transaction has been
// mined yet. Note that the transaction may not be part of the canonical chain even if
// it's not pending.
func (b *SimulatedBackend) TransactionByHash(ctx context.Context, txHash common.Hash) (*types.Transaction, bool, error) {
	b.mu.Lock()
	defer b.mu.Unlock()

	tx := b.pendingBlock.Transaction(txHash)
	if tx != nil {
		return tx, true, nil
	}
	tx, _, _, _ = rawdb.ReadTransaction(b.database, txHash)
	if tx != nil {
		return tx, false, nil
	}
	return nil, false, ethereum.NotFound
}

// BlockByHash retrieves a block based on the block hash.
func (b *SimulatedBackend) BlockByHash(ctx context.Context, hash common.Hash) (*types.Block, error) {
	b.mu.Lock()
	defer b.mu.Unlock()

	return b.blockByHash(ctx, hash)
}

// blockByHash retrieves a block based on the block hash without Locking.
func (b *SimulatedBackend) blockByHash(ctx context.Context, hash common.Hash) (*types.Block, error) {
	if hash == b.pendingBlock.Hash() {
		return b.pendingBlock, nil
	}

	block := b.blockchain.GetBlockByHash(hash)
	if block != nil {
		return block, nil
	}

	return nil, errBlockDoesNotExist
}

// BlockByNumber retrieves a block from the database by number, caching it
// (associated with its hash) if found.
func (b *SimulatedBackend) BlockByNumber(ctx context.Context, number *big.Int) (*types.Block, error) {
	b.mu.Lock()
	defer b.mu.Unlock()

	return b.blockByNumber(ctx, number)
}

// blockByNumber retrieves a block from the database by number, caching it
// (associated with its hash) if found without Lock.
func (b *SimulatedBackend) blockByNumber(ctx context.Context, number *big.Int) (*types.Block, error) {
	if number == nil || number.Cmp(b.pendingBlock.Number()) == 0 {
		return b.blockchain.CurrentBlock(), nil
	}

	block := b.blockchain.GetBlockByNumber(uint64(number.Int64()))
	if block == nil {
		return nil, errBlockDoesNotExist
	}

	return block, nil
}

// HeaderByHash returns a block header from the current canonical chain.
func (b *SimulatedBackend) HeaderByHash(ctx context.Context, hash common.Hash) (*types.Header, error) {
	b.mu.Lock()
	defer b.mu.Unlock()

	if hash == b.pendingBlock.Hash() {
		return b.pendingBlock.Header(), nil
	}

	header := b.blockchain.GetHeaderByHash(hash)
	if header == nil {
		return nil, errBlockDoesNotExist
	}

	return header, nil
}

// HeaderByNumber returns a block header from the current canonical chain. If number is
// nil, the latest known header is returned.
func (b *SimulatedBackend) HeaderByNumber(ctx context.Context, block *big.Int) (*types.Header, error) {
	b.mu.Lock()
	defer b.mu.Unlock()

	if block == nil || block.Cmp(b.pendingBlock.Number()) == 0 {
		return b.blockchain.CurrentHeader(), nil
	}

	return b.blockchain.GetHeaderByNumber(uint64(block.Int64())), nil
}

// TransactionCount returns the number of transactions in a given block.
func (b *SimulatedBackend) TransactionCount(ctx context.Context, blockHash common.Hash) (uint, error) {
	b.mu.Lock()
	defer b.mu.Unlock()

	if blockHash == b.pendingBlock.Hash() {
		return uint(b.pendingBlock.Transactions().Len()), nil
	}

	block := b.blockchain.GetBlockByHash(blockHash)
	if block == nil {
		return uint(0), errBlockDoesNotExist
	}

	return uint(block.Transactions().Len()), nil
}

// TransactionInBlock returns the transaction for a specific block at a specific index.
func (b *SimulatedBackend) TransactionInBlock(ctx context.Context, blockHash common.Hash, index uint) (*types.Transaction, error) {
	b.mu.Lock()
	defer b.mu.Unlock()

	if blockHash == b.pendingBlock.Hash() {
		transactions := b.pendingBlock.Transactions()
		if uint(len(transactions)) < index+1 {
			return nil, errTransactionDoesNotExist
		}

		return transactions[index], nil
	}

	block := b.blockchain.GetBlockByHash(blockHash)
	if block == nil {
		return nil, errBlockDoesNotExist
	}

	transactions := block.Transactions()
	if uint(len(transactions)) < index+1 {
		return nil, errTransactionDoesNotExist
	}

	return transactions[index], nil
}

// PendingCodeAt returns the code associated with an account in the pending state.
func (b *SimulatedBackend) PendingCodeAt(ctx context.Context, contract common.Address) ([]byte, error) {
	b.mu.Lock()
	defer b.mu.Unlock()

	return b.pendingState.GetCode(contract), nil
}

func newRevertError(result *core.ExecutionResult) *revertError {
	reason, errUnpack := abi.UnpackRevert(result.Revert())
	err := errors.New("execution reverted")
	if errUnpack == nil {
		err = fmt.Errorf("execution reverted: %v", reason)
	}
	return &revertError{
		error:  err,
		reason: hexutil.Encode(result.Revert()),
	}
}

// revertError is an API error that encompasses an EVM revert with JSON error
// code and a binary data blob.
type revertError struct {
	error
	reason string // revert reason hex encoded
}

// ErrorCode returns the JSON error code for a revert.
// See: https://github.com/ethereum/wiki/wiki/JSON-RPC-Error-Codes-Improvement-Proposal
func (e *revertError) ErrorCode() int {
	return 3
}

// ErrorData returns the hex encoded revert reason.
func (e *revertError) ErrorData() interface{} {
	return e.reason
}

// CallContract executes a contract call.
func (b *SimulatedBackend) CallContract(ctx context.Context, call ethereum.CallMsg, blockNumber *big.Int) ([]byte, error) {
	b.mu.Lock()
	defer b.mu.Unlock()

	if blockNumber != nil && blockNumber.Cmp(b.blockchain.CurrentBlock().Number()) != 0 {
		return nil, errBlockNumberUnsupported
	}
	stateDB, err := b.blockchain.State()
	if err != nil {
		return nil, err
	}
	res, err := b.callContract(ctx, call, b.blockchain.CurrentBlock(), stateDB)
	if err != nil {
		return nil, err
	}
	// If the result contains a revert reason, try to unpack and return it.
	if len(res.Revert()) > 0 {
		return nil, newRevertError(res)
	}
	return res.Return(), res.Err
}

// PendingCallContract executes a contract call on the pending state.
func (b *SimulatedBackend) PendingCallContract(ctx context.Context, call ethereum.CallMsg) ([]byte, error) {
	b.mu.Lock()
	defer b.mu.Unlock()
	defer b.pendingState.RevertToSnapshot(b.pendingState.Snapshot())

	res, err := b.callContract(ctx, call, b.pendingBlock, b.pendingState)
	if err != nil {
		return nil, err
	}
	// If the result contains a revert reason, try to unpack and return it.
	if len(res.Revert()) > 0 {
		return nil, newRevertError(res)
	}
	return res.Return(), res.Err
}

// PendingNonceAt implements PendingStateReader.PendingNonceAt, retrieving
// the nonce currently pending for the account.
func (b *SimulatedBackend) PendingNonceAt(ctx context.Context, account common.Address) (uint64, error) {
	b.mu.Lock()
	defer b.mu.Unlock()

	return b.pendingState.GetOrNewStateObject(account).Nonce(), nil
}

// SuggestGasPrice implements ContractTransactor.SuggestGasPrice. Since the simulated
// chain doesn't have miners, we just return a gas price of 1 for any call.
func (b *SimulatedBackend) SuggestGasPrice(ctx context.Context) (*big.Int, error) {
<<<<<<< HEAD
=======
	b.mu.Lock()
	defer b.mu.Unlock()

>>>>>>> be5b9371
	if b.pendingBlock.Header().BaseFee != nil {
		return b.pendingBlock.Header().BaseFee, nil
	}
	return big.NewInt(1), nil
}

// SuggestGasTipCap implements ContractTransactor.SuggestGasTipCap. Since the simulated
// chain doesn't have miners, we just return a gas tip of 1 for any call.
func (b *SimulatedBackend) SuggestGasTipCap(ctx context.Context) (*big.Int, error) {
	return big.NewInt(1), nil
}

// EstimateGas executes the requested code against the currently pending block/state and
// returns the used amount of gas.
func (b *SimulatedBackend) EstimateGas(ctx context.Context, call ethereum.CallMsg) (uint64, error) {
	b.mu.Lock()
	defer b.mu.Unlock()

	// Determine the lowest and highest possible gas limits to binary search in between
	var (
		lo  uint64 = params.TxGas - 1
		hi  uint64
		cap uint64
	)
	if call.Gas >= params.TxGas {
		hi = call.Gas
	} else {
		hi = b.pendingBlock.GasLimit()
	}
	// Normalize the max fee per gas the call is willing to spend.
	var feeCap *big.Int
	if call.GasPrice != nil && (call.GasFeeCap != nil || call.GasTipCap != nil) {
		return 0, errors.New("both gasPrice and (maxFeePerGas or maxPriorityFeePerGas) specified")
	} else if call.GasPrice != nil {
		feeCap = call.GasPrice
	} else if call.GasFeeCap != nil {
		feeCap = call.GasFeeCap
	} else {
		feeCap = common.Big0
	}
	// Recap the highest gas allowance with account's balance.
	if feeCap.BitLen() != 0 {
		balance := b.pendingState.GetBalance(call.From) // from can't be nil
		available := new(big.Int).Set(balance)
		if call.Value != nil {
			if call.Value.Cmp(available) >= 0 {
				return 0, errors.New("insufficient funds for transfer")
			}
			available.Sub(available, call.Value)
		}
		allowance := new(big.Int).Div(available, feeCap)
		if allowance.IsUint64() && hi > allowance.Uint64() {
			transfer := call.Value
			if transfer == nil {
				transfer = new(big.Int)
			}
			log.Warn("Gas estimation capped by limited funds", "original", hi, "balance", balance,
				"sent", transfer, "feecap", feeCap, "fundable", allowance)
			hi = allowance.Uint64()
		}
	}
	cap = hi

	// Create a helper to check if a gas allowance results in an executable transaction
	executable := func(gas uint64) (bool, *core.ExecutionResult, error) {
		call.Gas = gas

		snapshot := b.pendingState.Snapshot()
		res, err := b.callContract(ctx, call, b.pendingBlock, b.pendingState)
		b.pendingState.RevertToSnapshot(snapshot)

		if err != nil {
			if errors.Is(err, core.ErrIntrinsicGas) {
				return true, nil, nil // Special case, raise gas limit
			}
			return true, nil, err // Bail out
		}
		return res.Failed(), res, nil
	}
	// Execute the binary search and hone in on an executable gas limit
	for lo+1 < hi {
		mid := (hi + lo) / 2
		failed, _, err := executable(mid)

		// If the error is not nil(consensus error), it means the provided message
		// call or transaction will never be accepted no matter how much gas it is
		// assigned. Return the error directly, don't struggle any more
		if err != nil {
			return 0, err
		}
		if failed {
			lo = mid
		} else {
			hi = mid
		}
	}
	// Reject the transaction as invalid if it still fails at the highest allowance
	if hi == cap {
		failed, result, err := executable(hi)
		if err != nil {
			return 0, err
		}
		if failed {
			if result != nil && result.Err != vm.ErrOutOfGas {
				if len(result.Revert()) > 0 {
					return 0, newRevertError(result)
				}
				return 0, result.Err
			}
			// Otherwise, the specified gas cap is too low
			return 0, fmt.Errorf("gas required exceeds allowance (%d)", cap)
		}
	}
	return hi, nil
}

// callContract implements common code between normal and pending contract calls.
// state is modified during execution, make sure to copy it if necessary.
func (b *SimulatedBackend) callContract(ctx context.Context, call ethereum.CallMsg, block *types.Block, stateDB *state.StateDB) (*core.ExecutionResult, error) {
	// Gas prices post 1559 need to be initialized
	if call.GasPrice != nil && (call.GasFeeCap != nil || call.GasTipCap != nil) {
		return nil, errors.New("both gasPrice and (maxFeePerGas or maxPriorityFeePerGas) specified")
	}
	head := b.blockchain.CurrentHeader()
	if !b.blockchain.Config().IsLondon(head.Number) {
		// If there's no basefee, then it must be a non-1559 execution
		if call.GasPrice == nil {
			call.GasPrice = new(big.Int)
		}
		call.GasFeeCap, call.GasTipCap = call.GasPrice, call.GasPrice
	} else {
		// A basefee is provided, necessitating 1559-type execution
		if call.GasPrice != nil {
			// User specified the legacy gas field, convert to 1559 gas typing
			call.GasFeeCap, call.GasTipCap = call.GasPrice, call.GasPrice
		} else {
			// User specified 1559 gas feilds (or none), use those
			if call.GasFeeCap == nil {
				call.GasFeeCap = new(big.Int)
			}
			if call.GasTipCap == nil {
				call.GasTipCap = new(big.Int)
			}
			// Backfill the legacy gasPrice for EVM execution, unless we're all zeroes
			call.GasPrice = new(big.Int)
			if call.GasFeeCap.BitLen() > 0 || call.GasTipCap.BitLen() > 0 {
				call.GasPrice = math.BigMin(new(big.Int).Add(call.GasTipCap, head.BaseFee), call.GasFeeCap)
			}
		}
	}
	// Ensure message is initialized properly.
	if call.Gas == 0 {
		call.Gas = 50000000
	}
	if call.Value == nil {
		call.Value = new(big.Int)
	}
	// Set infinite balance to the fake caller account.
	from := stateDB.GetOrNewStateObject(call.From)
	from.SetBalance(math.MaxBig256)
	// Execute the call.
	msg := callMsg{call}

	txContext := core.NewEVMTxContext(msg)
	evmContext := core.NewEVMBlockContext(block.Header(), b.blockchain, nil)
	// Create a new environment which holds all relevant information
	// about the transaction and calling mechanisms.
	vmEnv := vm.NewEVM(evmContext, txContext, stateDB, b.config, vm.Config{NoBaseFee: true})
	gasPool := new(core.GasPool).AddGas(math.MaxUint64)

	return core.NewStateTransition(vmEnv, msg, gasPool).TransitionDb()
}

// SendTransaction updates the pending block to include the given transaction.
// It panics if the transaction is invalid.
func (b *SimulatedBackend) SendTransaction(ctx context.Context, tx *types.Transaction) error {
	b.mu.Lock()
	defer b.mu.Unlock()

	// Get the last block
	block, err := b.blockByHash(ctx, b.pendingBlock.ParentHash())
	if err != nil {
		panic("could not fetch parent")
	}
	// Check transaction validity
	signer := types.MakeSigner(b.blockchain.Config(), block.Number())
	sender, err := types.Sender(signer, tx)
	if err != nil {
		panic(fmt.Errorf("invalid transaction: %v", err))
	}
	nonce := b.pendingState.GetNonce(sender)
	if tx.Nonce() != nonce {
		panic(fmt.Errorf("invalid transaction nonce: got %d, want %d", tx.Nonce(), nonce))
	}
	// Include tx in chain
	blocks, _ := core.GenerateChain(b.config, block, ethash.NewFaker(), b.database, 1, func(number int, block *core.BlockGen) {
		for _, tx := range b.pendingBlock.Transactions() {
			block.AddTxWithChain(b.blockchain, tx)
		}
		block.AddTxWithChain(b.blockchain, tx)
	})
	stateDB, _ := b.blockchain.State()

	b.pendingBlock = blocks[0]
	b.pendingState, _ = state.New(b.pendingBlock.Root(), stateDB.Database(), nil)
	return nil
}

// FilterLogs executes a log filter operation, blocking during execution and
// returning all the results in one batch.
//
// TODO(karalabe): Deprecate when the subscription one can return past data too.
func (b *SimulatedBackend) FilterLogs(ctx context.Context, query ethereum.FilterQuery) ([]types.Log, error) {
	var filter *filters.Filter
	if query.BlockHash != nil {
		// Block filter requested, construct a single-shot filter
		filter = filters.NewBlockFilter(&filterBackend{b.database, b.blockchain}, *query.BlockHash, query.Addresses, query.Topics)
	} else {
		// Initialize unset filter boundaries to run from genesis to chain head
		from := int64(0)
		if query.FromBlock != nil {
			from = query.FromBlock.Int64()
		}
		to := int64(-1)
		if query.ToBlock != nil {
			to = query.ToBlock.Int64()
		}
		// Construct the range filter
		filter = filters.NewRangeFilter(&filterBackend{b.database, b.blockchain}, from, to, query.Addresses, query.Topics)
	}
	// Run the filter and return all the logs
	logs, err := filter.Logs(ctx)
	if err != nil {
		return nil, err
	}
	res := make([]types.Log, len(logs))
	for i, nLog := range logs {
		res[i] = *nLog
	}
	return res, nil
}

// SubscribeFilterLogs creates a background log filtering operation, returning a
// subscription immediately, which can be used to stream the found events.
func (b *SimulatedBackend) SubscribeFilterLogs(ctx context.Context, query ethereum.FilterQuery, ch chan<- types.Log) (ethereum.Subscription, error) {
	// Subscribe to contract events
	sink := make(chan []*types.Log)

	sub, err := b.events.SubscribeLogs(query, sink)
	if err != nil {
		return nil, err
	}
	// Since we're getting logs in batches, we need to flatten them into a plain stream
	return event.NewSubscription(func(quit <-chan struct{}) error {
		defer sub.Unsubscribe()
		for {
			select {
			case logs := <-sink:
				for _, nlog := range logs {
					select {
					case ch <- *nlog:
					case err := <-sub.Err():
						return err
					case <-quit:
						return nil
					}
				}
			case err := <-sub.Err():
				return err
			case <-quit:
				return nil
			}
		}
	}), nil
}

// SubscribeNewHead returns an event subscription for a new header.
func (b *SimulatedBackend) SubscribeNewHead(ctx context.Context, ch chan<- *types.Header) (ethereum.Subscription, error) {
	// subscribe to a new head
	sink := make(chan *types.Header)
	sub := b.events.SubscribeNewHeads(sink)

	return event.NewSubscription(func(quit <-chan struct{}) error {
		defer sub.Unsubscribe()
		for {
			select {
			case head := <-sink:
				select {
				case ch <- head:
				case err := <-sub.Err():
					return err
				case <-quit:
					return nil
				}
			case err := <-sub.Err():
				return err
			case <-quit:
				return nil
			}
		}
	}), nil
}

// AdjustTime adds a time shift to the simulated clock.
// It can only be called on empty blocks.
func (b *SimulatedBackend) AdjustTime(adjustment time.Duration) error {
	b.mu.Lock()
	defer b.mu.Unlock()

	if len(b.pendingBlock.Transactions()) != 0 {
		return errors.New("Could not adjust time on non-empty block")
	}

	blocks, _ := core.GenerateChain(b.config, b.blockchain.CurrentBlock(), ethash.NewFaker(), b.database, 1, func(number int, block *core.BlockGen) {
		block.OffsetTime(int64(adjustment.Seconds()))
	})
	stateDB, _ := b.blockchain.State()

	b.pendingBlock = blocks[0]
	b.pendingState, _ = state.New(b.pendingBlock.Root(), stateDB.Database(), nil)

	return nil
}

// Blockchain returns the underlying blockchain.
func (b *SimulatedBackend) Blockchain() *core.BlockChain {
	return b.blockchain
}

// callMsg implements core.Message to allow passing it as a transaction simulator.
type callMsg struct {
	ethereum.CallMsg
}

func (m callMsg) From() common.Address         { return m.CallMsg.From }
func (m callMsg) Nonce() uint64                { return 0 }
func (m callMsg) IsFake() bool                 { return true }
func (m callMsg) To() *common.Address          { return m.CallMsg.To }
func (m callMsg) GasPrice() *big.Int           { return m.CallMsg.GasPrice }
func (m callMsg) GasFeeCap() *big.Int          { return m.CallMsg.GasFeeCap }
func (m callMsg) GasTipCap() *big.Int          { return m.CallMsg.GasTipCap }
func (m callMsg) Gas() uint64                  { return m.CallMsg.Gas }
func (m callMsg) Value() *big.Int              { return m.CallMsg.Value }
func (m callMsg) Data() []byte                 { return m.CallMsg.Data }
func (m callMsg) AccessList() types.AccessList { return m.CallMsg.AccessList }

// filterBackend implements filters.Backend to support filtering for logs without
// taking bloom-bits acceleration structures into account.
type filterBackend struct {
	db ethdb.Database
	bc *core.BlockChain
}

func (fb *filterBackend) ChainDb() ethdb.Database  { return fb.db }
func (fb *filterBackend) EventMux() *event.TypeMux { panic("not supported") }

func (fb *filterBackend) HeaderByNumber(ctx context.Context, block rpc.BlockNumber) (*types.Header, error) {
	if block == rpc.LatestBlockNumber {
		return fb.bc.CurrentHeader(), nil
	}
	return fb.bc.GetHeaderByNumber(uint64(block.Int64())), nil
}

func (fb *filterBackend) HeaderByHash(ctx context.Context, hash common.Hash) (*types.Header, error) {
	return fb.bc.GetHeaderByHash(hash), nil
}

func (fb *filterBackend) GetReceipts(ctx context.Context, hash common.Hash) (types.Receipts, error) {
	number := rawdb.ReadHeaderNumber(fb.db, hash)
	if number == nil {
		return nil, nil
	}
	return rawdb.ReadReceipts(fb.db, hash, *number, fb.bc.Config()), nil
}

func (fb *filterBackend) GetLogs(ctx context.Context, hash common.Hash) ([][]*types.Log, error) {
	number := rawdb.ReadHeaderNumber(fb.db, hash)
	if number == nil {
		return nil, nil
	}
	receipts := rawdb.ReadReceipts(fb.db, hash, *number, fb.bc.Config())
	if receipts == nil {
		return nil, nil
	}
	logs := make([][]*types.Log, len(receipts))
	for i, receipt := range receipts {
		logs[i] = receipt.Logs
	}
	return logs, nil
}

func (fb *filterBackend) SubscribeNewTxsEvent(ch chan<- core.NewTxsEvent) event.Subscription {
	return nullSubscription()
}

func (fb *filterBackend) SubscribeChainEvent(ch chan<- core.ChainEvent) event.Subscription {
	return fb.bc.SubscribeChainEvent(ch)
}

func (fb *filterBackend) SubscribeRemovedLogsEvent(ch chan<- core.RemovedLogsEvent) event.Subscription {
	return fb.bc.SubscribeRemovedLogsEvent(ch)
}

func (fb *filterBackend) SubscribeLogsEvent(ch chan<- []*types.Log) event.Subscription {
	return fb.bc.SubscribeLogsEvent(ch)
}

func (fb *filterBackend) SubscribePendingLogsEvent(ch chan<- []*types.Log) event.Subscription {
	return nullSubscription()
}

func (fb *filterBackend) BloomStatus() (uint64, uint64) { return 4096, 0 }

func (fb *filterBackend) ServiceFilter(ctx context.Context, ms *bloombits.MatcherSession) {
	panic("not supported")
}

func nullSubscription() event.Subscription {
	return event.NewSubscription(func(quit <-chan struct{}) error {
		<-quit
		return nil
	})
}<|MERGE_RESOLUTION|>--- conflicted
+++ resolved
@@ -462,12 +462,9 @@
 // SuggestGasPrice implements ContractTransactor.SuggestGasPrice. Since the simulated
 // chain doesn't have miners, we just return a gas price of 1 for any call.
 func (b *SimulatedBackend) SuggestGasPrice(ctx context.Context) (*big.Int, error) {
-<<<<<<< HEAD
-=======
-	b.mu.Lock()
-	defer b.mu.Unlock()
-
->>>>>>> be5b9371
+	b.mu.Lock()
+	defer b.mu.Unlock()
+
 	if b.pendingBlock.Header().BaseFee != nil {
 		return b.pendingBlock.Header().BaseFee, nil
 	}
