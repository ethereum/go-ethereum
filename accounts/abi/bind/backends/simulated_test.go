--- conflicted
+++ resolved
@@ -84,7 +84,6 @@
 		t.Fatal("transaction should not have pending status")
 	}
 }
-<<<<<<< HEAD
 
 var testKey, _ = crypto.HexToECDSA("b71c71a67e1177ad4e901695e1b4b9ee17ae16c6668d313eac2f96dbcda3f291")
 
@@ -285,208 +284,6 @@
 		t.Errorf("could not sign tx: %v", err)
 	}
 
-=======
-
-var testKey, _ = crypto.HexToECDSA("b71c71a67e1177ad4e901695e1b4b9ee17ae16c6668d313eac2f96dbcda3f291")
-
-//  the following is based on this contract:
-//  contract T {
-//  	event received(address sender, uint amount, bytes memo);
-//  	event receivedAddr(address sender);
-//
-//  	function receive(bytes calldata memo) external payable returns (string memory res) {
-//  		emit received(msg.sender, msg.value, memo);
-//  		emit receivedAddr(msg.sender);
-//		    return "hello world";
-//  	}
-//  }
-const abiJSON = `[ { "constant": false, "inputs": [ { "name": "memo", "type": "bytes" } ], "name": "receive", "outputs": [ { "name": "res", "type": "string" } ], "payable": true, "stateMutability": "payable", "type": "function" }, { "anonymous": false, "inputs": [ { "indexed": false, "name": "sender", "type": "address" }, { "indexed": false, "name": "amount", "type": "uint256" }, { "indexed": false, "name": "memo", "type": "bytes" } ], "name": "received", "type": "event" }, { "anonymous": false, "inputs": [ { "indexed": false, "name": "sender", "type": "address" } ], "name": "receivedAddr", "type": "event" } ]`
-const abiBin = `0x608060405234801561001057600080fd5b506102a0806100206000396000f3fe60806040526004361061003b576000357c010000000000000000000000000000000000000000000000000000000090048063a69b6ed014610040575b600080fd5b6100b76004803603602081101561005657600080fd5b810190808035906020019064010000000081111561007357600080fd5b82018360208201111561008557600080fd5b803590602001918460018302840111640100000000831117156100a757600080fd5b9091929391929390505050610132565b6040518080602001828103825283818151815260200191508051906020019080838360005b838110156100f75780820151818401526020810190506100dc565b50505050905090810190601f1680156101245780820380516001836020036101000a031916815260200191505b509250505060405180910390f35b60607f75fd880d39c1daf53b6547ab6cb59451fc6452d27caa90e5b6649dd8293b9eed33348585604051808573ffffffffffffffffffffffffffffffffffffffff1673ffffffffffffffffffffffffffffffffffffffff168152602001848152602001806020018281038252848482818152602001925080828437600081840152601f19601f8201169050808301925050509550505050505060405180910390a17f46923992397eac56cf13058aced2a1871933622717e27b24eabc13bf9dd329c833604051808273ffffffffffffffffffffffffffffffffffffffff1673ffffffffffffffffffffffffffffffffffffffff16815260200191505060405180910390a16040805190810160405280600b81526020017f68656c6c6f20776f726c6400000000000000000000000000000000000000000081525090509291505056fea165627a7a72305820ff0c57dad254cfeda48c9cfb47f1353a558bccb4d1bc31da1dae69315772d29e0029`
-const deployedCode = `60806040526004361061003b576000357c010000000000000000000000000000000000000000000000000000000090048063a69b6ed014610040575b600080fd5b6100b76004803603602081101561005657600080fd5b810190808035906020019064010000000081111561007357600080fd5b82018360208201111561008557600080fd5b803590602001918460018302840111640100000000831117156100a757600080fd5b9091929391929390505050610132565b6040518080602001828103825283818151815260200191508051906020019080838360005b838110156100f75780820151818401526020810190506100dc565b50505050905090810190601f1680156101245780820380516001836020036101000a031916815260200191505b509250505060405180910390f35b60607f75fd880d39c1daf53b6547ab6cb59451fc6452d27caa90e5b6649dd8293b9eed33348585604051808573ffffffffffffffffffffffffffffffffffffffff1673ffffffffffffffffffffffffffffffffffffffff168152602001848152602001806020018281038252848482818152602001925080828437600081840152601f19601f8201169050808301925050509550505050505060405180910390a17f46923992397eac56cf13058aced2a1871933622717e27b24eabc13bf9dd329c833604051808273ffffffffffffffffffffffffffffffffffffffff1673ffffffffffffffffffffffffffffffffffffffff16815260200191505060405180910390a16040805190810160405280600b81526020017f68656c6c6f20776f726c6400000000000000000000000000000000000000000081525090509291505056fea165627a7a72305820ff0c57dad254cfeda48c9cfb47f1353a558bccb4d1bc31da1dae69315772d29e0029`
-
-// expected return value contains "hello world"
-var expectedReturn = []byte{0, 0, 0, 0, 0, 0, 0, 0, 0, 0, 0, 0, 0, 0, 0, 0, 0, 0, 0, 0, 0, 0, 0, 0, 0, 0, 0, 0, 0, 0, 0, 32, 0, 0, 0, 0, 0, 0, 0, 0, 0, 0, 0, 0, 0, 0, 0, 0, 0, 0, 0, 0, 0, 0, 0, 0, 0, 0, 0, 0, 0, 0, 0, 11, 104, 101, 108, 108, 111, 32, 119, 111, 114, 108, 100, 0, 0, 0, 0, 0, 0, 0, 0, 0, 0, 0, 0, 0, 0, 0, 0, 0, 0, 0, 0, 0}
-
-func TestNewSimulatedBackend(t *testing.T) {
-	testAddr := crypto.PubkeyToAddress(testKey.PublicKey)
-	expectedBal := big.NewInt(10000000000)
-	sim := NewSimulatedBackend(
-		core.GenesisAlloc{
-			testAddr: {Balance: expectedBal},
-		}, 10000000,
-	)
-	defer sim.Close()
-
-	if sim.config != params.AllEthashProtocolChanges {
-		t.Errorf("expected sim config to equal params.AllEthashProtocolChanges, got %v", sim.config)
-	}
-
-	if sim.blockchain.Config() != params.AllEthashProtocolChanges {
-		t.Errorf("expected sim blockchain config to equal params.AllEthashProtocolChanges, got %v", sim.config)
-	}
-
-	statedb, _ := sim.blockchain.State()
-	bal := statedb.GetBalance(testAddr)
-	if bal.Cmp(expectedBal) != 0 {
-		t.Errorf("expected balance for test address not received. expected: %v actual: %v", expectedBal, bal)
-	}
-}
-
-func TestSimulatedBackend_AdjustTime(t *testing.T) {
-	sim := NewSimulatedBackend(
-		core.GenesisAlloc{}, 10000000,
-	)
-	defer sim.Close()
-
-	prevTime := sim.pendingBlock.Time()
-	err := sim.AdjustTime(time.Second)
-	if err != nil {
-		t.Error(err)
-	}
-	newTime := sim.pendingBlock.Time()
-
-	if newTime-prevTime != uint64(time.Second.Seconds()) {
-		t.Errorf("adjusted time not equal to a second. prev: %v, new: %v", prevTime, newTime)
-	}
-}
-
-func TestSimulatedBackend_BalanceAt(t *testing.T) {
-	testAddr := crypto.PubkeyToAddress(testKey.PublicKey)
-	expectedBal := big.NewInt(10000000000)
-	sim := NewSimulatedBackend(
-		core.GenesisAlloc{
-			testAddr: {Balance: expectedBal},
-		}, 10000000,
-	)
-	defer sim.Close()
-	bgCtx := context.Background()
-
-	bal, err := sim.BalanceAt(bgCtx, testAddr, nil)
-	if err != nil {
-		t.Error(err)
-	}
-
-	if bal.Cmp(expectedBal) != 0 {
-		t.Errorf("expected balance for test address not received. expected: %v actual: %v", expectedBal, bal)
-	}
-}
-
-func TestSimulatedBackend_BlockByHash(t *testing.T) {
-	sim := NewSimulatedBackend(
-		core.GenesisAlloc{}, 10000000,
-	)
-	defer sim.Close()
-	bgCtx := context.Background()
-
-	block, err := sim.BlockByNumber(bgCtx, nil)
-	if err != nil {
-		t.Errorf("could not get recent block: %v", err)
-	}
-	blockByHash, err := sim.BlockByHash(bgCtx, block.Hash())
-	if err != nil {
-		t.Errorf("could not get recent block: %v", err)
-	}
-
-	if block.Hash() != blockByHash.Hash() {
-		t.Errorf("did not get expected block")
-	}
-}
-
-func TestSimulatedBackend_BlockByNumber(t *testing.T) {
-	sim := NewSimulatedBackend(
-		core.GenesisAlloc{}, 10000000,
-	)
-	defer sim.Close()
-	bgCtx := context.Background()
-
-	block, err := sim.BlockByNumber(bgCtx, nil)
-	if err != nil {
-		t.Errorf("could not get recent block: %v", err)
-	}
-	if block.NumberU64() != 0 {
-		t.Errorf("did not get most recent block, instead got block number %v", block.NumberU64())
-	}
-
-	// create one block
-	sim.Commit()
-
-	block, err = sim.BlockByNumber(bgCtx, nil)
-	if err != nil {
-		t.Errorf("could not get recent block: %v", err)
-	}
-	if block.NumberU64() != 1 {
-		t.Errorf("did not get most recent block, instead got block number %v", block.NumberU64())
-	}
-
-	blockByNumber, err := sim.BlockByNumber(bgCtx, big.NewInt(1))
-	if blockByNumber.Hash() != block.Hash() {
-		t.Errorf("did not get the same block with height of 1 as before")
-	}
-}
-
-func TestSimulatedBackend_NonceAt(t *testing.T) {
-	testAddr := crypto.PubkeyToAddress(testKey.PublicKey)
-
-	sim := NewSimulatedBackend(
-		core.GenesisAlloc{
-			testAddr: {Balance: big.NewInt(10000000000)},
-		}, 10000000,
-	)
-	defer sim.Close()
-	bgCtx := context.Background()
-
-	nonce, err := sim.NonceAt(bgCtx, testAddr, big.NewInt(0))
-	if err != nil {
-		t.Errorf("could not get nonce for test addr: %v", err)
-	}
-
-	if nonce != uint64(0) {
-		t.Errorf("received incorrect nonce. expected 0, got %v", nonce)
-	}
-
-	// create a signed transaction to send
-	tx := types.NewTransaction(nonce, testAddr, big.NewInt(1000), params.TxGas, big.NewInt(1), nil)
-	signedTx, err := types.SignTx(tx, types.HomesteadSigner{}, testKey)
-	if err != nil {
-		t.Errorf("could not sign tx: %v", err)
-	}
-
-	// send tx to simulated backend
-	err = sim.SendTransaction(bgCtx, signedTx)
-	if err != nil {
-		t.Errorf("could not add tx to pending block: %v", err)
-	}
-	sim.Commit()
-
-	newNonce, err := sim.NonceAt(bgCtx, testAddr, big.NewInt(1))
-	if err != nil {
-		t.Errorf("could not get nonce for test addr: %v", err)
-	}
-
-	if newNonce != nonce+uint64(1) {
-		t.Errorf("received incorrect nonce. expected 1, got %v", nonce)
-	}
-}
-
-func TestSimulatedBackend_SendTransaction(t *testing.T) {
-	testAddr := crypto.PubkeyToAddress(testKey.PublicKey)
-
-	sim := NewSimulatedBackend(
-		core.GenesisAlloc{
-			testAddr: {Balance: big.NewInt(10000000000)},
-		}, 10000000,
-	)
-	defer sim.Close()
-	bgCtx := context.Background()
-
-	// create a signed transaction to send
-	tx := types.NewTransaction(uint64(0), testAddr, big.NewInt(1000), params.TxGas, big.NewInt(1), nil)
-	signedTx, err := types.SignTx(tx, types.HomesteadSigner{}, testKey)
-	if err != nil {
-		t.Errorf("could not sign tx: %v", err)
-	}
-
->>>>>>> 974574bc
 	// send tx to simulated backend
 	err = sim.SendTransaction(bgCtx, signedTx)
 	if err != nil {
