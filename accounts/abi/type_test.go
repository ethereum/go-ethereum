// Copyright 2016 The go-ethereum Authors
// This file is part of the go-ethereum library.
//
// The go-ethereum library is free software: you can redistribute it and/or modify
// it under the terms of the GNU Lesser General Public License as published by
// the Free Software Foundation, either version 3 of the License, or
// (at your option) any later version.
//
// The go-ethereum library is distributed in the hope that it will be useful,
// but WITHOUT ANY WARRANTY; without even the implied warranty of
// MERCHANTABILITY or FITNESS FOR A PARTICULAR PURPOSE. See the
// GNU Lesser General Public License for more details.
//
// You should have received a copy of the GNU Lesser General Public License
// along with the go-ethereum library. If not, see <http://www.gnu.org/licenses/>.

package abi

import (
	"math/big"
	"reflect"
	"testing"

<<<<<<< HEAD
	"github.com/EthereumCommonwealth/go-callisto/common"
=======
	"github.com/davecgh/go-spew/spew"
	"github.com/ethereum/go-ethereum/common"
>>>>>>> 73067fd2
)

// typeWithoutStringer is a alias for the Type type which simply doesn't implement
// the stringer interface to allow printing type details in the tests below.
type typeWithoutStringer Type

// Tests that all allowed types get recognized by the type parser.
func TestTypeRegexp(t *testing.T) {
	tests := []struct {
		blob string
		kind Type
	}{
		{"bool", Type{Kind: reflect.Bool, T: BoolTy, Type: reflect.TypeOf(bool(false)), stringKind: "bool"}},
		{"bool[]", Type{Kind: reflect.Slice, T: SliceTy, Type: reflect.TypeOf([]bool(nil)), Elem: &Type{Kind: reflect.Bool, T: BoolTy, Type: reflect.TypeOf(bool(false)), stringKind: "bool"}, stringKind: "bool[]"}},
		{"bool[2]", Type{Size: 2, Kind: reflect.Array, T: ArrayTy, Type: reflect.TypeOf([2]bool{}), Elem: &Type{Kind: reflect.Bool, T: BoolTy, Type: reflect.TypeOf(bool(false)), stringKind: "bool"}, stringKind: "bool[2]"}},
		{"bool[2][]", Type{Kind: reflect.Slice, T: SliceTy, Type: reflect.TypeOf([][2]bool{}), Elem: &Type{Kind: reflect.Array, T: ArrayTy, Size: 2, Type: reflect.TypeOf([2]bool{}), Elem: &Type{Kind: reflect.Bool, T: BoolTy, Type: reflect.TypeOf(bool(false)), stringKind: "bool"}, stringKind: "bool[2]"}, stringKind: "bool[2][]"}},
		{"bool[][]", Type{Kind: reflect.Slice, T: SliceTy, Type: reflect.TypeOf([][]bool{}), Elem: &Type{Kind: reflect.Slice, T: SliceTy, Type: reflect.TypeOf([]bool{}), Elem: &Type{Kind: reflect.Bool, T: BoolTy, Type: reflect.TypeOf(bool(false)), stringKind: "bool"}, stringKind: "bool[]"}, stringKind: "bool[][]"}},
		{"bool[][2]", Type{Kind: reflect.Array, T: ArrayTy, Size: 2, Type: reflect.TypeOf([2][]bool{}), Elem: &Type{Kind: reflect.Slice, T: SliceTy, Type: reflect.TypeOf([]bool{}), Elem: &Type{Kind: reflect.Bool, T: BoolTy, Type: reflect.TypeOf(bool(false)), stringKind: "bool"}, stringKind: "bool[]"}, stringKind: "bool[][2]"}},
		{"bool[2][2]", Type{Kind: reflect.Array, T: ArrayTy, Size: 2, Type: reflect.TypeOf([2][2]bool{}), Elem: &Type{Kind: reflect.Array, T: ArrayTy, Size: 2, Type: reflect.TypeOf([2]bool{}), Elem: &Type{Kind: reflect.Bool, T: BoolTy, Type: reflect.TypeOf(bool(false)), stringKind: "bool"}, stringKind: "bool[2]"}, stringKind: "bool[2][2]"}},
		{"bool[2][][2]", Type{Kind: reflect.Array, T: ArrayTy, Size: 2, Type: reflect.TypeOf([2][][2]bool{}), Elem: &Type{Kind: reflect.Slice, T: SliceTy, Type: reflect.TypeOf([][2]bool{}), Elem: &Type{Kind: reflect.Array, T: ArrayTy, Size: 2, Type: reflect.TypeOf([2]bool{}), Elem: &Type{Kind: reflect.Bool, T: BoolTy, Type: reflect.TypeOf(bool(false)), stringKind: "bool"}, stringKind: "bool[2]"}, stringKind: "bool[2][]"}, stringKind: "bool[2][][2]"}},
		{"bool[2][2][2]", Type{Kind: reflect.Array, T: ArrayTy, Size: 2, Type: reflect.TypeOf([2][2][2]bool{}), Elem: &Type{Kind: reflect.Array, T: ArrayTy, Size: 2, Type: reflect.TypeOf([2][2]bool{}), Elem: &Type{Kind: reflect.Array, T: ArrayTy, Size: 2, Type: reflect.TypeOf([2]bool{}), Elem: &Type{Kind: reflect.Bool, T: BoolTy, Type: reflect.TypeOf(bool(false)), stringKind: "bool"}, stringKind: "bool[2]"}, stringKind: "bool[2][2]"}, stringKind: "bool[2][2][2]"}},
		{"bool[][][]", Type{T: SliceTy, Kind: reflect.Slice, Type: reflect.TypeOf([][][]bool{}), Elem: &Type{T: SliceTy, Kind: reflect.Slice, Type: reflect.TypeOf([][]bool{}), Elem: &Type{T: SliceTy, Kind: reflect.Slice, Type: reflect.TypeOf([]bool{}), Elem: &Type{Kind: reflect.Bool, T: BoolTy, Type: reflect.TypeOf(bool(false)), stringKind: "bool"}, stringKind: "bool[]"}, stringKind: "bool[][]"}, stringKind: "bool[][][]"}},
		{"bool[][2][]", Type{T: SliceTy, Kind: reflect.Slice, Type: reflect.TypeOf([][2][]bool{}), Elem: &Type{Kind: reflect.Array, T: ArrayTy, Size: 2, Type: reflect.TypeOf([2][]bool{}), Elem: &Type{T: SliceTy, Kind: reflect.Slice, Type: reflect.TypeOf([]bool{}), Elem: &Type{Kind: reflect.Bool, T: BoolTy, Type: reflect.TypeOf(bool(false)), stringKind: "bool"}, stringKind: "bool[]"}, stringKind: "bool[][2]"}, stringKind: "bool[][2][]"}},
		{"int8", Type{Kind: reflect.Int8, Type: int8_t, Size: 8, T: IntTy, stringKind: "int8"}},
		{"int16", Type{Kind: reflect.Int16, Type: int16_t, Size: 16, T: IntTy, stringKind: "int16"}},
		{"int32", Type{Kind: reflect.Int32, Type: int32_t, Size: 32, T: IntTy, stringKind: "int32"}},
		{"int64", Type{Kind: reflect.Int64, Type: int64_t, Size: 64, T: IntTy, stringKind: "int64"}},
		{"int256", Type{Kind: reflect.Ptr, Type: big_t, Size: 256, T: IntTy, stringKind: "int256"}},
		{"int8[]", Type{Kind: reflect.Slice, T: SliceTy, Type: reflect.TypeOf([]int8{}), Elem: &Type{Kind: reflect.Int8, Type: int8_t, Size: 8, T: IntTy, stringKind: "int8"}, stringKind: "int8[]"}},
		{"int8[2]", Type{Kind: reflect.Array, T: ArrayTy, Size: 2, Type: reflect.TypeOf([2]int8{}), Elem: &Type{Kind: reflect.Int8, Type: int8_t, Size: 8, T: IntTy, stringKind: "int8"}, stringKind: "int8[2]"}},
		{"int16[]", Type{Kind: reflect.Slice, T: SliceTy, Type: reflect.TypeOf([]int16{}), Elem: &Type{Kind: reflect.Int16, Type: int16_t, Size: 16, T: IntTy, stringKind: "int16"}, stringKind: "int16[]"}},
		{"int16[2]", Type{Size: 2, Kind: reflect.Array, T: ArrayTy, Type: reflect.TypeOf([2]int16{}), Elem: &Type{Kind: reflect.Int16, Type: int16_t, Size: 16, T: IntTy, stringKind: "int16"}, stringKind: "int16[2]"}},
		{"int32[]", Type{Kind: reflect.Slice, T: SliceTy, Type: reflect.TypeOf([]int32{}), Elem: &Type{Kind: reflect.Int32, Type: int32_t, Size: 32, T: IntTy, stringKind: "int32"}, stringKind: "int32[]"}},
		{"int32[2]", Type{Kind: reflect.Array, T: ArrayTy, Size: 2, Type: reflect.TypeOf([2]int32{}), Elem: &Type{Kind: reflect.Int32, Type: int32_t, Size: 32, T: IntTy, stringKind: "int32"}, stringKind: "int32[2]"}},
		{"int64[]", Type{Kind: reflect.Slice, T: SliceTy, Type: reflect.TypeOf([]int64{}), Elem: &Type{Kind: reflect.Int64, Type: int64_t, Size: 64, T: IntTy, stringKind: "int64"}, stringKind: "int64[]"}},
		{"int64[2]", Type{Kind: reflect.Array, T: ArrayTy, Size: 2, Type: reflect.TypeOf([2]int64{}), Elem: &Type{Kind: reflect.Int64, Type: int64_t, Size: 64, T: IntTy, stringKind: "int64"}, stringKind: "int64[2]"}},
		{"int256[]", Type{Kind: reflect.Slice, T: SliceTy, Type: reflect.TypeOf([]*big.Int{}), Elem: &Type{Kind: reflect.Ptr, Type: big_t, Size: 256, T: IntTy, stringKind: "int256"}, stringKind: "int256[]"}},
		{"int256[2]", Type{Kind: reflect.Array, T: ArrayTy, Size: 2, Type: reflect.TypeOf([2]*big.Int{}), Elem: &Type{Kind: reflect.Ptr, Type: big_t, Size: 256, T: IntTy, stringKind: "int256"}, stringKind: "int256[2]"}},
		{"uint8", Type{Kind: reflect.Uint8, Type: uint8_t, Size: 8, T: UintTy, stringKind: "uint8"}},
		{"uint16", Type{Kind: reflect.Uint16, Type: uint16_t, Size: 16, T: UintTy, stringKind: "uint16"}},
		{"uint32", Type{Kind: reflect.Uint32, Type: uint32_t, Size: 32, T: UintTy, stringKind: "uint32"}},
		{"uint64", Type{Kind: reflect.Uint64, Type: uint64_t, Size: 64, T: UintTy, stringKind: "uint64"}},
		{"uint256", Type{Kind: reflect.Ptr, Type: big_t, Size: 256, T: UintTy, stringKind: "uint256"}},
		{"uint8[]", Type{Kind: reflect.Slice, T: SliceTy, Type: reflect.TypeOf([]uint8{}), Elem: &Type{Kind: reflect.Uint8, Type: uint8_t, Size: 8, T: UintTy, stringKind: "uint8"}, stringKind: "uint8[]"}},
		{"uint8[2]", Type{Kind: reflect.Array, T: ArrayTy, Size: 2, Type: reflect.TypeOf([2]uint8{}), Elem: &Type{Kind: reflect.Uint8, Type: uint8_t, Size: 8, T: UintTy, stringKind: "uint8"}, stringKind: "uint8[2]"}},
		{"uint16[]", Type{T: SliceTy, Kind: reflect.Slice, Type: reflect.TypeOf([]uint16{}), Elem: &Type{Kind: reflect.Uint16, Type: uint16_t, Size: 16, T: UintTy, stringKind: "uint16"}, stringKind: "uint16[]"}},
		{"uint16[2]", Type{Kind: reflect.Array, T: ArrayTy, Size: 2, Type: reflect.TypeOf([2]uint16{}), Elem: &Type{Kind: reflect.Uint16, Type: uint16_t, Size: 16, T: UintTy, stringKind: "uint16"}, stringKind: "uint16[2]"}},
		{"uint32[]", Type{T: SliceTy, Kind: reflect.Slice, Type: reflect.TypeOf([]uint32{}), Elem: &Type{Kind: reflect.Uint32, Type: uint32_t, Size: 32, T: UintTy, stringKind: "uint32"}, stringKind: "uint32[]"}},
		{"uint32[2]", Type{Kind: reflect.Array, T: ArrayTy, Size: 2, Type: reflect.TypeOf([2]uint32{}), Elem: &Type{Kind: reflect.Uint32, Type: uint32_t, Size: 32, T: UintTy, stringKind: "uint32"}, stringKind: "uint32[2]"}},
		{"uint64[]", Type{T: SliceTy, Kind: reflect.Slice, Type: reflect.TypeOf([]uint64{}), Elem: &Type{Kind: reflect.Uint64, Type: uint64_t, Size: 64, T: UintTy, stringKind: "uint64"}, stringKind: "uint64[]"}},
		{"uint64[2]", Type{Kind: reflect.Array, T: ArrayTy, Size: 2, Type: reflect.TypeOf([2]uint64{}), Elem: &Type{Kind: reflect.Uint64, Type: uint64_t, Size: 64, T: UintTy, stringKind: "uint64"}, stringKind: "uint64[2]"}},
		{"uint256[]", Type{T: SliceTy, Kind: reflect.Slice, Type: reflect.TypeOf([]*big.Int{}), Elem: &Type{Kind: reflect.Ptr, Type: big_t, Size: 256, T: UintTy, stringKind: "uint256"}, stringKind: "uint256[]"}},
		{"uint256[2]", Type{Kind: reflect.Array, T: ArrayTy, Type: reflect.TypeOf([2]*big.Int{}), Size: 2, Elem: &Type{Kind: reflect.Ptr, Type: big_t, Size: 256, T: UintTy, stringKind: "uint256"}, stringKind: "uint256[2]"}},
		{"bytes32", Type{Kind: reflect.Array, T: FixedBytesTy, Size: 32, Type: reflect.TypeOf([32]byte{}), stringKind: "bytes32"}},
		{"bytes[]", Type{T: SliceTy, Kind: reflect.Slice, Type: reflect.TypeOf([][]byte{}), Elem: &Type{Kind: reflect.Slice, Type: reflect.TypeOf([]byte{}), T: BytesTy, stringKind: "bytes"}, stringKind: "bytes[]"}},
		{"bytes[2]", Type{Kind: reflect.Array, T: ArrayTy, Size: 2, Type: reflect.TypeOf([2][]byte{}), Elem: &Type{T: BytesTy, Type: reflect.TypeOf([]byte{}), Kind: reflect.Slice, stringKind: "bytes"}, stringKind: "bytes[2]"}},
		{"bytes32[]", Type{T: SliceTy, Kind: reflect.Slice, Type: reflect.TypeOf([][32]byte{}), Elem: &Type{Kind: reflect.Array, Type: reflect.TypeOf([32]byte{}), T: FixedBytesTy, Size: 32, stringKind: "bytes32"}, stringKind: "bytes32[]"}},
		{"bytes32[2]", Type{Kind: reflect.Array, T: ArrayTy, Size: 2, Type: reflect.TypeOf([2][32]byte{}), Elem: &Type{Kind: reflect.Array, T: FixedBytesTy, Size: 32, Type: reflect.TypeOf([32]byte{}), stringKind: "bytes32"}, stringKind: "bytes32[2]"}},
		{"string", Type{Kind: reflect.String, T: StringTy, Type: reflect.TypeOf(""), stringKind: "string"}},
		{"string[]", Type{T: SliceTy, Kind: reflect.Slice, Type: reflect.TypeOf([]string{}), Elem: &Type{Kind: reflect.String, Type: reflect.TypeOf(""), T: StringTy, stringKind: "string"}, stringKind: "string[]"}},
		{"string[2]", Type{Kind: reflect.Array, T: ArrayTy, Size: 2, Type: reflect.TypeOf([2]string{}), Elem: &Type{Kind: reflect.String, T: StringTy, Type: reflect.TypeOf(""), stringKind: "string"}, stringKind: "string[2]"}},
		{"address", Type{Kind: reflect.Array, Type: address_t, Size: 20, T: AddressTy, stringKind: "address"}},
		{"address[]", Type{T: SliceTy, Kind: reflect.Slice, Type: reflect.TypeOf([]common.Address{}), Elem: &Type{Kind: reflect.Array, Type: address_t, Size: 20, T: AddressTy, stringKind: "address"}, stringKind: "address[]"}},
		{"address[2]", Type{Kind: reflect.Array, T: ArrayTy, Size: 2, Type: reflect.TypeOf([2]common.Address{}), Elem: &Type{Kind: reflect.Array, Type: address_t, Size: 20, T: AddressTy, stringKind: "address"}, stringKind: "address[2]"}},
		// TODO when fixed types are implemented properly
		// {"fixed", Type{}},
		// {"fixed128x128", Type{}},
		// {"fixed[]", Type{}},
		// {"fixed[2]", Type{}},
		// {"fixed128x128[]", Type{}},
		// {"fixed128x128[2]", Type{}},
	}

	for _, tt := range tests {
		typ, err := NewType(tt.blob)
		if err != nil {
			t.Errorf("type %q: failed to parse type string: %v", tt.blob, err)
		}
		if !reflect.DeepEqual(typ, tt.kind) {
			t.Errorf("type %q: parsed type mismatch:\nGOT %s\nWANT %s ", tt.blob, spew.Sdump(typeWithoutStringer(typ)), spew.Sdump(typeWithoutStringer(tt.kind)))
		}
	}
}

func TestTypeCheck(t *testing.T) {
	for i, test := range []struct {
		typ   string
		input interface{}
		err   string
	}{
		{"uint", big.NewInt(1), "unsupported arg type: uint"},
		{"int", big.NewInt(1), "unsupported arg type: int"},
		{"uint256", big.NewInt(1), ""},
		{"uint256[][3][]", [][3][]*big.Int{{{}}}, ""},
		{"uint256[][][3]", [3][][]*big.Int{{{}}}, ""},
		{"uint256[3][][]", [][][3]*big.Int{{{}}}, ""},
		{"uint256[3][3][3]", [3][3][3]*big.Int{{{}}}, ""},
		{"uint8[][]", [][]uint8{}, ""},
		{"int256", big.NewInt(1), ""},
		{"uint8", uint8(1), ""},
		{"uint16", uint16(1), ""},
		{"uint32", uint32(1), ""},
		{"uint64", uint64(1), ""},
		{"int8", int8(1), ""},
		{"int16", int16(1), ""},
		{"int32", int32(1), ""},
		{"int64", int64(1), ""},
		{"uint24", big.NewInt(1), ""},
		{"uint40", big.NewInt(1), ""},
		{"uint48", big.NewInt(1), ""},
		{"uint56", big.NewInt(1), ""},
		{"uint72", big.NewInt(1), ""},
		{"uint80", big.NewInt(1), ""},
		{"uint88", big.NewInt(1), ""},
		{"uint96", big.NewInt(1), ""},
		{"uint104", big.NewInt(1), ""},
		{"uint112", big.NewInt(1), ""},
		{"uint120", big.NewInt(1), ""},
		{"uint128", big.NewInt(1), ""},
		{"uint136", big.NewInt(1), ""},
		{"uint144", big.NewInt(1), ""},
		{"uint152", big.NewInt(1), ""},
		{"uint160", big.NewInt(1), ""},
		{"uint168", big.NewInt(1), ""},
		{"uint176", big.NewInt(1), ""},
		{"uint184", big.NewInt(1), ""},
		{"uint192", big.NewInt(1), ""},
		{"uint200", big.NewInt(1), ""},
		{"uint208", big.NewInt(1), ""},
		{"uint216", big.NewInt(1), ""},
		{"uint224", big.NewInt(1), ""},
		{"uint232", big.NewInt(1), ""},
		{"uint240", big.NewInt(1), ""},
		{"uint248", big.NewInt(1), ""},
		{"int24", big.NewInt(1), ""},
		{"int40", big.NewInt(1), ""},
		{"int48", big.NewInt(1), ""},
		{"int56", big.NewInt(1), ""},
		{"int72", big.NewInt(1), ""},
		{"int80", big.NewInt(1), ""},
		{"int88", big.NewInt(1), ""},
		{"int96", big.NewInt(1), ""},
		{"int104", big.NewInt(1), ""},
		{"int112", big.NewInt(1), ""},
		{"int120", big.NewInt(1), ""},
		{"int128", big.NewInt(1), ""},
		{"int136", big.NewInt(1), ""},
		{"int144", big.NewInt(1), ""},
		{"int152", big.NewInt(1), ""},
		{"int160", big.NewInt(1), ""},
		{"int168", big.NewInt(1), ""},
		{"int176", big.NewInt(1), ""},
		{"int184", big.NewInt(1), ""},
		{"int192", big.NewInt(1), ""},
		{"int200", big.NewInt(1), ""},
		{"int208", big.NewInt(1), ""},
		{"int216", big.NewInt(1), ""},
		{"int224", big.NewInt(1), ""},
		{"int232", big.NewInt(1), ""},
		{"int240", big.NewInt(1), ""},
		{"int248", big.NewInt(1), ""},
		{"uint30", uint8(1), "abi: cannot use uint8 as type ptr as argument"},
		{"uint8", uint16(1), "abi: cannot use uint16 as type uint8 as argument"},
		{"uint8", uint32(1), "abi: cannot use uint32 as type uint8 as argument"},
		{"uint8", uint64(1), "abi: cannot use uint64 as type uint8 as argument"},
		{"uint8", int8(1), "abi: cannot use int8 as type uint8 as argument"},
		{"uint8", int16(1), "abi: cannot use int16 as type uint8 as argument"},
		{"uint8", int32(1), "abi: cannot use int32 as type uint8 as argument"},
		{"uint8", int64(1), "abi: cannot use int64 as type uint8 as argument"},
		{"uint16", uint16(1), ""},
		{"uint16", uint8(1), "abi: cannot use uint8 as type uint16 as argument"},
		{"uint16[]", []uint16{1, 2, 3}, ""},
		{"uint16[]", [3]uint16{1, 2, 3}, ""},
		{"uint16[]", []uint32{1, 2, 3}, "abi: cannot use []uint32 as type [0]uint16 as argument"},
		{"uint16[3]", [3]uint32{1, 2, 3}, "abi: cannot use [3]uint32 as type [3]uint16 as argument"},
		{"uint16[3]", [4]uint16{1, 2, 3}, "abi: cannot use [4]uint16 as type [3]uint16 as argument"},
		{"uint16[3]", []uint16{1, 2, 3}, ""},
		{"uint16[3]", []uint16{1, 2, 3, 4}, "abi: cannot use [4]uint16 as type [3]uint16 as argument"},
		{"address[]", []common.Address{{1}}, ""},
		{"address[1]", []common.Address{{1}}, ""},
		{"address[1]", [1]common.Address{{1}}, ""},
		{"address[2]", [1]common.Address{{1}}, "abi: cannot use [1]array as type [2]array as argument"},
		{"bytes32", [32]byte{}, ""},
		{"bytes31", [31]byte{}, ""},
		{"bytes30", [30]byte{}, ""},
		{"bytes29", [29]byte{}, ""},
		{"bytes28", [28]byte{}, ""},
		{"bytes27", [27]byte{}, ""},
		{"bytes26", [26]byte{}, ""},
		{"bytes25", [25]byte{}, ""},
		{"bytes24", [24]byte{}, ""},
		{"bytes23", [23]byte{}, ""},
		{"bytes22", [22]byte{}, ""},
		{"bytes21", [21]byte{}, ""},
		{"bytes20", [20]byte{}, ""},
		{"bytes19", [19]byte{}, ""},
		{"bytes18", [18]byte{}, ""},
		{"bytes17", [17]byte{}, ""},
		{"bytes16", [16]byte{}, ""},
		{"bytes15", [15]byte{}, ""},
		{"bytes14", [14]byte{}, ""},
		{"bytes13", [13]byte{}, ""},
		{"bytes12", [12]byte{}, ""},
		{"bytes11", [11]byte{}, ""},
		{"bytes10", [10]byte{}, ""},
		{"bytes9", [9]byte{}, ""},
		{"bytes8", [8]byte{}, ""},
		{"bytes7", [7]byte{}, ""},
		{"bytes6", [6]byte{}, ""},
		{"bytes5", [5]byte{}, ""},
		{"bytes4", [4]byte{}, ""},
		{"bytes3", [3]byte{}, ""},
		{"bytes2", [2]byte{}, ""},
		{"bytes1", [1]byte{}, ""},
		{"bytes32", [33]byte{}, "abi: cannot use [33]uint8 as type [32]uint8 as argument"},
		{"bytes32", common.Hash{1}, ""},
		{"bytes31", common.Hash{1}, "abi: cannot use common.Hash as type [31]uint8 as argument"},
		{"bytes31", [32]byte{}, "abi: cannot use [32]uint8 as type [31]uint8 as argument"},
		{"bytes", []byte{0, 1}, ""},
		{"bytes", [2]byte{0, 1}, "abi: cannot use array as type slice as argument"},
		{"bytes", common.Hash{1}, "abi: cannot use array as type slice as argument"},
		{"string", "hello world", ""},
		{"string", string(""), ""},
		{"string", []byte{}, "abi: cannot use slice as type string as argument"},
		{"bytes32[]", [][32]byte{{}}, ""},
		{"function", [24]byte{}, ""},
		{"bytes20", common.Address{}, ""},
		{"address", [20]byte{}, ""},
		{"address", common.Address{}, ""},
	} {
		typ, err := NewType(test.typ)
		if err != nil && len(test.err) == 0 {
			t.Fatal("unexpected parse error:", err)
		} else if err != nil && len(test.err) != 0 {
			if err.Error() != test.err {
				t.Errorf("%d failed. Expected err: '%v' got err: '%v'", i, test.err, err)
			}
			continue
		}

		err = typeCheck(typ, reflect.ValueOf(test.input))
		if err != nil && len(test.err) == 0 {
			t.Errorf("%d failed. Expected no err but got: %v", i, err)
			continue
		}
		if err == nil && len(test.err) != 0 {
			t.Errorf("%d failed. Expected err: %v but got none", i, test.err)
			continue
		}

		if err != nil && len(test.err) != 0 && err.Error() != test.err {
			t.Errorf("%d failed. Expected err: '%v' got err: '%v'", i, test.err, err)
		}
	}
}<|MERGE_RESOLUTION|>--- conflicted
+++ resolved
@@ -21,12 +21,8 @@
 	"reflect"
 	"testing"
 
-<<<<<<< HEAD
 	"github.com/EthereumCommonwealth/go-callisto/common"
-=======
 	"github.com/davecgh/go-spew/spew"
-	"github.com/ethereum/go-ethereum/common"
->>>>>>> 73067fd2
 )
 
 // typeWithoutStringer is a alias for the Type type which simply doesn't implement
