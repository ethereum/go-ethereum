// Copyright 2017 The go-ethereum Authors
// This file is part of the go-ethereum library.
//
// The go-ethereum library is free software: you can redistribute it and/or modify
// it under the terms of the GNU Lesser General Public License as published by
// the Free Software Foundation, either version 3 of the License, or
// (at your option) any later version.
//
// The go-ethereum library is distributed in the hope that it will be useful,
// but WITHOUT ANY WARRANTY; without even the implied warranty of
// MERCHANTABILITY or FITNESS FOR A PARTICULAR PURPOSE. See the
// GNU Lesser General Public License for more details.
//
// You should have received a copy of the GNU Lesser General Public License
// along with the go-ethereum library. If not, see <http://www.gnu.org/licenses/>.

package accounts

import (
	"errors"
	"fmt"
	"math"
	"math/big"
	"strings"
)

// DefaultRootDerivationPath is the root path to which custom derivation endpoints
<<<<<<< HEAD
// are appended. As such, the first account will be at m/44'/108'/0'/0, the second
// at m/44'/108'/0'/1, etc.
var DefaultRootDerivationPath = DerivationPath{0x80000000 + 44, 0x80000000 + 108, 0x80000000 + 0}

// DefaultBaseDerivationPath is the base path from which custom derivation endpoints
// are incremented. As such, the first account will be at m/44'/108'/0'/0, the second
// at m/44'/108'/0'/1, etc.
var DefaultBaseDerivationPath = DerivationPath{0x80000000 + 44, 0x80000000 + 108, 0x80000000 + 0, 0, 0}
=======
// are appended. As such, the first account will be at m/44'/60'/0'/0, the second
// at m/44'/60'/0'/1, etc.
var DefaultRootDerivationPath = DerivationPath{0x80000000 + 44, 0x80000000 + 60, 0x80000000 + 0, 0}

// DefaultBaseDerivationPath is the base path from which custom derivation endpoints
// are incremented. As such, the first account will be at m/44'/60'/0'/0, the second
// at m/44'/60'/0'/1, etc.
var DefaultBaseDerivationPath = DerivationPath{0x80000000 + 44, 0x80000000 + 60, 0x80000000 + 0, 0, 0}

// DefaultLedgerBaseDerivationPath is the base path from which custom derivation endpoints
// are incremented. As such, the first account will be at m/44'/60'/0'/0, the second
// at m/44'/60'/0'/1, etc.
var DefaultLedgerBaseDerivationPath = DerivationPath{0x80000000 + 44, 0x80000000 + 60, 0x80000000 + 0, 0}
>>>>>>> 4bb3c89d

// DerivationPath represents the computer friendly version of a hierarchical
// deterministic wallet account derivation path.
//
// The BIP-32 spec https://github.com/bitcoin/bips/blob/master/bip-0032.mediawiki
// defines derivation paths to be of the form:
//
//   m / purpose' / coin_type' / account' / change / address_index
//
// The BIP-44 spec https://github.com/bitcoin/bips/blob/master/bip-0044.mediawiki
// defines that the `purpose` be 44' (or 0x8000002C) for crypto currencies, and
// SLIP-44 https://github.com/satoshilabs/slips/blob/master/slip-0044.md assigns
// the `coin_type` 108' (or 0x8000006C) to Gubiq.
//
// The root path for Gubiq is m/44'/108'/0'/0 according to the specification
// from https://github.com/ethereum/EIPs/issues/84, albeit it's not set in stone
// yet whether accounts should increment the last component or the children of
// that. We will go with the simpler approach of incrementing the last component.
type DerivationPath []uint32

// ParseDerivationPath converts a user specified derivation path string to the
// internal binary representation.
//
// Full derivation paths need to start with the `m/` prefix, relative derivation
// paths (which will get appended to the default root path) must not have prefixes
// in front of the first element. Whitespace is ignored.
func ParseDerivationPath(path string) (DerivationPath, error) {
	var result DerivationPath

	// Handle absolute or relative paths
	components := strings.Split(path, "/")
	switch {
	case len(components) == 0:
		return nil, errors.New("empty derivation path")

	case strings.TrimSpace(components[0]) == "":
		return nil, errors.New("ambiguous path: use 'm/' prefix for absolute paths, or no leading '/' for relative ones")

	case strings.TrimSpace(components[0]) == "m":
		components = components[1:]

	default:
		result = append(result, DefaultRootDerivationPath...)
	}
	// All remaining components are relative, append one by one
	if len(components) == 0 {
		return nil, errors.New("empty derivation path") // Empty relative paths
	}
	for _, component := range components {
		// Ignore any user added whitespace
		component = strings.TrimSpace(component)
		var value uint32

		// Handle hardened paths
		if strings.HasSuffix(component, "'") {
			value = 0x80000000
			component = strings.TrimSpace(strings.TrimSuffix(component, "'"))
		}
		// Handle the non hardened component
		bigval, ok := new(big.Int).SetString(component, 0)
		if !ok {
			return nil, fmt.Errorf("invalid component: %s", component)
		}
		max := math.MaxUint32 - value
		if bigval.Sign() < 0 || bigval.Cmp(big.NewInt(int64(max))) > 0 {
			if value == 0 {
				return nil, fmt.Errorf("component %v out of allowed range [0, %d]", bigval, max)
			}
			return nil, fmt.Errorf("component %v out of allowed hardened range [0, %d]", bigval, max)
		}
		value += uint32(bigval.Uint64())

		// Append and repeat
		result = append(result, value)
	}
	return result, nil
}

// String implements the stringer interface, converting a binary derivation path
// to its canonical representation.
func (path DerivationPath) String() string {
	result := "m"
	for _, component := range path {
		var hardened bool
		if component >= 0x80000000 {
			component -= 0x80000000
			hardened = true
		}
		result = fmt.Sprintf("%s/%d", result, component)
		if hardened {
			result += "'"
		}
	}
	return result
}<|MERGE_RESOLUTION|>--- conflicted
+++ resolved
@@ -25,30 +25,19 @@
 )
 
 // DefaultRootDerivationPath is the root path to which custom derivation endpoints
-<<<<<<< HEAD
 // are appended. As such, the first account will be at m/44'/108'/0'/0, the second
 // at m/44'/108'/0'/1, etc.
-var DefaultRootDerivationPath = DerivationPath{0x80000000 + 44, 0x80000000 + 108, 0x80000000 + 0}
+var DefaultRootDerivationPath = DerivationPath{0x80000000 + 44, 0x80000000 + 108, 0x80000000 + 0, 0}
 
 // DefaultBaseDerivationPath is the base path from which custom derivation endpoints
 // are incremented. As such, the first account will be at m/44'/108'/0'/0, the second
 // at m/44'/108'/0'/1, etc.
 var DefaultBaseDerivationPath = DerivationPath{0x80000000 + 44, 0x80000000 + 108, 0x80000000 + 0, 0, 0}
-=======
-// are appended. As such, the first account will be at m/44'/60'/0'/0, the second
-// at m/44'/60'/0'/1, etc.
-var DefaultRootDerivationPath = DerivationPath{0x80000000 + 44, 0x80000000 + 60, 0x80000000 + 0, 0}
-
-// DefaultBaseDerivationPath is the base path from which custom derivation endpoints
-// are incremented. As such, the first account will be at m/44'/60'/0'/0, the second
-// at m/44'/60'/0'/1, etc.
-var DefaultBaseDerivationPath = DerivationPath{0x80000000 + 44, 0x80000000 + 60, 0x80000000 + 0, 0, 0}
 
 // DefaultLedgerBaseDerivationPath is the base path from which custom derivation endpoints
-// are incremented. As such, the first account will be at m/44'/60'/0'/0, the second
-// at m/44'/60'/0'/1, etc.
-var DefaultLedgerBaseDerivationPath = DerivationPath{0x80000000 + 44, 0x80000000 + 60, 0x80000000 + 0, 0}
->>>>>>> 4bb3c89d
+// are incremented. As such, the first account will be at m/44'/108'/0'/0, the second
+// at m/44'/108'/0'/1, etc.
+var DefaultLedgerBaseDerivationPath = DerivationPath{0x80000000 + 44, 0x80000000 + 108, 0x80000000 + 0, 0}
 
 // DerivationPath represents the computer friendly version of a hierarchical
 // deterministic wallet account derivation path.
