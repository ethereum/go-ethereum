--- conflicted
+++ resolved
@@ -335,12 +335,7 @@
 			return nil, fmt.Errorf("expected end of padding, got %d", data[len(data)-i])
 		}
 	}
-<<<<<<< HEAD
-
-	return nil, fmt.Errorf("expected end of padding, got 0")
-=======
 	return nil, errors.New("expected end of padding, got 0")
->>>>>>> bed84606
 }
 
 // updateIV is an internal method that updates the initialization vector after
