--- conflicted
+++ resolved
@@ -131,11 +131,6 @@
 	}
 	// Create the directory and copy a key file into it.
 	os.MkdirAll(dir, 0700)
-<<<<<<< HEAD
-	defer os.RemoveAll(dir)
-
-=======
->>>>>>> a9523b64
 	file := filepath.Join(dir, "aaa")
 	if err := cp.CopyFile(file, cachetestAccounts[0].URL.Path); err != nil {
 		t.Fatal(err)
