// Copyright 2017 The go-ethereum Authors
// This file is part of the go-ethereum library.
//
// The go-ethereum library is free software: you can redistribute it and/or modify
// it under the terms of the GNU Lesser General Public License as published by
// the Free Software Foundation, either version 3 of the License, or
// (at your option) any later version.
//
// The go-ethereum library is distributed in the hope that it will be useful,
// but WITHOUT ANY WARRANTY; without even the implied warranty of
// MERCHANTABILITY or FITNESS FOR A PARTICULAR PURPOSE. See the
// GNU Lesser General Public License for more details.
//
// You should have received a copy of the GNU Lesser General Public License
// along with the go-ethereum library. If not, see <http://www.gnu.org/licenses/>.

package accounts

import (
	"errors"
	"fmt"
)

// ErrUnknownAccount is returned for any requested operation for which no backend
// provides the specified account.
var ErrUnknownAccount = errors.New("unknown account")

// ErrUnknownWallet is returned for any requested operation for which no backend
// provides the specified wallet.
var ErrUnknownWallet = errors.New("unknown wallet")

// ErrNotSupported is returned when an operation is requested from an account
// backend that it does not support.
var ErrNotSupported = errors.New("not supported")

// ErrInvalidPassphrase is returned when a decryption operation receives a bad
// passphrase.
var ErrInvalidPassphrase = errors.New("invalid password")

// ErrWalletAlreadyOpen is returned if a wallet is attempted to be opened the
// second time.
var ErrWalletAlreadyOpen = errors.New("wallet already open")

<<<<<<< HEAD
// ErrWalletClosed is returned if a wallet is attempted to be opened the
// second time.
=======
// ErrWalletClosed is returned if a wallet is offline.
>>>>>>> ea9e62ca
var ErrWalletClosed = errors.New("wallet closed")

// AuthNeededError is returned by backends for signing requests where the user
// is required to provide further authentication before signing can succeed.
//
// This usually means either that a password needs to be supplied, or perhaps a
// one time PIN code displayed by some hardware device.
type AuthNeededError struct {
	Needed string // Extra authentication the user needs to provide
}

// NewAuthNeededError creates a new authentication error with the extra details
// about the needed fields set.
func NewAuthNeededError(needed string) error {
	return &AuthNeededError{
		Needed: needed,
	}
}

// Error implements the standard error interface.
func (err *AuthNeededError) Error() string {
	return fmt.Sprintf("authentication needed: %s", err.Needed)
}<|MERGE_RESOLUTION|>--- conflicted
+++ resolved
@@ -41,12 +41,7 @@
 // second time.
 var ErrWalletAlreadyOpen = errors.New("wallet already open")
 
-<<<<<<< HEAD
-// ErrWalletClosed is returned if a wallet is attempted to be opened the
-// second time.
-=======
 // ErrWalletClosed is returned if a wallet is offline.
->>>>>>> ea9e62ca
 var ErrWalletClosed = errors.New("wallet closed")
 
 // AuthNeededError is returned by backends for signing requests where the user
