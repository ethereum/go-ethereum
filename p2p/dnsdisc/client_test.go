--- conflicted
+++ resolved
@@ -227,12 +227,7 @@
 	// Ensure RandomNode returns the new nodes after the tree is updated.
 	updateSomeNodes(keys, nodes)
 	tree2, _ := makeTestTree("n", nodes, nil)
-<<<<<<< HEAD
-
-	resolver.clear()
-=======
 	clear(resolver)
->>>>>>> aadddf3a
 	resolver.add(tree2.ToTXT("n"))
 	t.Log("tree updated")
 
@@ -275,12 +270,7 @@
 	// Ensure RandomNode returns the new nodes after the tree is updated.
 	updateSomeNodes(keys, nodes)
 	tree2, _ := makeTestTree("n", nodes, nil)
-<<<<<<< HEAD
-
-	resolver.clear()
-=======
 	clear(resolver)
->>>>>>> aadddf3a
 	resolver.add(tree2.ToTXT("n"))
 	t.Log("tree updated")
 
