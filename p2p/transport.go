--- conflicted
+++ resolved
@@ -173,18 +173,8 @@
 	if msg.Code == discMsg {
 		// Disconnect before protocol handshake is valid according to the
 		// spec and we send it ourself if the post-handshake checks fail.
-<<<<<<< HEAD
-		// We can't return the reason directly, though, because it is echoed
-		// back otherwise. Wrap it in a string instead.
-		var reason [1]DiscReason
-
-		rlp.Decode(msg.Payload, &reason)
-
-		return nil, reason[0]
-=======
 		r := decodeDisconnectMessage(msg.Payload)
 		return nil, r
->>>>>>> 827d3fcc
 	}
 
 	if msg.Code != handshakeMsg {
