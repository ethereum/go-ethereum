--- conflicted
+++ resolved
@@ -72,18 +72,11 @@
 
 // handleRequest handles a talk request.
 func (t *talkSystem) handleRequest(id enode.ID, addr netip.AddrPort, req *v5wire.TalkRequest) {
-<<<<<<< HEAD
-	var n *enode.Node
-	if n = t.transport.codec.SessionNode(id, addr.String()); n == nil {
-		log.Error("Got a TALKREQ from a node that has not completed the handshake", "id", id, "addr", addr)
-		return
-=======
 	n := t.transport.codec.SessionNode(id, addr.String())
 	if n == nil {
 		// The node must be contained in the session here, since we wouldn't have
 		// received the request otherwise.
 		panic("missing node in session")
->>>>>>> d2176f46
 	}
 	t.mutex.Lock()
 	handler, ok := t.handlers[req.Protocol]
