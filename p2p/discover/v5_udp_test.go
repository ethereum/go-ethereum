--- conflicted
+++ resolved
@@ -783,13 +783,8 @@
 	return frame, authTag, err
 }
 
-<<<<<<< HEAD
-func (c *testCodec) CurrentChallenge(enode.ID, string) *v5wire.Whoareyou {
-	return nil
-=======
 func (c *testCodec) CurrentChallenge(id enode.ID, addr string) *v5wire.Whoareyou {
 	return c.sentChallenges[id]
->>>>>>> 7fed9584
 }
 
 func (c *testCodec) Decode(input []byte, addr string) (enode.ID, *enode.Node, v5wire.Packet, error) {
