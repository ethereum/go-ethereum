--- conflicted
+++ resolved
@@ -658,12 +658,7 @@
 	// Start the lookup.
 	resultC := make(chan []*enode.Node, 1)
 	go func() {
-<<<<<<< HEAD
-		resultC <- test.udp.Lookup(lookupTestnet.target.id())
-
-=======
 		resultC <- test.udp.Lookup(lookupTestnet.target.ID())
->>>>>>> a9523b64
 		test.close()
 	}()
 
@@ -877,12 +872,7 @@
 
 // getNode ensures the test knows about a node at the given endpoint.
 func (test *udpV5Test) getNode(key *ecdsa.PrivateKey, addr netip.AddrPort) *enode.LocalNode {
-<<<<<<< HEAD
-	id := encodePubkey(&key.PublicKey).id()
-
-=======
 	id := v4wire.EncodePubkey(&key.PublicKey).ID()
->>>>>>> a9523b64
 	ln := test.nodesByID[id]
 	if ln == nil {
 		db, _ := enode.OpenDB("")
