// Copyright 2019 The go-ethereum Authors
// This file is part of the go-ethereum library.
//
// The go-ethereum library is free software: you can redistribute it and/or modify
// it under the terms of the GNU Lesser General Public License as published by
// the Free Software Foundation, either version 3 of the License, or
// (at your option) any later version.
//
// The go-ethereum library is distributed in the hope that it will be useful,
// but WITHOUT ANY WARRANTY; without even the implied warranty of
// MERCHANTABILITY or FITNESS FOR A PARTICULAR PURPOSE. See the
// GNU Lesser General Public License for more details.
//
// You should have received a copy of the GNU Lesser General Public License
// along with the go-ethereum library. If not, see <http://www.gnu.org/licenses/>.

package discover

import (
	"crypto/ecdsa"
	"fmt"
	"net/netip"
	"slices"
	"testing"

	"github.com/ethereum/go-ethereum/crypto"
	"github.com/ethereum/go-ethereum/p2p/discover/v4wire"
	"github.com/ethereum/go-ethereum/p2p/enode"
	"github.com/ethereum/go-ethereum/p2p/enr"
)

func TestUDPv4_Lookup(t *testing.T) {
	t.Parallel()
	test := newUDPTest(t)

	// Lookup on empty table returns no nodes.
	targetKey, _ := v4wire.DecodePubkey(crypto.S256(), lookupTestnet.target)
	if results := test.udp.LookupPubkey(targetKey); len(results) > 0 {
		t.Fatalf("lookup on empty table returned %d results: %#v", len(results), results)
	}

	// Seed table with initial node.
	fillTable(test.table, []*enode.Node{lookupTestnet.node(256, 0)}, true)

	// Start the lookup.
	resultC := make(chan []*enode.Node, 1)
	go func() {
		resultC <- test.udp.LookupPubkey(targetKey)

		test.close()
	}()

	// Answer lookup packets.
	serveTestnet(test, lookupTestnet)

	// Verify result nodes.
	results := <-resultC

	t.Logf("results:")

	for _, e := range results {
		t.Logf("  ld=%d, %x", enode.LogDist(lookupTestnet.target.ID(), e.ID()), e.ID().Bytes())
	}

	if len(results) != bucketSize {
		t.Errorf("wrong number of results: got %d, want %d", len(results), bucketSize)
	}

	checkLookupResults(t, lookupTestnet, results)
}

func TestUDPv4_LookupIterator(t *testing.T) {
	t.Parallel()

	test := newUDPTest(t)
	defer test.close()

	// Seed table with initial nodes.
	bootnodes := make([]*enode.Node, len(lookupTestnet.dists[256]))
	for i := range lookupTestnet.dists[256] {
		bootnodes[i] = lookupTestnet.node(256, i)
	}
	fillTable(test.table, bootnodes, true)
	go serveTestnet(test, lookupTestnet)

	// Create the iterator and collect the nodes it yields.
	iter := test.udp.RandomNodes()
	seen := make(map[enode.ID]*enode.Node)

	for limit := lookupTestnet.len(); iter.Next() && len(seen) < limit; {
		seen[iter.Node().ID()] = iter.Node()
	}
	iter.Close()

	// Check that all nodes in lookupTestnet were seen by the iterator.
	results := make([]*enode.Node, 0, len(seen))
	for _, n := range seen {
		results = append(results, n)
	}

	sortByID(results)

	want := lookupTestnet.nodes()
	if err := checkNodesEqual(results, want); err != nil {
		t.Fatal(err)
	}
}

// TestUDPv4_LookupIteratorClose checks that lookupIterator ends when its Close
// method is called.
func TestUDPv4_LookupIteratorClose(t *testing.T) {
	t.Parallel()

	test := newUDPTest(t)
	defer test.close()

	// Seed table with initial nodes.
	bootnodes := make([]*enode.Node, len(lookupTestnet.dists[256]))
	for i := range lookupTestnet.dists[256] {
		bootnodes[i] = lookupTestnet.node(256, i)
	}
	fillTable(test.table, bootnodes, true)
	go serveTestnet(test, lookupTestnet)

	it := test.udp.RandomNodes()
	if ok := it.Next(); !ok || it.Node() == nil {
		t.Fatalf("iterator didn't return any node")
	}

	it.Close()

	ncalls := 0
	for ; ncalls < 100 && it.Next(); ncalls++ {
		if it.Node() == nil {
			t.Error("iterator returned Node() == nil node after Next() == true")
		}
	}
	t.Logf("iterator returned %d nodes after close", ncalls)

	if it.Next() {
		t.Errorf("Next() == true after close and %d more calls", ncalls)
	}

	if n := it.Node(); n != nil {
		t.Errorf("iterator returned non-nil node after close and %d more calls", ncalls)
	}
}

func serveTestnet(test *udpTest, testnet *preminedTestnet) {
	for done := false; !done; {
		done = test.waitPacketOut(func(p v4wire.Packet, to netip.AddrPort, hash []byte) {
			n, key := testnet.nodeByAddr(to)
			switch p.(type) {
			case *v4wire.Ping:
				test.packetInFrom(nil, key, to, &v4wire.Pong{Expiration: futureExp, ReplyTok: hash})
			case *v4wire.Findnode:
				dist := enode.LogDist(n.ID(), testnet.target.ID())
				nodes := testnet.nodesAtDistance(dist - 1)
				test.packetInFrom(nil, key, to, &v4wire.Neighbors{Expiration: futureExp, Nodes: nodes})
			}
		})
	}
}

// checkLookupResults verifies that the results of a lookup are the closest nodes to
// the testnet's target.
func checkLookupResults(t *testing.T, tn *preminedTestnet, results []*enode.Node) {
	t.Helper()
	t.Logf("results:")

	for _, e := range results {
		t.Logf("  ld=%d, %x", enode.LogDist(tn.target.ID(), e.ID()), e.ID().Bytes())
	}
	if hasDuplicates(results) {
		t.Errorf("result set contains duplicate entries")
	}
	if !sortedByDistanceTo(tn.target.ID(), results) {
		t.Errorf("result set not sorted by distance to target")
	}

	wantNodes := tn.closest(len(results))
	if err := checkNodesEqual(results, wantNodes); err != nil {
		t.Error(err)
	}
}

// This is the test network for the Lookup test.
// The nodes were obtained by running lookupTestnet.mine with a random NodeID as target.
var lookupTestnet = &preminedTestnet{
	target: hexEncPubkey("5d485bdcbe9bc89314a10ae9231e429d33853e3a8fa2af39f5f827370a2e4185e344ace5d16237491dad41f278f1d3785210d29ace76cd627b9147ee340b1125"),
	dists: [257][]*ecdsa.PrivateKey{
		251: {
			hexEncPrivkey("29738ba0c1a4397d6a65f292eee07f02df8e58d41594ba2be3cf84ce0fc58169"),
			hexEncPrivkey("511b1686e4e58a917f7f848e9bf5539d206a68f5ad6b54b552c2399fe7d174ae"),
			hexEncPrivkey("d09e5eaeec0fd596236faed210e55ef45112409a5aa7f3276d26646080dcfaeb"),
			hexEncPrivkey("c1e20dbbf0d530e50573bd0a260b32ec15eb9190032b4633d44834afc8afe578"),
			hexEncPrivkey("ed5f38f5702d92d306143e5d9154fb21819777da39af325ea359f453d179e80b"),
		},
		252: {
			hexEncPrivkey("1c9b1cafbec00848d2c174b858219914b42a7d5c9359b1ca03fd650e8239ae94"),
			hexEncPrivkey("e0e1e8db4a6f13c1ffdd3e96b72fa7012293ced187c9dcdcb9ba2af37a46fa10"),
			hexEncPrivkey("3d53823e0a0295cb09f3e11d16c1b44d07dd37cec6f739b8df3a590189fe9fb9"),
		},
		253: {
			hexEncPrivkey("2d0511ae9bf590166597eeab86b6f27b1ab761761eaea8965487b162f8703847"),
			hexEncPrivkey("6cfbd7b8503073fc3dbdb746a7c672571648d3bd15197ccf7f7fef3d904f53a2"),
			hexEncPrivkey("a30599b12827b69120633f15b98a7f6bc9fc2e9a0fd6ae2ebb767c0e64d743ab"),
			hexEncPrivkey("14a98db9b46a831d67eff29f3b85b1b485bb12ae9796aea98d91be3dc78d8a91"),
			hexEncPrivkey("2369ff1fc1ff8ca7d20b17e2673adc3365c3674377f21c5d9dafaff21fe12e24"),
			hexEncPrivkey("9ae91101d6b5048607f41ec0f690ef5d09507928aded2410aabd9237aa2727d7"),
			hexEncPrivkey("05e3c59090a3fd1ae697c09c574a36fcf9bedd0afa8fe3946f21117319ca4973"),
			hexEncPrivkey("06f31c5ea632658f718a91a1b1b9ae4b7549d7b3bc61cbc2be5f4a439039f3ad"),
		},
		254: {
			hexEncPrivkey("dec742079ec00ff4ec1284d7905bc3de2366f67a0769431fd16f80fd68c58a7c"),
			hexEncPrivkey("ff02c8861fa12fbd129d2a95ea663492ef9c1e51de19dcfbbfe1c59894a28d2b"),
			hexEncPrivkey("4dded9e4eefcbce4262be4fd9e8a773670ab0b5f448f286ec97dfc8cf681444a"),
			hexEncPrivkey("750d931e2a8baa2c9268cb46b7cd851f4198018bed22f4dceb09dd334a2395f6"),
			hexEncPrivkey("ce1435a956a98ffec484cd11489c4f165cf1606819ab6b521cee440f0c677e9e"),
			hexEncPrivkey("996e7f8d1638be92d7328b4770f47e5420fc4bafecb4324fd33b1f5d9f403a75"),
			hexEncPrivkey("ebdc44e77a6cc0eb622e58cf3bb903c3da4c91ca75b447b0168505d8fc308b9c"),
			hexEncPrivkey("46bd1eddcf6431bea66fc19ebc45df191c1c7d6ed552dcdc7392885009c322f0"),
		},
		255: {
			hexEncPrivkey("da8645f90826e57228d9ea72aff84500060ad111a5d62e4af831ed8e4b5acfb8"),
			hexEncPrivkey("3c944c5d9af51d4c1d43f5d0f3a1a7ef65d5e82744d669b58b5fed242941a566"),
			hexEncPrivkey("5ebcde76f1d579eebf6e43b0ffe9157e65ffaa391175d5b9aa988f47df3e33da"),
			hexEncPrivkey("97f78253a7d1d796e4eaabce721febcc4550dd68fb11cc818378ba807a2cb7de"),
			hexEncPrivkey("a38cd7dc9b4079d1c0406afd0fdb1165c285f2c44f946eca96fc67772c988c7d"),
			hexEncPrivkey("d64cbb3ffdf712c372b7a22a176308ef8f91861398d5dbaf326fd89c6eaeef1c"),
			hexEncPrivkey("d269609743ef29d6446e3355ec647e38d919c82a4eb5837e442efd7f4218944f"),
			hexEncPrivkey("d8f7bcc4a530efde1d143717007179e0d9ace405ddaaf151c4d863753b7fd64c"),
		},
		256: {
			hexEncPrivkey("8c5b422155d33ea8e9d46f71d1ad3e7b24cb40051413ffa1a81cff613d243ba9"),
			hexEncPrivkey("937b1af801def4e8f5a3a8bd225a8bcff1db764e41d3e177f2e9376e8dd87233"),
			hexEncPrivkey("120260dce739b6f71f171da6f65bc361b5fad51db74cf02d3e973347819a6518"),
			hexEncPrivkey("1fa56cf25d4b46c2bf94e82355aa631717b63190785ac6bae545a88aadc304a9"),
			hexEncPrivkey("3c38c503c0376f9b4adcbe935d5f4b890391741c764f61b03cd4d0d42deae002"),
			hexEncPrivkey("3a54af3e9fa162bc8623cdf3e5d9b70bf30ade1d54cc3abea8659aba6cff471f"),
			hexEncPrivkey("6799a02ea1999aefdcbcc4d3ff9544478be7365a328d0d0f37c26bd95ade0cda"),
			hexEncPrivkey("e24a7bc9051058f918646b0f6e3d16884b2a55a15553b89bab910d55ebc36116"),
		},
	},
}

type preminedTestnet struct {
	target v4wire.Pubkey
	dists  [hashBits + 1][]*ecdsa.PrivateKey
}

func (tn *preminedTestnet) len() int {
	n := 0
	for _, keys := range tn.dists {
		n += len(keys)
	}

	return n
}

func (tn *preminedTestnet) nodes() []*enode.Node {
	result := make([]*enode.Node, 0, tn.len())

	for dist, keys := range tn.dists {
		for index := range keys {
			result = append(result, tn.node(dist, index))
		}
	}

	sortByID(result)

	return result
}

func (tn *preminedTestnet) node(dist, index int) *enode.Node {
	key := tn.dists[dist][index]
	rec := new(enr.Record)
	rec.Set(enr.IP{127, byte(dist >> 8), byte(dist), byte(index)})
	rec.Set(enr.UDP(5000))
	enode.SignV4(rec, key)
	n, _ := enode.New(enode.ValidSchemes, rec)

	return n
}

func (tn *preminedTestnet) nodeByAddr(addr netip.AddrPort) (*enode.Node, *ecdsa.PrivateKey) {
	ip := addr.Addr().As4()
	dist := int(ip[1])<<8 + int(ip[2])
	index := int(ip[3])
	key := tn.dists[dist][index]

	return tn.node(dist, index), key
}

func (tn *preminedTestnet) nodesAtDistance(dist int) []v4wire.Node {
	result := make([]v4wire.Node, len(tn.dists[dist]))
	for i := range result {
		result[i] = nodeToRPC(tn.node(dist, i))
	}

	return result
}

func (tn *preminedTestnet) neighborsAtDistances(base *enode.Node, distances []uint, elems int) []*enode.Node {
	var result []*enode.Node

	for d := range lookupTestnet.dists {
		for i := range lookupTestnet.dists[d] {
			n := lookupTestnet.node(d, i)
			d := enode.LogDist(base.ID(), n.ID())
			if slices.Contains(distances, uint(d)) {
				result = append(result, n)
				if len(result) >= elems {
					return result
				}
			}
		}
	}

	return result
}

func (tn *preminedTestnet) closest(n int) (nodes []*enode.Node) {
	for d := range tn.dists {
		for i := range tn.dists[d] {
			nodes = append(nodes, tn.node(d, i))
		}
	}
	slices.SortFunc(nodes, func(a, b *enode.Node) int {
		return enode.DistCmp(tn.target.ID(), a.ID(), b.ID())
	})

	return nodes[:n]
}

var _ = (*preminedTestnet).mine // avoid linter warning about mine being dead code.

// mine generates a testnet struct literal with nodes at
// various distances to the network's target.
func (tn *preminedTestnet) mine() {
	// Clear existing slices first (useful when re-mining).
	for i := range tn.dists {
		tn.dists[i] = nil
	}

<<<<<<< HEAD
	targetSha := tn.target.id()

	found, need := 0, 40
	for found < need {
		k := newkey()
		ld := enode.LogDist(targetSha, encodePubkey(&k.PublicKey).id())

=======
	targetSha := tn.target.ID()
	found, need := 0, 40
	for found < need {
		k := newkey()
		ld := enode.LogDist(targetSha, v4wire.EncodePubkey(&k.PublicKey).ID())
>>>>>>> a9523b64
		if len(tn.dists[ld]) < 8 {
			tn.dists[ld] = append(tn.dists[ld], k)
			found++
			fmt.Printf("found ID with ld %d (%d/%d)\n", ld, found, need)
		}
	}
	fmt.Printf("&preminedTestnet{\n")
	fmt.Printf("	target: hexEncPubkey(\"%x\"),\n", tn.target[:])
	fmt.Printf("	dists: [%d][]*ecdsa.PrivateKey{\n", len(tn.dists))

	for ld, ns := range tn.dists {
		if len(ns) == 0 {
			continue
		}

		fmt.Printf("		%d: {\n", ld)

		for _, key := range ns {
			fmt.Printf("			hexEncPrivkey(\"%x\"),\n", crypto.FromECDSA(key))
		}

		fmt.Printf("		},\n")
	}

	fmt.Printf("	},\n")
	fmt.Printf("}\n")
}<|MERGE_RESOLUTION|>--- conflicted
+++ resolved
@@ -343,21 +343,11 @@
 		tn.dists[i] = nil
 	}
 
-<<<<<<< HEAD
-	targetSha := tn.target.id()
-
-	found, need := 0, 40
-	for found < need {
-		k := newkey()
-		ld := enode.LogDist(targetSha, encodePubkey(&k.PublicKey).id())
-
-=======
 	targetSha := tn.target.ID()
 	found, need := 0, 40
 	for found < need {
 		k := newkey()
 		ld := enode.LogDist(targetSha, v4wire.EncodePubkey(&k.PublicKey).ID())
->>>>>>> a9523b64
 		if len(tn.dists[ld]) < 8 {
 			tn.dists[ld] = append(tn.dists[ld], k)
 			found++
