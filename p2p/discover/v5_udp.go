// Copyright 2020 The go-ethereum Authors
// This file is part of the go-ethereum library.
//
// The go-ethereum library is free software: you can redistribute it and/or modify
// it under the terms of the GNU Lesser General Public License as published by
// the Free Software Foundation, either version 3 of the License, or
// (at your option) any later version.
//
// The go-ethereum library is distributed in the hope that it will be useful,
// but WITHOUT ANY WARRANTY; without even the implied warranty of
// MERCHANTABILITY or FITNESS FOR A PARTICULAR PURPOSE. See the
// GNU Lesser General Public License for more details.
//
// You should have received a copy of the GNU Lesser General Public License
// along with the go-ethereum library. If not, see <http://www.gnu.org/licenses/>.

package discover

import (
	"bytes"
	"context"
	"crypto/ecdsa"
	crand "crypto/rand"
	"errors"
	"fmt"
	"io"
	"net"
	"net/netip"
	"slices"
	"sync"
	"time"

	"github.com/ethereum/go-ethereum/common/lru"
	"github.com/ethereum/go-ethereum/common/mclock"
	"github.com/ethereum/go-ethereum/log"
	"github.com/ethereum/go-ethereum/p2p/discover/v5wire"
	"github.com/ethereum/go-ethereum/p2p/enode"
	"github.com/ethereum/go-ethereum/p2p/enr"
	"github.com/ethereum/go-ethereum/p2p/netutil"
)

const (
	lookupRequestLimit      = 3  // max requests against a single node during lookup
	findnodeResultLimit     = 16 // applies in FINDNODE handler
	totalNodesResponseLimit = 5  // applies in waitForNodes
)

// codecV5 is implemented by v5wire.Codec (and testCodec).
//
// The UDPv5 transport is split into two objects: the codec object deals with
// encoding/decoding and with the handshake; the UDPv5 object handles higher-level concerns.
type codecV5 interface {
	// Encode encodes a packet.
	//
	// If the underlying type of 'p' is *v5wire.Whoareyou, a Whoareyou challenge packet is
	// encoded. If the 'challenge' parameter is non-nil, the packet is encoded as a
	// handshake message packet. Otherwise, the packet will be encoded as an ordinary
	// message packet.
	Encode(id enode.ID, addr string, p v5wire.Packet, challenge *v5wire.Whoareyou) ([]byte, v5wire.Nonce, error)

	// Decode decodes a packet. It returns a *v5wire.Unknown packet if decryption fails.
	// The *enode.Node return value is non-nil when the input contains a handshake response.
<<<<<<< HEAD
	Decode([]byte, string) (enode.ID, *enode.Node, v5wire.Packet, error)

	CurrentChallenge(enode.ID, string) *v5wire.Whoareyou
=======
	Decode(b []byte, addr string) (enode.ID, *enode.Node, v5wire.Packet, error)

	// CurrentChallenge returns the most recent WHOAREYOU challenge that was encoded to given node.
	// This will return a non-nil value if there is an active handshake attempt with the node, and nil otherwise.
	CurrentChallenge(id enode.ID, addr string) *v5wire.Whoareyou
>>>>>>> 7fed9584
}

// UDPv5 is the implementation of protocol version 5.
type UDPv5 struct {
	// static fields
	conn           UDPConn
	tab            *Table
	cachedAddrNode *lru.Cache[string, *enode.Node]
	netrestrict    *netutil.Netlist
	priv           *ecdsa.PrivateKey
	localNode      *enode.LocalNode
	db             *enode.DB
	log            log.Logger
	clock          mclock.Clock
	validSchemes   enr.IdentityScheme
	respTimeout    time.Duration

	// misc buffers used during message handling
	logcontext []interface{}

	// talkreq handler registry
	talk *talkSystem

	// channels into dispatch
	packetInCh    chan ReadPacket
	readNextCh    chan struct{}
	callCh        chan *callV5
	callDoneCh    chan *callV5
	respTimeoutCh chan *callTimeout
	sendCh        chan sendRequest
	unhandled     chan<- ReadPacket

	// state of dispatch
	codec            codecV5
	activeCallByNode map[enode.ID]*callV5
	activeCallByAuth map[v5wire.Nonce]*callV5
	callQueue        map[enode.ID][]*callV5

	// shutdown stuff
	closeOnce      sync.Once
	closeCtx       context.Context
	cancelCloseCtx context.CancelFunc
	wg             sync.WaitGroup
}

type sendRequest struct {
	destID   enode.ID
	destNode *enode.Node
	destAddr netip.AddrPort
	msg      v5wire.Packet
}

// callV5 represents a remote procedure call against another node.
type callV5 struct {
	id   enode.ID
	addr netip.AddrPort
	node *enode.Node // This is required to perform handshakes.

	packet       v5wire.Packet
	responseType byte // expected packet type of response
	reqid        []byte
	ch           chan v5wire.Packet // responses sent here
	err          chan error         // errors sent here

	// Valid for active calls only:
	nonce          v5wire.Nonce      // nonce of request packet
	handshakeCount int               // # times we attempted handshake for this call
	challenge      *v5wire.Whoareyou // last sent handshake challenge
	timeout        mclock.Timer
}

// callTimeout is the response timeout event of a call.
type callTimeout struct {
	c     *callV5
	timer mclock.Timer
}

// ListenV5 listens on the given connection.
func ListenV5(conn UDPConn, ln *enode.LocalNode, cfg Config) (*UDPv5, error) {
	t, err := newUDPv5(conn, ln, cfg)
	if err != nil {
		return nil, err
	}
	go t.tab.loop()
	t.wg.Add(2)
	go t.readLoop()
	go t.dispatch()
	return t, nil
}

// newUDPv5 creates a UDPv5 transport, but doesn't start any goroutines.
func newUDPv5(conn UDPConn, ln *enode.LocalNode, cfg Config) (*UDPv5, error) {
	closeCtx, cancelCloseCtx := context.WithCancel(context.Background())
	cfg = cfg.withDefaults()
	t := &UDPv5{
		// static fields
		conn:           newMeteredConn(conn),
		cachedAddrNode: lru.NewCache[string, *enode.Node](1024),
		localNode:      ln,
		db:             ln.Database(),
		netrestrict:    cfg.NetRestrict,
		priv:           cfg.PrivateKey,
		log:            cfg.Log,
		validSchemes:   cfg.ValidSchemes,
		clock:          cfg.Clock,
		respTimeout:    cfg.V5RespTimeout,
		// channels into dispatch
		packetInCh:    make(chan ReadPacket, 1),
		readNextCh:    make(chan struct{}, 1),
		callCh:        make(chan *callV5),
		callDoneCh:    make(chan *callV5),
		sendCh:        make(chan sendRequest),
		respTimeoutCh: make(chan *callTimeout),
		unhandled:     cfg.Unhandled,
		// state of dispatch
		codec:            v5wire.NewCodec(ln, cfg.PrivateKey, cfg.Clock, cfg.V5ProtocolID),
		activeCallByNode: make(map[enode.ID]*callV5),
		activeCallByAuth: make(map[v5wire.Nonce]*callV5),
		callQueue:        make(map[enode.ID][]*callV5),
		// shutdown
		closeCtx:       closeCtx,
		cancelCloseCtx: cancelCloseCtx,
	}
	t.talk = newTalkSystem(t)
	tab, err := newTable(t, t.db, cfg)
	if err != nil {
		return nil, err
	}
	t.tab = tab
	return t, nil
}

// Self returns the local node record.
func (t *UDPv5) Self() *enode.Node {
	return t.localNode.Node()
}

// Close shuts down packet processing.
func (t *UDPv5) Close() {
	t.closeOnce.Do(func() {
		t.cancelCloseCtx()
		t.conn.Close()
		t.talk.wait()
		t.wg.Wait()
		t.tab.close()
	})
}

// Resolve searches for a specific node with the given ID and tries to get the most recent
// version of the node record for it. It returns n if the node could not be resolved.
func (t *UDPv5) Resolve(n *enode.Node) *enode.Node {
	if intable := t.tab.getNode(n.ID()); intable != nil && intable.Seq() > n.Seq() {
		n = intable
	}
	// Try asking directly. This works if the node is still responding on the endpoint we have.
	if resp, err := t.RequestENR(n); err == nil {
		return resp
	}
	// Otherwise do a network lookup.
	result := t.Lookup(n.ID())
	for _, rn := range result {
		if rn.ID() == n.ID() && rn.Seq() > n.Seq() {
			return rn
		}
	}
	return n
}

// ResolveNodeId searches for a specific Node with the given ID.
// It returns nil if the nodeId could not be resolved.
func (t *UDPv5) ResolveNodeId(id enode.ID) *enode.Node {
	if id == t.Self().ID() {
		return t.Self()
	}

	n := t.tab.getNode(id)
	if n != nil {
		// Try asking directly. This works if the Node is still responding on the endpoint we have.
		if resp, err := t.RequestENR(n); err == nil {
			return resp
		}
	}

	// Otherwise do a network lookup.
	result := t.Lookup(id)
	for _, rn := range result {
		if rn.ID() == id {
			if n != nil && rn.Seq() <= n.Seq() {
				return n
			} else {
				return rn
			}
		}
	}

	return n
}

// AllNodes returns all the nodes stored in the local table.
func (t *UDPv5) AllNodes() []*enode.Node {
	t.tab.mutex.Lock()
	defer t.tab.mutex.Unlock()
	nodes := make([]*enode.Node, 0)

	for _, b := range &t.tab.buckets {
		for _, n := range b.entries {
			nodes = append(nodes, n.Node)
		}
	}
	return nodes
}

// AddKnownNode adds a node to the routing table.
// The function should be used for testing only.
func (t *UDPv5) AddKnownNode(n *enode.Node) bool {
	return t.tab.addFoundNode(n, true)
}

// DeleteNode removes a node from the routing table. Used for Portal discv5 DeleteEnr API.
func (t *UDPv5) DeleteNode(n *enode.Node) {
	t.tab.deleteNode(n)
}

// LocalNode returns the current local Node running the
// protocol.
func (t *UDPv5) LocalNode() *enode.LocalNode {
	return t.localNode
}

// RegisterTalkHandler adds a handler for 'talk requests'. The handler function is called
// whenever a request for the given protocol is received and should return the response
// data or nil.
func (t *UDPv5) RegisterTalkHandler(protocol string, handler TalkRequestHandler) {
	t.talk.register(protocol, handler)
}

// TalkRequest sends a talk request to a node and waits for a response.
func (t *UDPv5) TalkRequest(n *enode.Node, protocol string, request []byte) ([]byte, error) {
	req := &v5wire.TalkRequest{Protocol: protocol, Message: request}
	resp := t.callToNode(n, v5wire.TalkResponseMsg, req)
	defer t.callDone(resp)
	select {
	case respMsg := <-resp.ch:
		return respMsg.(*v5wire.TalkResponse).Message, nil
	case err := <-resp.err:
		return nil, err
	}
}

// TalkRequestToID sends a talk request to a node and waits for a response.
func (t *UDPv5) TalkRequestToID(id enode.ID, addr netip.AddrPort, protocol string, request []byte) ([]byte, error) {
	req := &v5wire.TalkRequest{Protocol: protocol, Message: request}
	resp := t.callToID(id, addr, v5wire.TalkResponseMsg, req)
	defer t.callDone(resp)
	select {
	case respMsg := <-resp.ch:
		return respMsg.(*v5wire.TalkResponse).Message, nil
	case err := <-resp.err:
		return nil, err
	}
}

// RandomNodes returns an iterator that finds random nodes in the DHT.
func (t *UDPv5) RandomNodes() enode.Iterator {
	if t.tab.len() == 0 {
		// All nodes were dropped, refresh. The very first query will hit this
		// case and run the bootstrapping logic.
		<-t.tab.refresh()
	}

	return newLookupIterator(t.closeCtx, t.newRandomLookup)
}

// Lookup performs a recursive lookup for the given target.
// It returns the closest nodes to target.
func (t *UDPv5) Lookup(target enode.ID) []*enode.Node {
	return t.newLookup(t.closeCtx, target).run()
}

// lookupRandom looks up a random target.
// This is needed to satisfy the transport interface.
func (t *UDPv5) lookupRandom() []*enode.Node {
	return t.newRandomLookup(t.closeCtx).run()
}

// lookupSelf looks up our own node ID.
// This is needed to satisfy the transport interface.
func (t *UDPv5) lookupSelf() []*enode.Node {
	return t.newLookup(t.closeCtx, t.Self().ID()).run()
}

func (t *UDPv5) newRandomLookup(ctx context.Context) *lookup {
	var target enode.ID
	crand.Read(target[:])
	return t.newLookup(ctx, target)
}

func (t *UDPv5) newLookup(ctx context.Context, target enode.ID) *lookup {
	return newLookup(ctx, t.tab, target, func(n *enode.Node) ([]*enode.Node, error) {
		return t.lookupWorker(n, target)
	})
}

// lookupWorker performs FINDNODE calls against a single node during lookup.
func (t *UDPv5) lookupWorker(destNode *enode.Node, target enode.ID) ([]*enode.Node, error) {
	var (
		dists = lookupDistances(target, destNode.ID())
		nodes = nodesByDistance{target: target}
		err   error
	)
	var r []*enode.Node
	r, err = t.Findnode(destNode, dists)
	if errors.Is(err, errClosed) {
		return nil, err
	}
	for _, n := range r {
		if n.ID() != t.Self().ID() {
			nodes.push(n, findnodeResultLimit)
		}
	}
	return nodes.entries, err
}

// lookupDistances computes the distance parameter for FINDNODE calls to dest.
// It chooses distances adjacent to logdist(target, dest), e.g. for a target
// with logdist(target, dest) = 255 the result is [255, 256, 254].
func lookupDistances(target, dest enode.ID) (dists []uint) {
	td := enode.LogDist(target, dest)
	dists = append(dists, uint(td))
	for i := 1; len(dists) < lookupRequestLimit; i++ {
		if td+i <= 256 {
			dists = append(dists, uint(td+i))
		}
		if td-i > 0 {
			dists = append(dists, uint(td-i))
		}
	}
	return dists
}

// ping calls PING on a node and waits for a PONG response.
func (t *UDPv5) ping(n *enode.Node) (uint64, error) {
	pong, err := t.Ping(n)
	if err != nil {
		return 0, err
	}

	return pong.ENRSeq, nil
}

// Ping calls PING on a node and waits for a PONG response.
func (t *UDPv5) Ping(n *enode.Node) (*v5wire.Pong, error) {
	req := &v5wire.Ping{ENRSeq: t.localNode.Node().Seq()}
	resp := t.callToNode(n, v5wire.PongMsg, req)
	defer t.callDone(resp)

	select {
	case pong := <-resp.ch:
		return pong.(*v5wire.Pong), nil
	case err := <-resp.err:
		return nil, err
	}
}

// RequestENR requests n's record.
func (t *UDPv5) RequestENR(n *enode.Node) (*enode.Node, error) {
	nodes, err := t.Findnode(n, []uint{0})
	if err != nil {
		return nil, err
	}
	if len(nodes) != 1 {
		return nil, fmt.Errorf("%d nodes in response for distance zero", len(nodes))
	}
	return nodes[0], nil
}

// Findnode calls FINDNODE on a node and waits for responses.
func (t *UDPv5) Findnode(n *enode.Node, distances []uint) ([]*enode.Node, error) {
	resp := t.callToNode(n, v5wire.NodesMsg, &v5wire.Findnode{Distances: distances})
	return t.waitForNodes(resp, distances)
}

// waitForNodes waits for NODES responses to the given call.
func (t *UDPv5) waitForNodes(c *callV5, distances []uint) ([]*enode.Node, error) {
	defer t.callDone(c)

	var (
		nodes           []*enode.Node
		seen            = make(map[enode.ID]struct{})
		received, total = 0, -1
	)
	for {
		select {
		case responseP := <-c.ch:
			response := responseP.(*v5wire.Nodes)
			for _, record := range response.Nodes {
				node, err := t.verifyResponseNode(c, record, distances, seen)
				if err != nil {
					t.log.Debug("Invalid record in "+response.Name(), "id", c.node.ID(), "err", err)
					continue
				}
				nodes = append(nodes, node)
			}
			if total == -1 {
				total = min(int(response.RespCount), totalNodesResponseLimit)
			}
			if received++; received == total {
				return nodes, nil
			}
		case err := <-c.err:
			return nodes, err
		}
	}
}

// verifyResponseNode checks validity of a record in a NODES response.
func (t *UDPv5) verifyResponseNode(c *callV5, r *enr.Record, distances []uint, seen map[enode.ID]struct{}) (*enode.Node, error) {
	node, err := enode.New(t.validSchemes, r)
	if err != nil {
		return nil, err
	}
	if err := netutil.CheckRelayAddr(c.addr.Addr(), node.IPAddr()); err != nil {
		return nil, err
	}
	if t.netrestrict != nil && !t.netrestrict.ContainsAddr(node.IPAddr()) {
		return nil, errors.New("not contained in netrestrict list")
	}
	if node.UDP() <= 1024 {
		return nil, errLowPort
	}
	if distances != nil {
		nd := enode.LogDist(c.id, node.ID())
		if !slices.Contains(distances, uint(nd)) {
			return nil, errors.New("does not match any requested distance")
		}
	}
	if _, ok := seen[node.ID()]; ok {
		return nil, errors.New("duplicate record")
	}
	seen[node.ID()] = struct{}{}
	return node, nil
}

// callToNode sends the given call and sets up a handler for response packets (of message
// type responseType). Responses are dispatched to the call's response channel.
func (t *UDPv5) callToNode(n *enode.Node, responseType byte, req v5wire.Packet) *callV5 {
	addr, _ := n.UDPEndpoint()
	c := &callV5{id: n.ID(), addr: addr, node: n}
	t.initCall(c, responseType, req)
	return c
}

// callToID is like callToNode, but for cases where the node record is not available.
func (t *UDPv5) callToID(id enode.ID, addr netip.AddrPort, responseType byte, req v5wire.Packet) *callV5 {
	c := &callV5{id: id, addr: addr}
	t.initCall(c, responseType, req)
	return c
}

func (t *UDPv5) initCall(c *callV5, responseType byte, packet v5wire.Packet) {
	c.packet = packet
	c.responseType = responseType
	c.reqid = make([]byte, 8)
	c.ch = make(chan v5wire.Packet, 1)
	c.err = make(chan error, 1)
	// Assign request ID.
	crand.Read(c.reqid)
	packet.SetRequestID(c.reqid)
	// Send call to dispatch.
	select {
	case t.callCh <- c:
	case <-t.closeCtx.Done():
		c.err <- errClosed
	}
}

// callDone tells dispatch that the active call is done.
func (t *UDPv5) callDone(c *callV5) {
	// This needs a loop because further responses may be incoming until the
	// send to callDoneCh has completed. Such responses need to be discarded
	// in order to avoid blocking the dispatch loop.
	for {
		select {
		case <-c.ch:
			// late response, discard.
		case <-c.err:
			// late error, discard.
		case t.callDoneCh <- c:
			return
		case <-t.closeCtx.Done():
			return
		}
	}
}

// dispatch runs in its own goroutine, handles incoming packets and deals with calls.
//
// For any destination node there is at most one 'active call', stored in the t.activeCall*
// maps. A call is made active when it is sent. The active call can be answered by a
// matching response, in which case c.ch receives the response; or by timing out, in which case
// c.err receives the error. When the function that created the call signals the active
// call is done through callDone, the next call from the call queue is started.
//
// Calls may also be answered by a WHOAREYOU packet referencing the call packet's authTag.
// When that happens the call is simply re-sent to complete the handshake. We allow one
// handshake attempt per call.
func (t *UDPv5) dispatch() {
	defer t.wg.Done()

	// Arm first read.
	t.readNextCh <- struct{}{}

	for {
		select {
		case c := <-t.callCh:
			t.callQueue[c.id] = append(t.callQueue[c.id], c)
			t.sendNextCall(c.id)

		case ct := <-t.respTimeoutCh:
			active := t.activeCallByNode[ct.c.id]
			if ct.c == active && ct.timer == active.timeout {
				ct.c.err <- errTimeout
			}
			delete(t.activeCallByAuth, ct.c.nonce)
			ct.c.timeout.Stop()

		case c := <-t.callDoneCh:
			active := t.activeCallByNode[c.id]
			if active != c {
				panic("BUG: callDone for inactive call")
			}
			c.timeout.Stop()
			delete(t.activeCallByAuth, c.nonce)
			delete(t.activeCallByNode, c.id)
			t.sendNextCall(c.id)

		case r := <-t.sendCh:
			if _, ok := r.msg.(*v5wire.TalkResponse); ok {
				// send a TalkResponse out
				t.send(r.destID, r.destAddr, r.msg, nil)
			} else {
				// send out a TalkRequest that is a UTP packet for portal network
				// request should be cached to handle WHOAREYOU
				c := &callV5{id: r.destID, addr: r.destAddr}
				c.node = r.destNode
				c.packet = r.msg
				c.reqid = make([]byte, 8)
				c.ch = make(chan v5wire.Packet, 1)
				c.err = make(chan error, 1)
				// Assign request ID.
				if tq, ok := r.msg.(*v5wire.TalkRequest); ok {
					if len(tq.ReqID) == 0 {
						crand.Read(c.reqid)
						c.packet.SetRequestID(c.reqid)
					}
				}
				nonce, _ := t.send(c.id, c.addr, c.packet, nil)
				c.nonce = nonce
				t.activeCallByAuth[nonce] = c
				t.startResponseTimeout(c)
			}
		case p := <-t.packetInCh:
			t.handlePacket(p.Data, p.Addr)
			// Arm next read.
			t.readNextCh <- struct{}{}

		case <-t.closeCtx.Done():
			close(t.readNextCh)
			for id, queue := range t.callQueue {
				for _, c := range queue {
					c.err <- errClosed
				}
				delete(t.callQueue, id)
			}
			for id, c := range t.activeCallByNode {
				c.err <- errClosed
				delete(t.activeCallByNode, id)
				delete(t.activeCallByAuth, c.nonce)
			}
			return
		}
	}
}

// startResponseTimeout sets the response timer for a call.
func (t *UDPv5) startResponseTimeout(c *callV5) {
	if c.timeout != nil {
		c.timeout.Stop()
	}
	var (
		timer mclock.Timer
		done  = make(chan struct{})
	)
	timer = t.clock.AfterFunc(t.respTimeout, func() {
		<-done
		select {
		case t.respTimeoutCh <- &callTimeout{c, timer}:
		case <-t.closeCtx.Done():
		}
	})
	c.timeout = timer
	close(done)
}

// sendNextCall sends the next call in the call queue if there is no active call.
func (t *UDPv5) sendNextCall(id enode.ID) {
	queue := t.callQueue[id]
	if len(queue) == 0 || t.activeCallByNode[id] != nil {
		return
	}
	t.activeCallByNode[id] = queue[0]
	t.sendCall(t.activeCallByNode[id])
	if len(queue) == 1 {
		delete(t.callQueue, id)
	} else {
		copy(queue, queue[1:])
		t.callQueue[id] = queue[:len(queue)-1]
	}
}

// sendCall encodes and sends a request packet to the call's recipient node.
// This performs a handshake if needed.
func (t *UDPv5) sendCall(c *callV5) {
	// The call might have a nonce from a previous handshake attempt. Remove the entry for
	// the old nonce because we're about to generate a new nonce for this call.
	if c.nonce != (v5wire.Nonce{}) {
		delete(t.activeCallByAuth, c.nonce)
	}

	newNonce, _ := t.send(c.id, c.addr, c.packet, c.challenge)
	c.nonce = newNonce
	t.activeCallByAuth[newNonce] = c
	t.startResponseTimeout(c)
}

// sendResponse sends a response packet to the given node.
// This doesn't trigger a handshake even if no keys are available.
func (t *UDPv5) sendResponse(toID enode.ID, toAddr netip.AddrPort, packet v5wire.Packet) error {
	_, err := t.send(toID, toAddr, packet, nil)
	return err
}

func (t *UDPv5) sendFromAnotherThread(toID enode.ID, toAddr netip.AddrPort, packet v5wire.Packet) {
	select {
	case t.sendCh <- sendRequest{toID, nil, toAddr, packet}:
	case <-t.closeCtx.Done():
	}
}

func (t *UDPv5) SendFromAnotherThreadWithNode(node *enode.Node, toAddr netip.AddrPort, packet v5wire.Packet) {
	select {
	case t.sendCh <- sendRequest{node.ID(), node, toAddr, packet}:
	case <-t.closeCtx.Done():
	}
}

// send sends a packet to the given node.
func (t *UDPv5) send(toID enode.ID, toAddr netip.AddrPort, packet v5wire.Packet, c *v5wire.Whoareyou) (v5wire.Nonce, error) {
	addr := toAddr.String()
	t.logcontext = append(t.logcontext[:0], "id", toID, "addr", addr)
	t.logcontext = packet.AppendLogInfo(t.logcontext)

	enc, nonce, err := t.codec.Encode(toID, addr, packet, c)
	if err != nil {
		t.logcontext = append(t.logcontext, "err", err)
		t.log.Warn(">> "+packet.Name(), t.logcontext...)
		return nonce, err
	}
	if c != nil && c.Node != nil {
		t.putCache(toAddr.String(), c.Node)
	}

	_, err = t.conn.WriteToUDPAddrPort(enc, toAddr)
	t.log.Trace(">> "+packet.Name(), t.logcontext...)
	return nonce, err
}

// readLoop runs in its own goroutine and reads packets from the network.
func (t *UDPv5) readLoop() {
	defer t.wg.Done()

	buf := make([]byte, maxPacketSize)
	for range t.readNextCh {
		nbytes, from, err := t.conn.ReadFromUDPAddrPort(buf)
		if netutil.IsTemporaryError(err) {
			// Ignore temporary read errors.
			t.log.Debug("Temporary UDP read error", "err", err)
			continue
		} else if err != nil {
			// Shut down the loop for permanent errors.
			if !errors.Is(err, io.EOF) {
				t.log.Debug("UDP read error", "err", err)
			}
			return
		}
		t.dispatchReadPacket(from, buf[:nbytes])
	}
}

// dispatchReadPacket sends a packet into the dispatch loop.
func (t *UDPv5) dispatchReadPacket(from netip.AddrPort, content []byte) bool {
	// Unwrap IPv4-in-6 source address.
	if from.Addr().Is4In6() {
		from = netip.AddrPortFrom(netip.AddrFrom4(from.Addr().As4()), from.Port())
	}
	select {
	case t.packetInCh <- ReadPacket{content, from}:
		return true
	case <-t.closeCtx.Done():
		return false
	}
}

// handlePacket decodes and processes an incoming packet from the network.
func (t *UDPv5) handlePacket(rawpacket []byte, fromAddr netip.AddrPort) error {
	addr := fromAddr.String()
	fromID, fromNode, packet, err := t.codec.Decode(rawpacket, addr)
	if err != nil {
		if t.unhandled != nil && v5wire.IsInvalidHeader(err) {
			// The packet seems unrelated to discv5, send it to the next protocol.
			// t.log.Trace("Unhandled discv5 packet", "id", fromID, "addr", addr, "err", err)
			up := ReadPacket{Data: make([]byte, len(rawpacket)), Addr: fromAddr}
			copy(up.Data, rawpacket)
			t.unhandled <- up
			return nil
		}
		t.log.Debug("Bad discv5 packet", "id", fromID, "addr", addr, "err", err)
		return err
	}
	if fromNode != nil {
		// Handshake succeeded, add to table.
		t.tab.addInboundNode(fromNode)
		t.putCache(fromAddr.String(), fromNode)
	}
	if packet.Kind() != v5wire.WhoareyouPacket {
		// WHOAREYOU logged separately to report errors.
		t.logcontext = append(t.logcontext[:0], "id", fromID, "addr", addr)
		t.logcontext = packet.AppendLogInfo(t.logcontext)
		t.log.Trace("<< "+packet.Name(), t.logcontext...)
	}
	t.handle(packet, fromID, fromAddr)
	return nil
}

// handleCallResponse dispatches a response packet to the call waiting for it.
func (t *UDPv5) handleCallResponse(fromID enode.ID, fromAddr netip.AddrPort, p v5wire.Packet) bool {
	ac := t.activeCallByNode[fromID]
	if ac == nil || !bytes.Equal(p.RequestID(), ac.reqid) {
		t.log.Debug(fmt.Sprintf("Unsolicited/late %s response", p.Name()), "id", fromID, "addr", fromAddr)
		return false
	}
	if fromAddr != ac.addr {
		t.log.Debug(fmt.Sprintf("%s from wrong endpoint", p.Name()), "id", fromID, "addr", fromAddr)
		return false
	}
	if p.Kind() != ac.responseType {
		t.log.Debug(fmt.Sprintf("Wrong discv5 response type %s", p.Name()), "id", fromID, "addr", fromAddr)
		return false
	}
	t.startResponseTimeout(ac)
	ac.ch <- p
	return true
}

// GetNode looks for a node record in table and database.
func (t *UDPv5) GetNode(id enode.ID) *enode.Node {
	if n := t.tab.getNode(id); n != nil {
		return n
	}
	if n := t.localNode.Database().Node(id); n != nil {
		return n
	}
	return nil
}

// Nodes returns the nodes in the routing table.
func (t *UDPv5) Nodes() [][]BucketNode {
	return t.tab.Nodes()
}

// handle processes incoming packets according to their message type.
func (t *UDPv5) handle(p v5wire.Packet, fromID enode.ID, fromAddr netip.AddrPort) {
	switch p := p.(type) {
	case *v5wire.Unknown:
		t.handleUnknown(p, fromID, fromAddr)
	case *v5wire.Whoareyou:
		t.handleWhoareyou(p, fromID, fromAddr)
	case *v5wire.Ping:
		t.handlePing(p, fromID, fromAddr)
	case *v5wire.Pong:
		if t.handleCallResponse(fromID, fromAddr, p) {
			toAddr := netip.AddrPortFrom(netutil.IPToAddr(p.ToIP), p.ToPort)
			t.localNode.UDPEndpointStatement(fromAddr, toAddr)
		}
	case *v5wire.Findnode:
		t.handleFindnode(p, fromID, fromAddr)
	case *v5wire.Nodes:
		t.handleCallResponse(fromID, fromAddr, p)
	case *v5wire.TalkRequest:
		t.talk.handleRequest(fromID, fromAddr, p)
	case *v5wire.TalkResponse:
		t.handleCallResponse(fromID, fromAddr, p)
	}
}

// handleUnknown initiates a handshake by responding with WHOAREYOU.
func (t *UDPv5) handleUnknown(p *v5wire.Unknown, fromID enode.ID, fromAddr netip.AddrPort) {
	currentChallenge := t.codec.CurrentChallenge(fromID, fromAddr.String())
	if currentChallenge != nil {
		// This case happens when the sender issues multiple concurrent requests.
		// Since we only support one in-progress handshake at a time, we need to tell
		// them which handshake attempt they need to complete. We tell them to use the
		// existing handshake attempt since the response to that one might still be in
		// transit.
<<<<<<< HEAD
		t.log.Warn("Repeating discv5 handshake challenge", "id", fromID, "addr", fromAddr)
=======
		t.log.Debug("Repeating discv5 handshake challenge", "id", fromID, "addr", fromAddr)
>>>>>>> 7fed9584
		t.sendResponse(fromID, fromAddr, currentChallenge)
		return
	}

	// Send a fresh challenge.
	challenge := &v5wire.Whoareyou{Nonce: p.Nonce}
	crand.Read(challenge.IDNonce[:])
	if n := t.GetNode(fromID); n != nil {
		challenge.Node = n
		challenge.RecordSeq = n.Seq()
	}
	t.sendResponse(fromID, fromAddr, challenge)
}

var (
	errChallengeNoCall = errors.New("no matching call")
	errChallengeTwice  = errors.New("second handshake")
)

// handleWhoareyou resends the active call as a handshake packet.
func (t *UDPv5) handleWhoareyou(p *v5wire.Whoareyou, fromID enode.ID, fromAddr netip.AddrPort) {
	c, err := t.matchWithCall(fromID, p.Nonce)
	if err != nil {
		t.log.Debug("Invalid "+p.Name(), "addr", fromAddr, "err", err)
		return
	}

	if c.node == nil {
		// Can't perform handshake because we don't have the ENR.
		t.log.Debug("Can't handle "+p.Name(), "addr", fromAddr, "err", "call has no ENR")
		c.err <- errors.New("remote wants handshake, but call has no ENR")
		return
	}
	// Resend the call that was answered by WHOAREYOU.
	t.log.Trace("<< "+p.Name(), "id", c.node.ID(), "addr", fromAddr)
	c.handshakeCount++
	c.challenge = p
	p.Node = c.node
	t.sendCall(c)
}

// matchWithCall checks whether a handshake attempt matches the active call.
func (t *UDPv5) matchWithCall(fromID enode.ID, nonce v5wire.Nonce) (*callV5, error) {
	c := t.activeCallByAuth[nonce]
	if c == nil {
		return nil, errChallengeNoCall
	}
	if c.handshakeCount > 0 {
		return nil, errChallengeTwice
	}
	return c, nil
}

// handlePing sends a PONG response.
func (t *UDPv5) handlePing(p *v5wire.Ping, fromID enode.ID, fromAddr netip.AddrPort) {
	var remoteIP net.IP
	// Handle IPv4 mapped IPv6 addresses in the event the local node is binded
	// to an ipv6 interface.
	if fromAddr.Addr().Is4() || fromAddr.Addr().Is4In6() {
		ip4 := fromAddr.Addr().As4()
		remoteIP = ip4[:]
	} else {
		remoteIP = fromAddr.Addr().AsSlice()
	}
	t.sendResponse(fromID, fromAddr, &v5wire.Pong{
		ReqID:  p.ReqID,
		ToIP:   remoteIP,
		ToPort: fromAddr.Port(),
		ENRSeq: t.localNode.Node().Seq(),
	})
}

// handleFindnode returns nodes to the requester.
func (t *UDPv5) handleFindnode(p *v5wire.Findnode, fromID enode.ID, fromAddr netip.AddrPort) {
	nodes := t.collectTableNodes(fromAddr.Addr(), p.Distances, findnodeResultLimit)
	for _, resp := range packNodes(p.ReqID, nodes) {
		t.sendResponse(fromID, fromAddr, resp)
	}
}

// collectTableNodes creates a FINDNODE result set for the given distances.
func (t *UDPv5) collectTableNodes(rip netip.Addr, distances []uint, limit int) []*enode.Node {
	var bn []*enode.Node
	var nodes []*enode.Node
	var processed = make(map[uint]struct{})
	for _, dist := range distances {
		// Reject duplicate / invalid distances.
		_, seen := processed[dist]
		if seen || dist > 256 {
			continue
		}
		processed[dist] = struct{}{}

		checkLive := !t.tab.cfg.NoFindnodeLivenessCheck
		for _, n := range t.tab.appendBucketNodes(dist, bn[:0], checkLive) {
			// Apply some pre-checks to avoid sending invalid nodes.
			// Note liveness is checked by appendLiveNodes.
			if netutil.CheckRelayAddr(rip, n.IPAddr()) != nil {
				continue
			}
			nodes = append(nodes, n)
			if len(nodes) >= limit {
				return nodes
			}
		}
	}
	return nodes
}

// packNodes creates NODES response packets for the given node list.
func packNodes(reqid []byte, nodes []*enode.Node) []*v5wire.Nodes {
	if len(nodes) == 0 {
		return []*v5wire.Nodes{{ReqID: reqid, RespCount: 1}}
	}

	// This limit represents the available space for nodes in output packets. Maximum
	// packet size is 1280, and out of this ~80 bytes will be taken up by the packet
	// frame. So limiting to 1000 bytes here leaves 200 bytes for other fields of the
	// NODES message, which is a lot.
	const sizeLimit = 1000

	var resp []*v5wire.Nodes
	for len(nodes) > 0 {
		p := &v5wire.Nodes{ReqID: reqid}
		size := uint64(0)
		for len(nodes) > 0 {
			r := nodes[0].Record()
			if size += r.Size(); size > sizeLimit {
				break
			}
			p.Nodes = append(p.Nodes, r)
			nodes = nodes[1:]
		}
		resp = append(resp, p)
	}
	for _, msg := range resp {
		msg.RespCount = uint8(len(resp))
	}
	return resp
}

func (t *UDPv5) putCache(addr string, node *enode.Node) {
	if n, ok := t.cachedAddrNode.Get(addr); ok {
		t.log.Debug("Update cached node", "old", n.ID(), "new", node.ID())
	}
	t.cachedAddrNode.Add(addr, node)
}

func (t *UDPv5) GetCachedNode(addr string) (*enode.Node, bool) {
	return t.cachedAddrNode.Get(addr)
}<|MERGE_RESOLUTION|>--- conflicted
+++ resolved
@@ -60,17 +60,11 @@
 
 	// Decode decodes a packet. It returns a *v5wire.Unknown packet if decryption fails.
 	// The *enode.Node return value is non-nil when the input contains a handshake response.
-<<<<<<< HEAD
-	Decode([]byte, string) (enode.ID, *enode.Node, v5wire.Packet, error)
-
-	CurrentChallenge(enode.ID, string) *v5wire.Whoareyou
-=======
 	Decode(b []byte, addr string) (enode.ID, *enode.Node, v5wire.Packet, error)
 
 	// CurrentChallenge returns the most recent WHOAREYOU challenge that was encoded to given node.
 	// This will return a non-nil value if there is an active handshake attempt with the node, and nil otherwise.
 	CurrentChallenge(id enode.ID, addr string) *v5wire.Whoareyou
->>>>>>> 7fed9584
 }
 
 // UDPv5 is the implementation of protocol version 5.
@@ -885,11 +879,7 @@
 		// them which handshake attempt they need to complete. We tell them to use the
 		// existing handshake attempt since the response to that one might still be in
 		// transit.
-<<<<<<< HEAD
-		t.log.Warn("Repeating discv5 handshake challenge", "id", fromID, "addr", fromAddr)
-=======
 		t.log.Debug("Repeating discv5 handshake challenge", "id", fromID, "addr", fromAddr)
->>>>>>> 7fed9584
 		t.sendResponse(fromID, fromAddr, currentChallenge)
 		return
 	}
