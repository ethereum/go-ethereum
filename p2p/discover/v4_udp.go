// Copyright 2019 The go-ethereum Authors
// This file is part of the go-ethereum library.
//
// The go-ethereum library is free software: you can redistribute it and/or modify
// it under the terms of the GNU Lesser General Public License as published by
// the Free Software Foundation, either version 3 of the License, or
// (at your option) any later version.
//
// The go-ethereum library is distributed in the hope that it will be useful,
// but WITHOUT ANY WARRANTY; without even the implied warranty of
// MERCHANTABILITY or FITNESS FOR A PARTICULAR PURPOSE. See the
// GNU Lesser General Public License for more details.
//
// You should have received a copy of the GNU Lesser General Public License
// along with the go-ethereum library. If not, see <http://www.gnu.org/licenses/>.

package discover

import (
	"bytes"
	"container/list"
	"context"
	"crypto/ecdsa"
	crand "crypto/rand"
	"errors"
	"fmt"
	"io"
	"net/netip"
	"sync"
	"time"

	"github.com/ethereum/go-ethereum/crypto"
	"github.com/ethereum/go-ethereum/log"
	"github.com/ethereum/go-ethereum/p2p/discover/v4wire"
	"github.com/ethereum/go-ethereum/p2p/enode"
	"github.com/ethereum/go-ethereum/p2p/netutil"
)

// Errors
var (
	errExpired          = errors.New("expired")
	errUnsolicitedReply = errors.New("unsolicited reply")
	errUnknownNode      = errors.New("unknown node")
	errTimeout          = errors.New("RPC timeout")
	errClockWarp        = errors.New("reply deadline too far in the future")
	errClosed           = errors.New("socket closed")
	errLowPort          = errors.New("low port")
	errNoUDPEndpoint    = errors.New("node has no UDP endpoint")
)

const (
	respTimeout    = 500 * time.Millisecond
	expiration     = 20 * time.Second
	bondExpiration = 24 * time.Hour

	maxFindnodeFailures = 5                // nodes exceeding this limit are dropped
	ntpFailureThreshold = 32               // Continuous timeouts after which to check NTP
	ntpWarningCooldown  = 10 * time.Minute // Minimum amount of time to pass before repeating NTP warning
	driftThreshold      = 10 * time.Second // Allowed clock drift before warning user

	// Discovery packets are defined to be no larger than 1280 bytes.
	// Packets larger than this size will be cut at the end and treated
	// as invalid because their hash won't match.
	maxPacketSize = 1280
)

// UDPv4 implements the v4 wire protocol.
type UDPv4 struct {
	conn        UDPConn
	log         log.Logger
	netrestrict *netutil.Netlist
	priv        *ecdsa.PrivateKey
	localNode   *enode.LocalNode
	db          *enode.DB
	tab         *Table
	closeOnce   sync.Once
	wg          sync.WaitGroup

	addReplyMatcher chan *replyMatcher
	gotreply        chan reply
	closeCtx        context.Context
	cancelCloseCtx  context.CancelFunc
}

// replyMatcher represents a pending reply.
//
// Some implementations of the protocol wish to send more than one
// reply packet to findnode. In general, any neighbors packet cannot
// be matched up with a specific findnode packet.
//
// Our implementation handles this by storing a callback function for
// each pending reply. Incoming packets from a node are dispatched
// to all callback functions for that node.
type replyMatcher struct {
	// these fields must match in the reply.
	from  enode.ID
	ip    netip.Addr
	ptype byte

	// time when the request must complete
	deadline time.Time

	// callback is called when a matching reply arrives. If it returns matched == true, the
	// reply was acceptable. The second return value indicates whether the callback should
	// be removed from the pending reply queue. If it returns false, the reply is considered
	// incomplete and the callback will be invoked again for the next matching reply.
	callback replyMatchFunc

	// errc receives nil when the callback indicates completion or an
	// error if no further reply is received within the timeout.
	errc chan error

	// reply contains the most recent reply. This field is safe for reading after errc has
	// received a value.
	reply v4wire.Packet
}

type replyMatchFunc func(v4wire.Packet) (matched bool, requestDone bool)

// reply is a reply packet from a certain node.
type reply struct {
	from enode.ID
	ip   netip.Addr
	data v4wire.Packet
	// loop indicates whether there was
	// a matching request by sending on this channel.
	matched chan<- bool
}

func ListenV4(c UDPConn, ln *enode.LocalNode, cfg Config) (*UDPv4, error) {
	cfg = cfg.withDefaults()
	closeCtx, cancel := context.WithCancel(context.Background())
	t := &UDPv4{
		conn:            newMeteredConn(c),
		priv:            cfg.PrivateKey,
		netrestrict:     cfg.NetRestrict,
		localNode:       ln,
		db:              ln.Database(),
		gotreply:        make(chan reply),
		addReplyMatcher: make(chan *replyMatcher),
		closeCtx:        closeCtx,
		cancelCloseCtx:  cancel,
		log:             cfg.Log,
	}

	tab, err := newTable(t, ln.Database(), cfg)
	if err != nil {
		return nil, err
	}
	t.tab = tab
	go tab.loop()

	t.wg.Add(2)
	go t.loop()
	go t.readLoop(cfg.Unhandled)
	return t, nil
}

// Self returns the local node.
func (t *UDPv4) Self() *enode.Node {
	return t.localNode.Node()
}

// Close shuts down the socket and aborts any running queries.
func (t *UDPv4) Close() {
	t.closeOnce.Do(func() {
		t.cancelCloseCtx()
		t.conn.Close()
		t.wg.Wait()
		t.tab.close()
	})
}

// Resolve searches for a specific node with the given ID and tries to get the most recent
// version of the node record for it. It returns n if the node could not be resolved.
func (t *UDPv4) Resolve(n *enode.Node) *enode.Node {
	// Try asking directly. This works if the node is still responding on the endpoint we have.
	if rn, err := t.RequestENR(n); err == nil {
		return rn
	}
	// Check table for the ID, we might have a newer version there.
	if intable := t.tab.getNode(n.ID()); intable != nil && intable.Seq() > n.Seq() {
		n = intable
		if rn, err := t.RequestENR(n); err == nil {
			return rn
		}
	}
	// Otherwise perform a network lookup.
	var key enode.Secp256k1
	if n.Load(&key) != nil {
		return n // no secp256k1 key
	}
	result := t.LookupPubkey((*ecdsa.PublicKey)(&key))
	for _, rn := range result {
		if rn.ID() == n.ID() {
			if rn, err := t.RequestENR(rn); err == nil {
				return rn
			}
		}
	}
	return n
}

func (t *UDPv4) ourEndpoint() v4wire.Endpoint {
	node := t.Self()
	addr, ok := node.UDPEndpoint()
	if !ok {
		return v4wire.Endpoint{}
	}
	return v4wire.NewEndpoint(addr, uint16(node.TCP()))
}

<<<<<<< HEAD
// PingWithoutResp sends a ping message to the given node.
func (t *UDPv4) PingWithoutResp(n *enode.Node) error {
	_, err := t.ping(n)
	return err
}

=======
>>>>>>> 7d99f7df
// ping sends a ping message to the given node and waits for a reply.
func (t *UDPv4) ping(n *enode.Node) (seq uint64, err error) {
	addr, ok := n.UDPEndpoint()
	if !ok {
		return 0, errNoUDPEndpoint
	}
	rm := t.sendPing(n.ID(), addr, nil)
	if err = <-rm.errc; err == nil {
		seq = rm.reply.(*v4wire.Pong).ENRSeq
	}
	return seq, err
}

// Ping calls PING on a node and waits for a PONG response.
func (t *UDPv4) Ping(n *enode.Node) (pong *v4wire.Pong, err error) {
	addr, ok := n.UDPEndpoint()
	if !ok {
		return nil, errNoUDPEndpoint
	}
	rm := t.sendPing(n.ID(), addr, nil)
	if err = <-rm.errc; err == nil {
		pong = rm.reply.(*v4wire.Pong)
	}
	return pong, err
}

// sendPing sends a ping message to the given node and invokes the callback
// when the reply arrives.
func (t *UDPv4) sendPing(toid enode.ID, toaddr netip.AddrPort, callback func()) *replyMatcher {
	req := t.makePing(toaddr)
	packet, hash, err := v4wire.Encode(t.priv, req)
	if err != nil {
		errc := make(chan error, 1)
		errc <- err
		return &replyMatcher{errc: errc}
	}
	// Add a matcher for the reply to the pending reply queue. Pongs are matched if they
	// reference the ping we're about to send.
	rm := t.pending(toid, toaddr.Addr(), v4wire.PongPacket, func(p v4wire.Packet) (matched bool, requestDone bool) {
		matched = bytes.Equal(p.(*v4wire.Pong).ReplyTok, hash)
		if matched && callback != nil {
			callback()
		}
		return matched, matched
	})
	// Send the packet.
	t.localNode.UDPContact(toaddr)
	t.write(toaddr, toid, req.Name(), packet)
	return rm
}

func (t *UDPv4) makePing(toaddr netip.AddrPort) *v4wire.Ping {
	return &v4wire.Ping{
		Version:    4,
		From:       t.ourEndpoint(),
		To:         v4wire.NewEndpoint(toaddr, 0),
		Expiration: uint64(time.Now().Add(expiration).Unix()),
		ENRSeq:     t.localNode.Node().Seq(),
	}
}

// LookupPubkey finds the closest nodes to the given public key.
func (t *UDPv4) LookupPubkey(key *ecdsa.PublicKey) []*enode.Node {
	if t.tab.len() == 0 {
		// All nodes were dropped, refresh. The very first query will hit this
		// case and run the bootstrapping logic.
		<-t.tab.refresh()
	}
	return t.newLookup(t.closeCtx, v4wire.EncodePubkey(key)).run()
}

// RandomNodes is an iterator yielding nodes from a random walk of the DHT.
func (t *UDPv4) RandomNodes() enode.Iterator {
	return newLookupIterator(t.closeCtx, t.newRandomLookup)
}

// lookupRandom implements transport.
func (t *UDPv4) lookupRandom() []*enode.Node {
	return t.newRandomLookup(t.closeCtx).run()
}

// lookupSelf implements transport.
func (t *UDPv4) lookupSelf() []*enode.Node {
	pubkey := v4wire.EncodePubkey(&t.priv.PublicKey)
	return t.newLookup(t.closeCtx, pubkey).run()
}

func (t *UDPv4) newRandomLookup(ctx context.Context) *lookup {
	var target v4wire.Pubkey
	crand.Read(target[:])
	return t.newLookup(ctx, target)
}

func (t *UDPv4) newLookup(ctx context.Context, targetKey v4wire.Pubkey) *lookup {
	target := enode.ID(crypto.Keccak256Hash(targetKey[:]))
	it := newLookup(ctx, t.tab, target, func(n *enode.Node) ([]*enode.Node, error) {
		addr, ok := n.UDPEndpoint()
		if !ok {
			return nil, errNoUDPEndpoint
		}
		return t.findnode(n.ID(), addr, targetKey)
	})
	return it
}

// findnode sends a findnode request to the given node and waits until
// the node has sent up to k neighbors.
func (t *UDPv4) findnode(toid enode.ID, toAddrPort netip.AddrPort, target v4wire.Pubkey) ([]*enode.Node, error) {
	t.ensureBond(toid, toAddrPort)

	// Add a matcher for 'neighbours' replies to the pending reply queue. The matcher is
	// active until enough nodes have been received.
	nodes := make([]*enode.Node, 0, bucketSize)
	nreceived := 0
	rm := t.pending(toid, toAddrPort.Addr(), v4wire.NeighborsPacket, func(r v4wire.Packet) (matched bool, requestDone bool) {
		reply := r.(*v4wire.Neighbors)
		for _, rn := range reply.Nodes {
			nreceived++
			n, err := t.nodeFromRPC(toAddrPort, rn)
			if err != nil {
				t.log.Trace("Invalid neighbor node received", "ip", rn.IP, "addr", toAddrPort, "err", err)
				continue
			}
			nodes = append(nodes, n)
		}
		return true, nreceived >= bucketSize
	})
	t.send(toAddrPort, toid, &v4wire.Findnode{
		Target:     target,
		Expiration: uint64(time.Now().Add(expiration).Unix()),
	})
	// Ensure that callers don't see a timeout if the node actually responded. Since
	// findnode can receive more than one neighbors response, the reply matcher will be
	// active until the remote node sends enough nodes. If the remote end doesn't have
	// enough nodes the reply matcher will time out waiting for the second reply, but
	// there's no need for an error in that case.
	err := <-rm.errc
	if errors.Is(err, errTimeout) && rm.reply != nil {
		err = nil
	}
	return nodes, err
}

// RequestENR sends ENRRequest to the given node and waits for a response.
func (t *UDPv4) RequestENR(n *enode.Node) (*enode.Node, error) {
	addr, _ := n.UDPEndpoint()
	t.ensureBond(n.ID(), addr)

	req := &v4wire.ENRRequest{
		Expiration: uint64(time.Now().Add(expiration).Unix()),
	}
	packet, hash, err := v4wire.Encode(t.priv, req)
	if err != nil {
		return nil, err
	}

	// Add a matcher for the reply to the pending reply queue. Responses are matched if
	// they reference the request we're about to send.
	rm := t.pending(n.ID(), addr.Addr(), v4wire.ENRResponsePacket, func(r v4wire.Packet) (matched bool, requestDone bool) {
		matched = bytes.Equal(r.(*v4wire.ENRResponse).ReplyTok, hash)
		return matched, matched
	})
	// Send the packet and wait for the reply.
	t.write(addr, n.ID(), req.Name(), packet)
	if err := <-rm.errc; err != nil {
		return nil, err
	}
	// Verify the response record.
	respN, err := enode.New(enode.ValidSchemes, &rm.reply.(*v4wire.ENRResponse).Record)
	if err != nil {
		return nil, err
	}
	if respN.ID() != n.ID() {
		return nil, errors.New("invalid ID in response record")
	}
	if respN.Seq() < n.Seq() {
		return n, nil // response record is older
	}
	if err := netutil.CheckRelayAddr(addr.Addr(), respN.IPAddr()); err != nil {
		return nil, fmt.Errorf("invalid IP in response record: %v", err)
	}
	return respN, nil
}

func (t *UDPv4) TableBuckets() [][]BucketNode {
	return t.tab.Nodes()
}

// pending adds a reply matcher to the pending reply queue.
// see the documentation of type replyMatcher for a detailed explanation.
func (t *UDPv4) pending(id enode.ID, ip netip.Addr, ptype byte, callback replyMatchFunc) *replyMatcher {
	ch := make(chan error, 1)
	p := &replyMatcher{from: id, ip: ip, ptype: ptype, callback: callback, errc: ch}
	select {
	case t.addReplyMatcher <- p:
		// loop will handle it
	case <-t.closeCtx.Done():
		ch <- errClosed
	}
	return p
}

// handleReply dispatches a reply packet, invoking reply matchers. It returns
// whether any matcher considered the packet acceptable.
func (t *UDPv4) handleReply(from enode.ID, fromIP netip.Addr, req v4wire.Packet) bool {
	matched := make(chan bool, 1)
	select {
	case t.gotreply <- reply{from, fromIP, req, matched}:
		// loop will handle it
		return <-matched
	case <-t.closeCtx.Done():
		return false
	}
}

// loop runs in its own goroutine. it keeps track of
// the refresh timer and the pending reply queue.
func (t *UDPv4) loop() {
	defer t.wg.Done()

	var (
		plist        = list.New()
		timeout      = time.NewTimer(0)
		nextTimeout  *replyMatcher // head of plist when timeout was last reset
		contTimeouts = 0           // number of continuous timeouts to do NTP checks
		ntpWarnTime  = time.Unix(0, 0)
	)
	<-timeout.C // ignore first timeout
	defer timeout.Stop()

	resetTimeout := func() {
		if plist.Front() == nil || nextTimeout == plist.Front().Value {
			return
		}
		// Start the timer so it fires when the next pending reply has expired.
		now := time.Now()
		for el := plist.Front(); el != nil; el = el.Next() {
			nextTimeout = el.Value.(*replyMatcher)
			if dist := nextTimeout.deadline.Sub(now); dist < 2*respTimeout {
				timeout.Reset(dist)
				return
			}
			// Remove pending replies whose deadline is too far in the
			// future. These can occur if the system clock jumped
			// backwards after the deadline was assigned.
			nextTimeout.errc <- errClockWarp
			plist.Remove(el)
		}
		nextTimeout = nil
		timeout.Stop()
	}

	for {
		resetTimeout()

		select {
		case <-t.closeCtx.Done():
			for el := plist.Front(); el != nil; el = el.Next() {
				el.Value.(*replyMatcher).errc <- errClosed
			}
			return

		case p := <-t.addReplyMatcher:
			p.deadline = time.Now().Add(respTimeout)
			plist.PushBack(p)

		case r := <-t.gotreply:
			var matched bool // whether any replyMatcher considered the reply acceptable.
			for el := plist.Front(); el != nil; el = el.Next() {
				p := el.Value.(*replyMatcher)
				if p.from == r.from && p.ptype == r.data.Kind() && p.ip == r.ip {
					ok, requestDone := p.callback(r.data)
					matched = matched || ok
					p.reply = r.data
					// Remove the matcher if callback indicates that all replies have been received.
					if requestDone {
						p.errc <- nil
						plist.Remove(el)
					}
					// Reset the continuous timeout counter (time drift detection)
					contTimeouts = 0
				}
			}
			r.matched <- matched

		case now := <-timeout.C:
			nextTimeout = nil

			// Notify and remove callbacks whose deadline is in the past.
			for el := plist.Front(); el != nil; el = el.Next() {
				p := el.Value.(*replyMatcher)
				if now.After(p.deadline) || now.Equal(p.deadline) {
					p.errc <- errTimeout
					plist.Remove(el)
					contTimeouts++
				}
			}
			// If we've accumulated too many timeouts, do an NTP time sync check
			if contTimeouts > ntpFailureThreshold {
				if time.Since(ntpWarnTime) >= ntpWarningCooldown {
					ntpWarnTime = time.Now()
					go checkClockDrift()
				}
				contTimeouts = 0
			}
		}
	}
}

func (t *UDPv4) send(toaddr netip.AddrPort, toid enode.ID, req v4wire.Packet) ([]byte, error) {
	packet, hash, err := v4wire.Encode(t.priv, req)
	if err != nil {
		return hash, err
	}
	return hash, t.write(toaddr, toid, req.Name(), packet)
}

func (t *UDPv4) write(toaddr netip.AddrPort, toid enode.ID, what string, packet []byte) error {
	_, err := t.conn.WriteToUDPAddrPort(packet, toaddr)
	t.log.Trace(">> "+what, "id", toid, "addr", toaddr, "err", err)
	return err
}

// readLoop runs in its own goroutine. it handles incoming UDP packets.
func (t *UDPv4) readLoop(unhandled chan<- ReadPacket) {
	defer t.wg.Done()
	if unhandled != nil {
		defer close(unhandled)
	}

	buf := make([]byte, maxPacketSize)
	for {
		nbytes, from, err := t.conn.ReadFromUDPAddrPort(buf)
		if netutil.IsTemporaryError(err) {
			// Ignore temporary read errors.
			t.log.Debug("Temporary UDP read error", "err", err)
			continue
		} else if err != nil {
			// Shut down the loop for permanent errors.
			if !errors.Is(err, io.EOF) {
				t.log.Debug("UDP read error", "err", err)
			}
			return
		}
		if err := t.handlePacket(from, buf[:nbytes]); err != nil && unhandled == nil {
			t.log.Debug("Bad discv4 packet", "addr", from, "err", err)
		} else if err != nil && unhandled != nil {
			select {
			case unhandled <- ReadPacket{buf[:nbytes], from}:
			default:
			}
		}
	}
}

func (t *UDPv4) handlePacket(from netip.AddrPort, buf []byte) error {
	// Unwrap IPv4-in-6 source address.
	if from.Addr().Is4In6() {
		from = netip.AddrPortFrom(netip.AddrFrom4(from.Addr().As4()), from.Port())
	}

	rawpacket, fromKey, hash, err := v4wire.Decode(buf)
	if err != nil {
		return err
	}
	packet := t.wrapPacket(rawpacket)
	fromID := fromKey.ID()
	if packet.preverify != nil {
		err = packet.preverify(packet, from, fromID, fromKey)
	}
	t.log.Trace("<< "+packet.Name(), "id", fromID, "addr", from, "err", err)
	if err == nil && packet.handle != nil {
		packet.handle(packet, from, fromID, hash)
	}
	return err
}

// checkBond checks if the given node has a recent enough endpoint proof.
func (t *UDPv4) checkBond(id enode.ID, ip netip.AddrPort) bool {
	return time.Since(t.db.LastPongReceived(id, ip.Addr())) < bondExpiration
}

// ensureBond solicits a ping from a node if we haven't seen a ping from it for a while.
// This ensures there is a valid endpoint proof on the remote end.
func (t *UDPv4) ensureBond(toid enode.ID, toaddr netip.AddrPort) {
	tooOld := time.Since(t.db.LastPingReceived(toid, toaddr.Addr())) > bondExpiration
	if tooOld || t.db.FindFails(toid, toaddr.Addr()) > maxFindnodeFailures {
		rm := t.sendPing(toid, toaddr, nil)
		<-rm.errc
		// Wait for them to ping back and process our pong.
		time.Sleep(respTimeout)
	}
}

func (t *UDPv4) nodeFromRPC(sender netip.AddrPort, rn v4wire.Node) (*enode.Node, error) {
	if rn.UDP <= 1024 {
		return nil, errLowPort
	}
	if err := netutil.CheckRelayIP(sender.Addr().AsSlice(), rn.IP); err != nil {
		return nil, err
	}
	if t.netrestrict != nil && !t.netrestrict.Contains(rn.IP) {
		return nil, errors.New("not contained in netrestrict list")
	}
	key, err := v4wire.DecodePubkey(crypto.S256(), rn.ID)
	if err != nil {
		return nil, err
	}
	n := enode.NewV4(key, rn.IP, int(rn.TCP), int(rn.UDP))
	err = n.ValidateComplete()
	return n, err
}

func nodeToRPC(n *enode.Node) v4wire.Node {
	var key ecdsa.PublicKey
	var ekey v4wire.Pubkey
	if err := n.Load((*enode.Secp256k1)(&key)); err == nil {
		ekey = v4wire.EncodePubkey(&key)
	}
	return v4wire.Node{ID: ekey, IP: n.IP(), UDP: uint16(n.UDP()), TCP: uint16(n.TCP())}
}

// wrapPacket returns the handler functions applicable to a packet.
func (t *UDPv4) wrapPacket(p v4wire.Packet) *packetHandlerV4 {
	var h packetHandlerV4
	h.Packet = p
	switch p.(type) {
	case *v4wire.Ping:
		h.preverify = t.verifyPing
		h.handle = t.handlePing
	case *v4wire.Pong:
		h.preverify = t.verifyPong
	case *v4wire.Findnode:
		h.preverify = t.verifyFindnode
		h.handle = t.handleFindnode
	case *v4wire.Neighbors:
		h.preverify = t.verifyNeighbors
	case *v4wire.ENRRequest:
		h.preverify = t.verifyENRRequest
		h.handle = t.handleENRRequest
	case *v4wire.ENRResponse:
		h.preverify = t.verifyENRResponse
	}
	return &h
}

// packetHandlerV4 wraps a packet with handler functions.
type packetHandlerV4 struct {
	v4wire.Packet
	senderKey *ecdsa.PublicKey // used for ping

	// preverify checks whether the packet is valid and should be handled at all.
	preverify func(p *packetHandlerV4, from netip.AddrPort, fromID enode.ID, fromKey v4wire.Pubkey) error
	// handle handles the packet.
	handle func(req *packetHandlerV4, from netip.AddrPort, fromID enode.ID, mac []byte)
}

// PING/v4

func (t *UDPv4) verifyPing(h *packetHandlerV4, from netip.AddrPort, fromID enode.ID, fromKey v4wire.Pubkey) error {
	req := h.Packet.(*v4wire.Ping)

	if v4wire.Expired(req.Expiration) {
		return errExpired
	}
	senderKey, err := v4wire.DecodePubkey(crypto.S256(), fromKey)
	if err != nil {
		return err
	}
	h.senderKey = senderKey
	return nil
}

func (t *UDPv4) handlePing(h *packetHandlerV4, from netip.AddrPort, fromID enode.ID, mac []byte) {
	req := h.Packet.(*v4wire.Ping)

	// Reply.
	t.send(from, fromID, &v4wire.Pong{
		To:         v4wire.NewEndpoint(from, req.From.TCP),
		ReplyTok:   mac,
		Expiration: uint64(time.Now().Add(expiration).Unix()),
		ENRSeq:     t.localNode.Node().Seq(),
	})

	// Ping back if our last pong on file is too far in the past.
	fromIP := from.Addr().AsSlice()
	n := enode.NewV4(h.senderKey, fromIP, int(req.From.TCP), int(from.Port()))
	if time.Since(t.db.LastPongReceived(n.ID(), from.Addr())) > bondExpiration {
		t.sendPing(fromID, from, func() {
			t.tab.addInboundNode(n)
		})
	} else {
		t.tab.addInboundNode(n)
	}

	// Update node database and endpoint predictor.
	t.db.UpdateLastPingReceived(n.ID(), from.Addr(), time.Now())
	toaddr := netip.AddrPortFrom(netutil.IPToAddr(req.To.IP), req.To.UDP)
	t.localNode.UDPEndpointStatement(from, toaddr)
}

// PONG/v4

func (t *UDPv4) verifyPong(h *packetHandlerV4, from netip.AddrPort, fromID enode.ID, fromKey v4wire.Pubkey) error {
	req := h.Packet.(*v4wire.Pong)

	if v4wire.Expired(req.Expiration) {
		return errExpired
	}
	if !t.handleReply(fromID, from.Addr(), req) {
		return errUnsolicitedReply
	}
	toaddr := netip.AddrPortFrom(netutil.IPToAddr(req.To.IP), req.To.UDP)
	t.localNode.UDPEndpointStatement(from, toaddr)
	t.db.UpdateLastPongReceived(fromID, from.Addr(), time.Now())
	return nil
}

// FINDNODE/v4

func (t *UDPv4) verifyFindnode(h *packetHandlerV4, from netip.AddrPort, fromID enode.ID, fromKey v4wire.Pubkey) error {
	req := h.Packet.(*v4wire.Findnode)

	if v4wire.Expired(req.Expiration) {
		return errExpired
	}
	if !t.checkBond(fromID, from) {
		// No endpoint proof pong exists, we don't process the packet. This prevents an
		// attack vector where the discovery protocol could be used to amplify traffic in a
		// DDOS attack. A malicious actor would send a findnode request with the IP address
		// and UDP port of the target as the source address. The recipient of the findnode
		// packet would then send a neighbors packet (which is a much bigger packet than
		// findnode) to the victim.
		return errUnknownNode
	}
	return nil
}

func (t *UDPv4) handleFindnode(h *packetHandlerV4, from netip.AddrPort, fromID enode.ID, mac []byte) {
	req := h.Packet.(*v4wire.Findnode)

	// Determine closest nodes.
	target := enode.ID(crypto.Keccak256Hash(req.Target[:]))
	preferLive := !t.tab.cfg.NoFindnodeLivenessCheck
	closest := t.tab.findnodeByID(target, bucketSize, preferLive).entries

	// Send neighbors in chunks with at most maxNeighbors per packet
	// to stay below the packet size limit.
	p := v4wire.Neighbors{Expiration: uint64(time.Now().Add(expiration).Unix())}
	var sent bool
	for _, n := range closest {
		if netutil.CheckRelayAddr(from.Addr(), n.IPAddr()) == nil {
			p.Nodes = append(p.Nodes, nodeToRPC(n))
		}
		if len(p.Nodes) == v4wire.MaxNeighbors {
			t.send(from, fromID, &p)
			p.Nodes = p.Nodes[:0]
			sent = true
		}
	}
	if len(p.Nodes) > 0 || !sent {
		t.send(from, fromID, &p)
	}
}

// NEIGHBORS/v4

func (t *UDPv4) verifyNeighbors(h *packetHandlerV4, from netip.AddrPort, fromID enode.ID, fromKey v4wire.Pubkey) error {
	req := h.Packet.(*v4wire.Neighbors)

	if v4wire.Expired(req.Expiration) {
		return errExpired
	}
	if !t.handleReply(fromID, from.Addr(), h.Packet) {
		return errUnsolicitedReply
	}
	return nil
}

// ENRREQUEST/v4

func (t *UDPv4) verifyENRRequest(h *packetHandlerV4, from netip.AddrPort, fromID enode.ID, fromKey v4wire.Pubkey) error {
	req := h.Packet.(*v4wire.ENRRequest)

	if v4wire.Expired(req.Expiration) {
		return errExpired
	}
	if !t.checkBond(fromID, from) {
		return errUnknownNode
	}
	return nil
}

func (t *UDPv4) handleENRRequest(h *packetHandlerV4, from netip.AddrPort, fromID enode.ID, mac []byte) {
	t.send(from, fromID, &v4wire.ENRResponse{
		ReplyTok: mac,
		Record:   *t.localNode.Node().Record(),
	})
}

// ENRRESPONSE/v4

func (t *UDPv4) verifyENRResponse(h *packetHandlerV4, from netip.AddrPort, fromID enode.ID, fromKey v4wire.Pubkey) error {
	if !t.handleReply(fromID, from.Addr(), h.Packet) {
		return errUnsolicitedReply
	}
	return nil
}<|MERGE_RESOLUTION|>--- conflicted
+++ resolved
@@ -210,15 +210,6 @@
 	return v4wire.NewEndpoint(addr, uint16(node.TCP()))
 }
 
-<<<<<<< HEAD
-// PingWithoutResp sends a ping message to the given node.
-func (t *UDPv4) PingWithoutResp(n *enode.Node) error {
-	_, err := t.ping(n)
-	return err
-}
-
-=======
->>>>>>> 7d99f7df
 // ping sends a ping message to the given node and waits for a reply.
 func (t *UDPv4) ping(n *enode.Node) (seq uint64, err error) {
 	addr, ok := n.UDPEndpoint()
