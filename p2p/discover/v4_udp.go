--- conflicted
+++ resolved
@@ -585,14 +585,9 @@
 
 			return
 		}
-<<<<<<< HEAD
-
-		if t.handlePacket(from, buf[:nbytes]) != nil && unhandled != nil {
-=======
 		if err := t.handlePacket(from, buf[:nbytes]); err != nil && unhandled == nil {
 			t.log.Debug("Bad discv4 packet", "addr", from, "err", err)
 		} else if err != nil && unhandled != nil {
->>>>>>> 1015a42d
 			select {
 			case unhandled <- ReadPacket{buf[:nbytes], from}:
 			default:
