--- conflicted
+++ resolved
@@ -695,48 +695,7 @@
 	return list, removed
 }
 
-<<<<<<< HEAD
-// waitInit waits until the table is initialized.
-func (tab *Table) waitInit() {
-	<-tab.initDone
-}
-
-// nodeList returns all nodes contained in the table.
-func (tab *Table) nodeList() []*enode.Node {
-	if !tab.isInitDone() {
-		return nil
-	}
-
-	tab.mutex.Lock()
-	defer tab.mutex.Unlock()
-
-	var nodes []*enode.Node
-	for _, b := range &tab.buckets {
-		for _, n := range b.entries {
-			nodes = append(nodes, n.Node)
-		}
-	}
-	return nodes
-}
-
-// nodeIds returns the node IDs in the table.
-func (tab *Table) nodeIds() [][]string {
-	tab.mutex.Lock()
-	defer tab.mutex.Unlock()
-	nodes := make([][]string, 0)
-	for _, b := range &tab.buckets {
-		bucketNodes := make([]string, 0)
-		for _, n := range b.entries {
-			bucketNodes = append(bucketNodes, "0x"+n.ID().String())
-		}
-		nodes = append(nodes, bucketNodes)
-	}
-	return nodes
-}
-
-=======
 // deleteNode removes a node from the table.
->>>>>>> 7d99f7df
 func (tab *Table) deleteNode(n *enode.Node) {
 	tab.mutex.Lock()
 	defer tab.mutex.Unlock()
