// Copyright 2015 The go-ethereum Authors
// This file is part of the go-ethereum library.
//
// The go-ethereum library is free software: you can redistribute it and/or modify
// it under the terms of the GNU Lesser General Public License as published by
// the Free Software Foundation, either version 3 of the License, or
// (at your option) any later version.
//
// The go-ethereum library is distributed in the hope that it will be useful,
// but WITHOUT ANY WARRANTY; without even the implied warranty of
// MERCHANTABILITY or FITNESS FOR A PARTICULAR PURPOSE. See the
// GNU Lesser General Public License for more details.
//
// You should have received a copy of the GNU Lesser General Public License
// along with the go-ethereum library. If not, see <http://www.gnu.org/licenses/>.

// Package discover implements the Node Discovery Protocol.
//
// The Node Discovery protocol provides a way to find RLPx nodes that
// can be connected to. It uses a Kademlia-like protocol to maintain a
// distributed database of the IDs and endpoints of all listening
// nodes.
package discover

import (
	"context"
	"fmt"
	"net/netip"
	"slices"
	"sync"
	"time"

	"github.com/ethereum/go-ethereum/common"
	"github.com/ethereum/go-ethereum/common/mclock"
	"github.com/ethereum/go-ethereum/log"
	"github.com/ethereum/go-ethereum/metrics"
	"github.com/ethereum/go-ethereum/p2p/enode"
	"github.com/ethereum/go-ethereum/p2p/netutil"
)

const (
	alpha           = 3  // Kademlia concurrency factor
	bucketSize      = 16 // Kademlia bucket size
	maxReplacements = 10 // Size of per-bucket replacement list

	// We keep buckets for the upper 1/15 of distances because
	// it's very unlikely we'll ever encounter a node that's closer.
	hashBits          = len(common.Hash{}) * 8
	nBuckets          = hashBits / 15       // Number of buckets
	bucketMinDistance = hashBits - nBuckets // Log distance of closest bucket

	// IP address limits.
	bucketIPLimit, bucketSubnet = 2, 24 // at most 2 addresses from the same /24
	tableIPLimit, tableSubnet   = 10, 24

	seedMinTableTime = 5 * time.Minute
	seedCount        = 30
	seedMaxAge       = 5 * 24 * time.Hour
)

// Table is the 'node table', a Kademlia-like index of neighbor nodes. The table keeps
// itself up-to-date by verifying the liveness of neighbors and requesting their node
// records when announcements of a new record version are received.
type Table struct {
	mutex        sync.Mutex        // protects buckets, bucket content, nursery, rand
	buckets      [nBuckets]*bucket // index of known nodes by distance
	nursery      []*enode.Node     // bootstrap nodes
	rand         reseedingRandom   // source of randomness, periodically reseeded
	ips          netutil.DistinctNetSet
	revalidation tableRevalidation

	db  *enode.DB // database of known nodes
	net transport
	cfg Config
	log log.Logger

	// loop channels
	refreshReq      chan chan struct{}
	revalResponseCh chan revalidationResponse
	addNodeCh       chan addNodeOp
	addNodeHandled  chan bool
	trackRequestCh  chan trackRequestOp
	initDone        chan struct{}
	closeReq        chan struct{}
	closed          chan struct{}

	nodeAddedHook   func(*bucket, *tableNode)
	nodeRemovedHook func(*bucket, *tableNode)
}

// transport is implemented by the UDP transports.
type transport interface {
	Self() *enode.Node
	RequestENR(*enode.Node) (*enode.Node, error)
	lookupRandom() []*enode.Node
	lookupSelf() []*enode.Node
	ping(*enode.Node) (seq uint64, err error)
}

// bucket contains nodes, ordered by their last activity. the entry
// that was most recently active is the first element in entries.
type bucket struct {
	entries      []*tableNode // live entries, sorted by time of last contact
	replacements []*tableNode // recently seen nodes to be used if revalidation fails
	ips          netutil.DistinctNetSet
	index        int
}

type addNodeOp struct {
	node         *enode.Node
	isInbound    bool
	forceSetLive bool // for tests
}

type trackRequestOp struct {
	node       *enode.Node
	foundNodes []*enode.Node
	success    bool
}

func newTable(t transport, db *enode.DB, cfg Config) (*Table, error) {
	cfg = cfg.withDefaults()
	tab := &Table{
		net:             t,
		db:              db,
		cfg:             cfg,
		log:             cfg.Log,
		refreshReq:      make(chan chan struct{}),
		revalResponseCh: make(chan revalidationResponse),
		addNodeCh:       make(chan addNodeOp),
		addNodeHandled:  make(chan bool),
		trackRequestCh:  make(chan trackRequestOp),
		initDone:        make(chan struct{}),
		closeReq:        make(chan struct{}),
		closed:          make(chan struct{}),
		ips:             netutil.DistinctNetSet{Subnet: tableSubnet, Limit: tableIPLimit},
	}
	for i := range tab.buckets {
		tab.buckets[i] = &bucket{
			index: i,
			ips:   netutil.DistinctNetSet{Subnet: bucketSubnet, Limit: bucketIPLimit},
		}
	}
	tab.rand.seed()
	tab.revalidation.init(&cfg)

	// initial table content
	if err := tab.setFallbackNodes(cfg.Bootnodes); err != nil {
		return nil, err
	}
	tab.loadSeedNodes()

	return tab, nil
}

// Nodes returns all nodes contained in the table.
func (tab *Table) Nodes() [][]BucketNode {
	tab.mutex.Lock()
	defer tab.mutex.Unlock()

	nodes := make([][]BucketNode, len(tab.buckets))
	for i, b := range &tab.buckets {
		nodes[i] = make([]BucketNode, len(b.entries))
		for j, n := range b.entries {
			nodes[i][j] = BucketNode{
				Node:          n.Node,
				Checks:        int(n.livenessChecks),
				Live:          n.isValidatedLive,
				AddedToTable:  n.addedToTable,
				AddedToBucket: n.addedToBucket,
			}
		}
	}
	return nodes
}

func (tab *Table) self() *enode.Node {
	return tab.net.Self()
}

// getNode returns the node with the given ID or nil if it isn't in the table.
func (tab *Table) getNode(id enode.ID) *enode.Node {
	tab.mutex.Lock()
	defer tab.mutex.Unlock()

	b := tab.bucket(id)
	for _, e := range b.entries {
		if e.ID() == id {
			return e.Node
		}
	}
	return nil
}

// close terminates the network listener and flushes the node database.
func (tab *Table) close() {
	close(tab.closeReq)
	<-tab.closed
}

// setFallbackNodes sets the initial points of contact. These nodes
// are used to connect to the network if the table is empty and there
// are no known nodes in the database.
func (tab *Table) setFallbackNodes(nodes []*enode.Node) error {
	nursery := make([]*enode.Node, 0, len(nodes))
	for _, n := range nodes {
		if err := n.ValidateComplete(); err != nil {
			return fmt.Errorf("bad bootstrap node %q: %v", n, err)
		}
		if tab.cfg.NetRestrict != nil && !tab.cfg.NetRestrict.ContainsAddr(n.IPAddr()) {
			tab.log.Error("Bootstrap node filtered by netrestrict", "id", n.ID(), "ip", n.IPAddr())
			continue
		}
		nursery = append(nursery, n)
	}
	tab.nursery = nursery
	return nil
}

// isInitDone returns whether the table's initial seeding procedure has completed.
func (tab *Table) isInitDone() bool {
	select {
	case <-tab.initDone:
		return true
	default:
		return false
	}
}

func (tab *Table) refresh() <-chan struct{} {
	done := make(chan struct{})
	select {
	case tab.refreshReq <- done:
	case <-tab.closeReq:
		close(done)
	}
	return done
}

// findnodeByID returns the n nodes in the table that are closest to the given id.
// This is used by the FINDNODE/v4 handler.
//
// The preferLive parameter says whether the caller wants liveness-checked results. If
// preferLive is true and the table contains any verified nodes, the result will not
// contain unverified nodes. However, if there are no verified nodes at all, the result
// will contain unverified nodes.
func (tab *Table) findnodeByID(target enode.ID, nresults int, preferLive bool) *nodesByDistance {
	tab.mutex.Lock()
	defer tab.mutex.Unlock()

	// Scan all buckets. There might be a better way to do this, but there aren't that many
	// buckets, so this solution should be fine. The worst-case complexity of this loop
	// is O(tab.len() * nresults).
	nodes := &nodesByDistance{target: target}
	liveNodes := &nodesByDistance{target: target}
	for _, b := range &tab.buckets {
		for _, n := range b.entries {
			nodes.push(n.Node, nresults)
			if preferLive && n.isValidatedLive {
				liveNodes.push(n.Node, nresults)
			}
		}
	}

	if preferLive && len(liveNodes.entries) > 0 {
		return liveNodes
	}
	return nodes
}

// appendBucketNodes adds nodes at the given distance to the result slice.
// This is used by the FINDNODE/v5 handler.
func (tab *Table) appendBucketNodes(dist uint, result []*enode.Node, checkLive bool) []*enode.Node {
	if dist > 256 {
		return result
	}
	if dist == 0 {
		return append(result, tab.self())
	}

	tab.mutex.Lock()
	for _, n := range tab.bucketAtDistance(int(dist)).entries {
		if !checkLive || n.isValidatedLive {
			result = append(result, n.Node)
		}
	}
	tab.mutex.Unlock()

	// Shuffle result to avoid always returning same nodes in FINDNODE/v5.
	tab.rand.Shuffle(len(result), func(i, j int) {
		result[i], result[j] = result[j], result[i]
	})
	return result
}

// len returns the number of nodes in the table.
func (tab *Table) len() (n int) {
	tab.mutex.Lock()
	defer tab.mutex.Unlock()

	for _, b := range &tab.buckets {
		n += len(b.entries)
	}
	return n
}

// addFoundNode adds a node which may not be live. If the bucket has space available,
// adding the node succeeds immediately. Otherwise, the node is added to the replacements
// list.
//
// The caller must not hold tab.mutex.
func (tab *Table) addFoundNode(n *enode.Node, forceSetLive bool) bool {
	op := addNodeOp{node: n, isInbound: false, forceSetLive: forceSetLive}
	select {
	case tab.addNodeCh <- op:
		return <-tab.addNodeHandled
	case <-tab.closeReq:
		return false
	}
}

// addInboundNode adds a node from an inbound contact. If the bucket has no space, the
// node is added to the replacements list.
//
// There is an additional safety measure: if the table is still initializing the node is
// not added. This prevents an attack where the table could be filled by just sending ping
// repeatedly.
//
// The caller must not hold tab.mutex.
func (tab *Table) addInboundNode(n *enode.Node) bool {
	op := addNodeOp{node: n, isInbound: true}
	select {
	case tab.addNodeCh <- op:
		return <-tab.addNodeHandled
	case <-tab.closeReq:
		return false
	}
}

func (tab *Table) trackRequest(n *enode.Node, success bool, foundNodes []*enode.Node) {
	op := trackRequestOp{n, foundNodes, success}
	select {
	case tab.trackRequestCh <- op:
	case <-tab.closeReq:
	}
}

// loop is the main loop of Table.
func (tab *Table) loop() {
	var (
		refresh         = time.NewTimer(tab.nextRefreshTime())
		refreshDone     = make(chan struct{})           // where doRefresh reports completion
		waiting         = []chan struct{}{tab.initDone} // holds waiting callers while doRefresh runs
		revalTimer      = mclock.NewAlarm(tab.cfg.Clock)
		reseedRandTimer = time.NewTicker(10 * time.Minute)
	)
	defer refresh.Stop()
	defer revalTimer.Stop()
	defer reseedRandTimer.Stop()

	// Start initial refresh.
	go tab.doRefresh(refreshDone)

loop:
	for {
		nextTime := tab.revalidation.run(tab, tab.cfg.Clock.Now())
		revalTimer.Schedule(nextTime)

		select {
		case <-reseedRandTimer.C:
			tab.rand.seed()

		case <-revalTimer.C():

		case r := <-tab.revalResponseCh:
			tab.revalidation.handleResponse(tab, r)

		case op := <-tab.addNodeCh:
			tab.mutex.Lock()
			ok := tab.handleAddNode(op)
			tab.mutex.Unlock()
			tab.addNodeHandled <- ok

		case op := <-tab.trackRequestCh:
			tab.handleTrackRequest(op)

		case <-refresh.C:
			if refreshDone == nil {
				refreshDone = make(chan struct{})
				go tab.doRefresh(refreshDone)
			}

		case req := <-tab.refreshReq:
			waiting = append(waiting, req)
			if refreshDone == nil {
				refreshDone = make(chan struct{})
				go tab.doRefresh(refreshDone)
			}

		case <-refreshDone:
			for _, ch := range waiting {
				close(ch)
			}
			waiting, refreshDone = nil, nil
			refresh.Reset(tab.nextRefreshTime())

		case <-tab.closeReq:
			break loop
		}
	}

	if refreshDone != nil {
		<-refreshDone
	}
	for _, ch := range waiting {
		close(ch)
	}
	close(tab.closed)
}

// doRefresh performs a lookup for a random target to keep buckets full. seed nodes are
// inserted if the table is empty (initial bootstrap or discarded faulty peers).
func (tab *Table) doRefresh(done chan struct{}) {
	defer close(done)

	// Load nodes from the database and insert
	// them. This should yield a few previously seen nodes that are
	// (hopefully) still alive.
	tab.loadSeedNodes()

	// Run self lookup to discover new neighbor nodes.
	tab.net.lookupSelf()

	// The Kademlia paper specifies that the bucket refresh should
	// perform a lookup in the least recently used bucket. We cannot
	// adhere to this because the findnode target is a 512bit value
	// (not hash-sized) and it is not easily possible to generate a
	// sha3 preimage that falls into a chosen bucket.
	// We perform a few lookups with a random target instead.
	for i := 0; i < 3; i++ {
		tab.net.lookupRandom()
	}
}

func (tab *Table) loadSeedNodes() {
	seeds := tab.db.QuerySeeds(seedCount, seedMaxAge)
	seeds = append(seeds, tab.nursery...)
	for i := range seeds {
		seed := seeds[i]
		if tab.log.Enabled(context.Background(), log.LevelTrace) {
			age := time.Since(tab.db.LastPongReceived(seed.ID(), seed.IPAddr()))
			addr, _ := seed.UDPEndpoint()
			tab.log.Trace("Found seed node in database", "id", seed.ID(), "addr", addr, "age", age)
		}
		tab.mutex.Lock()
		tab.handleAddNode(addNodeOp{node: seed, isInbound: false})
		tab.mutex.Unlock()
	}
}

func (tab *Table) nextRefreshTime() time.Duration {
	half := tab.cfg.RefreshInterval / 2
	return half + time.Duration(tab.rand.Int63n(int64(half)))
}

// bucket returns the bucket for the given node ID hash.
func (tab *Table) bucket(id enode.ID) *bucket {
	d := enode.LogDist(tab.self().ID(), id)
	return tab.bucketAtDistance(d)
}

func (tab *Table) bucketAtDistance(d int) *bucket {
	if d <= bucketMinDistance {
		return tab.buckets[0]
	}
	return tab.buckets[d-bucketMinDistance-1]
}

func (tab *Table) addIP(b *bucket, ip netip.Addr) bool {
	if !ip.IsValid() || ip.IsUnspecified() {
		return false // Nodes without IP cannot be added.
	}
	if netutil.AddrIsLAN(ip) {
		return true
	}
	if !tab.ips.AddAddr(ip) {
		tab.log.Debug("IP exceeds table limit", "ip", ip)
		return false
	}
	if !b.ips.AddAddr(ip) {
		tab.log.Debug("IP exceeds bucket limit", "ip", ip)
		tab.ips.RemoveAddr(ip)
		return false
	}
	return true
}

func (tab *Table) removeIP(b *bucket, ip netip.Addr) {
	if netutil.AddrIsLAN(ip) {
		return
	}
	tab.ips.RemoveAddr(ip)
	b.ips.RemoveAddr(ip)
}

// handleAddNode adds the node in the request to the table, if there is space.
// The caller must hold tab.mutex.
func (tab *Table) handleAddNode(req addNodeOp) bool {
	if req.node.ID() == tab.self().ID() {
		return false
	}
	// For nodes from inbound contact, there is an additional safety measure: if the table
	// is still initializing the node is not added.
	if req.isInbound && !tab.isInitDone() {
		return false
	}

	b := tab.bucket(req.node.ID())
	n, _ := tab.bumpInBucket(b, req.node, req.isInbound)
	if n != nil {
		// Already in bucket.
		return false
	}
	if len(b.entries) >= bucketSize {
		// Bucket full, maybe add as replacement.
		tab.addReplacement(b, req.node)
		return false
	}
	if !tab.addIP(b, req.node.IPAddr()) {
		// Can't add: IP limit reached.
		return false
	}

	// Add to bucket.
	wn := &tableNode{Node: req.node}
	if req.forceSetLive {
		wn.livenessChecks = 1
		wn.isValidatedLive = true
	}
	b.entries = append(b.entries, wn)
	b.replacements = deleteNode(b.replacements, wn.ID())
	tab.nodeAdded(b, wn)
	return true
}

// addReplacement adds n to the replacement cache of bucket b.
func (tab *Table) addReplacement(b *bucket, n *enode.Node) {
	if containsID(b.replacements, n.ID()) {
		// TODO: update ENR
		return
	}
	if !tab.addIP(b, n.IPAddr()) {
		return
	}

	wn := &tableNode{Node: n, addedToTable: time.Now()}
	var removed *tableNode
	b.replacements, removed = pushNode(b.replacements, wn, maxReplacements)
	if removed != nil {
		tab.removeIP(b, removed.IPAddr())
	}
}

func (tab *Table) nodeAdded(b *bucket, n *tableNode) {
	if n.addedToTable == (time.Time{}) {
		n.addedToTable = time.Now()
	}
	n.addedToBucket = time.Now()
	tab.revalidation.nodeAdded(tab, n)
	if tab.nodeAddedHook != nil {
		tab.nodeAddedHook(b, n)
	}
<<<<<<< HEAD
	if metrics.Enabled {
=======
	if metrics.Enabled() {
>>>>>>> b027a90a
		bucketsCounter[b.index].Inc(1)
	}
}

func (tab *Table) nodeRemoved(b *bucket, n *tableNode) {
	tab.revalidation.nodeRemoved(n)
	if tab.nodeRemovedHook != nil {
		tab.nodeRemovedHook(b, n)
	}
<<<<<<< HEAD
	if metrics.Enabled {
=======
	if metrics.Enabled() {
>>>>>>> b027a90a
		bucketsCounter[b.index].Dec(1)
	}
}

// deleteInBucket removes node n from the table.
// If there are replacement nodes in the bucket, the node is replaced.
func (tab *Table) deleteInBucket(b *bucket, id enode.ID) *tableNode {
	index := slices.IndexFunc(b.entries, func(e *tableNode) bool { return e.ID() == id })
	if index == -1 {
		// Entry has been removed already.
		return nil
	}

	// Remove the node.
	n := b.entries[index]
	b.entries = slices.Delete(b.entries, index, index+1)
	tab.removeIP(b, n.IPAddr())
	tab.nodeRemoved(b, n)

	// Add replacement.
	if len(b.replacements) == 0 {
		tab.log.Debug("Removed dead node", "b", b.index, "id", n.ID(), "ip", n.IPAddr())
		return nil
	}
	rindex := tab.rand.Intn(len(b.replacements))
	rep := b.replacements[rindex]
	b.replacements = slices.Delete(b.replacements, rindex, rindex+1)
	b.entries = append(b.entries, rep)
	tab.nodeAdded(b, rep)
	tab.log.Debug("Replaced dead node", "b", b.index, "id", n.ID(), "ip", n.IPAddr(), "r", rep.ID(), "rip", rep.IPAddr())
	return rep
}

// bumpInBucket updates a node record if it exists in the bucket.
// The second return value reports whether the node's endpoint (IP/port) was updated.
func (tab *Table) bumpInBucket(b *bucket, newRecord *enode.Node, isInbound bool) (n *tableNode, endpointChanged bool) {
	i := slices.IndexFunc(b.entries, func(elem *tableNode) bool {
		return elem.ID() == newRecord.ID()
	})
	if i == -1 {
		return nil, false // not in bucket
	}
	n = b.entries[i]

	// For inbound updates (from the node itself) we accept any change, even if it sets
	// back the sequence number. For found nodes (!isInbound), seq has to advance. Note
	// this check also ensures found discv4 nodes (which always have seq=0) can't be
	// updated.
	if newRecord.Seq() <= n.Seq() && !isInbound {
		return n, false
	}

	// Check endpoint update against IP limits.
	ipchanged := newRecord.IPAddr() != n.IPAddr()
	portchanged := newRecord.UDP() != n.UDP()
	if ipchanged {
		tab.removeIP(b, n.IPAddr())
		if !tab.addIP(b, newRecord.IPAddr()) {
			// It doesn't fit with the limit, put the previous record back.
			tab.addIP(b, n.IPAddr())
			return n, false
		}
	}

	// Apply update.
	n.Node = newRecord
	if ipchanged || portchanged {
		// Ensure node is revalidated quickly for endpoint changes.
		tab.revalidation.nodeEndpointChanged(tab, n)
		return n, true
	}
	return n, false
}

func (tab *Table) handleTrackRequest(op trackRequestOp) {
	var fails int
	if op.success {
		// Reset failure counter because it counts _consecutive_ failures.
		tab.db.UpdateFindFails(op.node.ID(), op.node.IPAddr(), 0)
	} else {
		fails = tab.db.FindFails(op.node.ID(), op.node.IPAddr())
		fails++
		tab.db.UpdateFindFails(op.node.ID(), op.node.IPAddr(), fails)
	}

	tab.mutex.Lock()
	defer tab.mutex.Unlock()

	b := tab.bucket(op.node.ID())
	// Remove the node from the local table if it fails to return anything useful too
	// many times, but only if there are enough other nodes in the bucket. This latter
	// condition specifically exists to make bootstrapping in smaller test networks more
	// reliable.
	if fails >= maxFindnodeFailures && len(b.entries) >= bucketSize/4 {
		tab.deleteInBucket(b, op.node.ID())
	}

	// Add found nodes.
	for _, n := range op.foundNodes {
		tab.handleAddNode(addNodeOp{n, false, false})
	}
}

// pushNode adds n to the front of list, keeping at most max items.
func pushNode(list []*tableNode, n *tableNode, max int) ([]*tableNode, *tableNode) {
	if len(list) < max {
		list = append(list, nil)
	}
	removed := list[len(list)-1]
	copy(list[1:], list)
	list[0] = n
	return list, removed
}<|MERGE_RESOLUTION|>--- conflicted
+++ resolved
@@ -570,11 +570,7 @@
 	if tab.nodeAddedHook != nil {
 		tab.nodeAddedHook(b, n)
 	}
-<<<<<<< HEAD
-	if metrics.Enabled {
-=======
 	if metrics.Enabled() {
->>>>>>> b027a90a
 		bucketsCounter[b.index].Inc(1)
 	}
 }
@@ -584,11 +580,7 @@
 	if tab.nodeRemovedHook != nil {
 		tab.nodeRemovedHook(b, n)
 	}
-<<<<<<< HEAD
-	if metrics.Enabled {
-=======
 	if metrics.Enabled() {
->>>>>>> b027a90a
 		bucketsCounter[b.index].Dec(1)
 	}
 }
