--- conflicted
+++ resolved
@@ -124,11 +124,7 @@
 	test := newUDPTest(t)
 	defer test.table.Close()
 
-<<<<<<< HEAD
-	test.packetIn(errExpired, pingXDC, &ping{From: testRemote, To: testLocalAnnounced, Version: Version})
-=======
 	test.packetIn(errExpired, pingPacket, &ping{From: testRemote, To: testLocalAnnounced, Version: 4})
->>>>>>> 225171a4
 	test.packetIn(errUnsolicitedReply, pongPacket, &pong{ReplyTok: []byte{}, Expiration: futureExp})
 	test.packetIn(errUnknownNode, findnodePacket, &findnode{Expiration: futureExp})
 	test.packetIn(errUnsolicitedReply, neighborsPacket, &neighbors{Expiration: futureExp})
@@ -335,11 +331,7 @@
 	defer test.table.Close()
 
 	// The remote side sends a ping packet to initiate the exchange.
-<<<<<<< HEAD
-	go test.packetIn(nil, pingXDC, &ping{From: testRemote, To: testLocalAnnounced, Version: Version, Expiration: futureExp})
-=======
 	go test.packetIn(nil, pingPacket, &ping{From: testRemote, To: testLocalAnnounced, Version: 4, Expiration: futureExp})
->>>>>>> 225171a4
 
 	// the ping is replied to.
 	test.waitPacketOut(func(p *pong) {
