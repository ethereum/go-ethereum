// Copyright 2020 The go-ethereum Authors
// This file is part of the go-ethereum library.
//
// The go-ethereum library is free software: you can redistribute it and/or modify
// it under the terms of the GNU Lesser General Public License as published by
// the Free Software Foundation, either version 3 of the License, or
// (at your option) any later version.
//
// The go-ethereum library is distributed in the hope that it will be useful,
// but WITHOUT ANY WARRANTY; without even the implied warranty of
// MERCHANTABILITY or FITNESS FOR A PARTICULAR PURPOSE. See the
// GNU Lesser General Public License for more details.
//
// You should have received a copy of the GNU Lesser General Public License
// along with the go-ethereum library. If not, see <http://www.gnu.org/licenses/>.

package v5wire

import (
	"crypto/ecdsa"
	crand "crypto/rand"
	"encoding/binary"
	"time"

	"github.com/ethereum/go-ethereum/common/lru"
	"github.com/ethereum/go-ethereum/common/mclock"
	"github.com/ethereum/go-ethereum/crypto"
	"github.com/ethereum/go-ethereum/p2p/enode"
)

const handshakeTimeout = time.Second

// The SessionCache keeps negotiated encryption keys and
// state for in-progress handshakes in the Discovery v5 wire protocol.
type SessionCache struct {
	sessions   lru.BasicLRU[sessionID, *session]
	handshakes map[sessionID]*Whoareyou
	clock      mclock.Clock

	// hooks for overriding randomness.
	nonceGen        func(uint32) (Nonce, error)
	maskingIVGen    func([]byte) error
	ephemeralKeyGen func() (*ecdsa.PrivateKey, error)
}

// sessionID identifies a session or handshake.
type sessionID struct {
	id   enode.ID
	addr string
}

// session contains session information
type session struct {
	writeKey     []byte
	readKey      []byte
	nonceCounter uint32
	node         *enode.Node
}

// keysFlipped returns a copy of s with the read and write keys flipped.
func (s *session) keysFlipped() *session {
	return &session{s.readKey, s.writeKey, s.nonceCounter, s.node}
}

func NewSessionCache(maxItems int, clock mclock.Clock) *SessionCache {
	return &SessionCache{
		sessions:        lru.NewBasicLRU[sessionID, *session](maxItems),
		handshakes:      make(map[sessionID]*Whoareyou),
		clock:           clock,
		nonceGen:        generateNonce,
		maskingIVGen:    generateMaskingIV,
		ephemeralKeyGen: crypto.GenerateKey,
	}
}

func generateNonce(counter uint32) (n Nonce, err error) {
	binary.BigEndian.PutUint32(n[:4], counter)
	_, err = crand.Read(n[4:])
	return n, err
}

func generateMaskingIV(buf []byte) error {
	_, err := crand.Read(buf)
	return err
}

// nextNonce creates a nonce for encrypting a message to the given session.
func (sc *SessionCache) nextNonce(s *session) (Nonce, error) {
	s.nonceCounter++
	return sc.nonceGen(s.nonceCounter)
}

// session returns the current session for the given node, if any.
func (sc *SessionCache) session(id enode.ID, addr string) *session {
	item, _ := sc.sessions.Get(sessionID{id, addr})
	return item
}

// readKey returns the current read key for the given node.
func (sc *SessionCache) readKey(id enode.ID, addr string) []byte {
	if s := sc.session(id, addr); s != nil {
		return s.readKey
	}
	return nil
}

func (sc *SessionCache) readNode(id enode.ID, addr string) *enode.Node {
	if s := sc.session(id, addr); s != nil {
		return s.node
	}
	return nil
}

// storeNewSession stores new encryption keys in the cache.
func (sc *SessionCache) storeNewSession(id enode.ID, addr string, s *session, n *enode.Node) {
	if n == nil {
<<<<<<< HEAD
		panic("session must caches a non-nil node")
=======
		panic("nil node in storeNewSession")
>>>>>>> d2176f46
	}
	s.node = n
	sc.sessions.Add(sessionID{id, addr}, s)
}

// getHandshake gets the handshake challenge we previously sent to the given remote node.
func (sc *SessionCache) getHandshake(id enode.ID, addr string) *Whoareyou {
	return sc.handshakes[sessionID{id, addr}]
}

// storeSentHandshake stores the handshake challenge sent to the given remote node.
func (sc *SessionCache) storeSentHandshake(id enode.ID, addr string, challenge *Whoareyou) {
	challenge.sent = sc.clock.Now()
	sc.handshakes[sessionID{id, addr}] = challenge
}

// deleteHandshake deletes handshake data for the given node.
func (sc *SessionCache) deleteHandshake(id enode.ID, addr string) {
	delete(sc.handshakes, sessionID{id, addr})
}

// handshakeGC deletes timed-out handshakes.
func (sc *SessionCache) handshakeGC() {
	deadline := sc.clock.Now().Add(-handshakeTimeout)
	for key, challenge := range sc.handshakes {
		if challenge.sent < deadline {
			delete(sc.handshakes, key)
		}
	}
}<|MERGE_RESOLUTION|>--- conflicted
+++ resolved
@@ -114,11 +114,7 @@
 // storeNewSession stores new encryption keys in the cache.
 func (sc *SessionCache) storeNewSession(id enode.ID, addr string, s *session, n *enode.Node) {
 	if n == nil {
-<<<<<<< HEAD
-		panic("session must caches a non-nil node")
-=======
 		panic("nil node in storeNewSession")
->>>>>>> d2176f46
 	}
 	s.node = n
 	sc.sessions.Add(sessionID{id, addr}, s)
