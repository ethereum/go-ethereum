--- conflicted
+++ resolved
@@ -77,21 +77,11 @@
 		if mask == "" {
 			continue
 		}
-<<<<<<< HEAD
-
-		_, n, err := net.ParseCIDR(mask)
-		if err != nil {
-			return nil, err
-		}
-
-		l = append(l, *n)
-=======
 		prefix, err := netip.ParsePrefix(mask)
 		if err != nil {
 			return nil, err
 		}
 		l = append(l, prefix)
->>>>>>> aadddf3a
 	}
 
 	return &l, nil
@@ -119,12 +109,7 @@
 		if err != nil {
 			return err
 		}
-<<<<<<< HEAD
-
-		*l = append(*l, *n)
-=======
 		*l = append(*l, prefix)
->>>>>>> aadddf3a
 	}
 
 	return nil
@@ -137,12 +122,7 @@
 	if err != nil {
 		panic(err)
 	}
-<<<<<<< HEAD
-
-	*l = append(*l, *n)
-=======
 	*l = append(*l, prefix)
->>>>>>> aadddf3a
 }
 
 // Contains reports whether the given IP is contained in the list.
@@ -178,16 +158,7 @@
 	if ip.IsLoopback() {
 		return true
 	}
-<<<<<<< HEAD
-
-	if v4 := ip.To4(); v4 != nil {
-		return lan4.Contains(v4)
-	}
-
-	return lan6.Contains(ip)
-=======
 	return ip.IsPrivate() || ip.IsLinkLocalUnicast()
->>>>>>> aadddf3a
 }
 
 // IsSpecialNetwork reports whether an IP is located in a special-use network range
@@ -205,19 +176,10 @@
 	if ip.IsMulticast() {
 		return true
 	}
-<<<<<<< HEAD
-
-	if v4 := ip.To4(); v4 != nil {
-		return special4.Contains(v4)
-	}
-
-	return special6.Contains(ip)
-=======
 	if ip.Is4() {
 		return special4.ContainsAddr(ip)
 	}
 	return special6.ContainsAddr(ip)
->>>>>>> aadddf3a
 }
 
 var (
@@ -256,24 +218,14 @@
 	if addr.IsUnspecified() {
 		return errUnspecified
 	}
-<<<<<<< HEAD
-
-	if IsSpecialNetwork(addr) {
-=======
 	if AddrIsSpecialNetwork(addr) {
->>>>>>> aadddf3a
 		return errSpecial
 	}
 
 	if addr.IsLoopback() && !sender.IsLoopback() {
 		return errLoopback
 	}
-<<<<<<< HEAD
-
-	if IsLAN(addr) && !IsLAN(sender) {
-=======
 	if AddrIsLAN(addr) && !AddrIsLAN(sender) {
->>>>>>> aadddf3a
 		return errLAN
 	}
 
@@ -324,12 +276,7 @@
 // number of existing IPs in the defined range exceeds the limit.
 func (s *DistinctNetSet) AddAddr(ip netip.Addr) bool {
 	key := s.key(ip)
-<<<<<<< HEAD
-
-	n := s.members[string(key)]
-=======
 	n := s.members[key]
->>>>>>> aadddf3a
 	if n < s.Limit {
 		s.members[key] = n + 1
 		return true
@@ -363,12 +310,7 @@
 // ContainsAddr reports whether the given IP is contained in the set.
 func (s DistinctNetSet) ContainsAddr(ip netip.Addr) bool {
 	key := s.key(ip)
-<<<<<<< HEAD
-	_, ok := s.members[string(key)]
-
-=======
 	_, ok := s.members[key]
->>>>>>> aadddf3a
 	return ok
 }
 
@@ -388,30 +330,11 @@
 	if s.members == nil {
 		s.members = make(map[netip.Prefix]uint)
 	}
-<<<<<<< HEAD
-
-	bits := s.Subnet
-	if bits > uint(len(ip)*8) {
-		bits = uint(len(ip) * 8)
-	}
-	// Encode the prefix into s.buf.
-	nb := int(bits / 8)
-	mask := ^byte(0xFF >> (bits % 8))
-	s.buf[0] = typ
-
-	buf := append(s.buf[:1], ip[:nb]...)
-	if nb < len(ip) && mask != 0 {
-		buf = append(buf, ip[nb]&mask)
-	}
-
-	return buf
-=======
 	p, err := ip.Prefix(int(s.Subnet))
 	if err != nil {
 		panic(err)
 	}
 	return p
->>>>>>> aadddf3a
 }
 
 // String implements fmt.Stringer
@@ -424,30 +347,8 @@
 	var buf bytes.Buffer
 
 	buf.WriteString("{")
-<<<<<<< HEAD
-
-	keys := make([]string, 0, len(s.members))
-	for k := range s.members {
-		keys = append(keys, k)
-	}
-
-	sort.Strings(keys)
-
-	for i, k := range keys {
-		var ip net.IP
-		if k[0] == '4' {
-			ip = make(net.IP, 4)
-		} else {
-			ip = make(net.IP, 16)
-		}
-
-		copy(ip, k[1:])
-		fmt.Fprintf(&buf, "%v×%d", ip, s.members[k])
-
-=======
 	for i, k := range keys {
 		fmt.Fprintf(&buf, "%v×%d", k, s.members[k])
->>>>>>> aadddf3a
 		if i != len(keys)-1 {
 			buf.WriteString(" ")
 		}
