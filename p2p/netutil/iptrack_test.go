--- conflicted
+++ resolved
@@ -133,20 +133,11 @@
 	it.clock = &clock
 
 	for i := 0; i < 5*max; i++ {
-<<<<<<< HEAD
-		e1 := make([]byte, 4)
-		e2 := make([]byte, 4)
-		_, _ = crand.Read(e1)
-		_, _ = crand.Read(e2)
-		it.AddStatement(string(e1), string(e2))
-		it.AddContact(string(e1))
-=======
 		var e1, e2 [4]byte
 		crand.Read(e1[:])
 		crand.Read(e2[:])
 		it.AddStatement(netip.AddrFrom4(e1), netip.AddrPortFrom(netip.AddrFrom4(e2), 9000))
 		it.AddContact(netip.AddrFrom4(e1))
->>>>>>> aadddf3a
 		clock.Run(rate)
 	}
 
