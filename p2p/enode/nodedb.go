// Copyright 2018 The go-ethereum Authors
// This file is part of the go-ethereum library.
//
// The go-ethereum library is free software: you can redistribute it and/or modify
// it under the terms of the GNU Lesser General Public License as published by
// the Free Software Foundation, either version 3 of the License, or
// (at your option) any later version.
//
// The go-ethereum library is distributed in the hope that it will be useful,
// but WITHOUT ANY WARRANTY; without even the implied warranty of
// MERCHANTABILITY or FITNESS FOR A PARTICULAR PURPOSE. See the
// GNU Lesser General Public License for more details.
//
// You should have received a copy of the GNU Lesser General Public License
// along with the go-ethereum library. If not, see <http://www.gnu.org/licenses/>.

package enode

import (
	"bytes"
	"crypto/rand"
	"encoding/binary"
	"fmt"
	"net/netip"
	"os"
	"sync"
	"time"

	"github.com/ethereum/go-ethereum/p2p/enr"
	"github.com/ethereum/go-ethereum/rlp"
	"github.com/syndtr/goleveldb/leveldb"
	"github.com/syndtr/goleveldb/leveldb/errors"
	"github.com/syndtr/goleveldb/leveldb/iterator"
	"github.com/syndtr/goleveldb/leveldb/opt"
	"github.com/syndtr/goleveldb/leveldb/storage"
	"github.com/syndtr/goleveldb/leveldb/util"
)

// Keys in the node database.
const (
	dbVersionKey   = "version" // Version of the database to flush if changes
	dbNodePrefix   = "n:"      // Identifier to prefix node entries with
	dbLocalPrefix  = "local:"
	dbDiscoverRoot = "v4"
	dbDiscv5Root   = "v5"

	// These fields are stored per ID and IP, the full key is "n:<ID>:v4:<IP>:findfail".
	// Use nodeItemKey to create those keys.
	dbNodeFindFails = "findfail"
	dbNodePing      = "lastping"
	dbNodePong      = "lastpong"
	dbNodeSeq       = "seq"

	// Local information is keyed by ID only, the full key is "local:<ID>:seq".
	// Use localItemKey to create those keys.
	dbLocalSeq = "seq"
)

const (
	dbNodeExpiration = 24 * time.Hour // Time after which an unseen node should be dropped.
	dbCleanupCycle   = time.Hour      // Time period for running the expiration task.
	dbVersion        = 9
)

var (
	errInvalidIP = errors.New("invalid IP")
)

var zeroIP = netip.IPv6Unspecified()

// DB is the node database, storing previously seen nodes and any collected metadata about
// them for QoS purposes.
type DB struct {
	lvl    *leveldb.DB   // Interface to the database itself
	runner sync.Once     // Ensures we can start at most one expirer
	quit   chan struct{} // Channel to signal the expiring thread to stop
}

// OpenDB opens a node database for storing and retrieving infos about known peers in the
// network. If no path is given an in-memory, temporary database is constructed.
func OpenDB(path string) (*DB, error) {
	if path == "" {
		return newMemoryDB()
	}

	return newPersistentDB(path)
}

// newMemoryDB creates a new in-memory node database without a persistent backend.
func newMemoryDB() (*DB, error) {
	db, err := leveldb.Open(storage.NewMemStorage(), nil)
	if err != nil {
		return nil, err
	}

	return &DB{lvl: db, quit: make(chan struct{})}, nil
}

// newPersistentDB creates/opens a leveldb backed persistent node database,
// also flushing its contents in case of a version mismatch.
func newPersistentDB(path string) (*DB, error) {
	opts := &opt.Options{OpenFilesCacheCapacity: 5}

	db, err := leveldb.OpenFile(path, opts)
	if _, iscorrupted := err.(*errors.ErrCorrupted); iscorrupted {
		db, err = leveldb.RecoverFile(path, nil)
	}

	if err != nil {
		return nil, err
	}
	// The nodes contained in the cache correspond to a certain protocol version.
	// Flush all nodes if the version doesn't match.
	currentVer := make([]byte, binary.MaxVarintLen64)
	currentVer = currentVer[:binary.PutVarint(currentVer, int64(dbVersion))]

	blob, err := db.Get([]byte(dbVersionKey), nil)
	switch err {
	case leveldb.ErrNotFound:
		// Version not found (i.e. empty cache), insert it
		if err := db.Put([]byte(dbVersionKey), currentVer, nil); err != nil {
			db.Close()
			return nil, err
		}

	case nil:
		// Version present, flush if different
		if !bytes.Equal(blob, currentVer) {
			db.Close()

			if err = os.RemoveAll(path); err != nil {
				return nil, err
			}

			return newPersistentDB(path)
		}
	}

	return &DB{lvl: db, quit: make(chan struct{})}, nil
}

// nodeKey returns the database key for a node record.
func nodeKey(id ID) []byte {
	key := append([]byte(dbNodePrefix), id[:]...)
	key = append(key, ':')
	key = append(key, dbDiscoverRoot...)

	return key
}

// splitNodeKey returns the node ID of a key created by nodeKey.
func splitNodeKey(key []byte) (id ID, rest []byte) {
	if !bytes.HasPrefix(key, []byte(dbNodePrefix)) {
		return ID{}, nil
	}

	item := key[len(dbNodePrefix):]
	copy(id[:], item[:len(id)])

	return id, item[len(id)+1:]
}

// nodeItemKey returns the database key for a node metadata field.
func nodeItemKey(id ID, ip netip.Addr, field string) []byte {
	if !ip.IsValid() {
		panic("invalid IP")
	}
<<<<<<< HEAD

	return bytes.Join([][]byte{nodeKey(id), ip16, []byte(field)}, []byte{':'})
=======
	ip16 := ip.As16()
	return bytes.Join([][]byte{nodeKey(id), ip16[:], []byte(field)}, []byte{':'})
>>>>>>> aadddf3a
}

// splitNodeItemKey returns the components of a key created by nodeItemKey.
func splitNodeItemKey(key []byte) (id ID, ip netip.Addr, field string) {
	id, key = splitNodeKey(key)
	// Skip discover root.
	if string(key) == dbDiscoverRoot {
		return id, netip.Addr{}, ""
	}

	key = key[len(dbDiscoverRoot)+1:]
	// Split out the IP.
<<<<<<< HEAD
	ip = key[:16]
	if ip4 := ip.To4(); ip4 != nil {
		ip = ip4
	}

=======
	ip, _ = netip.AddrFromSlice(key[:16])
>>>>>>> aadddf3a
	key = key[16+1:]
	// Field is the remainder of key.
	field = string(key)

	return id, ip, field
}

func v5Key(id ID, ip netip.Addr, field string) []byte {
	ip16 := ip.As16()
	return bytes.Join([][]byte{
		[]byte(dbNodePrefix),
		id[:],
		[]byte(dbDiscv5Root),
		ip16[:],
		[]byte(field),
	}, []byte{':'})
}

// localItemKey returns the key of a local node item.
func localItemKey(id ID, field string) []byte {
	key := append([]byte(dbLocalPrefix), id[:]...)
	key = append(key, ':')
	key = append(key, field...)

	return key
}

// fetchInt64 retrieves an integer associated with a particular key.
func (db *DB) fetchInt64(key []byte) int64 {
	blob, err := db.lvl.Get(key, nil)
	if err != nil {
		return 0
	}

	val, read := binary.Varint(blob)
	if read <= 0 {
		return 0
	}

	return val
}

// storeInt64 stores an integer in the given key.
func (db *DB) storeInt64(key []byte, n int64) error {
	blob := make([]byte, binary.MaxVarintLen64)
	blob = blob[:binary.PutVarint(blob, n)]

	return db.lvl.Put(key, blob, nil)
}

// fetchUint64 retrieves an integer associated with a particular key.
func (db *DB) fetchUint64(key []byte) uint64 {
	blob, err := db.lvl.Get(key, nil)
	if err != nil {
		return 0
	}

	val, _ := binary.Uvarint(blob)

	return val
}

// storeUint64 stores an integer in the given key.
func (db *DB) storeUint64(key []byte, n uint64) error {
	blob := make([]byte, binary.MaxVarintLen64)
	blob = blob[:binary.PutUvarint(blob, n)]

	return db.lvl.Put(key, blob, nil)
}

// Node retrieves a node with a given id from the database.
func (db *DB) Node(id ID) *Node {
	blob, err := db.lvl.Get(nodeKey(id), nil)
	if err != nil {
		return nil
	}

	return mustDecodeNode(id[:], blob)
}

func mustDecodeNode(id, data []byte) *Node {
	var r enr.Record
	if err := rlp.DecodeBytes(data, &r); err != nil {
		panic(fmt.Errorf("p2p/enode: can't decode node %x in DB: %v", id, err))
	}
	if len(id) != len(ID{}) {
		panic(fmt.Errorf("invalid id length %d", len(id)))
	}
	return newNodeWithID(&r, ID(id))
}

// UpdateNode inserts - potentially overwriting - a node into the peer database.
func (db *DB) UpdateNode(node *Node) error {
	if node.Seq() < db.NodeSeq(node.ID()) {
		return nil
	}

	blob, err := rlp.EncodeToBytes(&node.r)
	if err != nil {
		return err
	}

	if err := db.lvl.Put(nodeKey(node.ID()), blob, nil); err != nil {
		return err
	}

	return db.storeUint64(nodeItemKey(node.ID(), zeroIP, dbNodeSeq), node.Seq())
}

// NodeSeq returns the stored record sequence number of the given node.
func (db *DB) NodeSeq(id ID) uint64 {
	return db.fetchUint64(nodeItemKey(id, zeroIP, dbNodeSeq))
}

// Resolve returns the stored record of the node if it has a larger sequence
// number than n.
func (db *DB) Resolve(n *Node) *Node {
	if n.Seq() > db.NodeSeq(n.ID()) {
		return n
	}

	return db.Node(n.ID())
}

// DeleteNode deletes all information associated with a node.
func (db *DB) DeleteNode(id ID) {
	deleteRange(db.lvl, nodeKey(id))
}

func deleteRange(db *leveldb.DB, prefix []byte) {
	it := db.NewIterator(util.BytesPrefix(prefix), nil)
	defer it.Release()

	for it.Next() {
		db.Delete(it.Key(), nil)
	}
}

// ensureExpirer is a small helper method ensuring that the data expiration
// mechanism is running. If the expiration goroutine is already running, this
// method simply returns.
//
// The goal is to start the data evacuation only after the network successfully
// bootstrapped itself (to prevent dumping potentially useful seed nodes). Since
// it would require significant overhead to exactly trace the first successful
// convergence, it's simpler to "ensure" the correct state when an appropriate
// condition occurs (i.e. a successful bonding), and discard further events.
func (db *DB) ensureExpirer() {
	db.runner.Do(func() { go db.expirer() })
}

// expirer should be started in a go routine, and is responsible for looping ad
// infinitum and dropping stale data from the database.
func (db *DB) expirer() {
	tick := time.NewTicker(dbCleanupCycle)
	defer tick.Stop()

	for {
		select {
		case <-tick.C:
			db.expireNodes()
		case <-db.quit:
			return
		}
	}
}

// expireNodes iterates over the database and deletes all nodes that have not
// been seen (i.e. received a pong from) for some time.
func (db *DB) expireNodes() {
	it := db.lvl.NewIterator(util.BytesPrefix([]byte(dbNodePrefix)), nil)
	defer it.Release()

	if !it.Next() {
		return
	}

	var (
		threshold    = time.Now().Add(-dbNodeExpiration).Unix()
		youngestPong int64
		atEnd        = false
	)

	for !atEnd {
		id, ip, field := splitNodeItemKey(it.Key())
		if field == dbNodePong {
			time, _ := binary.Varint(it.Value())
			if time > youngestPong {
				youngestPong = time
			}

			if time < threshold {
				// Last pong from this IP older than threshold, remove fields belonging to it.
				deleteRange(db.lvl, nodeItemKey(id, ip, ""))
			}
		}

		atEnd = !it.Next()
		nextID, _ := splitNodeKey(it.Key())

		if atEnd || nextID != id {
			// We've moved beyond the last entry of the current ID.
			// Remove everything if there was no recent enough pong.
			if youngestPong > 0 && youngestPong < threshold {
				deleteRange(db.lvl, nodeKey(id))
			}

			youngestPong = 0
		}
	}
}

// LastPingReceived retrieves the time of the last ping packet received from
// a remote node.
func (db *DB) LastPingReceived(id ID, ip netip.Addr) time.Time {
	if !ip.IsValid() {
		return time.Time{}
	}

	return time.Unix(db.fetchInt64(nodeItemKey(id, ip, dbNodePing)), 0)
}

// UpdateLastPingReceived updates the last time we tried contacting a remote node.
func (db *DB) UpdateLastPingReceived(id ID, ip netip.Addr, instance time.Time) error {
	if !ip.IsValid() {
		return errInvalidIP
	}

	return db.storeInt64(nodeItemKey(id, ip, dbNodePing), instance.Unix())
}

// LastPongReceived retrieves the time of the last successful pong from remote node.
func (db *DB) LastPongReceived(id ID, ip netip.Addr) time.Time {
	if !ip.IsValid() {
		return time.Time{}
	}
	// Launch expirer
	db.ensureExpirer()

	return time.Unix(db.fetchInt64(nodeItemKey(id, ip, dbNodePong)), 0)
}

// UpdateLastPongReceived updates the last pong time of a node.
func (db *DB) UpdateLastPongReceived(id ID, ip netip.Addr, instance time.Time) error {
	if !ip.IsValid() {
		return errInvalidIP
	}

	return db.storeInt64(nodeItemKey(id, ip, dbNodePong), instance.Unix())
}

// FindFails retrieves the number of findnode failures since bonding.
func (db *DB) FindFails(id ID, ip netip.Addr) int {
	if !ip.IsValid() {
		return 0
	}

	return int(db.fetchInt64(nodeItemKey(id, ip, dbNodeFindFails)))
}

// UpdateFindFails updates the number of findnode failures since bonding.
func (db *DB) UpdateFindFails(id ID, ip netip.Addr, fails int) error {
	if !ip.IsValid() {
		return errInvalidIP
	}

	return db.storeInt64(nodeItemKey(id, ip, dbNodeFindFails), int64(fails))
}

// FindFailsV5 retrieves the discv5 findnode failure counter.
func (db *DB) FindFailsV5(id ID, ip netip.Addr) int {
	if !ip.IsValid() {
		return 0
	}

	return int(db.fetchInt64(v5Key(id, ip, dbNodeFindFails)))
}

// UpdateFindFailsV5 stores the discv5 findnode failure counter.
func (db *DB) UpdateFindFailsV5(id ID, ip netip.Addr, fails int) error {
	if !ip.IsValid() {
		return errInvalidIP
	}

	return db.storeInt64(v5Key(id, ip, dbNodeFindFails), int64(fails))
}

// localSeq retrieves the local record sequence counter, defaulting to the current
// timestamp if no previous exists. This ensures that wiping all data associated
// with a node (apart from its key) will not generate already used sequence nums.
func (db *DB) localSeq(id ID) uint64 {
	if seq := db.fetchUint64(localItemKey(id, dbLocalSeq)); seq > 0 {
		return seq
	}

	return nowMilliseconds()
}

// storeLocalSeq stores the local record sequence counter.
func (db *DB) storeLocalSeq(id ID, n uint64) {
	db.storeUint64(localItemKey(id, dbLocalSeq), n)
}

// QuerySeeds retrieves random nodes to be used as potential seed nodes
// for bootstrapping.
func (db *DB) QuerySeeds(n int, maxAge time.Duration) []*Node {
	var (
		now   = time.Now()
		nodes = make([]*Node, 0, n)
		it    = db.lvl.NewIterator(nil, nil)
		id    ID
	)

	defer it.Release()

seek:
	for seeks := 0; len(nodes) < n && seeks < n*5; seeks++ {
		// Seek to a random entry. The first byte is incremented by a
		// random amount each time in order to increase the likelihood
		// of hitting all existing nodes in very small databases.
		ctr := id[0]
		rand.Read(id[:])
		id[0] = ctr + id[0]%16
		it.Seek(nodeKey(id))

		n := nextNode(it)
		if n == nil {
			id[0] = 0
			continue seek // iterator exhausted
		}
		if now.Sub(db.LastPongReceived(n.ID(), n.IPAddr())) > maxAge {
			continue seek
		}
		for i := range nodes {
			if nodes[i].ID() == n.ID() {
				continue seek // duplicate
			}
		}
		nodes = append(nodes, n)
	}

	return nodes
}

// reads the next node record from the iterator, skipping over other
// database entries.
func nextNode(it iterator.Iterator) *Node {
	for end := false; !end; end = !it.Next() {
		id, rest := splitNodeKey(it.Key())
		if string(rest) != dbDiscoverRoot {
			continue
		}

		return mustDecodeNode(id[:], it.Value())
	}

	return nil
}

// Close flushes and closes the database files.
func (db *DB) Close() {
	close(db.quit)
	db.lvl.Close()
}<|MERGE_RESOLUTION|>--- conflicted
+++ resolved
@@ -165,13 +165,8 @@
 	if !ip.IsValid() {
 		panic("invalid IP")
 	}
-<<<<<<< HEAD
-
-	return bytes.Join([][]byte{nodeKey(id), ip16, []byte(field)}, []byte{':'})
-=======
 	ip16 := ip.As16()
 	return bytes.Join([][]byte{nodeKey(id), ip16[:], []byte(field)}, []byte{':'})
->>>>>>> aadddf3a
 }
 
 // splitNodeItemKey returns the components of a key created by nodeItemKey.
@@ -184,15 +179,7 @@
 
 	key = key[len(dbDiscoverRoot)+1:]
 	// Split out the IP.
-<<<<<<< HEAD
-	ip = key[:16]
-	if ip4 := ip.To4(); ip4 != nil {
-		ip = ip4
-	}
-
-=======
 	ip, _ = netip.AddrFromSlice(key[:16])
->>>>>>> aadddf3a
 	key = key[16+1:]
 	// Field is the remainder of key.
 	field = string(key)
