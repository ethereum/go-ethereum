// Copyright 2018 The go-ethereum Authors
// This file is part of the go-ethereum library.
//
// The go-ethereum library is free software: you can redistribute it and/or modify
// it under the terms of the GNU Lesser General Public License as published by
// the Free Software Foundation, either version 3 of the License, or
// (at your option) any later version.
//
// The go-ethereum library is distributed in the hope that it will be useful,
// but WITHOUT ANY WARRANTY; without even the implied warranty of
// MERCHANTABILITY or FITNESS FOR A PARTICULAR PURPOSE. See the
// GNU Lesser General Public License for more details.
//
// You should have received a copy of the GNU Lesser General Public License
// along with the go-ethereum library. If not, see <http://www.gnu.org/licenses/>.

package enode

import (
	"crypto/ecdsa"
	"encoding/base64"
	"encoding/hex"
	"errors"
	"fmt"
	"math/bits"
	"net"
	"net/netip"
	"strings"

	"github.com/ethereum/go-ethereum/p2p/enr"
	"github.com/ethereum/go-ethereum/rlp"
)

var errMissingPrefix = errors.New("missing 'enr:' prefix for base64-encoded record")

// Node represents a host on the network.
type Node struct {
	r  enr.Record
	id ID
<<<<<<< HEAD
=======

	// hostname tracks the DNS name of the node.
	hostname string

>>>>>>> b027a90a
	// endpoint information
	ip  netip.Addr
	udp uint16
	tcp uint16
}

// New wraps a node record. The record must be valid according to the given
// identity scheme.
func New(validSchemes enr.IdentityScheme, r *enr.Record) (*Node, error) {
	if err := r.VerifySignature(validSchemes); err != nil {
		return nil, err
	}
	var id ID
	if n := copy(id[:], validSchemes.NodeAddr(r)); n != len(id) {
		return nil, fmt.Errorf("invalid node ID length %d, need %d", n, len(id))
	}
	return newNodeWithID(r, id), nil
}

func newNodeWithID(r *enr.Record, id ID) *Node {
	n := &Node{r: *r, id: id}
	// Set the preferred endpoint.
	// Here we decide between IPv4 and IPv6, choosing the 'most global' address.
	var ip4 netip.Addr
	var ip6 netip.Addr
	n.Load((*enr.IPv4Addr)(&ip4))
	n.Load((*enr.IPv6Addr)(&ip6))
	valid4 := validIP(ip4)
	valid6 := validIP(ip6)
	switch {
	case valid4 && valid6:
		if localityScore(ip4) >= localityScore(ip6) {
			n.setIP4(ip4)
		} else {
			n.setIP6(ip6)
		}
	case valid4:
		n.setIP4(ip4)
	case valid6:
		n.setIP6(ip6)
<<<<<<< HEAD
=======
	default:
		n.setIPv4Ports()
>>>>>>> b027a90a
	}
	return n
}

// validIP reports whether 'ip' is a valid node endpoint IP address.
func validIP(ip netip.Addr) bool {
	return ip.IsValid() && !ip.IsMulticast()
}

func localityScore(ip netip.Addr) int {
	switch {
	case ip.IsUnspecified():
		return 0
	case ip.IsLoopback():
		return 1
	case ip.IsLinkLocalUnicast():
		return 2
	case ip.IsPrivate():
		return 3
	default:
		return 4
	}
}

func (n *Node) setIP4(ip netip.Addr) {
	n.ip = ip
<<<<<<< HEAD
=======
	n.setIPv4Ports()
}

func (n *Node) setIPv4Ports() {
>>>>>>> b027a90a
	n.Load((*enr.UDP)(&n.udp))
	n.Load((*enr.TCP)(&n.tcp))
}

func (n *Node) setIP6(ip netip.Addr) {
	if ip.Is4In6() {
		n.setIP4(ip)
		return
	}
	n.ip = ip
	if err := n.Load((*enr.UDP6)(&n.udp)); err != nil {
		n.Load((*enr.UDP)(&n.udp))
	}
	if err := n.Load((*enr.TCP6)(&n.tcp)); err != nil {
		n.Load((*enr.TCP)(&n.tcp))
	}
}

// MustParse parses a node record or enode:// URL. It panics if the input is invalid.
func MustParse(rawurl string) *Node {
	n, err := Parse(ValidSchemes, rawurl)
	if err != nil {
		panic("invalid node: " + err.Error())
	}
	return n
}

// Parse decodes and verifies a base64-encoded node record.
func Parse(validSchemes enr.IdentityScheme, input string) (*Node, error) {
	if strings.HasPrefix(input, "enode://") {
		return ParseV4(input)
	}
	if !strings.HasPrefix(input, "enr:") {
		return nil, errMissingPrefix
	}
	bin, err := base64.RawURLEncoding.DecodeString(input[4:])
	if err != nil {
		return nil, err
	}
	var r enr.Record
	if err := rlp.DecodeBytes(bin, &r); err != nil {
		return nil, err
	}
	return New(validSchemes, &r)
}

// ID returns the node identifier.
func (n *Node) ID() ID {
	return n.id
}

// Seq returns the sequence number of the underlying record.
func (n *Node) Seq() uint64 {
	return n.r.Seq()
}

// Load retrieves an entry from the underlying record.
func (n *Node) Load(k enr.Entry) error {
	return n.r.Load(k)
}

// IP returns the IP address of the node.
func (n *Node) IP() net.IP {
	return net.IP(n.ip.AsSlice())
}

// IPAddr returns the IP address of the node.
func (n *Node) IPAddr() netip.Addr {
	return n.ip
}

// UDP returns the UDP port of the node.
func (n *Node) UDP() int {
	return int(n.udp)
}

// TCP returns the TCP port of the node.
func (n *Node) TCP() int {
	return int(n.tcp)
}

<<<<<<< HEAD
=======
// WithHostname adds a DNS hostname to the node.
func (n *Node) WithHostname(hostname string) *Node {
	cpy := *n
	cpy.hostname = hostname
	return &cpy
}

// Hostname returns the DNS name assigned by WithHostname.
func (n *Node) Hostname() string {
	return n.hostname
}

>>>>>>> b027a90a
// UDPEndpoint returns the announced UDP endpoint.
func (n *Node) UDPEndpoint() (netip.AddrPort, bool) {
	if !n.ip.IsValid() || n.ip.IsUnspecified() || n.udp == 0 {
		return netip.AddrPort{}, false
	}
	return netip.AddrPortFrom(n.ip, n.udp), true
}

// TCPEndpoint returns the announced TCP endpoint.
func (n *Node) TCPEndpoint() (netip.AddrPort, bool) {
	if !n.ip.IsValid() || n.ip.IsUnspecified() || n.tcp == 0 {
		return netip.AddrPort{}, false
	}
	return netip.AddrPortFrom(n.ip, n.tcp), true
}

// QUICEndpoint returns the announced QUIC endpoint.
func (n *Node) QUICEndpoint() (netip.AddrPort, bool) {
	var quic uint16
	if n.ip.Is4() || n.ip.Is4In6() {
		n.Load((*enr.QUIC)(&quic))
	} else if n.ip.Is6() {
		n.Load((*enr.QUIC6)(&quic))
	}
	if !n.ip.IsValid() || n.ip.IsUnspecified() || quic == 0 {
		return netip.AddrPort{}, false
	}
	return netip.AddrPortFrom(n.ip, quic), true
}

// Pubkey returns the secp256k1 public key of the node, if present.
func (n *Node) Pubkey() *ecdsa.PublicKey {
	var key ecdsa.PublicKey
	if n.Load((*Secp256k1)(&key)) != nil {
		return nil
	}
	return &key
}

// Record returns the node's record. The return value is a copy and may
// be modified by the caller.
func (n *Node) Record() *enr.Record {
	cpy := n.r
	return &cpy
}

// ValidateComplete checks whether n has a valid IP and UDP port.
// Deprecated: don't use this method.
func (n *Node) ValidateComplete() error {
	if !n.ip.IsValid() {
		return errors.New("missing IP address")
	}
	if n.ip.IsMulticast() || n.ip.IsUnspecified() {
		return errors.New("invalid IP (multicast/unspecified)")
	}
	if n.udp == 0 {
		return errors.New("missing UDP port")
	}
	// Validate the node key (on curve, etc.).
	var key Secp256k1
	return n.Load(&key)
}

// String returns the text representation of the record.
func (n *Node) String() string {
	if isNewV4(n) {
		return n.URLv4() // backwards-compatibility glue for NewV4 nodes
	}
	enc, _ := rlp.EncodeToBytes(&n.r) // always succeeds because record is valid
	b64 := base64.RawURLEncoding.EncodeToString(enc)
	return "enr:" + b64
}

// MarshalText implements encoding.TextMarshaler.
func (n *Node) MarshalText() ([]byte, error) {
	return []byte(n.String()), nil
}

// UnmarshalText implements encoding.TextUnmarshaler.
func (n *Node) UnmarshalText(text []byte) error {
	dec, err := Parse(ValidSchemes, string(text))
	if err == nil {
		*n = *dec
	}
	return err
}

// ID is a unique identifier for each node.
type ID [32]byte

// Bytes returns a byte slice representation of the ID
func (n ID) Bytes() []byte {
	return n[:]
}

// ID prints as a long hexadecimal number.
func (n ID) String() string {
	return fmt.Sprintf("%x", n[:])
}

// GoString returns the Go syntax representation of a ID is a call to HexID.
func (n ID) GoString() string {
	return fmt.Sprintf("enode.HexID(\"%x\")", n[:])
}

// TerminalString returns a shortened hex string for terminal logging.
func (n ID) TerminalString() string {
	return hex.EncodeToString(n[:8])
}

// MarshalText implements the encoding.TextMarshaler interface.
func (n ID) MarshalText() ([]byte, error) {
	return []byte(hex.EncodeToString(n[:])), nil
}

// UnmarshalText implements the encoding.TextUnmarshaler interface.
func (n *ID) UnmarshalText(text []byte) error {
	id, err := ParseID(string(text))
	if err != nil {
		return err
	}
	*n = id
	return nil
}

// HexID converts a hex string to an ID.
// The string may be prefixed with 0x.
// It panics if the string is not a valid ID.
func HexID(in string) ID {
	id, err := ParseID(in)
	if err != nil {
		panic(err)
	}
	return id
}

func ParseID(in string) (ID, error) {
	var id ID
	b, err := hex.DecodeString(strings.TrimPrefix(in, "0x"))
	if err != nil {
		return id, err
	} else if len(b) != len(id) {
		return id, fmt.Errorf("wrong length, want %d hex chars", len(id)*2)
	}
	copy(id[:], b)
	return id, nil
}

// DistCmp compares the distances a->target and b->target.
// Returns -1 if a is closer to target, 1 if b is closer to target
// and 0 if they are equal.
func DistCmp(target, a, b ID) int {
	for i := range target {
		da := a[i] ^ target[i]
		db := b[i] ^ target[i]
		if da > db {
			return 1
		} else if da < db {
			return -1
		}
	}
	return 0
}

// LogDist returns the logarithmic distance between a and b, log2(a ^ b).
func LogDist(a, b ID) int {
	lz := 0
	for i := range a {
		x := a[i] ^ b[i]
		if x == 0 {
			lz += 8
		} else {
			lz += bits.LeadingZeros8(x)
			break
		}
	}
	return len(a)*8 - lz
}<|MERGE_RESOLUTION|>--- conflicted
+++ resolved
@@ -37,13 +37,10 @@
 type Node struct {
 	r  enr.Record
 	id ID
-<<<<<<< HEAD
-=======
 
 	// hostname tracks the DNS name of the node.
 	hostname string
 
->>>>>>> b027a90a
 	// endpoint information
 	ip  netip.Addr
 	udp uint16
@@ -84,11 +81,8 @@
 		n.setIP4(ip4)
 	case valid6:
 		n.setIP6(ip6)
-<<<<<<< HEAD
-=======
 	default:
 		n.setIPv4Ports()
->>>>>>> b027a90a
 	}
 	return n
 }
@@ -115,13 +109,10 @@
 
 func (n *Node) setIP4(ip netip.Addr) {
 	n.ip = ip
-<<<<<<< HEAD
-=======
 	n.setIPv4Ports()
 }
 
 func (n *Node) setIPv4Ports() {
->>>>>>> b027a90a
 	n.Load((*enr.UDP)(&n.udp))
 	n.Load((*enr.TCP)(&n.tcp))
 }
@@ -203,8 +194,6 @@
 	return int(n.tcp)
 }
 
-<<<<<<< HEAD
-=======
 // WithHostname adds a DNS hostname to the node.
 func (n *Node) WithHostname(hostname string) *Node {
 	cpy := *n
@@ -217,7 +206,6 @@
 	return n.hostname
 }
 
->>>>>>> b027a90a
 // UDPEndpoint returns the announced UDP endpoint.
 func (n *Node) UDPEndpoint() (netip.AddrPort, bool) {
 	if !n.ip.IsValid() || n.ip.IsUnspecified() || n.udp == 0 {
