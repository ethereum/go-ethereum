// Copyright 2018 The go-ethereum Authors
// This file is part of the go-ethereum library.
//
// The go-ethereum library is free software: you can redistribute it and/or modify
// it under the terms of the GNU Lesser General Public License as published by
// the Free Software Foundation, either version 3 of the License, or
// (at your option) any later version.
//
// The go-ethereum library is distributed in the hope that it will be useful,
// but WITHOUT ANY WARRANTY; without even the implied warranty of
// MERCHANTABILITY or FITNESS FOR A PARTICULAR PURPOSE. See the
// GNU Lesser General Public License for more details.
//
// You should have received a copy of the GNU Lesser General Public License
// along with the go-ethereum library. If not, see <http://www.gnu.org/licenses/>.

package enode

import (
	"crypto/ecdsa"
	"encoding/hex"
	"errors"
	"fmt"
	"net"
	"net/url"
	"regexp"
	"strconv"

	"github.com/ethereum/go-ethereum/common/math"
	"github.com/ethereum/go-ethereum/crypto"
	"github.com/ethereum/go-ethereum/p2p/enr"
)

var (
	incompleteNodeURL = regexp.MustCompile("(?i)^(?:enode://)?([0-9a-f]+)$")
)

// MustParseV4 parses a node URL. It panics if the URL is not valid.
func MustParseV4(rawurl string) *Node {
	n, err := ParseV4(rawurl)
	if err != nil {
		panic("invalid node URL: " + err.Error())
	}
	return n
}

// ParseV4 parses a node URL.
//
// There are two basic forms of node URLs:
//
//   - incomplete nodes, which only have the public key (node ID)
//   - complete nodes, which contain the public key and IP/Port information
//
// For incomplete nodes, the designator must look like one of these
//
//	enode://<hex node id>
//	<hex node id>
//
// For complete nodes, the node ID is encoded in the username portion
// of the URL, separated from the host by an @ sign. The hostname can
// only be given as an IP address or using DNS domain name.
// The port in the host name section is the TCP listening port. If the
// TCP and UDP (discovery) ports differ, the UDP port is specified as
// query parameter "discport".
//
// In the following example, the node URL describes
// a node with IP address 10.3.58.6, TCP listening port 30303
// and UDP discovery port 30301.
//
//	enode://<hex node id>@10.3.58.6:30303?discport=30301
func ParseV4(rawurl string) (*Node, error) {
	if m := incompleteNodeURL.FindStringSubmatch(rawurl); m != nil {
		id, err := parsePubkey(m[1])
		if err != nil {
			return nil, fmt.Errorf("invalid public key (%v)", err)
		}
		return NewV4(id, nil, 0, 0), nil
	}
	return parseComplete(rawurl)
}

// NewV4 creates a node from discovery v4 node information. The record
// contained in the node has a zero-length signature.
func NewV4(pubkey *ecdsa.PublicKey, ip net.IP, tcp, udp int) *Node {
	var r enr.Record
	if len(ip) > 0 {
		r.Set(enr.IP(ip))
	}
	if udp != 0 {
		r.Set(enr.UDP(udp))
	}
	if tcp != 0 {
		r.Set(enr.TCP(tcp))
	}
	signV4Compat(&r, pubkey)
	n, err := New(v4CompatID{}, &r)
	if err != nil {
		panic(err)
	}
	return n
}

// isNewV4 returns true for nodes created by NewV4.
func isNewV4(n *Node) bool {
	var k s256raw
	return n.r.IdentityScheme() == "" && n.r.Load(&k) == nil && len(n.r.Signature()) == 0
}

func parseComplete(rawurl string) (*Node, error) {
	var (
		id               *ecdsa.PublicKey
		tcpPort, udpPort uint64
	)
	u, err := url.Parse(rawurl)
	if err != nil {
		return nil, err
	}
	if u.Scheme != "enode" {
		return nil, errors.New("invalid URL scheme, want \"enode\"")
	}
	// Parse the Node ID from the user portion.
	if u.User == nil {
		return nil, errors.New("does not contain node ID")
	}
	if id, err = parsePubkey(u.User.String()); err != nil {
		return nil, fmt.Errorf("invalid public key (%v)", err)
	}

	// Parse the IP and ports.
	ip := net.ParseIP(u.Hostname())
	if tcpPort, err = strconv.ParseUint(u.Port(), 10, 16); err != nil {
		return nil, errors.New("invalid port")
	}
	udpPort = tcpPort
	qv := u.Query()
	if qv.Get("discport") != "" {
		udpPort, err = strconv.ParseUint(qv.Get("discport"), 10, 16)
		if err != nil {
			return nil, errors.New("invalid discport in query")
		}
	}

	// Create the node.
	node := NewV4(id, ip, int(tcpPort), int(udpPort))
	if ip == nil && u.Hostname() != "" {
		node = node.WithHostname(u.Hostname())
	}
	return node, nil
}

// parsePubkey parses a hex-encoded secp256k1 public key.
func parsePubkey(in string) (*ecdsa.PublicKey, error) {
	b, err := hex.DecodeString(in)
	if err != nil {
		return nil, err
	} else if len(b) != 64 {
		return nil, fmt.Errorf("wrong length, want %d hex chars", 128)
	}
	b = append([]byte{0x4}, b...)
	return crypto.UnmarshalPubkey(b)
}

func (n *Node) URLv4() string {
	var (
		scheme enr.ID
		nodeid string
		key    ecdsa.PublicKey
	)
	n.Load(&scheme)
	n.Load((*Secp256k1)(&key))
	switch {
	case scheme == "v4" || key != ecdsa.PublicKey{}:
		nodeid = fmt.Sprintf("%x", crypto.FromECDSAPub(&key)[1:])
	default:
		nodeid = fmt.Sprintf("%s.%x", scheme, n.id[:])
	}
	u := url.URL{Scheme: "enode"}
<<<<<<< HEAD
	if !n.ip.IsValid() {
		u.Host = nodeid
	} else {
=======
	if n.Hostname() != "" {
		// For nodes with a DNS name: include DNS name, TCP port, and optional UDP port
		u.User = url.User(nodeid)
		u.Host = fmt.Sprintf("%s:%d", n.Hostname(), n.TCP())
		if n.UDP() != n.TCP() {
			u.RawQuery = "discport=" + strconv.Itoa(n.UDP())
		}
	} else if n.ip.IsValid() {
		// For IP-based nodes: include IP address, TCP port, and optional UDP port
>>>>>>> b027a90a
		addr := net.TCPAddr{IP: n.IP(), Port: n.TCP()}
		u.User = url.User(nodeid)
		u.Host = addr.String()
		if n.UDP() != n.TCP() {
			u.RawQuery = "discport=" + strconv.Itoa(n.UDP())
		}
	} else {
		u.Host = nodeid
	}
	return u.String()
}

// PubkeyToIDV4 derives the v4 node address from the given public key.
func PubkeyToIDV4(key *ecdsa.PublicKey) ID {
	e := make([]byte, 64)
	math.ReadBits(key.X, e[:len(e)/2])
	math.ReadBits(key.Y, e[len(e)/2:])
	return ID(crypto.Keccak256Hash(e))
}<|MERGE_RESOLUTION|>--- conflicted
+++ resolved
@@ -175,11 +175,6 @@
 		nodeid = fmt.Sprintf("%s.%x", scheme, n.id[:])
 	}
 	u := url.URL{Scheme: "enode"}
-<<<<<<< HEAD
-	if !n.ip.IsValid() {
-		u.Host = nodeid
-	} else {
-=======
 	if n.Hostname() != "" {
 		// For nodes with a DNS name: include DNS name, TCP port, and optional UDP port
 		u.User = url.User(nodeid)
@@ -189,7 +184,6 @@
 		}
 	} else if n.ip.IsValid() {
 		// For IP-based nodes: include IP address, TCP port, and optional UDP port
->>>>>>> b027a90a
 		addr := net.TCPAddr{IP: n.IP(), Port: n.TCP()}
 		u.User = url.User(nodeid)
 		u.Host = addr.String()
