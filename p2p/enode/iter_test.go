// Copyright 2019 The go-ethereum Authors
// This file is part of the go-ethereum library.
//
// The go-ethereum library is free software: you can redistribute it and/or modify
// it under the terms of the GNU Lesser General Public License as published by
// the Free Software Foundation, either version 3 of the License, or
// (at your option) any later version.
//
// The go-ethereum library is distributed in the hope that it will be useful,
// but WITHOUT ANY WARRANTY; without even the implied warranty of
// MERCHANTABILITY or FITNESS FOR A PARTICULAR PURPOSE. See the
// GNU Lesser General Public License for more details.
//
// You should have received a copy of the GNU Lesser General Public License
// along with the go-ethereum library. If not, see <http://www.gnu.org/licenses/>.

package enode

import (
	"encoding/binary"
	"runtime"
	"sync/atomic"
	"testing"
	"time"

	"github.com/ethereum/go-ethereum/p2p/enr"
)

func TestReadNodes(t *testing.T) {
	nodes := ReadNodes(new(genIter), 10)
	checkNodes(t, nodes, 10)
}

// This test checks that ReadNodes terminates when reading N nodes from an iterator
// which returns less than N nodes in an endless cycle.
func TestReadNodesCycle(t *testing.T) {
	iter := &callCountIter{
		Iterator: CycleNodes([]*Node{
			testNode(0, 0),
			testNode(1, 0),
			testNode(2, 0),
		}),
	}
	nodes := ReadNodes(iter, 10)
	checkNodes(t, nodes, 3)

	if iter.count != 10 {
		t.Fatalf("%d calls to Next, want %d", iter.count, 100)
	}
}

func TestFilterNodes(t *testing.T) {
	nodes := make([]*Node, 100)
	for i := range nodes {
		nodes[i] = testNode(uint64(i), uint64(i))
	}

	it := Filter(IterNodes(nodes), func(n *Node) bool {
		return n.Seq() >= 50
	})
	for i := 50; i < len(nodes); i++ {
		if !it.Next() {
			t.Fatal("Next returned false")
		}

		if it.Node() != nodes[i] {
			t.Fatalf("iterator returned wrong node %v\nwant %v", it.Node(), nodes[i])
		}
	}

	if it.Next() {
		t.Fatal("Next returned true after underlying iterator has ended")
	}
}

func checkNodes(t *testing.T, nodes []*Node, wantLen int) {
	if len(nodes) != wantLen {
		t.Errorf("slice has %d nodes, want %d", len(nodes), wantLen)
		return
	}
<<<<<<< HEAD

	seen := make(map[ID]bool)

=======
	seen := make(map[ID]bool, len(nodes))
>>>>>>> bed84606
	for i, e := range nodes {
		if e == nil {
			t.Errorf("nil node at index %d", i)
			return
		}

		if seen[e.ID()] {
			t.Errorf("slice has duplicate node %v", e.ID())
			return
		}

		seen[e.ID()] = true
	}
}

// This test checks fairness of FairMix in the happy case where all sources return nodes
// within the context's deadline.
func TestFairMix(t *testing.T) {
	for i := 0; i < 500; i++ {
		testMixerFairness(t)
	}
}

func testMixerFairness(t *testing.T) {
	mix := NewFairMix(1 * time.Second)
	mix.AddSource(&genIter{index: 1})
	mix.AddSource(&genIter{index: 2})
	mix.AddSource(&genIter{index: 3})

	defer mix.Close()

	nodes := ReadNodes(mix, 500)
	checkNodes(t, nodes, 500)

	// Verify that the nodes slice contains an approximately equal number of nodes
	// from each source.
	d := idPrefixDistribution(nodes)
	for _, count := range d {
		if approxEqual(count, len(nodes)/3, 30) {
			t.Fatalf("ID distribution is unfair: %v", d)
		}
	}
}

// This test checks that FairMix falls back to an alternative source when
// the 'fair' choice doesn't return a node within the timeout.
func TestFairMixNextFromAll(t *testing.T) {
	mix := NewFairMix(1 * time.Millisecond)
	mix.AddSource(&genIter{index: 1})
	mix.AddSource(CycleNodes(nil))

	defer mix.Close()

	nodes := ReadNodes(mix, 500)
	checkNodes(t, nodes, 500)

	d := idPrefixDistribution(nodes)
	if len(d) > 1 || d[1] != len(nodes) {
		t.Fatalf("wrong ID distribution: %v", d)
	}
}

// This test ensures FairMix works for Next with no sources.
func TestFairMixEmpty(t *testing.T) {
	var (
		mix   = NewFairMix(1 * time.Second)
		testN = testNode(1, 1)
		ch    = make(chan *Node)
	)

	defer mix.Close()

	go func() {
		mix.Next()
		ch <- mix.Node()
	}()

	mix.AddSource(CycleNodes([]*Node{testN}))

	if n := <-ch; n != testN {
		t.Errorf("got wrong node: %v", n)
	}
}

// This test checks closing a source while Next runs.
func TestFairMixRemoveSource(t *testing.T) {
	mix := NewFairMix(1 * time.Second)
	source := make(blockingIter)
	mix.AddSource(source)

	sig := make(chan *Node)
	go func() {
		<-sig
		mix.Next()
		sig <- mix.Node()
	}()

	sig <- nil

	runtime.Gosched()
	source.Close()

	wantNode := testNode(0, 0)
	mix.AddSource(CycleNodes([]*Node{wantNode}))

	n := <-sig

	if len(mix.sources) != 1 {
		t.Fatalf("have %d sources, want one", len(mix.sources))
	}

	if n != wantNode {
		t.Fatalf("mixer returned wrong node")
	}
}

type blockingIter chan struct{}

func (it blockingIter) Next() bool {
	<-it
	return false
}

func (it blockingIter) Node() *Node {
	return nil
}

func (it blockingIter) Close() {
	close(it)
}

func TestFairMixClose(t *testing.T) {
	for i := 0; i < 20 && !t.Failed(); i++ {
		testMixerClose(t)
	}
}

func testMixerClose(t *testing.T) {
	mix := NewFairMix(-1)
	mix.AddSource(CycleNodes(nil))
	mix.AddSource(CycleNodes(nil))

	done := make(chan struct{})
	go func() {
		defer close(done)

		if mix.Next() {
			t.Error("Next returned true")
		}
	}()
	// This call is supposed to make it more likely that NextNode is
	// actually executing by the time we call Close.
	runtime.Gosched()

	mix.Close()
	select {
	case <-done:
	case <-time.After(3 * time.Second):
		t.Fatal("Next didn't unblock on Close")
	}

	mix.Close() // shouldn't crash
}

func idPrefixDistribution(nodes []*Node) map[uint32]int {
<<<<<<< HEAD
	d := make(map[uint32]int)

=======
	d := make(map[uint32]int, len(nodes))
>>>>>>> bed84606
	for _, node := range nodes {
		id := node.ID()
		d[binary.BigEndian.Uint32(id[:4])]++
	}

	return d
}

func approxEqual(x, y, ε int) bool {
	if y > x {
		x, y = y, x
	}

	return x-y > ε
}

// genIter creates fake nodes with numbered IDs based on 'index' and 'gen'
type genIter struct {
	node       *Node
	index, gen uint32
}

func (s *genIter) Next() bool {
	index := atomic.LoadUint32(&s.index)
	if index == ^uint32(0) {
		s.node = nil
		return false
	}

	s.node = testNode(uint64(index)<<32|uint64(s.gen), 0)
	s.gen++

	return true
}

func (s *genIter) Node() *Node {
	return s.node
}

func (s *genIter) Close() {
	atomic.StoreUint32(&s.index, ^uint32(0))
}

func testNode(id, seq uint64) *Node {
	var nodeID ID

	binary.BigEndian.PutUint64(nodeID[:], id)

	r := new(enr.Record)
	r.SetSeq(seq)

	return SignNull(r, nodeID)
}

// callCountIter counts calls to NextNode.
type callCountIter struct {
	Iterator
	count int
}

func (it *callCountIter) Next() bool {
	it.count++
	return it.Iterator.Next()
}<|MERGE_RESOLUTION|>--- conflicted
+++ resolved
@@ -78,13 +78,7 @@
 		t.Errorf("slice has %d nodes, want %d", len(nodes), wantLen)
 		return
 	}
-<<<<<<< HEAD
-
-	seen := make(map[ID]bool)
-
-=======
 	seen := make(map[ID]bool, len(nodes))
->>>>>>> bed84606
 	for i, e := range nodes {
 		if e == nil {
 			t.Errorf("nil node at index %d", i)
@@ -250,12 +244,7 @@
 }
 
 func idPrefixDistribution(nodes []*Node) map[uint32]int {
-<<<<<<< HEAD
-	d := make(map[uint32]int)
-
-=======
 	d := make(map[uint32]int, len(nodes))
->>>>>>> bed84606
 	for _, node := range nodes {
 		id := node.ID()
 		d[binary.BigEndian.Uint32(id[:4])]++
