--- conflicted
+++ resolved
@@ -497,10 +497,6 @@
 			return nil, err
 		}
 		services[name] = service
-<<<<<<< HEAD
-		stack.RegisterLifecycle(service)
-=======
->>>>>>> cc05b050
 	}
 
 	// Add the snapshot API.
