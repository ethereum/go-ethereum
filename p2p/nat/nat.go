// Copyright 2015 The go-ethereum Authors
// This file is part of the go-ethereum library.
//
// The go-ethereum library is free software: you can redistribute it and/or modify
// it under the terms of the GNU Lesser General Public License as published by
// the Free Software Foundation, either version 3 of the License, or
// (at your option) any later version.
//
// The go-ethereum library is distributed in the hope that it will be useful,
// but WITHOUT ANY WARRANTY; without even the implied warranty of
// MERCHANTABILITY or FITNESS FOR A PARTICULAR PURPOSE. See the
// GNU Lesser General Public License for more details.
//
// You should have received a copy of the GNU Lesser General Public License
// along with the go-ethereum library. If not, see <http://www.gnu.org/licenses/>.

// Package nat provides access to common network port mapping protocols.
package nat

import (
	"errors"
	"fmt"
	"net"
	"strings"
	"sync"
	"time"

	"github.com/ethereum/go-ethereum/log"
	natpmp "github.com/jackpal/go-nat-pmp"
)

// Interface An implementation of nat.Interface can map local ports to ports
// accessible from the Internet.
type Interface interface {
	// These methods manage a mapping between a port on the local
	// machine to a port that can be connected to from the internet.
	//
	// protocol is "UDP" or "TCP". Some implementations allow setting
	// a display name for the mapping. The mapping may be removed by
	// the gateway when its lifetime ends.
	AddMapping(protocol string, extport, intport int, name string, lifetime time.Duration) (uint16, error)
	DeleteMapping(protocol string, extport, intport int) error

	// ExternalIP should return the external (Internet-facing)
	// address of the gateway device.
	ExternalIP() (net.IP, error)

	// String should return name of the method. This is used for logging.
	String() string
}

// Parse parses a NAT interface description.
// The following formats are currently accepted.
// Note that mechanism names are not case-sensitive.
//
//	"" or "none"         return nil
//	"extip:77.12.33.4"   will assume the local machine is reachable on the given IP
//	"any"                uses the first auto-detected mechanism
//	"upnp"               uses the Universal Plug and Play protocol
//	"pmp"                uses NAT-PMP with an auto-detected gateway address
//	"pmp:192.168.0.1"    uses NAT-PMP with the given gateway address
//	"stun"       uses stun protocol with default stun server
//	"stun:192.168.0.1:1234"   uses stun protocol with stun server address 192.168.0.1:1234
func Parse(spec string) (Interface, error) {
	var (
		before, after, found = strings.Cut(spec, ":")
		mech                 = strings.ToLower(before)
		ip                   net.IP
	)
	// stun is not a valid ip
	if found && mech != "stun" {
		ip = net.ParseIP(after)
		if ip == nil {
			return nil, errors.New("invalid IP address")
		}
	}

	switch mech {
	case "", "none", "off":
		return nil, nil
	case "any", "auto", "on":
		return Any(), nil
	case "extip", "ip":
		if ip == nil {
			return nil, errors.New("missing IP address")
		}

		return ExtIP(ip), nil
	case "upnp":
		return UPnP(), nil
	case "pmp", "natpmp", "nat-pmp":
		return PMP(ip), nil
	case "stun":
		return newSTUN(after)
	default:
		return nil, fmt.Errorf("unknown mechanism %q", before)
	}
}

const (
	DefaultMapTimeout = 10 * time.Minute
)

// Map adds a port mapping on m and keeps it alive until c is closed.
// This function is typically invoked in its own goroutine.
//
// Note that Map does not handle the situation where the NAT interface assigns a different
// external port than the requested one.
func Map(m Interface, c <-chan struct{}, protocol string, extport, intport int, name string) {
	log := log.New("proto", protocol, "extport", extport, "intport", intport, "interface", m)
	refresh := time.NewTimer(DefaultMapTimeout)
	defer func() {
		refresh.Stop()
		log.Debug("Deleting port mapping")
		m.DeleteMapping(protocol, extport, intport)
	}()
	if _, err := m.AddMapping(protocol, extport, intport, name, DefaultMapTimeout); err != nil {
		log.Debug("Couldn't add port mapping", "err", err)
	} else {
		log.Info("Mapped network port")
	}

	for {
		select {
		case _, ok := <-c:
			if !ok {
				return
			}
		case <-refresh.C:
			log.Trace("Refreshing port mapping")
			if _, err := m.AddMapping(protocol, extport, intport, name, DefaultMapTimeout); err != nil {
				log.Debug("Couldn't add port mapping", "err", err)
			}
			refresh.Reset(DefaultMapTimeout)
		}
	}
}

// ExtIP assumes that the local machine is reachable on the given
// external IP address, and that any required ports were mapped manually.
// Mapping operations will not return an error but won't actually do anything.
type ExtIP net.IP

func (n ExtIP) ExternalIP() (net.IP, error)  { return net.IP(n), nil }
func (n ExtIP) String() string               { return fmt.Sprintf("ExtIP(%v)", net.IP(n)) }
func (n ExtIP) MarshalText() ([]byte, error) { return fmt.Appendf(nil, "extip:%v", net.IP(n)), nil }

// These do nothing.

func (ExtIP) AddMapping(protocol string, extport, intport int, name string, lifetime time.Duration) (uint16, error) {
	return uint16(extport), nil
}
func (ExtIP) DeleteMapping(string, int, int) error { return nil }

// Any returns a port mapper that tries to discover any supported
// mechanism on the local network.
func Any() Interface {
	// TODO: attempt to discover whether the local machine has an
	// Internet-class address. Return ExtIP in this case.
	return startautodisc("any", func() Interface {
		found := make(chan Interface, 2)
		go func() { found <- discoverUPnP() }()
		go func() { found <- discoverPMP() }()

		for i := 0; i < cap(found); i++ {
			if c := <-found; c != nil {
				return c
			}
		}

		return nil
	})
}

// UPnP returns a port mapper that uses UPnP. It will attempt to
// discover the address of your router using UDP broadcasts.
func UPnP() Interface {
	return startautodisc("upnp", discoverUPnP)
}

// PMP returns a port mapper that uses NAT-PMP. The provided gateway
// address should be the IP of your router. If the given gateway
// address is nil, PMP will attempt to auto-discover the router.
func PMP(gateway net.IP) Interface {
	if gateway != nil {
		return &pmp{gw: gateway, c: natpmp.NewClient(gateway)}
	}
<<<<<<< HEAD

	return startautodisc("NAT-PMP", discoverPMP)
=======
	return startautodisc("natpmp", discoverPMP)
>>>>>>> 827d3fcc
}

// autodisc represents a port mapping mechanism that is still being
// auto-discovered. Calls to the Interface methods on this type will
// wait until the discovery is done and then call the method on the
// discovered mechanism.
//
// This type is useful because discovery can take a while but we
// want return an Interface value from UPnP, PMP and Auto immediately.
type autodisc struct {
	what string // type of interface being autodiscovered
	once sync.Once
	doit func() Interface

	mu    sync.Mutex
	found Interface
}

func startautodisc(what string, doit func() Interface) Interface {
	// TODO: monitor network configuration and rerun doit when it changes.
	return &autodisc{what: what, doit: doit}
}

func (n *autodisc) AddMapping(protocol string, extport, intport int, name string, lifetime time.Duration) (uint16, error) {
	if err := n.wait(); err != nil {
		return 0, err
	}

	return n.found.AddMapping(protocol, extport, intport, name, lifetime)
}

func (n *autodisc) DeleteMapping(protocol string, extport, intport int) error {
	if err := n.wait(); err != nil {
		return err
	}

	return n.found.DeleteMapping(protocol, extport, intport)
}

func (n *autodisc) ExternalIP() (net.IP, error) {
	if err := n.wait(); err != nil {
		return nil, err
	}

	return n.found.ExternalIP()
}

func (n *autodisc) String() string {
	n.mu.Lock()
	defer n.mu.Unlock()

	if n.found == nil {
		return n.what
	}

	return n.found.String()
}

func (n *autodisc) MarshalText() ([]byte, error) {
	return []byte(n.what), nil
}

// wait blocks until auto-discovery has been performed.
func (n *autodisc) wait() error {
	n.once.Do(func() {
		n.mu.Lock()
		n.found = n.doit()
		n.mu.Unlock()
	})

	if n.found == nil {
		return fmt.Errorf("no %s router discovered", n.what)
	}

	return nil
}<|MERGE_RESOLUTION|>--- conflicted
+++ resolved
@@ -185,12 +185,7 @@
 	if gateway != nil {
 		return &pmp{gw: gateway, c: natpmp.NewClient(gateway)}
 	}
-<<<<<<< HEAD
-
-	return startautodisc("NAT-PMP", discoverPMP)
-=======
 	return startautodisc("natpmp", discoverPMP)
->>>>>>> 827d3fcc
 }
 
 // autodisc represents a port mapping mechanism that is still being
