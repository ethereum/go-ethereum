// Copyright 2015 The go-ethereum Authors
// This file is part of the go-ethereum library.
//
// The go-ethereum library is free software: you can redistribute it and/or modify
// it under the terms of the GNU Lesser General Public License as published by
// the Free Software Foundation, either version 3 of the License, or
// (at your option) any later version.
//
// The go-ethereum library is distributed in the hope that it will be useful,
// but WITHOUT ANY WARRANTY; without even the implied warranty of
// MERCHANTABILITY or FITNESS FOR A PARTICULAR PURPOSE. See the
// GNU Lesser General Public License for more details.
//
// You should have received a copy of the GNU Lesser General Public License
// along with the go-ethereum library. If not, see <http://www.gnu.org/licenses/>.

// Package nat provides access to common network port mapping protocols.
package nat

import (
	"errors"
	"fmt"
	"net"
	"strings"
	"sync"
	"time"

	"github.com/ethereum/go-ethereum/log"
	natpmp "github.com/jackpal/go-nat-pmp"
)

// Interface An implementation of nat.Interface can map local ports to ports
// accessible from the Internet.
type Interface interface {
	// These methods manage a mapping between a port on the local
	// machine to a port that can be connected to from the internet.
	//
	// protocol is "UDP" or "TCP". Some implementations allow setting
	// a display name for the mapping. The mapping may be removed by
	// the gateway when its lifetime ends.
	AddMapping(protocol string, extport, intport int, name string, lifetime time.Duration) (uint16, error)
	DeleteMapping(protocol string, extport, intport int) error

	// ExternalIP should return the external (Internet-facing)
	// address of the gateway device.
	ExternalIP() (net.IP, error)

	// String should return name of the method. This is used for logging.
	String() string
}

// Parse parses a NAT interface description.
// The following formats are currently accepted.
// Note that mechanism names are not case-sensitive.
//
//	"" or "none"         return nil
//	"extip:77.12.33.4"   will assume the local machine is reachable on the given IP
//	"any"                uses the first auto-detected mechanism
//	"upnp"               uses the Universal Plug and Play protocol
//	"pmp"                uses NAT-PMP with an auto-detected gateway address
//	"stun"               uses stun protocol with default stun server address
//	"pmp:192.168.0.1"    uses NAT-PMP with the given gateway address
<<<<<<< HEAD
//	"stun:192.168.0.1"   uses stun protocol with stun server address 192.168.0.1
=======
//	"stun"       uses stun protocol with default stun server
//	"stun:192.168.0.1:1234"   uses stun protocol with stun server address 192.168.0.1:1234
>>>>>>> a50cac5b
func Parse(spec string) (Interface, error) {
	var (
		before, after, found = strings.Cut(spec, ":")
		mech                 = strings.ToLower(before)
		ip                   net.IP
	)
	// stun is not a valid ip
	if found && mech != "stun" {
		ip = net.ParseIP(after)
		if ip == nil {
			return nil, errors.New("invalid IP address")
		}
	}
	switch mech {
	case "", "none", "off":
		return nil, nil
	case "any", "auto", "on":
		return Any(), nil
	case "extip", "ip":
		if ip == nil {
			return nil, errors.New("missing IP address")
		}
		return ExtIP(ip), nil
	case "upnp":
		return UPnP(), nil
	case "pmp", "natpmp", "nat-pmp":
		return PMP(ip), nil
	case "stun":
<<<<<<< HEAD
		var addr string
		if len(after) > 1 {
			addr = after
		}
		return NewSTUN(addr), nil
=======
		return newSTUN(after)
>>>>>>> a50cac5b
	default:
		return nil, fmt.Errorf("unknown mechanism %q", before)
	}
}

const (
	DefaultMapTimeout = 10 * time.Minute
)

// Map adds a port mapping on m and keeps it alive until c is closed.
// This function is typically invoked in its own goroutine.
//
// Note that Map does not handle the situation where the NAT interface assigns a different
// external port than the requested one.
func Map(m Interface, c <-chan struct{}, protocol string, extport, intport int, name string) {
	log := log.New("proto", protocol, "extport", extport, "intport", intport, "interface", m)
	refresh := time.NewTimer(DefaultMapTimeout)
	defer func() {
		refresh.Stop()
		log.Debug("Deleting port mapping")
		m.DeleteMapping(protocol, extport, intport)
	}()
	if _, err := m.AddMapping(protocol, extport, intport, name, DefaultMapTimeout); err != nil {
		log.Debug("Couldn't add port mapping", "err", err)
	} else {
		log.Info("Mapped network port")
	}
	for {
		select {
		case _, ok := <-c:
			if !ok {
				return
			}
		case <-refresh.C:
			log.Trace("Refreshing port mapping")
			if _, err := m.AddMapping(protocol, extport, intport, name, DefaultMapTimeout); err != nil {
				log.Debug("Couldn't add port mapping", "err", err)
			}
			refresh.Reset(DefaultMapTimeout)
		}
	}
}

// ExtIP assumes that the local machine is reachable on the given
// external IP address, and that any required ports were mapped manually.
// Mapping operations will not return an error but won't actually do anything.
type ExtIP net.IP

func (n ExtIP) ExternalIP() (net.IP, error)  { return net.IP(n), nil }
func (n ExtIP) String() string               { return fmt.Sprintf("ExtIP(%v)", net.IP(n)) }
func (n ExtIP) MarshalText() ([]byte, error) { return []byte(fmt.Sprintf("extip:%v", net.IP(n))), nil }

// These do nothing.

func (ExtIP) AddMapping(protocol string, extport, intport int, name string, lifetime time.Duration) (uint16, error) {
	return uint16(extport), nil
}
func (ExtIP) DeleteMapping(string, int, int) error { return nil }

// Any returns a port mapper that tries to discover any supported
// mechanism on the local network.
func Any() Interface {
	// TODO: attempt to discover whether the local machine has an
	// Internet-class address. Return ExtIP in this case.
	return startautodisc("any", func() Interface {
		found := make(chan Interface, 2)
		go func() { found <- discoverUPnP() }()
		go func() { found <- discoverPMP() }()
		for i := 0; i < cap(found); i++ {
			if c := <-found; c != nil {
				return c
			}
		}
		return nil
	})
}

// UPnP returns a port mapper that uses UPnP. It will attempt to
// discover the address of your router using UDP broadcasts.
func UPnP() Interface {
	return startautodisc("upnp", discoverUPnP)
}

// PMP returns a port mapper that uses NAT-PMP. The provided gateway
// address should be the IP of your router. If the given gateway
// address is nil, PMP will attempt to auto-discover the router.
func PMP(gateway net.IP) Interface {
	if gateway != nil {
		return &pmp{gw: gateway, c: natpmp.NewClient(gateway)}
	}
	return startautodisc("natpmp", discoverPMP)
}

// autodisc represents a port mapping mechanism that is still being
// auto-discovered. Calls to the Interface methods on this type will
// wait until the discovery is done and then call the method on the
// discovered mechanism.
//
// This type is useful because discovery can take a while but we
// want return an Interface value from UPnP, PMP and Auto immediately.
type autodisc struct {
	what string // type of interface being autodiscovered
	once sync.Once
	doit func() Interface

	mu    sync.Mutex
	found Interface
}

func startautodisc(what string, doit func() Interface) Interface {
	// TODO: monitor network configuration and rerun doit when it changes.
	return &autodisc{what: what, doit: doit}
}

func (n *autodisc) AddMapping(protocol string, extport, intport int, name string, lifetime time.Duration) (uint16, error) {
	if err := n.wait(); err != nil {
		return 0, err
	}
	return n.found.AddMapping(protocol, extport, intport, name, lifetime)
}

func (n *autodisc) DeleteMapping(protocol string, extport, intport int) error {
	if err := n.wait(); err != nil {
		return err
	}
	return n.found.DeleteMapping(protocol, extport, intport)
}

func (n *autodisc) ExternalIP() (net.IP, error) {
	if err := n.wait(); err != nil {
		return nil, err
	}
	return n.found.ExternalIP()
}

func (n *autodisc) String() string {
	n.mu.Lock()
	defer n.mu.Unlock()
	if n.found == nil {
		return n.what
	}
	return n.found.String()
}

func (n *autodisc) MarshalText() ([]byte, error) {
	return []byte(n.what), nil
}

// wait blocks until auto-discovery has been performed.
func (n *autodisc) wait() error {
	n.once.Do(func() {
		n.mu.Lock()
		n.found = n.doit()
		n.mu.Unlock()
	})
	if n.found == nil {
		return fmt.Errorf("no %s router discovered", n.what)
	}
	return nil
}<|MERGE_RESOLUTION|>--- conflicted
+++ resolved
@@ -58,14 +58,9 @@
 //	"any"                uses the first auto-detected mechanism
 //	"upnp"               uses the Universal Plug and Play protocol
 //	"pmp"                uses NAT-PMP with an auto-detected gateway address
-//	"stun"               uses stun protocol with default stun server address
 //	"pmp:192.168.0.1"    uses NAT-PMP with the given gateway address
-<<<<<<< HEAD
-//	"stun:192.168.0.1"   uses stun protocol with stun server address 192.168.0.1
-=======
 //	"stun"       uses stun protocol with default stun server
 //	"stun:192.168.0.1:1234"   uses stun protocol with stun server address 192.168.0.1:1234
->>>>>>> a50cac5b
 func Parse(spec string) (Interface, error) {
 	var (
 		before, after, found = strings.Cut(spec, ":")
@@ -94,15 +89,7 @@
 	case "pmp", "natpmp", "nat-pmp":
 		return PMP(ip), nil
 	case "stun":
-<<<<<<< HEAD
-		var addr string
-		if len(after) > 1 {
-			addr = after
-		}
-		return NewSTUN(addr), nil
-=======
 		return newSTUN(after)
->>>>>>> a50cac5b
 	default:
 		return nil, fmt.Errorf("unknown mechanism %q", before)
 	}
