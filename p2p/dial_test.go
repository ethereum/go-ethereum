--- conflicted
+++ resolved
@@ -118,15 +118,9 @@
 					}},
 				},
 				new: []task{
-<<<<<<< HEAD
-					&dialTask{flags: dynDialedConn, dest: &discover.Node{ID: uintID(2)}},
-					&dialTask{flags: dynDialedConn, dest: &discover.Node{ID: uintID(3)}},
-					&dialTask{flags: dynDialedConn, dest: &discover.Node{ID: uintID(4)}},
-=======
+					&dialTask{flags: dynDialedConn, dest: newNode(uintID(2), nil)},
 					&dialTask{flags: dynDialedConn, dest: newNode(uintID(3), nil)},
 					&dialTask{flags: dynDialedConn, dest: newNode(uintID(4), nil)},
-					&dialTask{flags: dynDialedConn, dest: newNode(uintID(5), nil)},
->>>>>>> 4bcc0a37
 				},
 			},
 			// Some of the dials complete but no new ones are launched yet because
@@ -172,13 +166,7 @@
 					{rw: &conn{flags: dynDialedConn, node: newNode(uintID(4), nil)}},
 					{rw: &conn{flags: dynDialedConn, node: newNode(uintID(5), nil)}},
 				},
-<<<<<<< HEAD
 				new: []task{},
-=======
-				new: []task{
-					&dialTask{flags: dynDialedConn, dest: newNode(uintID(6), nil)},
-				},
->>>>>>> 4bcc0a37
 			},
 			// More peers (3,4) drop off and dial for ID 6 completes.
 			// The last query result from the discovery lookup is reused
@@ -193,13 +181,8 @@
 					&dialTask{flags: dynDialedConn, dest: newNode(uintID(6), nil)},
 				},
 				new: []task{
-<<<<<<< HEAD
-					&dialTask{flags: dynDialedConn, dest: &discover.Node{ID: uintID(5)}},
-					&dialTask{flags: dynDialedConn, dest: &discover.Node{ID: uintID(7)}},
-=======
+					&dialTask{flags: dynDialedConn, dest: newNode(uintID(5), nil)},
 					&dialTask{flags: dynDialedConn, dest: newNode(uintID(7), nil)},
-					&discoverTask{},
->>>>>>> 4bcc0a37
 				},
 			},
 			// Peer 7 is connected, but there still aren't enough dynamic peers
@@ -320,7 +303,7 @@
 					&dialTask{flags: dynDialedConn, dest: newNode(uintID(5), nil)},
 				},
 				new: []task{
-					&dialTask{flags: dynDialedConn, dest: &discover.Node{ID: uintID(4)}},
+					&dialTask{flags: dynDialedConn, dest: newNode(uintID(4), nil)},
 				},
 			},
 		},
@@ -371,18 +354,11 @@
 					}},
 				},
 				new: []task{
-<<<<<<< HEAD
-					&dialTask{flags: dynDialedConn, dest: &discover.Node{ID: uintID(1)}},
-					&dialTask{flags: dynDialedConn, dest: &discover.Node{ID: uintID(2)}},
-					&dialTask{flags: dynDialedConn, dest: &discover.Node{ID: uintID(10)}},
-					&dialTask{flags: dynDialedConn, dest: &discover.Node{ID: uintID(11)}},
-					&dialTask{flags: dynDialedConn, dest: &discover.Node{ID: uintID(12)}},
-=======
+					&dialTask{flags: dynDialedConn, dest: newNode(uintID(1), nil)},
+					&dialTask{flags: dynDialedConn, dest: newNode(uintID(2), nil)},
 					&dialTask{flags: dynDialedConn, dest: newNode(uintID(10), nil)},
 					&dialTask{flags: dynDialedConn, dest: newNode(uintID(11), nil)},
 					&dialTask{flags: dynDialedConn, dest: newNode(uintID(12), nil)},
-					&discoverTask{},
->>>>>>> 4bcc0a37
 				},
 			},
 			// Dialing nodes 3,4,5 fails. The dials from the lookup succeed.
@@ -492,17 +468,11 @@
 					{rw: &conn{flags: dynDialedConn, node: newNode(uintID(2), nil)}},
 				},
 				new: []task{
-<<<<<<< HEAD
-					&dialTask{flags: staticDialedConn, dest: &discover.Node{ID: uintID(1)}},
-					&dialTask{flags: staticDialedConn, dest: &discover.Node{ID: uintID(2)}},
-					&dialTask{flags: staticDialedConn, dest: &discover.Node{ID: uintID(3)}},
-					&dialTask{flags: staticDialedConn, dest: &discover.Node{ID: uintID(4)}},
-					&dialTask{flags: staticDialedConn, dest: &discover.Node{ID: uintID(5)}},
-=======
+					&dialTask{flags: staticDialedConn, dest: newNode(uintID(1), nil)},
+					&dialTask{flags: staticDialedConn, dest: newNode(uintID(2), nil)},
 					&dialTask{flags: staticDialedConn, dest: newNode(uintID(3), nil)},
 					&dialTask{flags: staticDialedConn, dest: newNode(uintID(4), nil)},
 					&dialTask{flags: staticDialedConn, dest: newNode(uintID(5), nil)},
->>>>>>> 4bcc0a37
 				},
 			},
 			// No new tasks are launched in this round because all static
@@ -514,7 +484,7 @@
 					{rw: &conn{flags: staticDialedConn, node: newNode(uintID(3), nil)}},
 				},
 				new: []task{
-					&dialTask{flags: staticDialedConn, dest: &discover.Node{ID: uintID(3)}},
+					&dialTask{flags: staticDialedConn, dest: newNode(uintID(3), nil)},
 				},
 				done: []task{
 					&dialTask{flags: staticDialedConn, dest: newNode(uintID(3), nil)},
@@ -535,8 +505,8 @@
 					&dialTask{flags: staticDialedConn, dest: newNode(uintID(5), nil)},
 				},
 				new: []task{
-					&dialTask{flags: staticDialedConn, dest: &discover.Node{ID: uintID(4)}},
-					&dialTask{flags: staticDialedConn, dest: &discover.Node{ID: uintID(5)}},
+					&dialTask{flags: staticDialedConn, dest: newNode(uintID(4), nil)},
+					&dialTask{flags: staticDialedConn, dest: newNode(uintID(5), nil)},
 				},
 			},
 			// Wait a round for dial history to expire, no new tasks should spawn.
@@ -557,14 +527,7 @@
 					{rw: &conn{flags: staticDialedConn, node: newNode(uintID(3), nil)}},
 					{rw: &conn{flags: staticDialedConn, node: newNode(uintID(5), nil)}},
 				},
-<<<<<<< HEAD
 				new: []task{},
-=======
-				new: []task{
-					&dialTask{flags: staticDialedConn, dest: newNode(uintID(2), nil)},
-					&dialTask{flags: staticDialedConn, dest: newNode(uintID(4), nil)},
-				},
->>>>>>> 4bcc0a37
 			},
 		},
 	})
@@ -597,8 +560,8 @@
 				&dialTask{flags: staticDialedConn, dest: newNode(uintID(2), nil)},
 			},
 			new: []task{
-				&dialTask{flags: staticDialedConn, dest: &discover.Node{ID: uintID(1)}},
-				&dialTask{flags: staticDialedConn, dest: &discover.Node{ID: uintID(2)}},
+				&dialTask{flags: staticDialedConn, dest: newNode(uintID(1), nil)},
+				&dialTask{flags: staticDialedConn, dest: newNode(uintID(2), nil)},
 			},
 		},
 	}
@@ -610,7 +573,7 @@
 	for _, n := range wantStatic {
 		dTest.init.removeStatic(n)
 		dTest.init.addStatic(n)
-		delete(dTest.init.dialing, n.ID)
+		delete(dTest.init.dialing, n.ID())
 	}
 
 	// without removing peers they will be considered recently dialed
@@ -650,8 +613,8 @@
 					&dialTask{flags: staticDialedConn, dest: newNode(uintID(2), nil)},
 				},
 				new: []task{
-					&dialTask{flags: staticDialedConn, dest: &discover.Node{ID: uintID(1)}},
-					&dialTask{flags: staticDialedConn, dest: &discover.Node{ID: uintID(2)}},
+					&dialTask{flags: staticDialedConn, dest: newNode(uintID(1), nil)},
+					&dialTask{flags: staticDialedConn, dest: newNode(uintID(2), nil)},
 				},
 			},
 			// A salvage task is launched to wait for node 3's history
