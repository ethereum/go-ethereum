// Copyright 2015 The go-ethereum Authors
// This file is part of the go-ethereum library.
//
// The go-ethereum library is free software: you can redistribute it and/or modify
// it under the terms of the GNU Lesser General Public License as published by
// the Free Software Foundation, either version 3 of the License, or
// (at your option) any later version.
//
// The go-ethereum library is distributed in the hope that it will be useful,
// but WITHOUT ANY WARRANTY; without even the implied warranty of
// MERCHANTABILITY or FITNESS FOR A PARTICULAR PURPOSE. See the
// GNU Lesser General Public License for more details.
//
// You should have received a copy of the GNU Lesser General Public License
// along with the go-ethereum library. If not, see <http://www.gnu.org/licenses/>.

package p2p

import (
	"context"
	crand "crypto/rand"
	"encoding/binary"
	"errors"
	"fmt"
	mrand "math/rand"
	"net"
	"net/netip"
	"sync"
	"sync/atomic"
	"time"

	"github.com/ethereum/go-ethereum/common/mclock"
	"github.com/ethereum/go-ethereum/log"
	"github.com/ethereum/go-ethereum/p2p/enode"
	"github.com/ethereum/go-ethereum/p2p/enr"
	"github.com/ethereum/go-ethereum/p2p/netutil"
)

const (
	// This is the amount of time spent waiting in between redialing a certain node. The
	// limit is a bit higher than inboundThrottleTime to prevent failing dials in small
	// private networks.
	dialHistoryExpiration = inboundThrottleTime + 5*time.Second

	// Config for the "Looking for peers" message.
	dialStatsLogInterval = 10 * time.Second // printed at most this often
	dialStatsPeerLimit   = 3                // but not if more than this many dialed peers

	// Endpoint resolution is throttled with bounded backoff.
	initialResolveDelay = 60 * time.Second
	maxResolveDelay     = time.Hour
)

// NodeDialer is used to connect to nodes in the network, typically by using
// an underlying net.Dialer but also using net.Pipe in tests.
type NodeDialer interface {
	Dial(context.Context, *enode.Node) (net.Conn, error)
}

type nodeResolver interface {
	Resolve(*enode.Node) *enode.Node
}

// tcpDialer implements NodeDialer using real TCP connections.
type tcpDialer struct {
	d *net.Dialer
}

func (t tcpDialer) Dial(ctx context.Context, dest *enode.Node) (net.Conn, error) {
	addr, _ := dest.TCPEndpoint()
	return t.d.DialContext(ctx, "tcp", addr.String())
}

// checkDial errors:
var (
	errSelf             = errors.New("is self")
	errAlreadyDialing   = errors.New("already dialing")
	errAlreadyConnected = errors.New("already connected")
	errRecentlyDialed   = errors.New("recently dialed")
	errNetRestrict      = errors.New("not contained in netrestrict list")
	errNoPort           = errors.New("node does not provide TCP port")
	errNoResolvedIP     = errors.New("node does not provide a resolved IP")
)

// dialer creates outbound connections and submits them into Server.
// Two types of peer connections can be created:
//
//   - static dials are pre-configured connections. The dialer attempts
//     keep these nodes connected at all times.
//
//   - dynamic dials are created from node discovery results. The dialer
//     continuously reads candidate nodes from its input iterator and attempts
//     to create peer connections to nodes arriving through the iterator.
type dialScheduler struct {
	dialConfig
	setupFunc     dialSetupFunc
	dnsLookupFunc func(ctx context.Context, network string, name string) ([]netip.Addr, error)
	wg            sync.WaitGroup
	cancel        context.CancelFunc
	ctx           context.Context
	nodesIn       chan *enode.Node
	doneCh        chan *dialTask
	addStaticCh   chan *enode.Node
	remStaticCh   chan *enode.Node
	addPeerCh     chan *conn
	remPeerCh     chan *conn

	// Everything below here belongs to loop and
	// should only be accessed by code on the loop goroutine.
	dialing   map[enode.ID]*dialTask // active tasks
	peers     map[enode.ID]struct{}  // all connected peers
	dialPeers int                    // current number of dialed peers

	// The static map tracks all static dial tasks. The subset of usable static dial tasks
	// (i.e. those passing checkDial) is kept in staticPool. The scheduler prefers
	// launching random static tasks from the pool over launching dynamic dials from the
	// iterator.
	static     map[enode.ID]*dialTask
	staticPool []*dialTask

	// The dial history keeps recently dialed nodes. Members of history are not dialed.
	history      expHeap
	historyTimer *mclock.Alarm

	// for logStats
	lastStatsLog     mclock.AbsTime
	doneSinceLastLog int
}

type dialSetupFunc func(net.Conn, connFlag, *enode.Node) error

type dialConfig struct {
	self           enode.ID         // our own ID
	maxDialPeers   int              // maximum number of dialed peers
	maxActiveDials int              // maximum number of active dials
	netRestrict    *netutil.Netlist // IP netrestrict list, disabled if nil
	resolver       nodeResolver
	dialer         NodeDialer
	log            log.Logger
	clock          mclock.Clock
	rand           *mrand.Rand
}

func (cfg dialConfig) withDefaults() dialConfig {
	if cfg.maxActiveDials == 0 {
		cfg.maxActiveDials = defaultMaxPendingPeers
	}
	if cfg.log == nil {
		cfg.log = log.Root()
	}
	if cfg.clock == nil {
		cfg.clock = mclock.System{}
	}
	if cfg.rand == nil {
		seedb := make([]byte, 8)
		crand.Read(seedb)
		seed := int64(binary.BigEndian.Uint64(seedb))
		cfg.rand = mrand.New(mrand.NewSource(seed))
	}
	return cfg
}

func newDialScheduler(config dialConfig, it enode.Iterator, setupFunc dialSetupFunc) *dialScheduler {
	cfg := config.withDefaults()
	d := &dialScheduler{
		dialConfig:    cfg,
		historyTimer:  mclock.NewAlarm(cfg.clock),
		setupFunc:     setupFunc,
		dnsLookupFunc: net.DefaultResolver.LookupNetIP,
		dialing:       make(map[enode.ID]*dialTask),
		static:        make(map[enode.ID]*dialTask),
		peers:         make(map[enode.ID]struct{}),
		doneCh:        make(chan *dialTask),
		nodesIn:       make(chan *enode.Node),
		addStaticCh:   make(chan *enode.Node),
		remStaticCh:   make(chan *enode.Node),
		addPeerCh:     make(chan *conn),
		remPeerCh:     make(chan *conn),
	}
	d.lastStatsLog = d.clock.Now()
	d.ctx, d.cancel = context.WithCancel(context.Background())
	d.wg.Add(2)
	go d.readNodes(it)
	go d.loop(it)
	return d
}

// stop shuts down the dialer, canceling all current dial tasks.
func (d *dialScheduler) stop() {
	d.cancel()
	d.wg.Wait()
}

// addStatic adds a static dial candidate.
func (d *dialScheduler) addStatic(n *enode.Node) {
	select {
	case d.addStaticCh <- n:
	case <-d.ctx.Done():
	}
}

// removeStatic removes a static dial candidate.
func (d *dialScheduler) removeStatic(n *enode.Node) {
	select {
	case d.remStaticCh <- n:
	case <-d.ctx.Done():
	}
}

// peerAdded updates the peer set.
func (d *dialScheduler) peerAdded(c *conn) {
	select {
	case d.addPeerCh <- c:
	case <-d.ctx.Done():
	}
}

// peerRemoved updates the peer set.
func (d *dialScheduler) peerRemoved(c *conn) {
	select {
	case d.remPeerCh <- c:
	case <-d.ctx.Done():
	}
}

// loop is the main loop of the dialer.
func (d *dialScheduler) loop(it enode.Iterator) {
	var (
		nodesCh chan *enode.Node
	)

loop:
	for {
		// Launch new dials if slots are available.
		slots := d.freeDialSlots()
		slots -= d.startStaticDials(slots)
		if slots > 0 {
			nodesCh = d.nodesIn
		} else {
			nodesCh = nil
		}
		d.rearmHistoryTimer()
		d.logStats()

		select {
		case node := <-nodesCh:
			if err := d.checkDial(node); err != nil {
				d.log.Trace("Discarding dial candidate", "id", node.ID(), "ip", node.IPAddr(), "reason", err)
			} else {
				d.startDial(newDialTask(node, dynDialedConn))
			}

		case task := <-d.doneCh:
			id := task.dest().ID()
			delete(d.dialing, id)
			d.updateStaticPool(id)
			d.doneSinceLastLog++

		case c := <-d.addPeerCh:
			if c.is(dynDialedConn) || c.is(staticDialedConn) {
				d.dialPeers++
			}
			id := c.node.ID()
			d.peers[id] = struct{}{}
			// Remove from static pool because the node is now connected.
			task := d.static[id]
			if task != nil && task.staticPoolIndex >= 0 {
				d.removeFromStaticPool(task.staticPoolIndex)
			}
			// TODO: cancel dials to connected peers

		case c := <-d.remPeerCh:
			if c.is(dynDialedConn) || c.is(staticDialedConn) {
				d.dialPeers--
			}
			delete(d.peers, c.node.ID())
			d.updateStaticPool(c.node.ID())

		case node := <-d.addStaticCh:
			id := node.ID()
			_, exists := d.static[id]
<<<<<<< HEAD
			d.log.Trace("Adding static node", "id", id, "ip", node.IPAddr(), "added", !exists)
=======
			d.log.Trace("Adding static node", "id", id, "endpoint", nodeEndpointForLog(node), "added", !exists)
>>>>>>> b027a90a
			if exists {
				continue loop
			}
			task := newDialTask(node, staticDialedConn)
			d.static[id] = task
			if d.checkDial(node) == nil {
				d.addToStaticPool(task)
			}

		case node := <-d.remStaticCh:
			id := node.ID()
			task := d.static[id]
			d.log.Trace("Removing static node", "id", id, "ok", task != nil)
			if task != nil {
				delete(d.static, id)
				if task.staticPoolIndex >= 0 {
					d.removeFromStaticPool(task.staticPoolIndex)
				}
			}

		case <-d.historyTimer.C():
			d.expireHistory()

		case <-d.ctx.Done():
			it.Close()
			break loop
		}
	}

	d.historyTimer.Stop()
	for range d.dialing {
		<-d.doneCh
	}
	d.wg.Done()
}

// readNodes runs in its own goroutine and delivers nodes from
// the input iterator to the nodesIn channel.
func (d *dialScheduler) readNodes(it enode.Iterator) {
	defer d.wg.Done()

	for it.Next() {
		select {
		case d.nodesIn <- it.Node():
		case <-d.ctx.Done():
		}
	}
}

// logStats prints dialer statistics to the log. The message is suppressed when enough
// peers are connected because users should only see it while their client is starting up
// or comes back online.
func (d *dialScheduler) logStats() {
	now := d.clock.Now()
	if d.lastStatsLog.Add(dialStatsLogInterval) > now {
		return
	}
	if d.dialPeers < dialStatsPeerLimit && d.dialPeers < d.maxDialPeers {
		d.log.Info("Looking for peers", "peercount", len(d.peers), "tried", d.doneSinceLastLog, "static", len(d.static))
	}
	d.doneSinceLastLog = 0
	d.lastStatsLog = now
}

// rearmHistoryTimer configures d.historyTimer to fire when the
// next item in d.history expires.
func (d *dialScheduler) rearmHistoryTimer() {
	if len(d.history) == 0 {
		return
	}
	d.historyTimer.Schedule(d.history.nextExpiry())
}

// expireHistory removes expired items from d.history.
func (d *dialScheduler) expireHistory() {
	d.history.expire(d.clock.Now(), func(hkey string) {
		var id enode.ID
		copy(id[:], hkey)
		d.updateStaticPool(id)
	})
}

// freeDialSlots returns the number of free dial slots. The result can be negative
// when peers are connected while their task is still running.
func (d *dialScheduler) freeDialSlots() int {
	slots := (d.maxDialPeers - d.dialPeers) * 2
	if slots > d.maxActiveDials {
		slots = d.maxActiveDials
	}
	free := slots - len(d.dialing)
	return free
}

// checkDial returns an error if node n should not be dialed.
func (d *dialScheduler) checkDial(n *enode.Node) error {
	if n.ID() == d.self {
		return errSelf
	}
	if n.IPAddr().IsValid() && n.TCP() == 0 {
		// This check can trigger if a non-TCP node is found
		// by discovery. If there is no IP, the node is a static
		// node and the actual endpoint will be resolved later in dialTask.
		return errNoPort
	}
	if _, ok := d.dialing[n.ID()]; ok {
		return errAlreadyDialing
	}
	if _, ok := d.peers[n.ID()]; ok {
		return errAlreadyConnected
	}
	if d.netRestrict != nil && !d.netRestrict.ContainsAddr(n.IPAddr()) {
		return errNetRestrict
	}
	if d.history.contains(string(n.ID().Bytes())) {
		return errRecentlyDialed
	}
	return nil
}

// startStaticDials starts n static dial tasks.
func (d *dialScheduler) startStaticDials(n int) (started int) {
	for started = 0; started < n && len(d.staticPool) > 0; started++ {
		idx := d.rand.Intn(len(d.staticPool))
		task := d.staticPool[idx]
		d.startDial(task)
		d.removeFromStaticPool(idx)
	}
	return started
}

// updateStaticPool attempts to move the given static dial back into staticPool.
func (d *dialScheduler) updateStaticPool(id enode.ID) {
	task, ok := d.static[id]
	if ok && task.staticPoolIndex < 0 && d.checkDial(task.dest()) == nil {
		d.addToStaticPool(task)
	}
}

func (d *dialScheduler) addToStaticPool(task *dialTask) {
	if task.staticPoolIndex >= 0 {
		panic("attempt to add task to staticPool twice")
	}
	d.staticPool = append(d.staticPool, task)
	task.staticPoolIndex = len(d.staticPool) - 1
}

// removeFromStaticPool removes the task at idx from staticPool. It does that by moving the
// current last element of the pool to idx and then shortening the pool by one.
func (d *dialScheduler) removeFromStaticPool(idx int) {
	task := d.staticPool[idx]
	end := len(d.staticPool) - 1
	d.staticPool[idx] = d.staticPool[end]
	d.staticPool[idx].staticPoolIndex = idx
	d.staticPool[end] = nil
	d.staticPool = d.staticPool[:end]
	task.staticPoolIndex = -1
}

// dnsResolveHostname updates the given node from its DNS hostname.
// This is used to resolve static dial targets.
func (d *dialScheduler) dnsResolveHostname(n *enode.Node) (*enode.Node, error) {
	if n.Hostname() == "" {
		return n, nil
	}

	ctx, cancel := context.WithTimeout(context.Background(), 5*time.Second)
	defer cancel()
	foundIPs, err := d.dnsLookupFunc(ctx, "ip", n.Hostname())
	if err != nil {
		return n, err
	}

	// Check for IP updates.
	var (
		nodeIP4, nodeIP6   netip.Addr
		foundIP4, foundIP6 netip.Addr
	)
	n.Load((*enr.IPv4Addr)(&nodeIP4))
	n.Load((*enr.IPv6Addr)(&nodeIP6))
	for _, ip := range foundIPs {
		if ip.Is4() && !foundIP4.IsValid() {
			foundIP4 = ip
		}
		if ip.Is6() && !foundIP6.IsValid() {
			foundIP6 = ip
		}
	}

	if !foundIP4.IsValid() && !foundIP6.IsValid() {
		// Lookup failed.
		return n, errNoResolvedIP
	}
	if foundIP4 == nodeIP4 && foundIP6 == nodeIP6 {
		// No updates necessary.
		d.log.Trace("Node DNS lookup had no update", "id", n.ID(), "name", n.Hostname(), "ip", foundIP4, "ip6", foundIP6)
		return n, nil
	}

	// Update the node. Note this invalidates the ENR signature, because we use SignNull
	// to create a modified copy. But this should be OK, since we just use the node as a
	// dial target. And nodes will usually only have a DNS hostname if they came from a
	// enode:// URL, which has no signature anyway. If it ever becomes a problem, the
	// resolved IP could also be stored into dialTask instead of the node.
	rec := n.Record()
	if foundIP4.IsValid() {
		rec.Set(enr.IPv4Addr(foundIP4))
	}
	if foundIP6.IsValid() {
		rec.Set(enr.IPv6Addr(foundIP6))
	}
	rec.SetSeq(n.Seq()) // ensure seq not bumped by update
	newNode := enode.SignNull(rec, n.ID()).WithHostname(n.Hostname())
	d.log.Debug("Node updated from DNS lookup", "id", n.ID(), "name", n.Hostname(), "ip", newNode.IP())
	return newNode, nil
}

// startDial runs the given dial task in a separate goroutine.
func (d *dialScheduler) startDial(task *dialTask) {
	node := task.dest()
<<<<<<< HEAD
	d.log.Trace("Starting p2p dial", "id", node.ID(), "ip", node.IPAddr(), "flag", task.flags)
=======
	d.log.Trace("Starting p2p dial", "id", node.ID(), "endpoint", nodeEndpointForLog(node), "flag", task.flags)
>>>>>>> b027a90a
	hkey := string(node.ID().Bytes())
	d.history.add(hkey, d.clock.Now().Add(dialHistoryExpiration))
	d.dialing[node.ID()] = task
	go func() {
		task.run(d)
		d.doneCh <- task
	}()
}

// A dialTask generated for each node that is dialed.
type dialTask struct {
	staticPoolIndex int
	flags           connFlag

	// These fields are private to the task and should not be
	// accessed by dialScheduler while the task is running.
	destPtr      atomic.Pointer[enode.Node]
	lastResolved mclock.AbsTime
	resolveDelay time.Duration
}

func newDialTask(dest *enode.Node, flags connFlag) *dialTask {
	t := &dialTask{flags: flags, staticPoolIndex: -1}
	t.destPtr.Store(dest)
	return t
}

type dialError struct {
	error
}

func (t *dialTask) dest() *enode.Node {
	return t.destPtr.Load()
}

func (t *dialTask) run(d *dialScheduler) {
	if t.isStatic() {
		// Resolve DNS.
		if n := t.dest(); n.Hostname() != "" {
			resolved, err := d.dnsResolveHostname(n)
			if err != nil {
				d.log.Warn("DNS lookup of static node failed", "id", n.ID(), "name", n.Hostname(), "err", err)
			} else {
				t.destPtr.Store(resolved)
			}
		}
		// Try resolving node ID through the DHT if there is no IP address.
		if !t.dest().IPAddr().IsValid() {
			if !t.resolve(d) {
				return // DHT resolve failed, skip dial.
			}
		}
	}

	err := t.dial(d, t.dest())
	if err != nil {
		// For static nodes, resolve one more time if dialing fails.
		var dialErr *dialError
		if errors.As(err, &dialErr) && t.isStatic() {
			if t.resolve(d) {
				t.dial(d, t.dest())
			}
		}
	}
}

<<<<<<< HEAD
func (t *dialTask) needResolve() bool {
	return t.flags&staticDialedConn != 0 && !t.dest().IPAddr().IsValid()
=======
func (t *dialTask) isStatic() bool {
	return t.flags&staticDialedConn != 0
>>>>>>> b027a90a
}

// resolve attempts to find the current endpoint for the destination
// using discovery.
//
// Resolve operations are throttled with backoff to avoid flooding the
// discovery network with useless queries for nodes that don't exist.
// The backoff delay resets when the node is found.
func (t *dialTask) resolve(d *dialScheduler) bool {
	if d.resolver == nil {
		return false
	}
	if t.resolveDelay == 0 {
		t.resolveDelay = initialResolveDelay
	}
	if t.lastResolved > 0 && time.Duration(d.clock.Now()-t.lastResolved) < t.resolveDelay {
		return false
	}

	node := t.dest()
	resolved := d.resolver.Resolve(node)
	t.lastResolved = d.clock.Now()
	if resolved == nil {
		t.resolveDelay *= 2
		if t.resolveDelay > maxResolveDelay {
			t.resolveDelay = maxResolveDelay
		}
		d.log.Debug("Resolving node failed", "id", node.ID(), "newdelay", t.resolveDelay)
		return false
	}
	// The node was found.
	t.resolveDelay = initialResolveDelay
	t.destPtr.Store(resolved)
	resAddr, _ := resolved.TCPEndpoint()
	d.log.Debug("Resolved node", "id", resolved.ID(), "addr", resAddr)
	return true
}

// dial performs the actual connection attempt.
func (t *dialTask) dial(d *dialScheduler, dest *enode.Node) error {
	dialMeter.Mark(1)
	fd, err := d.dialer.Dial(d.ctx, dest)
	if err != nil {
		addr, _ := dest.TCPEndpoint()
		d.log.Trace("Dial error", "id", dest.ID(), "addr", addr, "conn", t.flags, "err", cleanupDialErr(err))
		dialConnectionError.Mark(1)
		return &dialError{err}
	}
	return d.setupFunc(newMeteredConn(fd), t.flags, dest)
}

func (t *dialTask) String() string {
	node := t.dest()
	id := node.ID()
	return fmt.Sprintf("%v %x %v:%d", t.flags, id[:8], node.IPAddr(), node.TCP())
}

func cleanupDialErr(err error) error {
	if netErr, ok := err.(*net.OpError); ok && netErr.Op == "dial" {
		return netErr.Err
	}
	return err
}

func nodeEndpointForLog(n *enode.Node) string {
	if n.Hostname() != "" {
		return n.Hostname()
	}
	return n.IPAddr().String()
}<|MERGE_RESOLUTION|>--- conflicted
+++ resolved
@@ -279,11 +279,7 @@
 		case node := <-d.addStaticCh:
 			id := node.ID()
 			_, exists := d.static[id]
-<<<<<<< HEAD
-			d.log.Trace("Adding static node", "id", id, "ip", node.IPAddr(), "added", !exists)
-=======
 			d.log.Trace("Adding static node", "id", id, "endpoint", nodeEndpointForLog(node), "added", !exists)
->>>>>>> b027a90a
 			if exists {
 				continue loop
 			}
@@ -503,11 +499,7 @@
 // startDial runs the given dial task in a separate goroutine.
 func (d *dialScheduler) startDial(task *dialTask) {
 	node := task.dest()
-<<<<<<< HEAD
-	d.log.Trace("Starting p2p dial", "id", node.ID(), "ip", node.IPAddr(), "flag", task.flags)
-=======
 	d.log.Trace("Starting p2p dial", "id", node.ID(), "endpoint", nodeEndpointForLog(node), "flag", task.flags)
->>>>>>> b027a90a
 	hkey := string(node.ID().Bytes())
 	d.history.add(hkey, d.clock.Now().Add(dialHistoryExpiration))
 	d.dialing[node.ID()] = task
@@ -574,13 +566,8 @@
 	}
 }
 
-<<<<<<< HEAD
-func (t *dialTask) needResolve() bool {
-	return t.flags&staticDialedConn != 0 && !t.dest().IPAddr().IsValid()
-=======
 func (t *dialTask) isStatic() bool {
 	return t.flags&staticDialedConn != 0
->>>>>>> b027a90a
 }
 
 // resolve attempts to find the current endpoint for the destination
