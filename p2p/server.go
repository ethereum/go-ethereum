--- conflicted
+++ resolved
@@ -312,12 +312,7 @@
 // AddPeer connects to the given node and maintains the connection until the
 // server is shut down. If the connection fails for any reason, the server will
 // attempt to reconnect the peer.
-<<<<<<< HEAD
-func (srv *Server) AddPeer(node *discover.Node) {
-
-=======
 func (srv *Server) AddPeer(node *enode.Node) {
->>>>>>> 4bcc0a37
 	select {
 	case srv.addstatic <- node:
 	case <-srv.quit:
@@ -737,17 +732,13 @@
 				name := truncateName(c.name)
 
 				go srv.runPeer(p)
-<<<<<<< HEAD
-				if peers[c.id] != nil {
-					peers[c.id].PairPeer = p
+				if peers[c.node.ID()] != nil {
+					peers[c.node.ID()].PairPeer = p
 					srv.log.Debug("Adding p2p pair peer", "name", name, "addr", c.fd.RemoteAddr(), "peers", len(peers)+1)
 				} else {
-					peers[c.id] = p
+					peers[c.node.ID()] = p
 					srv.log.Debug("Adding p2p peer", "name", name, "addr", c.fd.RemoteAddr(), "peers", len(peers)+1)
 				}
-=======
-				peers[c.node.ID()] = p
->>>>>>> 4bcc0a37
 				if p.Inbound() {
 					inboundCount++
 				}
@@ -810,19 +801,13 @@
 		return DiscTooManyPeers
 	case !c.is(trustedConn) && c.is(inboundConn) && inboundCount >= srv.maxInboundConns():
 		return DiscTooManyPeers
-<<<<<<< HEAD
-	case peers[c.id] != nil:
-		exitPeer := peers[c.id]
+	case peers[c.node.ID()] != nil:
+		exitPeer := peers[c.node.ID()]
 		if exitPeer.PairPeer != nil {
 			return DiscAlreadyConnected
 		}
 		return nil
-	case c.id == srv.Self().ID:
-=======
-	case peers[c.node.ID()] != nil:
-		return DiscAlreadyConnected
 	case c.node.ID() == srv.localnode.ID():
->>>>>>> 4bcc0a37
 		return DiscSelf
 	default:
 		return nil
