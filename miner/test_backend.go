package miner

<<<<<<< HEAD
// TODO - Fix this - Arpit

// import (
// 	"context"
// 	"crypto/rand"
// 	"errors"
// 	"fmt"
// 	"math/big"
// 	"os"
// 	"sync/atomic"
// 	"time"

// 	"github.com/ethereum/go-ethereum/accounts" // nolint:typecheck
// 	"github.com/ethereum/go-ethereum/consensus/bor"
// 	"github.com/ethereum/go-ethereum/consensus/clique"
// 	"github.com/ethereum/go-ethereum/consensus/ethash"
// 	"github.com/ethereum/go-ethereum/core/state"
// 	"github.com/ethereum/go-ethereum/core/txpool"
// 	"github.com/ethereum/go-ethereum/core/txpool/legacypool"
// 	"github.com/ethereum/go-ethereum/crypto"
// 	"github.com/ethereum/go-ethereum/ethdb"

// 	"github.com/ethereum/go-ethereum/common"
// 	cmath "github.com/ethereum/go-ethereum/common/math"
// 	"github.com/ethereum/go-ethereum/common/tracing"
// 	"github.com/ethereum/go-ethereum/consensus"
// 	"github.com/ethereum/go-ethereum/core"
// 	"github.com/ethereum/go-ethereum/core/types"
// 	"github.com/ethereum/go-ethereum/core/vm"
// 	"github.com/ethereum/go-ethereum/event"
// 	"github.com/ethereum/go-ethereum/log"
// 	"github.com/ethereum/go-ethereum/params"

// 	"go.opentelemetry.io/otel"
// 	"go.opentelemetry.io/otel/attribute"
// 	"go.opentelemetry.io/otel/trace"

// 	lru "github.com/hashicorp/golang-lru"
// )

// const (
// 	// testCode is the testing contract binary code which will initialises some
// 	// variables in constructor
// 	testCode = "0x60806040527fffffffffffffffffffffffffffffffffffffffffffffffffffffffffffffff0060005534801561003457600080fd5b5060fc806100436000396000f3fe6080604052348015600f57600080fd5b506004361060325760003560e01c80630c4dae8814603757806398a213cf146053575b600080fd5b603d607e565b6040518082815260200191505060405180910390f35b607c60048036036020811015606757600080fd5b81019080803590602001909291905050506084565b005b60005481565b806000819055507fe9e44f9f7da8c559de847a3232b57364adc0354f15a2cd8dc636d54396f9587a6000546040518082815260200191505060405180910390a15056fea265627a7a723058208ae31d9424f2d0bc2a3da1a5dd659db2d71ec322a17db8f87e19e209e3a1ff4a64736f6c634300050a0032"

// 	// testGas is the gas required for contract deployment.
// 	testGas                   = 144109
// 	storageContractByteCode   = "608060405234801561001057600080fd5b50610150806100206000396000f3fe608060405234801561001057600080fd5b50600436106100365760003560e01c80632e64cec11461003b5780636057361d14610059575b600080fd5b610043610075565b60405161005091906100a1565b60405180910390f35b610073600480360381019061006e91906100ed565b61007e565b005b60008054905090565b8060008190555050565b6000819050919050565b61009b81610088565b82525050565b60006020820190506100b66000830184610092565b92915050565b600080fd5b6100ca81610088565b81146100d557600080fd5b50565b6000813590506100e7816100c1565b92915050565b600060208284031215610103576101026100bc565b5b6000610111848285016100d8565b9150509291505056fea2646970667358221220322c78243e61b783558509c9cc22cb8493dde6925aa5e89a08cdf6e22f279ef164736f6c63430008120033"
// 	storageContractTxCallData = "0x6057361d0000000000000000000000000000000000000000000000000000000000000001"
// 	storageCallTxGas          = 100000
// )

// func init() {

// 	testTxPoolConfig = legacypool.DefaultConfig
// 	testTxPoolConfig.Journal = ""
// 	ethashChainConfig = new(params.ChainConfig)
// 	*ethashChainConfig = *params.TestChainConfig
// 	cliqueChainConfig = new(params.ChainConfig)
// 	*cliqueChainConfig = *params.TestChainConfig
// 	cliqueChainConfig.Clique = &params.CliqueConfig{
// 		Period: 10,
// 		Epoch:  30000,
// 	}
// 	TestBankAddress = crypto.PubkeyToAddress(testBankKey.PublicKey)

// 	signer := types.LatestSigner(params.TestChainConfig)

// 	tx1 := types.MustSignNewTx(testBankKey, signer, &types.AccessListTx{
// 		ChainID:  params.TestChainConfig.ChainID,
// 		Nonce:    0,
// 		To:       &testUserAddress,
// 		Value:    big.NewInt(1000),
// 		Gas:      params.TxGas,
// 		GasPrice: big.NewInt(params.InitialBaseFee),
// 	})

// 	pendingTxs = append(pendingTxs, tx1)

// 	tx2 := types.MustSignNewTx(testBankKey, signer, &types.LegacyTx{
// 		Nonce:    1,
// 		To:       &testUserAddress,
// 		Value:    big.NewInt(1000),
// 		Gas:      params.TxGas,
// 		GasPrice: big.NewInt(params.InitialBaseFee),
// 	})

// 	newTxs = append(newTxs, tx2)
// }

// // testWorkerBackend implements worker.Backend interfaces and wraps all information needed during the testing.
// type testWorkerBackend struct {
// 	DB         ethdb.Database
// 	txPool     *txpool.TxPool
// 	chain      *core.BlockChain
// 	Genesis    *core.Genesis
// 	uncleBlock *types.Block
// }

// func newTestWorkerBackend(t TensingObject, chainConfig *params.ChainConfig, engine consensus.Engine, db ethdb.Database, n int) *testWorkerBackend {
// 	var gspec = core.Genesis{
// 		Config:   chainConfig,
// 		Alloc:    core.GenesisAlloc{TestBankAddress: {Balance: testBankFunds}},
// 		GasLimit: 30_000_000,
// 	}

// 	switch e := engine.(type) {
// 	case *bor.Bor:
// 		gspec.ExtraData = make([]byte, 32+common.AddressLength+crypto.SignatureLength)
// 		copy(gspec.ExtraData[32:32+common.AddressLength], TestBankAddress.Bytes())
// 		e.Authorize(TestBankAddress, func(account accounts.Account, s string, data []byte) ([]byte, error) {
// 			return crypto.Sign(crypto.Keccak256(data), testBankKey)
// 		})
// 	case *clique.Clique:
// 		gspec.ExtraData = make([]byte, 32+common.AddressLength+crypto.SignatureLength)
// 		copy(gspec.ExtraData[32:32+common.AddressLength], TestBankAddress.Bytes())
// 		e.Authorize(TestBankAddress, func(account accounts.Account, s string, data []byte) ([]byte, error) {
// 			return crypto.Sign(crypto.Keccak256(data), testBankKey)
// 		})
// 	case *ethash.Ethash:
// 	default:
// 		t.Fatalf("unexpected consensus engine type: %T", engine)
// 	}

// 	genesis := gspec.MustCommit(db)

// 	chain, _ := core.NewBlockChain(db, &core.CacheConfig{TrieDirtyDisabled: true}, &gspec, nil, engine, vm.Config{}, nil, nil, nil)
// 	txpool := txpool.NewTxPool(testTxPoolConfig, chainConfig, chain)

// 	// Generate a small n-block chain and an uncle block for it
// 	if n > 0 {
// 		blocks, _ := core.GenerateChain(chainConfig, genesis, engine, db, n, func(i int, gen *core.BlockGen) {
// 			gen.SetCoinbase(TestBankAddress)
// 		})
// 		if _, err := chain.InsertChain(blocks); err != nil {
// 			t.Fatalf("failed to insert origin chain: %v", err)
// 		}
// 	}

// 	parent := genesis
// 	if n > 0 {
// 		parent = chain.GetBlockByHash(chain.CurrentBlock().ParentHash)
// 	}

// 	blocks, _ := core.GenerateChain(chainConfig, parent, engine, db, 1, func(i int, gen *core.BlockGen) {
// 		gen.SetCoinbase(testUserAddress)
// 	})

// 	return &testWorkerBackend{
// 		DB:         db,
// 		chain:      chain,
// 		txPool:     txpool,
// 		Genesis:    &gspec,
// 		uncleBlock: blocks[0],
// 	}
// }

// func (b *testWorkerBackend) BlockChain() *core.BlockChain { return b.chain }
// func (b *testWorkerBackend) TxPool() *txpool.TxPool       { return b.txPool }
// func (b *testWorkerBackend) StateAtBlock(block *types.Block, reexec uint64, base *state.StateDB, checkLive bool, preferDisk bool) (statedb *state.StateDB, err error) {
// 	return nil, errors.New("not supported")
// }

// func (b *testWorkerBackend) newRandomUncle() (*types.Block, error) {
// 	var parent *types.Block

// 	cur := b.chain.CurrentBlock()

// 	if cur.Number.Uint64() == 0 {
// 		parent = b.chain.Genesis()
// 	} else {
// 		parent = b.chain.GetBlockByHash(b.chain.CurrentBlock().ParentHash)
// 	}

// 	var err error

// 	blocks, _ := core.GenerateChain(b.chain.Config(), parent, b.chain.Engine(), b.DB, 1, func(i int, gen *core.BlockGen) {
// 		var addr = make([]byte, common.AddressLength)

// 		_, err = rand.Read(addr)
// 		if err != nil {
// 			return
// 		}

// 		gen.SetCoinbase(common.BytesToAddress(addr))
// 	})

// 	return blocks[0], err
// }

// // newRandomTx creates a new transaction.
// func (b *testWorkerBackend) newRandomTx(creation bool) *types.Transaction {
// 	var tx *types.Transaction

// 	gasPrice := big.NewInt(10 * params.InitialBaseFee)

// 	if creation {
// 		tx, _ = types.SignTx(types.NewContractCreation(b.txPool.Nonce(TestBankAddress), big.NewInt(0), testGas, gasPrice, common.FromHex(testCode)), types.HomesteadSigner{}, testBankKey)
// 	} else {
// 		tx, _ = types.SignTx(types.NewTransaction(b.txPool.Nonce(TestBankAddress), testUserAddress, big.NewInt(1000), params.TxGas, gasPrice, nil), types.HomesteadSigner{}, testBankKey)
// 	}

// 	return tx
// }

// // newRandomTxWithNonce creates a new transaction with the given nonce.
// func (b *testWorkerBackend) newRandomTxWithNonce(creation bool, nonce uint64) *types.Transaction {
// 	var tx *types.Transaction

// 	gasPrice := big.NewInt(100 * params.InitialBaseFee)

// 	if creation {
// 		tx, _ = types.SignTx(types.NewContractCreation(b.txPool.Nonce(TestBankAddress), big.NewInt(0), testGas, gasPrice, common.FromHex(testCode)), types.HomesteadSigner{}, testBankKey)
// 	} else {
// 		tx, _ = types.SignTx(types.NewTransaction(nonce, testUserAddress, big.NewInt(1000), params.TxGas, gasPrice, nil), types.HomesteadSigner{}, testBankKey)
// 	}

// 	return tx
// }

// // newStorageCreateContractTx creates a new transaction to deploy a storage smart contract.
// func (b *testWorkerBackend) newStorageCreateContractTx() (*types.Transaction, common.Address) {
// 	var tx *types.Transaction

// 	gasPrice := big.NewInt(10 * params.InitialBaseFee)

// 	tx, _ = types.SignTx(types.NewContractCreation(b.txPool.Nonce(TestBankAddress), big.NewInt(0), testGas, gasPrice, common.FromHex(storageContractByteCode)), types.HomesteadSigner{}, testBankKey)
// 	contractAddr := crypto.CreateAddress(TestBankAddress, b.txPool.Nonce(TestBankAddress))

// 	return tx, contractAddr
// }

// // newStorageContractCallTx creates a new transaction to call a storage smart contract.
// func (b *testWorkerBackend) newStorageContractCallTx(to common.Address, nonce uint64) *types.Transaction {
// 	var tx *types.Transaction

// 	gasPrice := big.NewInt(10 * params.InitialBaseFee)

// 	tx, _ = types.SignTx(types.NewTransaction(nonce, to, nil, storageCallTxGas, gasPrice, common.FromHex(storageContractTxCallData)), types.HomesteadSigner{}, testBankKey)

// 	return tx
// }

// // NewTestWorker creates a new test worker with the given parameters.
// func NewTestWorker(t TensingObject, chainConfig *params.ChainConfig, engine consensus.Engine, db ethdb.Database, blocks int, noempty bool, delay uint, opcodeDelay uint) (*worker, *testWorkerBackend, func()) {
// 	backend := newTestWorkerBackend(t, chainConfig, engine, db, blocks)
// 	backend.txPool.AddLocals(pendingTxs)

// 	var w *worker

// 	if delay != 0 || opcodeDelay != 0 {
// 		//nolint:staticcheck
// 		w = newWorkerWithDelay(testConfig, chainConfig, engine, backend, new(event.TypeMux), nil, false, delay, opcodeDelay)
// 	} else {
// 		//nolint:staticcheck
// 		w = newWorker(testConfig, chainConfig, engine, backend, new(event.TypeMux), nil, false)
// 	}

// 	w.setEtherbase(TestBankAddress)

// 	// enable empty blocks
// 	w.noempty.Store(noempty)

// 	return w, backend, w.close
// }

// // newWorkerWithDelay is newWorker() with extra params to induce artficial delays for tests such as commit-interrupt.
// // nolint:staticcheck
// func newWorkerWithDelay(config *Config, chainConfig *params.ChainConfig, engine consensus.Engine, eth Backend, mux *event.TypeMux, isLocalBlock func(header *types.Header) bool, init bool, delay uint, opcodeDelay uint) *worker {
// 	worker := &worker{
// 		config:              config,
// 		chainConfig:         chainConfig,
// 		engine:              engine,
// 		eth:                 eth,
// 		mux:                 mux,
// 		chain:               eth.BlockChain(),
// 		isLocalBlock:        isLocalBlock,
// 		pendingTasks:        make(map[common.Hash]*task),
// 		txsCh:               make(chan core.NewTxsEvent, txChanSize),
// 		chainHeadCh:         make(chan core.ChainHeadEvent, chainHeadChanSize),
// 		chainSideCh:         make(chan core.ChainSideEvent, chainSideChanSize),
// 		newWorkCh:           make(chan *newWorkReq),
// 		getWorkCh:           make(chan *getWorkReq),
// 		taskCh:              make(chan *task),
// 		resultCh:            make(chan *types.Block, resultQueueSize),
// 		exitCh:              make(chan struct{}),
// 		startCh:             make(chan struct{}, 1),
// 		resubmitIntervalCh:  make(chan time.Duration),
// 		resubmitAdjustCh:    make(chan *intervalAdjust, resubmitAdjustChanSize),
// 		interruptCommitFlag: config.CommitInterruptFlag,
// 	}
// 	worker.noempty.Store(true)
// 	worker.profileCount = new(int32)
// 	// Subscribe NewTxsEvent for tx pool
// 	worker.txsSub = eth.TxPool().SubscribeNewTxsEvent(worker.txsCh)
// 	// Subscribe events for blockchain
// 	worker.chainHeadSub = eth.BlockChain().SubscribeChainHeadEvent(worker.chainHeadCh)
// 	worker.chainSideSub = eth.BlockChain().SubscribeChainSideEvent(worker.chainSideCh)

// 	interruptedTxCache, err := lru.New(vm.InterruptedTxCacheSize)
// 	if err != nil {
// 		log.Warn("Failed to create interrupted tx cache", "err", err)
// 	}

// 	worker.interruptedTxCache = &vm.TxCache{
// 		Cache: interruptedTxCache,
// 	}

// 	if !worker.interruptCommitFlag {
// 		worker.noempty.Store(false)
// 	}

// 	// Sanitize recommit interval if the user-specified one is too short.
// 	recommit := worker.config.Recommit
// 	if recommit < minRecommitInterval {
// 		log.Warn("Sanitizing miner recommit interval", "provided", recommit, "updated", minRecommitInterval)
// 		recommit = minRecommitInterval
// 	}

// 	ctx := tracing.WithTracer(context.Background(), otel.GetTracerProvider().Tracer("MinerWorker"))

// 	worker.wg.Add(4)

// 	go worker.mainLoopWithDelay(ctx, delay, opcodeDelay)
// 	go worker.newWorkLoop(ctx, recommit)
// 	go worker.resultLoop()
// 	go worker.taskLoop()

// 	// Submit first work to initialize pending state.
// 	if init {
// 		worker.startCh <- struct{}{}
// 	}

// 	return worker
// }

// // mainLoopWithDelay is mainLoop() with extra params to induce artficial delays for tests such as commit-interrupt.
// // nolint:gocognit
// func (w *worker) mainLoopWithDelay(ctx context.Context, delay uint, opcodeDelay uint) {
// 	defer w.wg.Done()
// 	defer w.txsSub.Unsubscribe()
// 	defer w.chainHeadSub.Unsubscribe()
// 	defer w.chainSideSub.Unsubscribe()
// 	defer func() {
// 		if w.current != nil {
// 			w.current.discard()
// 		}
// 	}()

// 	cleanTicker := time.NewTicker(time.Second * 10)
// 	defer cleanTicker.Stop()

// 	for {
// 		select {
// 		case req := <-w.newWorkCh:
// 			i := req.interrupt.Load()
// 			//nolint:contextcheck
// 			w.commitWorkWithDelay(req.ctx, &i, req.noempty, req.timestamp, delay, opcodeDelay)

// 		case req := <-w.getWorkCh:
// 			//nolint:contextcheck
// 			block, _, err := w.generateWork(req.ctx, req.params)
// 			if err != nil {
// 				req.result <- nil
// 			} else {
// 				payload := newPayloadResult{
// 					err:   nil,
// 					block: block,
// 					fees:  block.BaseFee(),
// 				}
// 				req.result <- &payload
// 			}

// 		case ev := <-w.chainSideCh:
// 			// Short circuit for duplicate side blocks
// 			if _, exist := w.localUncles[ev.Block.Hash()]; exist {
// 				continue
// 			}

// 			if _, exist := w.remoteUncles[ev.Block.Hash()]; exist {
// 				continue
// 			}

// 			// Add side block to possible uncle block set depending on the author.
// 			if w.isLocalBlock != nil && w.isLocalBlock(ev.Block.Header()) {
// 				w.localUncles[ev.Block.Hash()] = ev.Block
// 			} else {
// 				w.remoteUncles[ev.Block.Hash()] = ev.Block
// 			}

// 			// If our sealing block contains less than 2 uncle blocks,
// 			// add the new uncle block if valid and regenerate a new
// 			// sealing block for higher profit.
// 			if w.isRunning() && w.current != nil && len(w.current.uncles) < 2 {
// 				start := time.Now()
// 				if err := w.commitUncle(w.current, ev.Block.Header()); err == nil {
// 					commitErr := w.commit(ctx, w.current.copy(), nil, true, start)
// 					if commitErr != nil {
// 						log.Error("error while committing work for mining", "err", commitErr)
// 					}
// 				}
// 			}

// 		case <-cleanTicker.C:
// 			chainHead := w.chain.CurrentBlock()
// 			for hash, uncle := range w.localUncles {
// 				if uncle.NumberU64()+staleThreshold <= chainHead.Number.Uint64() {
// 					delete(w.localUncles, hash)
// 				}
// 			}

// 			for hash, uncle := range w.remoteUncles {
// 				if uncle.NumberU64()+staleThreshold <= chainHead.Number.Uint64() {
// 					delete(w.remoteUncles, hash)
// 				}
// 			}

// 		case ev := <-w.txsCh:
// 			// Apply transactions to the pending state if we're not sealing
// 			//
// 			// Note all transactions received may not be continuous with transactions
// 			// already included in the current sealing block. These transactions will
// 			// be automatically eliminated.
// 			// nolint : nestif
// 			if !w.isRunning() && w.current != nil {
// 				// If block is already full, abort
// 				if gp := w.current.gasPool; gp != nil && gp.Gas() < params.TxGas {
// 					continue
// 				}

// 				txs := make(map[common.Address]types.Transactions)

// 				for _, tx := range ev.Txs {
// 					acc, _ := types.Sender(w.current.signer, tx)
// 					txs[acc] = append(txs[acc], tx)
// 				}

// 				txset := types.NewTransactionsByPriceAndNonce(w.current.signer, txs, cmath.FromBig(w.current.header.BaseFee))
// 				tcount := w.current.tcount

// 				w.commitTransactions(w.current, txset, nil, context.Background())

// 				// Only update the snapshot if any new transactions were added
// 				// to the pending block
// 				if tcount != w.current.tcount {
// 					w.updateSnapshot(w.current)
// 				}
// 			} else {
// 				// Special case, if the consensus engine is 0 period clique(dev mode),
// 				// submit sealing work here since all empty submission will be rejected
// 				// by clique. Of course the advance sealing(empty submission) is disabled.
// 				if w.chainConfig.Clique != nil && w.chainConfig.Clique.Period == 0 {
// 					w.commitWork(ctx, nil, true, time.Now().Unix())
// 				}
// 			}

// 			w.newTxs.Add(int32(len(ev.Txs)))
// 			// System stopped
// 		case <-w.exitCh:
// 			return
// 		case <-w.txsSub.Err():
// 			return
// 		case <-w.chainHeadSub.Err():
// 			return
// 		case <-w.chainSideSub.Err():
// 			return
// 		}
// 	}
// }

// // commitWorkWithDelay is commitWork() with extra params to induce artficial delays for tests such as commit-interrupt.
// func (w *worker) commitWorkWithDelay(ctx context.Context, interrupt *int32, noempty bool, timestamp int64, delay uint, opcodeDelay uint) {
// 	start := time.Now()

// 	var (
// 		work *environment
// 		err  error
// 	)

// 	tracing.Exec(ctx, "", "worker.prepareWork", func(ctx context.Context, span trace.Span) {
// 		// Set the coinbase if the worker is running or it's required
// 		var coinbase common.Address
// 		if w.isRunning() {
// 			if w.coinbase == (common.Address{}) {
// 				log.Error("Refusing to mine without etherbase")
// 				return
// 			}

// 			coinbase = w.coinbase // Use the preset address as the fee recipient
// 		}

// 		work, err = w.prepareWork(&generateParams{
// 			timestamp: uint64(timestamp),
// 			coinbase:  coinbase,
// 		})
// 	})

// 	if err != nil {
// 		return
// 	}

// 	//nolint:contextcheck
// 	var interruptCtx = context.Background()

// 	stopFn := func() {}
// 	defer func() {
// 		stopFn()
// 	}()

// 	if !noempty && w.interruptCommitFlag {
// 		block := w.chain.GetBlockByHash(w.chain.CurrentBlock().Hash())
// 		interruptCtx, stopFn = getInterruptTimer(ctx, work, block)
// 		// nolint : staticcheck
// 		interruptCtx = vm.PutCache(interruptCtx, w.interruptedTxCache)
// 		// nolint : staticcheck
// 		interruptCtx = context.WithValue(interruptCtx, vm.InterruptCtxDelayKey, delay)
// 		// nolint : staticcheck
// 		interruptCtx = context.WithValue(interruptCtx, vm.InterruptCtxOpcodeDelayKey, opcodeDelay)
// 	}

// 	ctx, span := tracing.StartSpan(ctx, "commitWork")
// 	defer tracing.EndSpan(span)

// 	tracing.SetAttributes(
// 		span,
// 		attribute.Int("number", int(work.header.Number.Uint64())),
// 	)

// 	// Create an empty block based on temporary copied state for
// 	// sealing in advance without waiting block execution finished.
// 	if !noempty && !w.noempty.Load() {
// 		err = w.commit(ctx, work.copy(), nil, false, start)
// 		if err != nil {
// 			return
// 		}
// 	}

// 	// Fill pending transactions from the txpool
// 	w.fillTransactionsWithDelay(ctx, interrupt, work, interruptCtx)

// 	err = w.commit(ctx, work.copy(), w.fullTaskHook, true, start)
// 	if err != nil {
// 		return
// 	}

// 	// Swap out the old work with the new one, terminating any leftover
// 	// prefetcher processes in the mean time and starting a new one.
// 	if w.current != nil {
// 		w.current.discard()
// 	}

// 	w.current = work
// }

// // fillTransactionsWithDelay is fillTransactions() with extra params to induce artficial delays for tests such as commit-interrupt.
// // nolint:gocognit
// func (w *worker) fillTransactionsWithDelay(ctx context.Context, interrupt *int32, env *environment, interruptCtx context.Context) {
// 	ctx, span := tracing.StartSpan(ctx, "fillTransactions")
// 	defer tracing.EndSpan(span)

// 	// Split the pending transactions into locals and remotes
// 	// Fill the block with all available pending transactions.

// 	var (
// 		localTxsCount  int
// 		remoteTxsCount int
// 		localTxs       = make(map[common.Address]types.Transactions)
// 		remoteTxs      map[common.Address]types.Transactions
// 	)

// 	// TODO: move to config or RPC
// 	const profiling = false

// 	if profiling {
// 		doneCh := make(chan struct{})

// 		defer func() {
// 			close(doneCh)
// 		}()

// 		go func(number uint64) {
// 			closeFn := func() error {
// 				return nil
// 			}

// 			for {
// 				select {
// 				case <-time.After(150 * time.Millisecond):
// 					// Check if we've not crossed limit
// 					if attempt := atomic.AddInt32(w.profileCount, 1); attempt >= 10 {
// 						log.Info("Completed profiling", "attempt", attempt)

// 						return
// 					}

// 					log.Info("Starting profiling in fill transactions", "number", number)

// 					dir, err := os.MkdirTemp("", fmt.Sprintf("bor-traces-%s-", time.Now().UTC().Format("2006-01-02-150405Z")))
// 					if err != nil {
// 						log.Error("Error in profiling", "path", dir, "number", number, "err", err)
// 						return
// 					}

// 					// grab the cpu profile
// 					closeFnInternal, err := startProfiler("cpu", dir, number)
// 					if err != nil {
// 						log.Error("Error in profiling", "path", dir, "number", number, "err", err)
// 						return
// 					}

// 					closeFn = func() error {
// 						err := closeFnInternal()

// 						log.Info("Completed profiling", "path", dir, "number", number, "error", err)

// 						return nil
// 					}

// 				case <-doneCh:
// 					err := closeFn()

// 					if err != nil {
// 						log.Info("closing fillTransactions", "number", number, "error", err)
// 					}

// 					return
// 				}
// 			}
// 		}(env.header.Number.Uint64())
// 	}

// 	tracing.Exec(ctx, "", "worker.SplittingTransactions", func(ctx context.Context, span trace.Span) {
// 		prePendingTime := time.Now()

// 		pending := w.eth.TxPool().Pending(ctx, true)
// 		remoteTxs = pending

// 		postPendingTime := time.Now()

// 		for _, account := range w.eth.TxPool().Locals() {
// 			if txs := remoteTxs[account]; len(txs) > 0 {
// 				delete(remoteTxs, account)

// 				localTxs[account] = txs
// 			}
// 		}

// 		postLocalsTime := time.Now()

// 		localTxsCount = len(localTxs)
// 		remoteTxsCount = len(remoteTxs)

// 		tracing.SetAttributes(
// 			span,
// 			attribute.Int("len of local txs", localTxsCount),
// 			attribute.Int("len of remote txs", remoteTxsCount),
// 			attribute.String("time taken by Pending()", fmt.Sprintf("%v", postPendingTime.Sub(prePendingTime))),
// 			attribute.String("time taken by Locals()", fmt.Sprintf("%v", postLocalsTime.Sub(postPendingTime))),
// 		)
// 	})

// 	var (
// 		localEnvTCount  int
// 		remoteEnvTCount int
// 		committed       bool
// 	)

// 	if localTxsCount > 0 {
// 		var txs *types.TransactionsByPriceAndNonce

// 		tracing.Exec(ctx, "", "worker.LocalTransactionsByPriceAndNonce", func(ctx context.Context, span trace.Span) {
// 			txs = types.NewTransactionsByPriceAndNonce(env.signer, localTxs, cmath.FromBig(env.header.BaseFee))

// 			tracing.SetAttributes(
// 				span,
// 				attribute.Int("len of tx local Heads", txs.GetTxs()),
// 			)
// 		})

// 		tracing.Exec(ctx, "", "worker.LocalCommitTransactions", func(ctx context.Context, span trace.Span) {
// 			committed = w.commitTransactionsWithDelay(env, txs, interrupt, interruptCtx)
// 		})

// 		if committed {
// 			return
// 		}

// 		localEnvTCount = env.tcount
// 	}

// 	if remoteTxsCount > 0 {
// 		var txs *types.TransactionsByPriceAndNonce

// 		tracing.Exec(ctx, "", "worker.RemoteTransactionsByPriceAndNonce", func(ctx context.Context, span trace.Span) {
// 			txs = types.NewTransactionsByPriceAndNonce(env.signer, remoteTxs, cmath.FromBig(env.header.BaseFee))

// 			tracing.SetAttributes(
// 				span,
// 				attribute.Int("len of tx remote Heads", txs.GetTxs()),
// 			)
// 		})

// 		tracing.Exec(ctx, "", "worker.RemoteCommitTransactions", func(ctx context.Context, span trace.Span) {
// 			committed = w.commitTransactionsWithDelay(env, txs, interrupt, interruptCtx)
// 		})

// 		if committed {
// 			return
// 		}

// 		remoteEnvTCount = env.tcount
// 	}

// 	tracing.SetAttributes(
// 		span,
// 		attribute.Int("len of final local txs ", localEnvTCount),
// 		attribute.Int("len of final remote txs", remoteEnvTCount),
// 	)
// }

// // commitTransactionsWithDelay is commitTransactions() with extra params to induce artficial delays for tests such as commit-interrupt.
// // nolint:gocognit, unparam
// func (w *worker) commitTransactionsWithDelay(env *environment, txs *types.TransactionsByPriceAndNonce, interrupt *int32, interruptCtx context.Context) bool {
// 	gasLimit := env.header.GasLimit
// 	if env.gasPool == nil {
// 		env.gasPool = new(core.GasPool).AddGas(gasLimit)
// 	}

// 	var coalescedLogs []*types.Log

// 	initialGasLimit := env.gasPool.Gas()
// 	initialTxs := txs.GetTxs()

// 	var breakCause string

// 	defer func() {
// 		log.OnDebug(func(lg log.Logging) {
// 			lg("commitTransactions-stats",
// 				"initialTxsCount", initialTxs,
// 				"initialGasLimit", initialGasLimit,
// 				"resultTxsCount", txs.GetTxs(),
// 				"resultGapPool", env.gasPool.Gas(),
// 				"exitCause", breakCause)
// 		})
// 	}()

// mainloop:
// 	for {
// 		if interruptCtx != nil {
// 			// case of interrupting by timeout
// 			select {
// 			case <-interruptCtx.Done():
// 				log.Warn("Interrupt")
// 				break mainloop
// 			default:
// 			}
// 		}

// 		// In the following three cases, we will interrupt the execution of the transaction.
// 		// (1) new head block event arrival, the interrupt signal is 1
// 		// (2) worker start or restart, the interrupt signal is 1
// 		// (3) worker recreate the sealing block with any newly arrived transactions, the interrupt signal is 2.
// 		// For the first two cases, the semi-finished work will be discarded.
// 		// For the third case, the semi-finished work will be submitted to the consensus engine.
// 		if interrupt != nil && atomic.LoadInt32(interrupt) != commitInterruptNone {
// 			// Notify resubmit loop to increase resubmitting interval due to too frequent commits.
// 			if atomic.LoadInt32(interrupt) == commitInterruptResubmit {
// 				ratio := float64(gasLimit-env.gasPool.Gas()) / float64(gasLimit)
// 				if ratio < 0.1 {
// 					// nolint:goconst
// 					ratio = 0.1
// 				}
// 				w.resubmitAdjustCh <- &intervalAdjust{
// 					ratio: ratio,
// 					inc:   true,
// 				}
// 			}
// 			// nolint:goconst
// 			breakCause = "interrupt"

// 			return atomic.LoadInt32(interrupt) == commitInterruptNewHead
// 		}
// 		// If we don't have enough gas for any further transactions then we're done
// 		if env.gasPool.Gas() < params.TxGas {
// 			log.Trace("Not enough gas for further transactions", "have", env.gasPool, "want", params.TxGas)
// 			// nolint:goconst
// 			breakCause = "Not enough gas for further transactions"

// 			break
// 		}
// 		// Retrieve the next transaction and abort if all done
// 		tx := txs.Peek()
// 		if tx == nil {
// 			// nolint:goconst
// 			breakCause = "all transactions has been included"
// 			break
// 		}
// 		// Error may be ignored here. The error has already been checked
// 		// during transaction acceptance is the transaction pool.
// 		//
// 		// We use the eip155 signer regardless of the current hf.
// 		from, _ := types.Sender(env.signer, tx)
// 		// Check whether the tx is replay protected. If we're not in the EIP155 hf
// 		// phase, start ignoring the sender until we do.
// 		if tx.Protected() && !w.chainConfig.IsEIP155(env.header.Number) {
// 			log.Trace("Ignoring reply protected transaction", "hash", tx.Hash(), "eip155", w.chainConfig.EIP155Block)

// 			txs.Pop()

// 			continue
// 		}
// 		// Start executing the transaction
// 		env.state.SetTxContext(tx.Hash(), env.tcount)

// 		var start time.Time

// 		log.OnDebug(func(log.Logging) {
// 			start = time.Now()
// 		})

// 		logs, err := w.commitTransaction(env, tx, interruptCtx)

// 		if interruptCtx != nil {
// 			if delay := interruptCtx.Value(vm.InterruptCtxDelayKey); delay != nil {
// 				// nolint : durationcheck
// 				time.Sleep(time.Duration(delay.(uint)) * time.Millisecond)
// 			}
// 		}

// 		switch {
// 		case errors.Is(err, core.ErrGasLimitReached):
// 			// Pop the current out-of-gas transaction without shifting in the next from the account
// 			log.Trace("Gas limit exceeded for current block", "sender", from)
// 			txs.Pop()

// 		case errors.Is(err, core.ErrNonceTooLow):
// 			// New head notification data race between the transaction pool and miner, shift
// 			log.Trace("Skipping transaction with low nonce", "sender", from, "nonce", tx.Nonce())
// 			txs.Shift()

// 		case errors.Is(err, core.ErrNonceTooHigh):
// 			// Reorg notification data race between the transaction pool and miner, skip account =
// 			log.Trace("Skipping account with hight nonce", "sender", from, "nonce", tx.Nonce())
// 			txs.Pop()

// 		case errors.Is(err, nil):
// 			// Everything ok, collect the logs and shift in the next transaction from the same account
// 			coalescedLogs = append(coalescedLogs, logs...)
// 			env.tcount++

// 			txs.Shift()

// 			log.OnDebug(func(lg log.Logging) {
// 				lg("Committed new tx", "tx hash", tx.Hash(), "from", from, "to", tx.To(), "nonce", tx.Nonce(), "gas", tx.Gas(), "gasPrice", tx.GasPrice(), "value", tx.Value(), "time spent", time.Since(start))
// 			})

// 		case errors.Is(err, core.ErrTxTypeNotSupported):
// 			// Pop the unsupported transaction without shifting in the next from the account
// 			log.Trace("Skipping unsupported transaction type", "sender", from, "type", tx.Type())
// 			txs.Pop()

// 		default:
// 			// Strange error, discard the transaction and get the next in line (note, the
// 			// nonce-too-high clause will prevent us from executing in vain).
// 			log.Debug("Transaction failed, account skipped", "hash", tx.Hash(), "err", err)
// 			txs.Shift()
// 		}
// 	}

// 	if !w.isRunning() && len(coalescedLogs) > 0 {
// 		// We don't push the pendingLogsEvent while we are sealing. The reason is that
// 		// when we are sealing, the worker will regenerate a sealing block every 3 seconds.
// 		// In order to avoid pushing the repeated pendingLog, we disable the pending log pushing.
// 		// make a copy, the state caches the logs and these logs get "upgraded" from pending to mined
// 		// logs by filling in the block hash when the block was mined by the local miner. This can
// 		// cause a race condition if a log was "upgraded" before the PendingLogsEvent is processed.
// 		cpy := make([]*types.Log, len(coalescedLogs))
// 		for i, l := range coalescedLogs {
// 			cpy[i] = new(types.Log)
// 			*cpy[i] = *l
// 		}

// 		w.pendingLogsFeed.Send(cpy)
// 	}
// 	// Notify resubmit loop to decrease resubmitting interval if current interval is larger
// 	// than the user-specified one.
// 	if interrupt != nil {
// 		w.resubmitAdjustCh <- &intervalAdjust{inc: false}
// 	}

// 	return false
// }
=======
import (
	"context"
	"crypto/rand"
	"errors"
	"fmt"
	"math/big"
	"os"
	"sync/atomic"
	"time"

	"github.com/ethereum/go-ethereum/accounts" // nolint:typecheck
	"github.com/ethereum/go-ethereum/consensus/bor"
	"github.com/ethereum/go-ethereum/consensus/clique"
	"github.com/ethereum/go-ethereum/consensus/ethash"
	"github.com/ethereum/go-ethereum/core/state"
	"github.com/ethereum/go-ethereum/core/txpool"
	"github.com/ethereum/go-ethereum/crypto"
	"github.com/ethereum/go-ethereum/ethdb"

	"github.com/ethereum/go-ethereum/common"
	cmath "github.com/ethereum/go-ethereum/common/math"
	"github.com/ethereum/go-ethereum/common/tracing"
	"github.com/ethereum/go-ethereum/consensus"
	"github.com/ethereum/go-ethereum/core"
	"github.com/ethereum/go-ethereum/core/types"
	"github.com/ethereum/go-ethereum/core/vm"
	"github.com/ethereum/go-ethereum/event"
	"github.com/ethereum/go-ethereum/log"
	"github.com/ethereum/go-ethereum/params"

	"go.opentelemetry.io/otel"
	"go.opentelemetry.io/otel/attribute"
	"go.opentelemetry.io/otel/trace"

	lru "github.com/hashicorp/golang-lru"
)

const (
	// testCode is the testing contract binary code which will initialises some
	// variables in constructor
	testCode = "0x60806040527fffffffffffffffffffffffffffffffffffffffffffffffffffffffffffffff0060005534801561003457600080fd5b5060fc806100436000396000f3fe6080604052348015600f57600080fd5b506004361060325760003560e01c80630c4dae8814603757806398a213cf146053575b600080fd5b603d607e565b6040518082815260200191505060405180910390f35b607c60048036036020811015606757600080fd5b81019080803590602001909291905050506084565b005b60005481565b806000819055507fe9e44f9f7da8c559de847a3232b57364adc0354f15a2cd8dc636d54396f9587a6000546040518082815260200191505060405180910390a15056fea265627a7a723058208ae31d9424f2d0bc2a3da1a5dd659db2d71ec322a17db8f87e19e209e3a1ff4a64736f6c634300050a0032"

	// testGas is the gas required for contract deployment.
	testGas                   = 144109
	storageContractByteCode   = "608060405234801561001057600080fd5b50610150806100206000396000f3fe608060405234801561001057600080fd5b50600436106100365760003560e01c80632e64cec11461003b5780636057361d14610059575b600080fd5b610043610075565b60405161005091906100a1565b60405180910390f35b610073600480360381019061006e91906100ed565b61007e565b005b60008054905090565b8060008190555050565b6000819050919050565b61009b81610088565b82525050565b60006020820190506100b66000830184610092565b92915050565b600080fd5b6100ca81610088565b81146100d557600080fd5b50565b6000813590506100e7816100c1565b92915050565b600060208284031215610103576101026100bc565b5b6000610111848285016100d8565b9150509291505056fea2646970667358221220322c78243e61b783558509c9cc22cb8493dde6925aa5e89a08cdf6e22f279ef164736f6c63430008120033"
	storageContractTxCallData = "0x6057361d0000000000000000000000000000000000000000000000000000000000000001"
	storageCallTxGas          = 100000
)

func init() {

	testTxPoolConfig = txpool.DefaultConfig
	testTxPoolConfig.Journal = ""
	ethashChainConfig = new(params.ChainConfig)
	*ethashChainConfig = *params.TestChainConfig
	cliqueChainConfig = new(params.ChainConfig)
	*cliqueChainConfig = *params.TestChainConfig
	cliqueChainConfig.Clique = &params.CliqueConfig{
		Period: 10,
		Epoch:  30000,
	}

	signer := types.LatestSigner(params.TestChainConfig)

	tx1 := types.MustSignNewTx(testBankKey, signer, &types.AccessListTx{
		ChainID:  params.TestChainConfig.ChainID,
		Nonce:    0,
		To:       &testUserAddress,
		Value:    big.NewInt(1000),
		Gas:      params.TxGas,
		GasPrice: big.NewInt(params.InitialBaseFee),
	})

	pendingTxs = append(pendingTxs, tx1)

	tx2 := types.MustSignNewTx(testBankKey, signer, &types.LegacyTx{
		Nonce:    1,
		To:       &testUserAddress,
		Value:    big.NewInt(1000),
		Gas:      params.TxGas,
		GasPrice: big.NewInt(params.InitialBaseFee),
	})

	newTxs = append(newTxs, tx2)
}

// testWorkerBackend implements worker.Backend interfaces and wraps all information needed during the testing.
type testWorkerBackend struct {
	DB         ethdb.Database
	txPool     *txpool.TxPool
	chain      *core.BlockChain
	Genesis    *core.Genesis
	uncleBlock *types.Block
}

// PeerCount implements Backend.
func (*testWorkerBackend) PeerCount() int {
	panic("unimplemented")
}

func newTestWorkerBackend(t TensingObject, chainConfig *params.ChainConfig, engine consensus.Engine, db ethdb.Database, n int) *testWorkerBackend {
	var gspec = core.Genesis{
		Config:   chainConfig,
		Alloc:    core.GenesisAlloc{TestBankAddress: {Balance: testBankFunds}},
		GasLimit: 30_000_000,
	}

	switch e := engine.(type) {
	case *bor.Bor:
		gspec.ExtraData = make([]byte, 32+common.AddressLength+crypto.SignatureLength)
		copy(gspec.ExtraData[32:32+common.AddressLength], TestBankAddress.Bytes())
		e.Authorize(TestBankAddress, func(account accounts.Account, s string, data []byte) ([]byte, error) {
			return crypto.Sign(crypto.Keccak256(data), testBankKey)
		})
	case *clique.Clique:
		gspec.ExtraData = make([]byte, 32+common.AddressLength+crypto.SignatureLength)
		copy(gspec.ExtraData[32:32+common.AddressLength], TestBankAddress.Bytes())
		e.Authorize(TestBankAddress, func(account accounts.Account, s string, data []byte) ([]byte, error) {
			return crypto.Sign(crypto.Keccak256(data), testBankKey)
		})
	case *ethash.Ethash:
	default:
		t.Fatalf("unexpected consensus engine type: %T", engine)
	}

	genesis := gspec.MustCommit(db)

	chain, _ := core.NewBlockChain(db, &core.CacheConfig{TrieDirtyDisabled: true}, &gspec, nil, engine, vm.Config{}, nil, nil, nil)
	txpool := txpool.NewTxPool(testTxPoolConfig, chainConfig, chain)

	// Generate a small n-block chain and an uncle block for it
	if n > 0 {
		blocks, _ := core.GenerateChain(chainConfig, genesis, engine, db, n, func(i int, gen *core.BlockGen) {
			gen.SetCoinbase(TestBankAddress)
		})
		if _, err := chain.InsertChain(blocks); err != nil {
			t.Fatalf("failed to insert origin chain: %v", err)
		}
	}

	parent := genesis
	if n > 0 {
		parent = chain.GetBlockByHash(chain.CurrentBlock().ParentHash)
	}

	blocks, _ := core.GenerateChain(chainConfig, parent, engine, db, 1, func(i int, gen *core.BlockGen) {
		gen.SetCoinbase(testUserAddress)
	})

	return &testWorkerBackend{
		DB:         db,
		chain:      chain,
		txPool:     txpool,
		Genesis:    &gspec,
		uncleBlock: blocks[0],
	}
}

func (b *testWorkerBackend) BlockChain() *core.BlockChain { return b.chain }
func (b *testWorkerBackend) TxPool() *txpool.TxPool       { return b.txPool }
func (b *testWorkerBackend) StateAtBlock(block *types.Block, reexec uint64, base *state.StateDB, checkLive bool, preferDisk bool) (statedb *state.StateDB, err error) {
	return nil, errors.New("not supported")
}

func (b *testWorkerBackend) newRandomUncle() (*types.Block, error) {
	var parent *types.Block

	cur := b.chain.CurrentBlock()

	if cur.Number.Uint64() == 0 {
		parent = b.chain.Genesis()
	} else {
		parent = b.chain.GetBlockByHash(b.chain.CurrentBlock().ParentHash)
	}

	var err error

	blocks, _ := core.GenerateChain(b.chain.Config(), parent, b.chain.Engine(), b.DB, 1, func(i int, gen *core.BlockGen) {
		var addr = make([]byte, common.AddressLength)

		_, err = rand.Read(addr)
		if err != nil {
			return
		}

		gen.SetCoinbase(common.BytesToAddress(addr))
	})

	return blocks[0], err
}

// newRandomTx creates a new transaction.
func (b *testWorkerBackend) newRandomTx(creation bool) *types.Transaction {
	var tx *types.Transaction

	gasPrice := big.NewInt(10 * params.InitialBaseFee)

	if creation {
		tx, _ = types.SignTx(types.NewContractCreation(b.txPool.Nonce(TestBankAddress), big.NewInt(0), testGas, gasPrice, common.FromHex(testCode)), types.HomesteadSigner{}, testBankKey)
	} else {
		tx, _ = types.SignTx(types.NewTransaction(b.txPool.Nonce(TestBankAddress), testUserAddress, big.NewInt(1000), params.TxGas, gasPrice, nil), types.HomesteadSigner{}, testBankKey)
	}

	return tx
}

// newRandomTxWithNonce creates a new transaction with the given nonce.
func (b *testWorkerBackend) newRandomTxWithNonce(creation bool, nonce uint64) *types.Transaction {
	var tx *types.Transaction

	gasPrice := big.NewInt(100 * params.InitialBaseFee)

	if creation {
		tx, _ = types.SignTx(types.NewContractCreation(b.txPool.Nonce(TestBankAddress), big.NewInt(0), testGas, gasPrice, common.FromHex(testCode)), types.HomesteadSigner{}, testBankKey)
	} else {
		tx, _ = types.SignTx(types.NewTransaction(nonce, testUserAddress, big.NewInt(1000), params.TxGas, gasPrice, nil), types.HomesteadSigner{}, testBankKey)
	}

	return tx
}

// newStorageCreateContractTx creates a new transaction to deploy a storage smart contract.
func (b *testWorkerBackend) newStorageCreateContractTx() (*types.Transaction, common.Address) {
	var tx *types.Transaction

	gasPrice := big.NewInt(10 * params.InitialBaseFee)

	tx, _ = types.SignTx(types.NewContractCreation(b.txPool.Nonce(TestBankAddress), big.NewInt(0), testGas, gasPrice, common.FromHex(storageContractByteCode)), types.HomesteadSigner{}, testBankKey)
	contractAddr := crypto.CreateAddress(TestBankAddress, b.txPool.Nonce(TestBankAddress))

	return tx, contractAddr
}

// newStorageContractCallTx creates a new transaction to call a storage smart contract.
func (b *testWorkerBackend) newStorageContractCallTx(to common.Address, nonce uint64) *types.Transaction {
	var tx *types.Transaction

	gasPrice := big.NewInt(10 * params.InitialBaseFee)

	tx, _ = types.SignTx(types.NewTransaction(nonce, to, nil, storageCallTxGas, gasPrice, common.FromHex(storageContractTxCallData)), types.HomesteadSigner{}, testBankKey)

	return tx
}

// NewTestWorker creates a new test worker with the given parameters.
func NewTestWorker(t TensingObject, chainConfig *params.ChainConfig, engine consensus.Engine, db ethdb.Database, blocks int, noempty bool, delay uint, opcodeDelay uint) (*worker, *testWorkerBackend, func()) {
	backend := newTestWorkerBackend(t, chainConfig, engine, db, blocks)
	backend.txPool.AddLocals(pendingTxs)

	var w *worker

	if delay != 0 || opcodeDelay != 0 {
		//nolint:staticcheck
		w = newWorkerWithDelay(testConfig, chainConfig, engine, backend, new(event.TypeMux), nil, false, delay, opcodeDelay)
	} else {
		//nolint:staticcheck
		w = newWorker(testConfig, chainConfig, engine, backend, new(event.TypeMux), nil, false)
	}

	w.setEtherbase(TestBankAddress)

	// enable empty blocks
	w.noempty.Store(noempty)

	return w, backend, w.close
}

// newWorkerWithDelay is newWorker() with extra params to induce artficial delays for tests such as commit-interrupt.
// nolint:staticcheck
func newWorkerWithDelay(config *Config, chainConfig *params.ChainConfig, engine consensus.Engine, eth Backend, mux *event.TypeMux, isLocalBlock func(header *types.Header) bool, init bool, delay uint, opcodeDelay uint) *worker {
	worker := &worker{
		config:              config,
		chainConfig:         chainConfig,
		engine:              engine,
		eth:                 eth,
		mux:                 mux,
		chain:               eth.BlockChain(),
		isLocalBlock:        isLocalBlock,
		localUncles:         make(map[common.Hash]*types.Block),
		remoteUncles:        make(map[common.Hash]*types.Block),
		unconfirmed:         newUnconfirmedBlocks(eth.BlockChain(), sealingLogAtDepth),
		pendingTasks:        make(map[common.Hash]*task),
		txsCh:               make(chan core.NewTxsEvent, txChanSize),
		chainHeadCh:         make(chan core.ChainHeadEvent, chainHeadChanSize),
		chainSideCh:         make(chan core.ChainSideEvent, chainSideChanSize),
		newWorkCh:           make(chan *newWorkReq),
		getWorkCh:           make(chan *getWorkReq),
		taskCh:              make(chan *task),
		resultCh:            make(chan *types.Block, resultQueueSize),
		exitCh:              make(chan struct{}),
		startCh:             make(chan struct{}, 1),
		resubmitIntervalCh:  make(chan time.Duration),
		resubmitAdjustCh:    make(chan *intervalAdjust, resubmitAdjustChanSize),
		interruptCommitFlag: config.CommitInterruptFlag,
	}
	worker.noempty.Store(true)
	worker.profileCount = new(int32)
	// Subscribe NewTxsEvent for tx pool
	worker.txsSub = eth.TxPool().SubscribeNewTxsEvent(worker.txsCh)
	// Subscribe events for blockchain
	worker.chainHeadSub = eth.BlockChain().SubscribeChainHeadEvent(worker.chainHeadCh)
	worker.chainSideSub = eth.BlockChain().SubscribeChainSideEvent(worker.chainSideCh)

	interruptedTxCache, err := lru.New(vm.InterruptedTxCacheSize)
	if err != nil {
		log.Warn("Failed to create interrupted tx cache", "err", err)
	}

	worker.interruptedTxCache = &vm.TxCache{
		Cache: interruptedTxCache,
	}

	if !worker.interruptCommitFlag {
		worker.noempty.Store(false)
	}

	// Sanitize recommit interval if the user-specified one is too short.
	recommit := worker.config.Recommit
	if recommit < minRecommitInterval {
		log.Warn("Sanitizing miner recommit interval", "provided", recommit, "updated", minRecommitInterval)
		recommit = minRecommitInterval
	}

	ctx := tracing.WithTracer(context.Background(), otel.GetTracerProvider().Tracer("MinerWorker"))

	worker.wg.Add(4)

	go worker.mainLoopWithDelay(ctx, delay, opcodeDelay)
	go worker.newWorkLoop(ctx, recommit)
	go worker.resultLoop()
	go worker.taskLoop()

	// Submit first work to initialize pending state.
	if init {
		worker.startCh <- struct{}{}
	}

	return worker
}

// mainLoopWithDelay is mainLoop() with extra params to induce artficial delays for tests such as commit-interrupt.
// nolint:gocognit
func (w *worker) mainLoopWithDelay(ctx context.Context, delay uint, opcodeDelay uint) {
	defer w.wg.Done()
	defer w.txsSub.Unsubscribe()
	defer w.chainHeadSub.Unsubscribe()
	defer w.chainSideSub.Unsubscribe()
	defer func() {
		if w.current != nil {
			w.current.discard()
		}
	}()

	cleanTicker := time.NewTicker(time.Second * 10)
	defer cleanTicker.Stop()

	for {
		select {
		case req := <-w.newWorkCh:
			i := req.interrupt.Load()
			//nolint:contextcheck
			w.commitWorkWithDelay(req.ctx, &i, req.noempty, req.timestamp, delay, opcodeDelay)

		case req := <-w.getWorkCh:
			//nolint:contextcheck
			block, _, err := w.generateWork(req.ctx, req.params)
			if err != nil {
				req.result <- nil
			} else {
				payload := newPayloadResult{
					err:   nil,
					block: block,
					fees:  block.BaseFee(),
				}
				req.result <- &payload
			}

		case ev := <-w.chainSideCh:
			// Short circuit for duplicate side blocks
			if _, exist := w.localUncles[ev.Block.Hash()]; exist {
				continue
			}

			if _, exist := w.remoteUncles[ev.Block.Hash()]; exist {
				continue
			}

			// Add side block to possible uncle block set depending on the author.
			if w.isLocalBlock != nil && w.isLocalBlock(ev.Block.Header()) {
				w.localUncles[ev.Block.Hash()] = ev.Block
			} else {
				w.remoteUncles[ev.Block.Hash()] = ev.Block
			}

			// If our sealing block contains less than 2 uncle blocks,
			// add the new uncle block if valid and regenerate a new
			// sealing block for higher profit.
			if w.isRunning() && w.current != nil && len(w.current.uncles) < 2 {
				start := time.Now()
				if err := w.commitUncle(w.current, ev.Block.Header()); err == nil {
					commitErr := w.commit(ctx, w.current.copy(), nil, true, start)
					if commitErr != nil {
						log.Error("error while committing work for mining", "err", commitErr)
					}
				}
			}

		case <-cleanTicker.C:
			chainHead := w.chain.CurrentBlock()
			for hash, uncle := range w.localUncles {
				if uncle.NumberU64()+staleThreshold <= chainHead.Number.Uint64() {
					delete(w.localUncles, hash)
				}
			}

			for hash, uncle := range w.remoteUncles {
				if uncle.NumberU64()+staleThreshold <= chainHead.Number.Uint64() {
					delete(w.remoteUncles, hash)
				}
			}

		case ev := <-w.txsCh:
			// Apply transactions to the pending state if we're not sealing
			//
			// Note all transactions received may not be continuous with transactions
			// already included in the current sealing block. These transactions will
			// be automatically eliminated.
			// nolint : nestif
			if !w.isRunning() && w.current != nil {
				// If block is already full, abort
				if gp := w.current.gasPool; gp != nil && gp.Gas() < params.TxGas {
					continue
				}

				txs := make(map[common.Address]types.Transactions)

				for _, tx := range ev.Txs {
					acc, _ := types.Sender(w.current.signer, tx)
					txs[acc] = append(txs[acc], tx)
				}

				txset := types.NewTransactionsByPriceAndNonce(w.current.signer, txs, cmath.FromBig(w.current.header.BaseFee))
				tcount := w.current.tcount

				w.commitTransactions(w.current, txset, nil, context.Background())

				// Only update the snapshot if any new transactions were added
				// to the pending block
				if tcount != w.current.tcount {
					w.updateSnapshot(w.current)
				}
			} else {
				// Special case, if the consensus engine is 0 period clique(dev mode),
				// submit sealing work here since all empty submission will be rejected
				// by clique. Of course the advance sealing(empty submission) is disabled.
				if w.chainConfig.Clique != nil && w.chainConfig.Clique.Period == 0 {
					w.commitWork(ctx, nil, true, time.Now().Unix())
				}
			}

			w.newTxs.Add(int32(len(ev.Txs)))
			// System stopped
		case <-w.exitCh:
			return
		case <-w.txsSub.Err():
			return
		case <-w.chainHeadSub.Err():
			return
		case <-w.chainSideSub.Err():
			return
		}
	}
}

// commitWorkWithDelay is commitWork() with extra params to induce artficial delays for tests such as commit-interrupt.
func (w *worker) commitWorkWithDelay(ctx context.Context, interrupt *int32, noempty bool, timestamp int64, delay uint, opcodeDelay uint) {
	start := time.Now()

	var (
		work *environment
		err  error
	)

	tracing.Exec(ctx, "", "worker.prepareWork", func(ctx context.Context, span trace.Span) {
		// Set the coinbase if the worker is running or it's required
		var coinbase common.Address
		if w.isRunning() {
			if w.coinbase == (common.Address{}) {
				log.Error("Refusing to mine without etherbase")
				return
			}

			coinbase = w.coinbase // Use the preset address as the fee recipient
		}

		work, err = w.prepareWork(&generateParams{
			timestamp: uint64(timestamp),
			coinbase:  coinbase,
		})
	})

	if err != nil {
		return
	}

	//nolint:contextcheck
	var interruptCtx = context.Background()

	stopFn := func() {}
	defer func() {
		stopFn()
	}()

	if !noempty && w.interruptCommitFlag {
		block := w.chain.GetBlockByHash(w.chain.CurrentBlock().Hash())
		interruptCtx, stopFn = getInterruptTimer(ctx, work, block)
		// nolint : staticcheck
		interruptCtx = vm.PutCache(interruptCtx, w.interruptedTxCache)
		// nolint : staticcheck
		interruptCtx = context.WithValue(interruptCtx, vm.InterruptCtxDelayKey, delay)
		// nolint : staticcheck
		interruptCtx = context.WithValue(interruptCtx, vm.InterruptCtxOpcodeDelayKey, opcodeDelay)
	}

	ctx, span := tracing.StartSpan(ctx, "commitWork")
	defer tracing.EndSpan(span)

	tracing.SetAttributes(
		span,
		attribute.Int("number", int(work.header.Number.Uint64())),
	)

	// Create an empty block based on temporary copied state for
	// sealing in advance without waiting block execution finished.
	if !noempty && !w.noempty.Load() {
		err = w.commit(ctx, work.copy(), nil, false, start)
		if err != nil {
			return
		}
	}

	// Fill pending transactions from the txpool
	w.fillTransactionsWithDelay(ctx, interrupt, work, interruptCtx)

	err = w.commit(ctx, work.copy(), w.fullTaskHook, true, start)
	if err != nil {
		return
	}

	// Swap out the old work with the new one, terminating any leftover
	// prefetcher processes in the mean time and starting a new one.
	if w.current != nil {
		w.current.discard()
	}

	w.current = work
}

// fillTransactionsWithDelay is fillTransactions() with extra params to induce artficial delays for tests such as commit-interrupt.
// nolint:gocognit
func (w *worker) fillTransactionsWithDelay(ctx context.Context, interrupt *int32, env *environment, interruptCtx context.Context) {
	ctx, span := tracing.StartSpan(ctx, "fillTransactions")
	defer tracing.EndSpan(span)

	// Split the pending transactions into locals and remotes
	// Fill the block with all available pending transactions.

	var (
		localTxsCount  int
		remoteTxsCount int
		localTxs       = make(map[common.Address]types.Transactions)
		remoteTxs      map[common.Address]types.Transactions
	)

	// TODO: move to config or RPC
	const profiling = false

	if profiling {
		doneCh := make(chan struct{})

		defer func() {
			close(doneCh)
		}()

		go func(number uint64) {
			closeFn := func() error {
				return nil
			}

			for {
				select {
				case <-time.After(150 * time.Millisecond):
					// Check if we've not crossed limit
					if attempt := atomic.AddInt32(w.profileCount, 1); attempt >= 10 {
						log.Info("Completed profiling", "attempt", attempt)

						return
					}

					log.Info("Starting profiling in fill transactions", "number", number)

					dir, err := os.MkdirTemp("", fmt.Sprintf("bor-traces-%s-", time.Now().UTC().Format("2006-01-02-150405Z")))
					if err != nil {
						log.Error("Error in profiling", "path", dir, "number", number, "err", err)
						return
					}

					// grab the cpu profile
					closeFnInternal, err := startProfiler("cpu", dir, number)
					if err != nil {
						log.Error("Error in profiling", "path", dir, "number", number, "err", err)
						return
					}

					closeFn = func() error {
						err := closeFnInternal()

						log.Info("Completed profiling", "path", dir, "number", number, "error", err)

						return nil
					}

				case <-doneCh:
					err := closeFn()

					if err != nil {
						log.Info("closing fillTransactions", "number", number, "error", err)
					}

					return
				}
			}
		}(env.header.Number.Uint64())
	}

	tracing.Exec(ctx, "", "worker.SplittingTransactions", func(ctx context.Context, span trace.Span) {
		prePendingTime := time.Now()

		pending := w.eth.TxPool().Pending(ctx, true)
		remoteTxs = pending

		postPendingTime := time.Now()

		for _, account := range w.eth.TxPool().Locals() {
			if txs := remoteTxs[account]; len(txs) > 0 {
				delete(remoteTxs, account)

				localTxs[account] = txs
			}
		}

		postLocalsTime := time.Now()

		localTxsCount = len(localTxs)
		remoteTxsCount = len(remoteTxs)

		tracing.SetAttributes(
			span,
			attribute.Int("len of local txs", localTxsCount),
			attribute.Int("len of remote txs", remoteTxsCount),
			attribute.String("time taken by Pending()", fmt.Sprintf("%v", postPendingTime.Sub(prePendingTime))),
			attribute.String("time taken by Locals()", fmt.Sprintf("%v", postLocalsTime.Sub(postPendingTime))),
		)
	})

	var (
		localEnvTCount  int
		remoteEnvTCount int
		committed       bool
	)

	if localTxsCount > 0 {
		var txs *types.TransactionsByPriceAndNonce

		tracing.Exec(ctx, "", "worker.LocalTransactionsByPriceAndNonce", func(ctx context.Context, span trace.Span) {
			txs = types.NewTransactionsByPriceAndNonce(env.signer, localTxs, cmath.FromBig(env.header.BaseFee))

			tracing.SetAttributes(
				span,
				attribute.Int("len of tx local Heads", txs.GetTxs()),
			)
		})

		tracing.Exec(ctx, "", "worker.LocalCommitTransactions", func(ctx context.Context, span trace.Span) {
			committed = w.commitTransactionsWithDelay(env, txs, interrupt, interruptCtx)
		})

		if committed {
			return
		}

		localEnvTCount = env.tcount
	}

	if remoteTxsCount > 0 {
		var txs *types.TransactionsByPriceAndNonce

		tracing.Exec(ctx, "", "worker.RemoteTransactionsByPriceAndNonce", func(ctx context.Context, span trace.Span) {
			txs = types.NewTransactionsByPriceAndNonce(env.signer, remoteTxs, cmath.FromBig(env.header.BaseFee))

			tracing.SetAttributes(
				span,
				attribute.Int("len of tx remote Heads", txs.GetTxs()),
			)
		})

		tracing.Exec(ctx, "", "worker.RemoteCommitTransactions", func(ctx context.Context, span trace.Span) {
			committed = w.commitTransactionsWithDelay(env, txs, interrupt, interruptCtx)
		})

		if committed {
			return
		}

		remoteEnvTCount = env.tcount
	}

	tracing.SetAttributes(
		span,
		attribute.Int("len of final local txs ", localEnvTCount),
		attribute.Int("len of final remote txs", remoteEnvTCount),
	)
}

// commitTransactionsWithDelay is commitTransactions() with extra params to induce artficial delays for tests such as commit-interrupt.
// nolint:gocognit, unparam
func (w *worker) commitTransactionsWithDelay(env *environment, txs *types.TransactionsByPriceAndNonce, interrupt *int32, interruptCtx context.Context) bool {
	gasLimit := env.header.GasLimit
	if env.gasPool == nil {
		env.gasPool = new(core.GasPool).AddGas(gasLimit)
	}

	var coalescedLogs []*types.Log

	initialGasLimit := env.gasPool.Gas()
	initialTxs := txs.GetTxs()

	var breakCause string

	defer func() {
		log.OnDebug(func(lg log.Logging) {
			lg("commitTransactions-stats",
				"initialTxsCount", initialTxs,
				"initialGasLimit", initialGasLimit,
				"resultTxsCount", txs.GetTxs(),
				"resultGapPool", env.gasPool.Gas(),
				"exitCause", breakCause)
		})
	}()

mainloop:
	for {
		if interruptCtx != nil {
			// case of interrupting by timeout
			select {
			case <-interruptCtx.Done():
				log.Warn("Interrupt")
				break mainloop
			default:
			}
		}

		// In the following three cases, we will interrupt the execution of the transaction.
		// (1) new head block event arrival, the interrupt signal is 1
		// (2) worker start or restart, the interrupt signal is 1
		// (3) worker recreate the sealing block with any newly arrived transactions, the interrupt signal is 2.
		// For the first two cases, the semi-finished work will be discarded.
		// For the third case, the semi-finished work will be submitted to the consensus engine.
		if interrupt != nil && atomic.LoadInt32(interrupt) != commitInterruptNone {
			// Notify resubmit loop to increase resubmitting interval due to too frequent commits.
			if atomic.LoadInt32(interrupt) == commitInterruptResubmit {
				ratio := float64(gasLimit-env.gasPool.Gas()) / float64(gasLimit)
				if ratio < 0.1 {
					// nolint:goconst
					ratio = 0.1
				}
				w.resubmitAdjustCh <- &intervalAdjust{
					ratio: ratio,
					inc:   true,
				}
			}
			// nolint:goconst
			breakCause = "interrupt"

			return atomic.LoadInt32(interrupt) == commitInterruptNewHead
		}
		// If we don't have enough gas for any further transactions then we're done
		if env.gasPool.Gas() < params.TxGas {
			log.Trace("Not enough gas for further transactions", "have", env.gasPool, "want", params.TxGas)
			// nolint:goconst
			breakCause = "Not enough gas for further transactions"

			break
		}
		// Retrieve the next transaction and abort if all done
		tx := txs.Peek()
		if tx == nil {
			// nolint:goconst
			breakCause = "all transactions has been included"
			break
		}
		// Error may be ignored here. The error has already been checked
		// during transaction acceptance is the transaction pool.
		//
		// We use the eip155 signer regardless of the current hf.
		from, _ := types.Sender(env.signer, tx)
		// Check whether the tx is replay protected. If we're not in the EIP155 hf
		// phase, start ignoring the sender until we do.
		if tx.Protected() && !w.chainConfig.IsEIP155(env.header.Number) {
			log.Trace("Ignoring reply protected transaction", "hash", tx.Hash(), "eip155", w.chainConfig.EIP155Block)

			txs.Pop()

			continue
		}
		// Start executing the transaction
		env.state.SetTxContext(tx.Hash(), env.tcount)

		var start time.Time

		log.OnDebug(func(log.Logging) {
			start = time.Now()
		})

		logs, err := w.commitTransaction(env, tx, interruptCtx)

		if interruptCtx != nil {
			if delay := interruptCtx.Value(vm.InterruptCtxDelayKey); delay != nil {
				// nolint : durationcheck
				time.Sleep(time.Duration(delay.(uint)) * time.Millisecond)
			}
		}

		switch {
		case errors.Is(err, core.ErrGasLimitReached):
			// Pop the current out-of-gas transaction without shifting in the next from the account
			log.Trace("Gas limit exceeded for current block", "sender", from)
			txs.Pop()

		case errors.Is(err, core.ErrNonceTooLow):
			// New head notification data race between the transaction pool and miner, shift
			log.Trace("Skipping transaction with low nonce", "sender", from, "nonce", tx.Nonce())
			txs.Shift()

		case errors.Is(err, core.ErrNonceTooHigh):
			// Reorg notification data race between the transaction pool and miner, skip account =
			log.Trace("Skipping account with hight nonce", "sender", from, "nonce", tx.Nonce())
			txs.Pop()

		case errors.Is(err, nil):
			// Everything ok, collect the logs and shift in the next transaction from the same account
			coalescedLogs = append(coalescedLogs, logs...)
			env.tcount++

			txs.Shift()

			log.OnDebug(func(lg log.Logging) {
				lg("Committed new tx", "tx hash", tx.Hash(), "from", from, "to", tx.To(), "nonce", tx.Nonce(), "gas", tx.Gas(), "gasPrice", tx.GasPrice(), "value", tx.Value(), "time spent", time.Since(start))
			})

		case errors.Is(err, core.ErrTxTypeNotSupported):
			// Pop the unsupported transaction without shifting in the next from the account
			log.Trace("Skipping unsupported transaction type", "sender", from, "type", tx.Type())
			txs.Pop()

		default:
			// Strange error, discard the transaction and get the next in line (note, the
			// nonce-too-high clause will prevent us from executing in vain).
			log.Debug("Transaction failed, account skipped", "hash", tx.Hash(), "err", err)
			txs.Shift()
		}
	}

	if !w.isRunning() && len(coalescedLogs) > 0 {
		// We don't push the pendingLogsEvent while we are sealing. The reason is that
		// when we are sealing, the worker will regenerate a sealing block every 3 seconds.
		// In order to avoid pushing the repeated pendingLog, we disable the pending log pushing.
		// make a copy, the state caches the logs and these logs get "upgraded" from pending to mined
		// logs by filling in the block hash when the block was mined by the local miner. This can
		// cause a race condition if a log was "upgraded" before the PendingLogsEvent is processed.
		cpy := make([]*types.Log, len(coalescedLogs))
		for i, l := range coalescedLogs {
			cpy[i] = new(types.Log)
			*cpy[i] = *l
		}

		w.pendingLogsFeed.Send(cpy)
	}
	// Notify resubmit loop to decrease resubmitting interval if current interval is larger
	// than the user-specified one.
	if interrupt != nil {
		w.resubmitAdjustCh <- &intervalAdjust{inc: false}
	}

	return false
}
>>>>>>> 4d96b145
<|MERGE_RESOLUTION|>--- conflicted
+++ resolved
@@ -1,7 +1,4 @@
 package miner
-
-<<<<<<< HEAD
-// TODO - Fix this - Arpit
 
 // import (
 // 	"context"
@@ -19,7 +16,6 @@
 // 	"github.com/ethereum/go-ethereum/consensus/ethash"
 // 	"github.com/ethereum/go-ethereum/core/state"
 // 	"github.com/ethereum/go-ethereum/core/txpool"
-// 	"github.com/ethereum/go-ethereum/core/txpool/legacypool"
 // 	"github.com/ethereum/go-ethereum/crypto"
 // 	"github.com/ethereum/go-ethereum/ethdb"
 
@@ -55,7 +51,7 @@
 
 // func init() {
 
-// 	testTxPoolConfig = legacypool.DefaultConfig
+// 	testTxPoolConfig = txpool.DefaultConfig
 // 	testTxPoolConfig.Journal = ""
 // 	ethashChainConfig = new(params.ChainConfig)
 // 	*ethashChainConfig = *params.TestChainConfig
@@ -65,7 +61,6 @@
 // 		Period: 10,
 // 		Epoch:  30000,
 // 	}
-// 	TestBankAddress = crypto.PubkeyToAddress(testBankKey.PublicKey)
 
 // 	signer := types.LatestSigner(params.TestChainConfig)
 
@@ -98,6 +93,11 @@
 // 	chain      *core.BlockChain
 // 	Genesis    *core.Genesis
 // 	uncleBlock *types.Block
+// }
+
+// // PeerCount implements Backend.
+// func (*testWorkerBackend) PeerCount() int {
+// 	panic("unimplemented")
 // }
 
 // func newTestWorkerBackend(t TensingObject, chainConfig *params.ChainConfig, engine consensus.Engine, db ethdb.Database, n int) *testWorkerBackend {
@@ -278,6 +278,9 @@
 // 		mux:                 mux,
 // 		chain:               eth.BlockChain(),
 // 		isLocalBlock:        isLocalBlock,
+// 		localUncles:         make(map[common.Hash]*types.Block),
+// 		remoteUncles:        make(map[common.Hash]*types.Block),
+// 		unconfirmed:         newUnconfirmedBlocks(eth.BlockChain(), sealingLogAtDepth),
 // 		pendingTasks:        make(map[common.Hash]*task),
 // 		txsCh:               make(chan core.NewTxsEvent, txChanSize),
 // 		chainHeadCh:         make(chan core.ChainHeadEvent, chainHeadChanSize),
@@ -892,902 +895,4 @@
 // 	}
 
 // 	return false
-// }
-=======
-import (
-	"context"
-	"crypto/rand"
-	"errors"
-	"fmt"
-	"math/big"
-	"os"
-	"sync/atomic"
-	"time"
-
-	"github.com/ethereum/go-ethereum/accounts" // nolint:typecheck
-	"github.com/ethereum/go-ethereum/consensus/bor"
-	"github.com/ethereum/go-ethereum/consensus/clique"
-	"github.com/ethereum/go-ethereum/consensus/ethash"
-	"github.com/ethereum/go-ethereum/core/state"
-	"github.com/ethereum/go-ethereum/core/txpool"
-	"github.com/ethereum/go-ethereum/crypto"
-	"github.com/ethereum/go-ethereum/ethdb"
-
-	"github.com/ethereum/go-ethereum/common"
-	cmath "github.com/ethereum/go-ethereum/common/math"
-	"github.com/ethereum/go-ethereum/common/tracing"
-	"github.com/ethereum/go-ethereum/consensus"
-	"github.com/ethereum/go-ethereum/core"
-	"github.com/ethereum/go-ethereum/core/types"
-	"github.com/ethereum/go-ethereum/core/vm"
-	"github.com/ethereum/go-ethereum/event"
-	"github.com/ethereum/go-ethereum/log"
-	"github.com/ethereum/go-ethereum/params"
-
-	"go.opentelemetry.io/otel"
-	"go.opentelemetry.io/otel/attribute"
-	"go.opentelemetry.io/otel/trace"
-
-	lru "github.com/hashicorp/golang-lru"
-)
-
-const (
-	// testCode is the testing contract binary code which will initialises some
-	// variables in constructor
-	testCode = "0x60806040527fffffffffffffffffffffffffffffffffffffffffffffffffffffffffffffff0060005534801561003457600080fd5b5060fc806100436000396000f3fe6080604052348015600f57600080fd5b506004361060325760003560e01c80630c4dae8814603757806398a213cf146053575b600080fd5b603d607e565b6040518082815260200191505060405180910390f35b607c60048036036020811015606757600080fd5b81019080803590602001909291905050506084565b005b60005481565b806000819055507fe9e44f9f7da8c559de847a3232b57364adc0354f15a2cd8dc636d54396f9587a6000546040518082815260200191505060405180910390a15056fea265627a7a723058208ae31d9424f2d0bc2a3da1a5dd659db2d71ec322a17db8f87e19e209e3a1ff4a64736f6c634300050a0032"
-
-	// testGas is the gas required for contract deployment.
-	testGas                   = 144109
-	storageContractByteCode   = "608060405234801561001057600080fd5b50610150806100206000396000f3fe608060405234801561001057600080fd5b50600436106100365760003560e01c80632e64cec11461003b5780636057361d14610059575b600080fd5b610043610075565b60405161005091906100a1565b60405180910390f35b610073600480360381019061006e91906100ed565b61007e565b005b60008054905090565b8060008190555050565b6000819050919050565b61009b81610088565b82525050565b60006020820190506100b66000830184610092565b92915050565b600080fd5b6100ca81610088565b81146100d557600080fd5b50565b6000813590506100e7816100c1565b92915050565b600060208284031215610103576101026100bc565b5b6000610111848285016100d8565b9150509291505056fea2646970667358221220322c78243e61b783558509c9cc22cb8493dde6925aa5e89a08cdf6e22f279ef164736f6c63430008120033"
-	storageContractTxCallData = "0x6057361d0000000000000000000000000000000000000000000000000000000000000001"
-	storageCallTxGas          = 100000
-)
-
-func init() {
-
-	testTxPoolConfig = txpool.DefaultConfig
-	testTxPoolConfig.Journal = ""
-	ethashChainConfig = new(params.ChainConfig)
-	*ethashChainConfig = *params.TestChainConfig
-	cliqueChainConfig = new(params.ChainConfig)
-	*cliqueChainConfig = *params.TestChainConfig
-	cliqueChainConfig.Clique = &params.CliqueConfig{
-		Period: 10,
-		Epoch:  30000,
-	}
-
-	signer := types.LatestSigner(params.TestChainConfig)
-
-	tx1 := types.MustSignNewTx(testBankKey, signer, &types.AccessListTx{
-		ChainID:  params.TestChainConfig.ChainID,
-		Nonce:    0,
-		To:       &testUserAddress,
-		Value:    big.NewInt(1000),
-		Gas:      params.TxGas,
-		GasPrice: big.NewInt(params.InitialBaseFee),
-	})
-
-	pendingTxs = append(pendingTxs, tx1)
-
-	tx2 := types.MustSignNewTx(testBankKey, signer, &types.LegacyTx{
-		Nonce:    1,
-		To:       &testUserAddress,
-		Value:    big.NewInt(1000),
-		Gas:      params.TxGas,
-		GasPrice: big.NewInt(params.InitialBaseFee),
-	})
-
-	newTxs = append(newTxs, tx2)
-}
-
-// testWorkerBackend implements worker.Backend interfaces and wraps all information needed during the testing.
-type testWorkerBackend struct {
-	DB         ethdb.Database
-	txPool     *txpool.TxPool
-	chain      *core.BlockChain
-	Genesis    *core.Genesis
-	uncleBlock *types.Block
-}
-
-// PeerCount implements Backend.
-func (*testWorkerBackend) PeerCount() int {
-	panic("unimplemented")
-}
-
-func newTestWorkerBackend(t TensingObject, chainConfig *params.ChainConfig, engine consensus.Engine, db ethdb.Database, n int) *testWorkerBackend {
-	var gspec = core.Genesis{
-		Config:   chainConfig,
-		Alloc:    core.GenesisAlloc{TestBankAddress: {Balance: testBankFunds}},
-		GasLimit: 30_000_000,
-	}
-
-	switch e := engine.(type) {
-	case *bor.Bor:
-		gspec.ExtraData = make([]byte, 32+common.AddressLength+crypto.SignatureLength)
-		copy(gspec.ExtraData[32:32+common.AddressLength], TestBankAddress.Bytes())
-		e.Authorize(TestBankAddress, func(account accounts.Account, s string, data []byte) ([]byte, error) {
-			return crypto.Sign(crypto.Keccak256(data), testBankKey)
-		})
-	case *clique.Clique:
-		gspec.ExtraData = make([]byte, 32+common.AddressLength+crypto.SignatureLength)
-		copy(gspec.ExtraData[32:32+common.AddressLength], TestBankAddress.Bytes())
-		e.Authorize(TestBankAddress, func(account accounts.Account, s string, data []byte) ([]byte, error) {
-			return crypto.Sign(crypto.Keccak256(data), testBankKey)
-		})
-	case *ethash.Ethash:
-	default:
-		t.Fatalf("unexpected consensus engine type: %T", engine)
-	}
-
-	genesis := gspec.MustCommit(db)
-
-	chain, _ := core.NewBlockChain(db, &core.CacheConfig{TrieDirtyDisabled: true}, &gspec, nil, engine, vm.Config{}, nil, nil, nil)
-	txpool := txpool.NewTxPool(testTxPoolConfig, chainConfig, chain)
-
-	// Generate a small n-block chain and an uncle block for it
-	if n > 0 {
-		blocks, _ := core.GenerateChain(chainConfig, genesis, engine, db, n, func(i int, gen *core.BlockGen) {
-			gen.SetCoinbase(TestBankAddress)
-		})
-		if _, err := chain.InsertChain(blocks); err != nil {
-			t.Fatalf("failed to insert origin chain: %v", err)
-		}
-	}
-
-	parent := genesis
-	if n > 0 {
-		parent = chain.GetBlockByHash(chain.CurrentBlock().ParentHash)
-	}
-
-	blocks, _ := core.GenerateChain(chainConfig, parent, engine, db, 1, func(i int, gen *core.BlockGen) {
-		gen.SetCoinbase(testUserAddress)
-	})
-
-	return &testWorkerBackend{
-		DB:         db,
-		chain:      chain,
-		txPool:     txpool,
-		Genesis:    &gspec,
-		uncleBlock: blocks[0],
-	}
-}
-
-func (b *testWorkerBackend) BlockChain() *core.BlockChain { return b.chain }
-func (b *testWorkerBackend) TxPool() *txpool.TxPool       { return b.txPool }
-func (b *testWorkerBackend) StateAtBlock(block *types.Block, reexec uint64, base *state.StateDB, checkLive bool, preferDisk bool) (statedb *state.StateDB, err error) {
-	return nil, errors.New("not supported")
-}
-
-func (b *testWorkerBackend) newRandomUncle() (*types.Block, error) {
-	var parent *types.Block
-
-	cur := b.chain.CurrentBlock()
-
-	if cur.Number.Uint64() == 0 {
-		parent = b.chain.Genesis()
-	} else {
-		parent = b.chain.GetBlockByHash(b.chain.CurrentBlock().ParentHash)
-	}
-
-	var err error
-
-	blocks, _ := core.GenerateChain(b.chain.Config(), parent, b.chain.Engine(), b.DB, 1, func(i int, gen *core.BlockGen) {
-		var addr = make([]byte, common.AddressLength)
-
-		_, err = rand.Read(addr)
-		if err != nil {
-			return
-		}
-
-		gen.SetCoinbase(common.BytesToAddress(addr))
-	})
-
-	return blocks[0], err
-}
-
-// newRandomTx creates a new transaction.
-func (b *testWorkerBackend) newRandomTx(creation bool) *types.Transaction {
-	var tx *types.Transaction
-
-	gasPrice := big.NewInt(10 * params.InitialBaseFee)
-
-	if creation {
-		tx, _ = types.SignTx(types.NewContractCreation(b.txPool.Nonce(TestBankAddress), big.NewInt(0), testGas, gasPrice, common.FromHex(testCode)), types.HomesteadSigner{}, testBankKey)
-	} else {
-		tx, _ = types.SignTx(types.NewTransaction(b.txPool.Nonce(TestBankAddress), testUserAddress, big.NewInt(1000), params.TxGas, gasPrice, nil), types.HomesteadSigner{}, testBankKey)
-	}
-
-	return tx
-}
-
-// newRandomTxWithNonce creates a new transaction with the given nonce.
-func (b *testWorkerBackend) newRandomTxWithNonce(creation bool, nonce uint64) *types.Transaction {
-	var tx *types.Transaction
-
-	gasPrice := big.NewInt(100 * params.InitialBaseFee)
-
-	if creation {
-		tx, _ = types.SignTx(types.NewContractCreation(b.txPool.Nonce(TestBankAddress), big.NewInt(0), testGas, gasPrice, common.FromHex(testCode)), types.HomesteadSigner{}, testBankKey)
-	} else {
-		tx, _ = types.SignTx(types.NewTransaction(nonce, testUserAddress, big.NewInt(1000), params.TxGas, gasPrice, nil), types.HomesteadSigner{}, testBankKey)
-	}
-
-	return tx
-}
-
-// newStorageCreateContractTx creates a new transaction to deploy a storage smart contract.
-func (b *testWorkerBackend) newStorageCreateContractTx() (*types.Transaction, common.Address) {
-	var tx *types.Transaction
-
-	gasPrice := big.NewInt(10 * params.InitialBaseFee)
-
-	tx, _ = types.SignTx(types.NewContractCreation(b.txPool.Nonce(TestBankAddress), big.NewInt(0), testGas, gasPrice, common.FromHex(storageContractByteCode)), types.HomesteadSigner{}, testBankKey)
-	contractAddr := crypto.CreateAddress(TestBankAddress, b.txPool.Nonce(TestBankAddress))
-
-	return tx, contractAddr
-}
-
-// newStorageContractCallTx creates a new transaction to call a storage smart contract.
-func (b *testWorkerBackend) newStorageContractCallTx(to common.Address, nonce uint64) *types.Transaction {
-	var tx *types.Transaction
-
-	gasPrice := big.NewInt(10 * params.InitialBaseFee)
-
-	tx, _ = types.SignTx(types.NewTransaction(nonce, to, nil, storageCallTxGas, gasPrice, common.FromHex(storageContractTxCallData)), types.HomesteadSigner{}, testBankKey)
-
-	return tx
-}
-
-// NewTestWorker creates a new test worker with the given parameters.
-func NewTestWorker(t TensingObject, chainConfig *params.ChainConfig, engine consensus.Engine, db ethdb.Database, blocks int, noempty bool, delay uint, opcodeDelay uint) (*worker, *testWorkerBackend, func()) {
-	backend := newTestWorkerBackend(t, chainConfig, engine, db, blocks)
-	backend.txPool.AddLocals(pendingTxs)
-
-	var w *worker
-
-	if delay != 0 || opcodeDelay != 0 {
-		//nolint:staticcheck
-		w = newWorkerWithDelay(testConfig, chainConfig, engine, backend, new(event.TypeMux), nil, false, delay, opcodeDelay)
-	} else {
-		//nolint:staticcheck
-		w = newWorker(testConfig, chainConfig, engine, backend, new(event.TypeMux), nil, false)
-	}
-
-	w.setEtherbase(TestBankAddress)
-
-	// enable empty blocks
-	w.noempty.Store(noempty)
-
-	return w, backend, w.close
-}
-
-// newWorkerWithDelay is newWorker() with extra params to induce artficial delays for tests such as commit-interrupt.
-// nolint:staticcheck
-func newWorkerWithDelay(config *Config, chainConfig *params.ChainConfig, engine consensus.Engine, eth Backend, mux *event.TypeMux, isLocalBlock func(header *types.Header) bool, init bool, delay uint, opcodeDelay uint) *worker {
-	worker := &worker{
-		config:              config,
-		chainConfig:         chainConfig,
-		engine:              engine,
-		eth:                 eth,
-		mux:                 mux,
-		chain:               eth.BlockChain(),
-		isLocalBlock:        isLocalBlock,
-		localUncles:         make(map[common.Hash]*types.Block),
-		remoteUncles:        make(map[common.Hash]*types.Block),
-		unconfirmed:         newUnconfirmedBlocks(eth.BlockChain(), sealingLogAtDepth),
-		pendingTasks:        make(map[common.Hash]*task),
-		txsCh:               make(chan core.NewTxsEvent, txChanSize),
-		chainHeadCh:         make(chan core.ChainHeadEvent, chainHeadChanSize),
-		chainSideCh:         make(chan core.ChainSideEvent, chainSideChanSize),
-		newWorkCh:           make(chan *newWorkReq),
-		getWorkCh:           make(chan *getWorkReq),
-		taskCh:              make(chan *task),
-		resultCh:            make(chan *types.Block, resultQueueSize),
-		exitCh:              make(chan struct{}),
-		startCh:             make(chan struct{}, 1),
-		resubmitIntervalCh:  make(chan time.Duration),
-		resubmitAdjustCh:    make(chan *intervalAdjust, resubmitAdjustChanSize),
-		interruptCommitFlag: config.CommitInterruptFlag,
-	}
-	worker.noempty.Store(true)
-	worker.profileCount = new(int32)
-	// Subscribe NewTxsEvent for tx pool
-	worker.txsSub = eth.TxPool().SubscribeNewTxsEvent(worker.txsCh)
-	// Subscribe events for blockchain
-	worker.chainHeadSub = eth.BlockChain().SubscribeChainHeadEvent(worker.chainHeadCh)
-	worker.chainSideSub = eth.BlockChain().SubscribeChainSideEvent(worker.chainSideCh)
-
-	interruptedTxCache, err := lru.New(vm.InterruptedTxCacheSize)
-	if err != nil {
-		log.Warn("Failed to create interrupted tx cache", "err", err)
-	}
-
-	worker.interruptedTxCache = &vm.TxCache{
-		Cache: interruptedTxCache,
-	}
-
-	if !worker.interruptCommitFlag {
-		worker.noempty.Store(false)
-	}
-
-	// Sanitize recommit interval if the user-specified one is too short.
-	recommit := worker.config.Recommit
-	if recommit < minRecommitInterval {
-		log.Warn("Sanitizing miner recommit interval", "provided", recommit, "updated", minRecommitInterval)
-		recommit = minRecommitInterval
-	}
-
-	ctx := tracing.WithTracer(context.Background(), otel.GetTracerProvider().Tracer("MinerWorker"))
-
-	worker.wg.Add(4)
-
-	go worker.mainLoopWithDelay(ctx, delay, opcodeDelay)
-	go worker.newWorkLoop(ctx, recommit)
-	go worker.resultLoop()
-	go worker.taskLoop()
-
-	// Submit first work to initialize pending state.
-	if init {
-		worker.startCh <- struct{}{}
-	}
-
-	return worker
-}
-
-// mainLoopWithDelay is mainLoop() with extra params to induce artficial delays for tests such as commit-interrupt.
-// nolint:gocognit
-func (w *worker) mainLoopWithDelay(ctx context.Context, delay uint, opcodeDelay uint) {
-	defer w.wg.Done()
-	defer w.txsSub.Unsubscribe()
-	defer w.chainHeadSub.Unsubscribe()
-	defer w.chainSideSub.Unsubscribe()
-	defer func() {
-		if w.current != nil {
-			w.current.discard()
-		}
-	}()
-
-	cleanTicker := time.NewTicker(time.Second * 10)
-	defer cleanTicker.Stop()
-
-	for {
-		select {
-		case req := <-w.newWorkCh:
-			i := req.interrupt.Load()
-			//nolint:contextcheck
-			w.commitWorkWithDelay(req.ctx, &i, req.noempty, req.timestamp, delay, opcodeDelay)
-
-		case req := <-w.getWorkCh:
-			//nolint:contextcheck
-			block, _, err := w.generateWork(req.ctx, req.params)
-			if err != nil {
-				req.result <- nil
-			} else {
-				payload := newPayloadResult{
-					err:   nil,
-					block: block,
-					fees:  block.BaseFee(),
-				}
-				req.result <- &payload
-			}
-
-		case ev := <-w.chainSideCh:
-			// Short circuit for duplicate side blocks
-			if _, exist := w.localUncles[ev.Block.Hash()]; exist {
-				continue
-			}
-
-			if _, exist := w.remoteUncles[ev.Block.Hash()]; exist {
-				continue
-			}
-
-			// Add side block to possible uncle block set depending on the author.
-			if w.isLocalBlock != nil && w.isLocalBlock(ev.Block.Header()) {
-				w.localUncles[ev.Block.Hash()] = ev.Block
-			} else {
-				w.remoteUncles[ev.Block.Hash()] = ev.Block
-			}
-
-			// If our sealing block contains less than 2 uncle blocks,
-			// add the new uncle block if valid and regenerate a new
-			// sealing block for higher profit.
-			if w.isRunning() && w.current != nil && len(w.current.uncles) < 2 {
-				start := time.Now()
-				if err := w.commitUncle(w.current, ev.Block.Header()); err == nil {
-					commitErr := w.commit(ctx, w.current.copy(), nil, true, start)
-					if commitErr != nil {
-						log.Error("error while committing work for mining", "err", commitErr)
-					}
-				}
-			}
-
-		case <-cleanTicker.C:
-			chainHead := w.chain.CurrentBlock()
-			for hash, uncle := range w.localUncles {
-				if uncle.NumberU64()+staleThreshold <= chainHead.Number.Uint64() {
-					delete(w.localUncles, hash)
-				}
-			}
-
-			for hash, uncle := range w.remoteUncles {
-				if uncle.NumberU64()+staleThreshold <= chainHead.Number.Uint64() {
-					delete(w.remoteUncles, hash)
-				}
-			}
-
-		case ev := <-w.txsCh:
-			// Apply transactions to the pending state if we're not sealing
-			//
-			// Note all transactions received may not be continuous with transactions
-			// already included in the current sealing block. These transactions will
-			// be automatically eliminated.
-			// nolint : nestif
-			if !w.isRunning() && w.current != nil {
-				// If block is already full, abort
-				if gp := w.current.gasPool; gp != nil && gp.Gas() < params.TxGas {
-					continue
-				}
-
-				txs := make(map[common.Address]types.Transactions)
-
-				for _, tx := range ev.Txs {
-					acc, _ := types.Sender(w.current.signer, tx)
-					txs[acc] = append(txs[acc], tx)
-				}
-
-				txset := types.NewTransactionsByPriceAndNonce(w.current.signer, txs, cmath.FromBig(w.current.header.BaseFee))
-				tcount := w.current.tcount
-
-				w.commitTransactions(w.current, txset, nil, context.Background())
-
-				// Only update the snapshot if any new transactions were added
-				// to the pending block
-				if tcount != w.current.tcount {
-					w.updateSnapshot(w.current)
-				}
-			} else {
-				// Special case, if the consensus engine is 0 period clique(dev mode),
-				// submit sealing work here since all empty submission will be rejected
-				// by clique. Of course the advance sealing(empty submission) is disabled.
-				if w.chainConfig.Clique != nil && w.chainConfig.Clique.Period == 0 {
-					w.commitWork(ctx, nil, true, time.Now().Unix())
-				}
-			}
-
-			w.newTxs.Add(int32(len(ev.Txs)))
-			// System stopped
-		case <-w.exitCh:
-			return
-		case <-w.txsSub.Err():
-			return
-		case <-w.chainHeadSub.Err():
-			return
-		case <-w.chainSideSub.Err():
-			return
-		}
-	}
-}
-
-// commitWorkWithDelay is commitWork() with extra params to induce artficial delays for tests such as commit-interrupt.
-func (w *worker) commitWorkWithDelay(ctx context.Context, interrupt *int32, noempty bool, timestamp int64, delay uint, opcodeDelay uint) {
-	start := time.Now()
-
-	var (
-		work *environment
-		err  error
-	)
-
-	tracing.Exec(ctx, "", "worker.prepareWork", func(ctx context.Context, span trace.Span) {
-		// Set the coinbase if the worker is running or it's required
-		var coinbase common.Address
-		if w.isRunning() {
-			if w.coinbase == (common.Address{}) {
-				log.Error("Refusing to mine without etherbase")
-				return
-			}
-
-			coinbase = w.coinbase // Use the preset address as the fee recipient
-		}
-
-		work, err = w.prepareWork(&generateParams{
-			timestamp: uint64(timestamp),
-			coinbase:  coinbase,
-		})
-	})
-
-	if err != nil {
-		return
-	}
-
-	//nolint:contextcheck
-	var interruptCtx = context.Background()
-
-	stopFn := func() {}
-	defer func() {
-		stopFn()
-	}()
-
-	if !noempty && w.interruptCommitFlag {
-		block := w.chain.GetBlockByHash(w.chain.CurrentBlock().Hash())
-		interruptCtx, stopFn = getInterruptTimer(ctx, work, block)
-		// nolint : staticcheck
-		interruptCtx = vm.PutCache(interruptCtx, w.interruptedTxCache)
-		// nolint : staticcheck
-		interruptCtx = context.WithValue(interruptCtx, vm.InterruptCtxDelayKey, delay)
-		// nolint : staticcheck
-		interruptCtx = context.WithValue(interruptCtx, vm.InterruptCtxOpcodeDelayKey, opcodeDelay)
-	}
-
-	ctx, span := tracing.StartSpan(ctx, "commitWork")
-	defer tracing.EndSpan(span)
-
-	tracing.SetAttributes(
-		span,
-		attribute.Int("number", int(work.header.Number.Uint64())),
-	)
-
-	// Create an empty block based on temporary copied state for
-	// sealing in advance without waiting block execution finished.
-	if !noempty && !w.noempty.Load() {
-		err = w.commit(ctx, work.copy(), nil, false, start)
-		if err != nil {
-			return
-		}
-	}
-
-	// Fill pending transactions from the txpool
-	w.fillTransactionsWithDelay(ctx, interrupt, work, interruptCtx)
-
-	err = w.commit(ctx, work.copy(), w.fullTaskHook, true, start)
-	if err != nil {
-		return
-	}
-
-	// Swap out the old work with the new one, terminating any leftover
-	// prefetcher processes in the mean time and starting a new one.
-	if w.current != nil {
-		w.current.discard()
-	}
-
-	w.current = work
-}
-
-// fillTransactionsWithDelay is fillTransactions() with extra params to induce artficial delays for tests such as commit-interrupt.
-// nolint:gocognit
-func (w *worker) fillTransactionsWithDelay(ctx context.Context, interrupt *int32, env *environment, interruptCtx context.Context) {
-	ctx, span := tracing.StartSpan(ctx, "fillTransactions")
-	defer tracing.EndSpan(span)
-
-	// Split the pending transactions into locals and remotes
-	// Fill the block with all available pending transactions.
-
-	var (
-		localTxsCount  int
-		remoteTxsCount int
-		localTxs       = make(map[common.Address]types.Transactions)
-		remoteTxs      map[common.Address]types.Transactions
-	)
-
-	// TODO: move to config or RPC
-	const profiling = false
-
-	if profiling {
-		doneCh := make(chan struct{})
-
-		defer func() {
-			close(doneCh)
-		}()
-
-		go func(number uint64) {
-			closeFn := func() error {
-				return nil
-			}
-
-			for {
-				select {
-				case <-time.After(150 * time.Millisecond):
-					// Check if we've not crossed limit
-					if attempt := atomic.AddInt32(w.profileCount, 1); attempt >= 10 {
-						log.Info("Completed profiling", "attempt", attempt)
-
-						return
-					}
-
-					log.Info("Starting profiling in fill transactions", "number", number)
-
-					dir, err := os.MkdirTemp("", fmt.Sprintf("bor-traces-%s-", time.Now().UTC().Format("2006-01-02-150405Z")))
-					if err != nil {
-						log.Error("Error in profiling", "path", dir, "number", number, "err", err)
-						return
-					}
-
-					// grab the cpu profile
-					closeFnInternal, err := startProfiler("cpu", dir, number)
-					if err != nil {
-						log.Error("Error in profiling", "path", dir, "number", number, "err", err)
-						return
-					}
-
-					closeFn = func() error {
-						err := closeFnInternal()
-
-						log.Info("Completed profiling", "path", dir, "number", number, "error", err)
-
-						return nil
-					}
-
-				case <-doneCh:
-					err := closeFn()
-
-					if err != nil {
-						log.Info("closing fillTransactions", "number", number, "error", err)
-					}
-
-					return
-				}
-			}
-		}(env.header.Number.Uint64())
-	}
-
-	tracing.Exec(ctx, "", "worker.SplittingTransactions", func(ctx context.Context, span trace.Span) {
-		prePendingTime := time.Now()
-
-		pending := w.eth.TxPool().Pending(ctx, true)
-		remoteTxs = pending
-
-		postPendingTime := time.Now()
-
-		for _, account := range w.eth.TxPool().Locals() {
-			if txs := remoteTxs[account]; len(txs) > 0 {
-				delete(remoteTxs, account)
-
-				localTxs[account] = txs
-			}
-		}
-
-		postLocalsTime := time.Now()
-
-		localTxsCount = len(localTxs)
-		remoteTxsCount = len(remoteTxs)
-
-		tracing.SetAttributes(
-			span,
-			attribute.Int("len of local txs", localTxsCount),
-			attribute.Int("len of remote txs", remoteTxsCount),
-			attribute.String("time taken by Pending()", fmt.Sprintf("%v", postPendingTime.Sub(prePendingTime))),
-			attribute.String("time taken by Locals()", fmt.Sprintf("%v", postLocalsTime.Sub(postPendingTime))),
-		)
-	})
-
-	var (
-		localEnvTCount  int
-		remoteEnvTCount int
-		committed       bool
-	)
-
-	if localTxsCount > 0 {
-		var txs *types.TransactionsByPriceAndNonce
-
-		tracing.Exec(ctx, "", "worker.LocalTransactionsByPriceAndNonce", func(ctx context.Context, span trace.Span) {
-			txs = types.NewTransactionsByPriceAndNonce(env.signer, localTxs, cmath.FromBig(env.header.BaseFee))
-
-			tracing.SetAttributes(
-				span,
-				attribute.Int("len of tx local Heads", txs.GetTxs()),
-			)
-		})
-
-		tracing.Exec(ctx, "", "worker.LocalCommitTransactions", func(ctx context.Context, span trace.Span) {
-			committed = w.commitTransactionsWithDelay(env, txs, interrupt, interruptCtx)
-		})
-
-		if committed {
-			return
-		}
-
-		localEnvTCount = env.tcount
-	}
-
-	if remoteTxsCount > 0 {
-		var txs *types.TransactionsByPriceAndNonce
-
-		tracing.Exec(ctx, "", "worker.RemoteTransactionsByPriceAndNonce", func(ctx context.Context, span trace.Span) {
-			txs = types.NewTransactionsByPriceAndNonce(env.signer, remoteTxs, cmath.FromBig(env.header.BaseFee))
-
-			tracing.SetAttributes(
-				span,
-				attribute.Int("len of tx remote Heads", txs.GetTxs()),
-			)
-		})
-
-		tracing.Exec(ctx, "", "worker.RemoteCommitTransactions", func(ctx context.Context, span trace.Span) {
-			committed = w.commitTransactionsWithDelay(env, txs, interrupt, interruptCtx)
-		})
-
-		if committed {
-			return
-		}
-
-		remoteEnvTCount = env.tcount
-	}
-
-	tracing.SetAttributes(
-		span,
-		attribute.Int("len of final local txs ", localEnvTCount),
-		attribute.Int("len of final remote txs", remoteEnvTCount),
-	)
-}
-
-// commitTransactionsWithDelay is commitTransactions() with extra params to induce artficial delays for tests such as commit-interrupt.
-// nolint:gocognit, unparam
-func (w *worker) commitTransactionsWithDelay(env *environment, txs *types.TransactionsByPriceAndNonce, interrupt *int32, interruptCtx context.Context) bool {
-	gasLimit := env.header.GasLimit
-	if env.gasPool == nil {
-		env.gasPool = new(core.GasPool).AddGas(gasLimit)
-	}
-
-	var coalescedLogs []*types.Log
-
-	initialGasLimit := env.gasPool.Gas()
-	initialTxs := txs.GetTxs()
-
-	var breakCause string
-
-	defer func() {
-		log.OnDebug(func(lg log.Logging) {
-			lg("commitTransactions-stats",
-				"initialTxsCount", initialTxs,
-				"initialGasLimit", initialGasLimit,
-				"resultTxsCount", txs.GetTxs(),
-				"resultGapPool", env.gasPool.Gas(),
-				"exitCause", breakCause)
-		})
-	}()
-
-mainloop:
-	for {
-		if interruptCtx != nil {
-			// case of interrupting by timeout
-			select {
-			case <-interruptCtx.Done():
-				log.Warn("Interrupt")
-				break mainloop
-			default:
-			}
-		}
-
-		// In the following three cases, we will interrupt the execution of the transaction.
-		// (1) new head block event arrival, the interrupt signal is 1
-		// (2) worker start or restart, the interrupt signal is 1
-		// (3) worker recreate the sealing block with any newly arrived transactions, the interrupt signal is 2.
-		// For the first two cases, the semi-finished work will be discarded.
-		// For the third case, the semi-finished work will be submitted to the consensus engine.
-		if interrupt != nil && atomic.LoadInt32(interrupt) != commitInterruptNone {
-			// Notify resubmit loop to increase resubmitting interval due to too frequent commits.
-			if atomic.LoadInt32(interrupt) == commitInterruptResubmit {
-				ratio := float64(gasLimit-env.gasPool.Gas()) / float64(gasLimit)
-				if ratio < 0.1 {
-					// nolint:goconst
-					ratio = 0.1
-				}
-				w.resubmitAdjustCh <- &intervalAdjust{
-					ratio: ratio,
-					inc:   true,
-				}
-			}
-			// nolint:goconst
-			breakCause = "interrupt"
-
-			return atomic.LoadInt32(interrupt) == commitInterruptNewHead
-		}
-		// If we don't have enough gas for any further transactions then we're done
-		if env.gasPool.Gas() < params.TxGas {
-			log.Trace("Not enough gas for further transactions", "have", env.gasPool, "want", params.TxGas)
-			// nolint:goconst
-			breakCause = "Not enough gas for further transactions"
-
-			break
-		}
-		// Retrieve the next transaction and abort if all done
-		tx := txs.Peek()
-		if tx == nil {
-			// nolint:goconst
-			breakCause = "all transactions has been included"
-			break
-		}
-		// Error may be ignored here. The error has already been checked
-		// during transaction acceptance is the transaction pool.
-		//
-		// We use the eip155 signer regardless of the current hf.
-		from, _ := types.Sender(env.signer, tx)
-		// Check whether the tx is replay protected. If we're not in the EIP155 hf
-		// phase, start ignoring the sender until we do.
-		if tx.Protected() && !w.chainConfig.IsEIP155(env.header.Number) {
-			log.Trace("Ignoring reply protected transaction", "hash", tx.Hash(), "eip155", w.chainConfig.EIP155Block)
-
-			txs.Pop()
-
-			continue
-		}
-		// Start executing the transaction
-		env.state.SetTxContext(tx.Hash(), env.tcount)
-
-		var start time.Time
-
-		log.OnDebug(func(log.Logging) {
-			start = time.Now()
-		})
-
-		logs, err := w.commitTransaction(env, tx, interruptCtx)
-
-		if interruptCtx != nil {
-			if delay := interruptCtx.Value(vm.InterruptCtxDelayKey); delay != nil {
-				// nolint : durationcheck
-				time.Sleep(time.Duration(delay.(uint)) * time.Millisecond)
-			}
-		}
-
-		switch {
-		case errors.Is(err, core.ErrGasLimitReached):
-			// Pop the current out-of-gas transaction without shifting in the next from the account
-			log.Trace("Gas limit exceeded for current block", "sender", from)
-			txs.Pop()
-
-		case errors.Is(err, core.ErrNonceTooLow):
-			// New head notification data race between the transaction pool and miner, shift
-			log.Trace("Skipping transaction with low nonce", "sender", from, "nonce", tx.Nonce())
-			txs.Shift()
-
-		case errors.Is(err, core.ErrNonceTooHigh):
-			// Reorg notification data race between the transaction pool and miner, skip account =
-			log.Trace("Skipping account with hight nonce", "sender", from, "nonce", tx.Nonce())
-			txs.Pop()
-
-		case errors.Is(err, nil):
-			// Everything ok, collect the logs and shift in the next transaction from the same account
-			coalescedLogs = append(coalescedLogs, logs...)
-			env.tcount++
-
-			txs.Shift()
-
-			log.OnDebug(func(lg log.Logging) {
-				lg("Committed new tx", "tx hash", tx.Hash(), "from", from, "to", tx.To(), "nonce", tx.Nonce(), "gas", tx.Gas(), "gasPrice", tx.GasPrice(), "value", tx.Value(), "time spent", time.Since(start))
-			})
-
-		case errors.Is(err, core.ErrTxTypeNotSupported):
-			// Pop the unsupported transaction without shifting in the next from the account
-			log.Trace("Skipping unsupported transaction type", "sender", from, "type", tx.Type())
-			txs.Pop()
-
-		default:
-			// Strange error, discard the transaction and get the next in line (note, the
-			// nonce-too-high clause will prevent us from executing in vain).
-			log.Debug("Transaction failed, account skipped", "hash", tx.Hash(), "err", err)
-			txs.Shift()
-		}
-	}
-
-	if !w.isRunning() && len(coalescedLogs) > 0 {
-		// We don't push the pendingLogsEvent while we are sealing. The reason is that
-		// when we are sealing, the worker will regenerate a sealing block every 3 seconds.
-		// In order to avoid pushing the repeated pendingLog, we disable the pending log pushing.
-		// make a copy, the state caches the logs and these logs get "upgraded" from pending to mined
-		// logs by filling in the block hash when the block was mined by the local miner. This can
-		// cause a race condition if a log was "upgraded" before the PendingLogsEvent is processed.
-		cpy := make([]*types.Log, len(coalescedLogs))
-		for i, l := range coalescedLogs {
-			cpy[i] = new(types.Log)
-			*cpy[i] = *l
-		}
-
-		w.pendingLogsFeed.Send(cpy)
-	}
-	// Notify resubmit loop to decrease resubmitting interval if current interval is larger
-	// than the user-specified one.
-	if interrupt != nil {
-		w.resubmitAdjustCh <- &intervalAdjust{inc: false}
-	}
-
-	return false
-}
->>>>>>> 4d96b145
+// }