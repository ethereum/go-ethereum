--- conflicted
+++ resolved
@@ -51,13 +51,8 @@
 	shouldStart int32 // should start indicates whether we should start after sync
 }
 
-<<<<<<< HEAD
-func New(exp core.Backend, mux *event.TypeMux, pow pow.PoW) *Miner {
-	miner := &Miner{exp: exp, mux: mux, pow: pow, worker: newWorker(common.Address{}, exp), canStart: 1}
-=======
-func New(eth core.Backend, config *core.ChainConfig, mux *event.TypeMux, pow pow.PoW) *Miner {
-	miner := &Miner{eth: eth, mux: mux, pow: pow, worker: newWorker(config, common.Address{}, eth), canStart: 1}
->>>>>>> 94ad694a
+func New(exp core.Backend, config *core.ChainConfig, mux *event.TypeMux, pow pow.PoW) *Miner {
+	miner := &Miner{exp: exp, mux: mux, pow: pow, worker: newWorker(config, common.Address{}, exp), canStart: 1}
 	go miner.update()
 
 	return miner
