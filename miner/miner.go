--- conflicted
+++ resolved
@@ -58,13 +58,8 @@
 
 // DefaultConfig contains default settings for miner.
 var DefaultConfig = Config{
-<<<<<<< HEAD
 	GasCeil:  30_000_000,
-	GasPrice: big.NewInt(params.BorDefaultMinerGasPrice), // enforces minimum gas price of 30 gwei in bor
-=======
-	GasCeil:  30000000,
-	GasPrice: big.NewInt(params.BorDefaultMinerGasPrice), // enforce min gas price to 25 gwei for bor
->>>>>>> d903330c
+	GasPrice: big.NewInt(params.BorDefaultMinerGasPrice), // enforces minimum gas price of 25 gwei in bor
 
 	// The default recommit time is chosen as two seconds since
 	// consensus-layer usually will wait a half slot of time(6s)
