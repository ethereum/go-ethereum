--- conflicted
+++ resolved
@@ -128,17 +128,6 @@
 
 // BuildPayload builds the payload according to the provided parameters.
 func (miner *Miner) BuildPayload(args *BuildPayloadArgs) (*Payload, error) {
-<<<<<<< HEAD
-	return miner.worker.buildPayload(args)
-}
-
-func (miner *Miner) BuildBlockFromTxs(ctx context.Context, buildArgs *types.BuildBlockArgs, txs types.Transactions) (*types.Block, *big.Int, error) {
-	return miner.worker.buildBlockFromTxs(ctx, buildArgs, txs)
-}
-
-func (miner *Miner) BuildBlockFromBundles(ctx context.Context, buildArgs *types.BuildBlockArgs, bundles []types.SBundle) (*types.Block, *big.Int, error) {
-	return miner.worker.buildBlockFromBundles(ctx, buildArgs, bundles)
-=======
 	return miner.buildPayload(args)
 }
 
@@ -174,5 +163,12 @@
 	}
 	miner.pending.update(header.Hash(), ret)
 	return ret
->>>>>>> 7481398a
+}
+
+func (miner *Miner) BuildBlockFromTxs(ctx context.Context, buildArgs *types.BuildBlockArgs, txs types.Transactions) (*types.Block, *big.Int, error) {
+	return miner.buildBlockFromTxs(ctx, buildArgs, txs)
+}
+
+func (miner *Miner) BuildBlockFromBundles(ctx context.Context, buildArgs *types.BuildBlockArgs, bundles []types.SBundle) (*types.Block, *big.Int, error) {
+	return miner.buildBlockFromBundles(ctx, buildArgs, bundles)
 }