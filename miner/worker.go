// Copyright 2015 The go-ethereum Authors
// This file is part of the go-ethereum library.
//
// The go-ethereum library is free software: you can redistribute it and/or modify
// it under the terms of the GNU Lesser General Public License as published by
// the Free Software Foundation, either version 3 of the License, or
// (at your option) any later version.
//
// The go-ethereum library is distributed in the hope that it will be useful,
// but WITHOUT ANY WARRANTY; without even the implied warranty of
// MERCHANTABILITY or FITNESS FOR A PARTICULAR PURPOSE. See the
// GNU Lesser General Public License for more details.
//
// You should have received a copy of the GNU Lesser General Public License
// along with the go-ethereum library. If not, see <http://www.gnu.org/licenses/>.

package miner

import (
<<<<<<< HEAD
	"fmt"
=======
	"bytes"
	"errors"
>>>>>>> c9427004
	"math/big"
	"sync"
	"sync/atomic"
	"time"

<<<<<<< HEAD
	"github.com/ubiq/go-ubiq/common"
	"github.com/ubiq/go-ubiq/consensus"
	"github.com/ubiq/go-ubiq/core"
	"github.com/ubiq/go-ubiq/core/state"
	"github.com/ubiq/go-ubiq/core/types"
	"github.com/ubiq/go-ubiq/core/vm"
	"github.com/ubiq/go-ubiq/ethdb"
	"github.com/ubiq/go-ubiq/event"
	"github.com/ubiq/go-ubiq/log"
	"github.com/ubiq/go-ubiq/params"
	"gopkg.in/fatih/set.v0"
=======
	mapset "github.com/deckarep/golang-set"
	"github.com/ethereum/go-ethereum/common"
	"github.com/ethereum/go-ethereum/consensus"
	"github.com/ethereum/go-ethereum/consensus/misc"
	"github.com/ethereum/go-ethereum/core"
	"github.com/ethereum/go-ethereum/core/state"
	"github.com/ethereum/go-ethereum/core/types"
	"github.com/ethereum/go-ethereum/event"
	"github.com/ethereum/go-ethereum/log"
	"github.com/ethereum/go-ethereum/params"
>>>>>>> c9427004
)

const (
	// resultQueueSize is the size of channel listening to sealing result.
	resultQueueSize = 10

	// txChanSize is the size of channel listening to NewTxsEvent.
	// The number is referenced from the size of tx pool.
	txChanSize = 4096

	// chainHeadChanSize is the size of channel listening to ChainHeadEvent.
	chainHeadChanSize = 10

	// chainSideChanSize is the size of channel listening to ChainSideEvent.
	chainSideChanSize = 10

	// resubmitAdjustChanSize is the size of resubmitting interval adjustment channel.
	resubmitAdjustChanSize = 10

	// miningLogAtDepth is the number of confirmations before logging successful mining.
	miningLogAtDepth = 7

	// minRecommitInterval is the minimal time interval to recreate the mining block with
	// any newly arrived transactions.
	minRecommitInterval = 1 * time.Second

	// maxRecommitInterval is the maximum time interval to recreate the mining block with
	// any newly arrived transactions.
	maxRecommitInterval = 15 * time.Second

	// intervalAdjustRatio is the impact a single interval adjustment has on sealing work
	// resubmitting interval.
	intervalAdjustRatio = 0.1

	// intervalAdjustBias is applied during the new resubmit interval calculation in favor of
	// increasing upper limit or decreasing lower limit so that the limit can be reachable.
	intervalAdjustBias = 200 * 1000.0 * 1000.0

	// staleThreshold is the maximum depth of the acceptable stale block.
	staleThreshold = 7
)

// environment is the worker's current environment and holds all of the current state information.
type environment struct {
	signer types.Signer

	state     *state.StateDB // apply state changes here
	ancestors mapset.Set     // ancestor set (used for checking uncle parent validity)
	family    mapset.Set     // family set (used for checking uncle invalidity)
	uncles    mapset.Set     // uncle set
	tcount    int            // tx count in cycle
	gasPool   *core.GasPool  // available gas used to pack transactions

	header   *types.Header
	txs      []*types.Transaction
	receipts []*types.Receipt
}

// task contains all information for consensus engine sealing and result submitting.
type task struct {
	receipts  []*types.Receipt
	state     *state.StateDB
	block     *types.Block
	createdAt time.Time
}

const (
	commitInterruptNone int32 = iota
	commitInterruptNewHead
	commitInterruptResubmit
)

// newWorkReq represents a request for new sealing work submitting with relative interrupt notifier.
type newWorkReq struct {
	interrupt *int32
	noempty   bool
	timestamp int64
}

// intervalAdjust represents a resubmitting interval adjustment.
type intervalAdjust struct {
	ratio float64
	inc   bool
}

// worker is the main object which takes care of submitting new work to consensus engine
// and gathering the sealing result.
type worker struct {
	config *params.ChainConfig
	engine consensus.Engine
	eth    Backend
	chain  *core.BlockChain

	gasFloor uint64
	gasCeil  uint64

	// Subscriptions
	mux          *event.TypeMux
	txsCh        chan core.NewTxsEvent
	txsSub       event.Subscription
	chainHeadCh  chan core.ChainHeadEvent
	chainHeadSub event.Subscription
	chainSideCh  chan core.ChainSideEvent
	chainSideSub event.Subscription

	// Channels
	newWorkCh          chan *newWorkReq
	taskCh             chan *task
	resultCh           chan *types.Block
	startCh            chan struct{}
	exitCh             chan struct{}
	resubmitIntervalCh chan time.Duration
	resubmitAdjustCh   chan *intervalAdjust

	current      *environment                 // An environment for current running cycle.
	localUncles  map[common.Hash]*types.Block // A set of side blocks generated locally as the possible uncle blocks.
	remoteUncles map[common.Hash]*types.Block // A set of side blocks as the possible uncle blocks.
	unconfirmed  *unconfirmedBlocks           // A set of locally mined blocks pending canonicalness confirmations.

	mu       sync.RWMutex // The lock used to protect the coinbase and extra fields
	coinbase common.Address
	extra    []byte

	pendingMu    sync.RWMutex
	pendingTasks map[common.Hash]*task

	snapshotMu    sync.RWMutex // The lock used to protect the block snapshot and state snapshot
	snapshotBlock *types.Block
	snapshotState *state.StateDB

	// atomic status counters
	running int32 // The indicator whether the consensus engine is running or not.
	newTxs  int32 // New arrival transaction count since last sealing work submitting.

	// External functions
	isLocalBlock func(block *types.Block) bool // Function used to determine whether the specified block is mined by local miner.

	// Test hooks
	newTaskHook  func(*task)                        // Method to call upon receiving a new sealing task.
	skipSealHook func(*task) bool                   // Method to decide whether skipping the sealing.
	fullTaskHook func()                             // Method to call before pushing the full sealing task.
	resubmitHook func(time.Duration, time.Duration) // Method to call upon updating resubmitting interval.
}

func newWorker(config *params.ChainConfig, engine consensus.Engine, eth Backend, mux *event.TypeMux, recommit time.Duration, gasFloor, gasCeil uint64, isLocalBlock func(*types.Block) bool) *worker {
	worker := &worker{
		config:             config,
		engine:             engine,
		eth:                eth,
		mux:                mux,
		chain:              eth.BlockChain(),
		gasFloor:           gasFloor,
		gasCeil:            gasCeil,
		isLocalBlock:       isLocalBlock,
		localUncles:        make(map[common.Hash]*types.Block),
		remoteUncles:       make(map[common.Hash]*types.Block),
		unconfirmed:        newUnconfirmedBlocks(eth.BlockChain(), miningLogAtDepth),
		pendingTasks:       make(map[common.Hash]*task),
		txsCh:              make(chan core.NewTxsEvent, txChanSize),
		chainHeadCh:        make(chan core.ChainHeadEvent, chainHeadChanSize),
		chainSideCh:        make(chan core.ChainSideEvent, chainSideChanSize),
		newWorkCh:          make(chan *newWorkReq),
		taskCh:             make(chan *task),
		resultCh:           make(chan *types.Block, resultQueueSize),
		exitCh:             make(chan struct{}),
		startCh:            make(chan struct{}, 1),
		resubmitIntervalCh: make(chan time.Duration),
		resubmitAdjustCh:   make(chan *intervalAdjust, resubmitAdjustChanSize),
	}
	// Subscribe NewTxsEvent for tx pool
	worker.txsSub = eth.TxPool().SubscribeNewTxsEvent(worker.txsCh)
	// Subscribe events for blockchain
	worker.chainHeadSub = eth.BlockChain().SubscribeChainHeadEvent(worker.chainHeadCh)
	worker.chainSideSub = eth.BlockChain().SubscribeChainSideEvent(worker.chainSideCh)

	// Sanitize recommit interval if the user-specified one is too short.
	if recommit < minRecommitInterval {
		log.Warn("Sanitizing miner recommit interval", "provided", recommit, "updated", minRecommitInterval)
		recommit = minRecommitInterval
	}

	go worker.mainLoop()
	go worker.newWorkLoop(recommit)
	go worker.resultLoop()
	go worker.taskLoop()

	// Submit first work to initialize pending state.
	worker.startCh <- struct{}{}

	return worker
}

// setEtherbase sets the etherbase used to initialize the block coinbase field.
func (w *worker) setEtherbase(addr common.Address) {
	w.mu.Lock()
	defer w.mu.Unlock()
	w.coinbase = addr
}

// setExtra sets the content used to initialize the block extra field.
func (w *worker) setExtra(extra []byte) {
	w.mu.Lock()
	defer w.mu.Unlock()
	w.extra = extra
}

// setRecommitInterval updates the interval for miner sealing work recommitting.
func (w *worker) setRecommitInterval(interval time.Duration) {
	w.resubmitIntervalCh <- interval
}

// pending returns the pending state and corresponding block.
func (w *worker) pending() (*types.Block, *state.StateDB) {
	// return a snapshot to avoid contention on currentMu mutex
	w.snapshotMu.RLock()
	defer w.snapshotMu.RUnlock()
	if w.snapshotState == nil {
		return nil, nil
	}
	return w.snapshotBlock, w.snapshotState.Copy()
}

// pendingBlock returns pending block.
func (w *worker) pendingBlock() *types.Block {
	// return a snapshot to avoid contention on currentMu mutex
	w.snapshotMu.RLock()
	defer w.snapshotMu.RUnlock()
	return w.snapshotBlock
}

// start sets the running status as 1 and triggers new work submitting.
func (w *worker) start() {
	atomic.StoreInt32(&w.running, 1)
	w.startCh <- struct{}{}
}

// stop sets the running status as 0.
func (w *worker) stop() {
	atomic.StoreInt32(&w.running, 0)
}

// isRunning returns an indicator whether worker is running or not.
func (w *worker) isRunning() bool {
	return atomic.LoadInt32(&w.running) == 1
}

// close terminates all background threads maintained by the worker.
// Note the worker does not support being closed multiple times.
func (w *worker) close() {
	close(w.exitCh)
}

// newWorkLoop is a standalone goroutine to submit new mining work upon received events.
func (w *worker) newWorkLoop(recommit time.Duration) {
	var (
		interrupt   *int32
		minRecommit = recommit // minimal resubmit interval specified by user.
		timestamp   int64      // timestamp for each round of mining.
	)

	timer := time.NewTimer(0)
	<-timer.C // discard the initial tick

	// commit aborts in-flight transaction execution with given signal and resubmits a new one.
	commit := func(noempty bool, s int32) {
		if interrupt != nil {
			atomic.StoreInt32(interrupt, s)
		}
		interrupt = new(int32)
		w.newWorkCh <- &newWorkReq{interrupt: interrupt, noempty: noempty, timestamp: timestamp}
		timer.Reset(recommit)
		atomic.StoreInt32(&w.newTxs, 0)
	}
	// recalcRecommit recalculates the resubmitting interval upon feedback.
	recalcRecommit := func(target float64, inc bool) {
		var (
			prev = float64(recommit.Nanoseconds())
			next float64
		)
		if inc {
			next = prev*(1-intervalAdjustRatio) + intervalAdjustRatio*(target+intervalAdjustBias)
			// Recap if interval is larger than the maximum time interval
			if next > float64(maxRecommitInterval.Nanoseconds()) {
				next = float64(maxRecommitInterval.Nanoseconds())
			}
		} else {
			next = prev*(1-intervalAdjustRatio) + intervalAdjustRatio*(target-intervalAdjustBias)
			// Recap if interval is less than the user specified minimum
			if next < float64(minRecommit.Nanoseconds()) {
				next = float64(minRecommit.Nanoseconds())
			}
		}
		recommit = time.Duration(int64(next))
	}
	// clearPending cleans the stale pending tasks.
	clearPending := func(number uint64) {
		w.pendingMu.Lock()
		for h, t := range w.pendingTasks {
			if t.block.NumberU64()+staleThreshold <= number {
				delete(w.pendingTasks, h)
			}
		}
		w.pendingMu.Unlock()
	}

	for {
		select {
		case <-w.startCh:
			clearPending(w.chain.CurrentBlock().NumberU64())
			timestamp = time.Now().Unix()
			commit(false, commitInterruptNewHead)

		case head := <-w.chainHeadCh:
			clearPending(head.Block.NumberU64())
			timestamp = time.Now().Unix()
			commit(false, commitInterruptNewHead)

		case <-timer.C:
			// If mining is running resubmit a new work cycle periodically to pull in
			// higher priced transactions. Disable this overhead for pending blocks.
			if w.isRunning() && (w.config.Clique == nil || w.config.Clique.Period > 0) {
				// Short circuit if no new transaction arrives.
				if atomic.LoadInt32(&w.newTxs) == 0 {
					timer.Reset(recommit)
					continue
				}
				commit(true, commitInterruptResubmit)
			}

		case interval := <-w.resubmitIntervalCh:
			// Adjust resubmit interval explicitly by user.
			if interval < minRecommitInterval {
				log.Warn("Sanitizing miner recommit interval", "provided", interval, "updated", minRecommitInterval)
				interval = minRecommitInterval
			}
			log.Info("Miner recommit interval update", "from", minRecommit, "to", interval)
			minRecommit, recommit = interval, interval

			if w.resubmitHook != nil {
				w.resubmitHook(minRecommit, recommit)
			}

		case adjust := <-w.resubmitAdjustCh:
			// Adjust resubmit interval by feedback.
			if adjust.inc {
				before := recommit
				recalcRecommit(float64(recommit.Nanoseconds())/adjust.ratio, true)
				log.Trace("Increase miner recommit interval", "from", before, "to", recommit)
			} else {
				before := recommit
				recalcRecommit(float64(minRecommit.Nanoseconds()), false)
				log.Trace("Decrease miner recommit interval", "from", before, "to", recommit)
			}

			if w.resubmitHook != nil {
				w.resubmitHook(minRecommit, recommit)
			}

		case <-w.exitCh:
			return
		}
	}
}

// mainLoop is a standalone goroutine to regenerate the sealing task based on the received event.
func (w *worker) mainLoop() {
	defer w.txsSub.Unsubscribe()
	defer w.chainHeadSub.Unsubscribe()
	defer w.chainSideSub.Unsubscribe()

	for {
		select {
		case req := <-w.newWorkCh:
			w.commitNewWork(req.interrupt, req.noempty, req.timestamp)

		case ev := <-w.chainSideCh:
			// Short circuit for duplicate side blocks
			if _, exist := w.localUncles[ev.Block.Hash()]; exist {
				continue
			}
			if _, exist := w.remoteUncles[ev.Block.Hash()]; exist {
				continue
			}
			// Add side block to possible uncle block set depending on the author.
			if w.isLocalBlock != nil && w.isLocalBlock(ev.Block) {
				w.localUncles[ev.Block.Hash()] = ev.Block
			} else {
				w.remoteUncles[ev.Block.Hash()] = ev.Block
			}
			// If our mining block contains less than 2 uncle blocks,
			// add the new uncle block if valid and regenerate a mining block.
			if w.isRunning() && w.current != nil && w.current.uncles.Cardinality() < 2 {
				start := time.Now()
				if err := w.commitUncle(w.current, ev.Block.Header()); err == nil {
					var uncles []*types.Header
					w.current.uncles.Each(func(item interface{}) bool {
						hash, ok := item.(common.Hash)
						if !ok {
							return false
						}
						uncle, exist := w.localUncles[hash]
						if !exist {
							uncle, exist = w.remoteUncles[hash]
						}
						if !exist {
							return false
						}
						uncles = append(uncles, uncle.Header())
						return false
					})
					w.commit(uncles, nil, true, start)
				}
			}

		case ev := <-w.txsCh:
			// Apply transactions to the pending state if we're not mining.
			//
			// Note all transactions received may not be continuous with transactions
			// already included in the current mining block. These transactions will
			// be automatically eliminated.
			if !w.isRunning() && w.current != nil {
				w.mu.RLock()
				coinbase := w.coinbase
				w.mu.RUnlock()

				txs := make(map[common.Address]types.Transactions)
				for _, tx := range ev.Txs {
					acc, _ := types.Sender(w.current.signer, tx)
					txs[acc] = append(txs[acc], tx)
				}
				txset := types.NewTransactionsByPriceAndNonce(w.current.signer, txs)
				w.commitTransactions(txset, coinbase, nil)
				w.updateSnapshot()
			} else {
				// If we're mining, but nothing is being processed, wake on new transactions
				if w.config.Clique != nil && w.config.Clique.Period == 0 {
					w.commitNewWork(nil, false, time.Now().Unix())
				}
			}
			atomic.AddInt32(&w.newTxs, int32(len(ev.Txs)))

		// System stopped
		case <-w.exitCh:
			return
		case <-w.txsSub.Err():
			return
		case <-w.chainHeadSub.Err():
			return
		case <-w.chainSideSub.Err():
			return
		}
	}
}

// taskLoop is a standalone goroutine to fetch sealing task from the generator and
// push them to consensus engine.
func (w *worker) taskLoop() {
	var (
		stopCh chan struct{}
		prev   common.Hash
	)

	// interrupt aborts the in-flight sealing task.
	interrupt := func() {
		if stopCh != nil {
			close(stopCh)
			stopCh = nil
		}
	}
	for {
		select {
		case task := <-w.taskCh:
			if w.newTaskHook != nil {
				w.newTaskHook(task)
			}
			// Reject duplicate sealing work due to resubmitting.
			sealHash := w.engine.SealHash(task.block.Header())
			if sealHash == prev {
				continue
			}
			// Interrupt previous sealing operation
			interrupt()
			stopCh, prev = make(chan struct{}), sealHash

			if w.skipSealHook != nil && w.skipSealHook(task) {
				continue
			}
			w.pendingMu.Lock()
			w.pendingTasks[w.engine.SealHash(task.block.Header())] = task
			w.pendingMu.Unlock()

			if err := w.engine.Seal(w.chain, task.block, w.resultCh, stopCh); err != nil {
				log.Warn("Block sealing failed", "err", err)
			}
		case <-w.exitCh:
			interrupt()
			return
		}
	}
}

// resultLoop is a standalone goroutine to handle sealing result submitting
// and flush relative data to the database.
func (w *worker) resultLoop() {
	for {
		select {
		case block := <-w.resultCh:
			// Short circuit when receiving empty result.
			if block == nil {
				continue
			}
			// Short circuit when receiving duplicate result caused by resubmitting.
			if w.chain.HasBlock(block.Hash(), block.NumberU64()) {
				continue
			}
			var (
				sealhash = w.engine.SealHash(block.Header())
				hash     = block.Hash()
			)
			w.pendingMu.RLock()
			task, exist := w.pendingTasks[sealhash]
			w.pendingMu.RUnlock()
			if !exist {
				log.Error("Block found but no relative pending task", "number", block.Number(), "sealhash", sealhash, "hash", hash)
				continue
			}
			// Different block could share same sealhash, deep copy here to prevent write-write conflict.
			var (
				receipts = make([]*types.Receipt, len(task.receipts))
				logs     []*types.Log
			)
			for i, receipt := range task.receipts {
				receipts[i] = new(types.Receipt)
				*receipts[i] = *receipt
				// Update the block hash in all logs since it is now available and not when the
				// receipt/log of individual transactions were created.
				for _, log := range receipt.Logs {
					log.BlockHash = hash
				}
				logs = append(logs, receipt.Logs...)
			}
			// Commit block and state to database.
			stat, err := w.chain.WriteBlockWithState(block, receipts, task.state)
			if err != nil {
				log.Error("Failed writing block to chain", "err", err)
				continue
			}
			log.Info("Successfully sealed new block", "number", block.Number(), "sealhash", sealhash, "hash", hash,
				"elapsed", common.PrettyDuration(time.Since(task.createdAt)))

			// Broadcast the block and announce chain insertion event
			w.mux.Post(core.NewMinedBlockEvent{Block: block})

			var events []interface{}
			switch stat {
			case core.CanonStatTy:
				events = append(events, core.ChainEvent{Block: block, Hash: block.Hash(), Logs: logs})
				events = append(events, core.ChainHeadEvent{Block: block})
			case core.SideStatTy:
				events = append(events, core.ChainSideEvent{Block: block})
			}
			w.chain.PostChainEvents(events, logs)

			// Insert the block into the set of pending ones to resultLoop for confirmations
			w.unconfirmed.Insert(block.NumberU64(), block.Hash())

		case <-w.exitCh:
			return
		}
	}
}

// makeCurrent creates a new environment for the current cycle.
func (w *worker) makeCurrent(parent *types.Block, header *types.Header) error {
	state, err := w.chain.StateAt(parent.Root())
	if err != nil {
		return err
	}
	env := &environment{
		signer:    types.NewEIP155Signer(w.config.ChainID),
		state:     state,
		ancestors: mapset.NewSet(),
		family:    mapset.NewSet(),
		uncles:    mapset.NewSet(),
		header:    header,
	}

	// when 08 is processed ancestors contain 07 (quick block)
	for _, ancestor := range w.chain.GetBlocksFromHash(parent.Hash(), 7) {
		for _, uncle := range ancestor.Uncles() {
			env.family.Add(uncle.Hash())
		}
		env.family.Add(ancestor.Hash())
		env.ancestors.Add(ancestor.Hash())
	}

	// Keep track of transactions which return errors so they can be removed
	env.tcount = 0
	w.current = env
	return nil
}

// commitUncle adds the given block to uncle block set, returns error if failed to add.
func (w *worker) commitUncle(env *environment, uncle *types.Header) error {
	hash := uncle.Hash()
	if env.uncles.Contains(hash) {
		return errors.New("uncle not unique")
	}
	if env.header.ParentHash == uncle.ParentHash {
		return errors.New("uncle is sibling")
	}
	if !env.ancestors.Contains(uncle.ParentHash) {
		return errors.New("uncle's parent unknown")
	}
<<<<<<< HEAD
	// Could potentially happen if starting to mine in an odd state.
	err := self.makeCurrent(parent, header)
	if err != nil {
		log.Error("Failed to create mining context", "err", err)
		return
	}
	// Create the current work task and check any fork transitions needed
	work := self.current
	pending, err := self.eth.TxPool().Pending()
	if err != nil {
		log.Error("Failed to fetch pending transactions", "err", err)
		return
	}
	txs := types.NewTransactionsByPriceAndNonce(self.current.signer, pending)
	work.commitTransactions(self.mux, txs, self.chain, self.coinbase)
=======
	if env.family.Contains(hash) {
		return errors.New("uncle already included")
	}
	env.uncles.Add(uncle.Hash())
	return nil
}
>>>>>>> c9427004

// updateSnapshot updates pending snapshot block and state.
// Note this function assumes the current variable is thread safe.
func (w *worker) updateSnapshot() {
	w.snapshotMu.Lock()
	defer w.snapshotMu.Unlock()

	var uncles []*types.Header
	w.current.uncles.Each(func(item interface{}) bool {
		hash, ok := item.(common.Hash)
		if !ok {
			return false
		}
		uncle, exist := w.localUncles[hash]
		if !exist {
			uncle, exist = w.remoteUncles[hash]
		}
		if !exist {
			return false
		}
		uncles = append(uncles, uncle.Header())
		return false
	})

	w.snapshotBlock = types.NewBlock(
		w.current.header,
		w.current.txs,
		uncles,
		w.current.receipts,
	)

	w.snapshotState = w.current.state.Copy()
}

func (w *worker) commitTransaction(tx *types.Transaction, coinbase common.Address) ([]*types.Log, error) {
	snap := w.current.state.Snapshot()

	receipt, _, err := core.ApplyTransaction(w.config, w.chain, &coinbase, w.current.gasPool, w.current.state, w.current.header, tx, &w.current.header.GasUsed, *w.chain.GetVMConfig())
	if err != nil {
		w.current.state.RevertToSnapshot(snap)
		return nil, err
	}
	w.current.txs = append(w.current.txs, tx)
	w.current.receipts = append(w.current.receipts, receipt)

	return receipt.Logs, nil
}

func (w *worker) commitTransactions(txs *types.TransactionsByPriceAndNonce, coinbase common.Address, interrupt *int32) bool {
	// Short circuit if current is nil
	if w.current == nil {
		return true
	}

	if w.current.gasPool == nil {
		w.current.gasPool = new(core.GasPool).AddGas(w.current.header.GasLimit)
	}

	var coalescedLogs []*types.Log

	for {
		// In the following three cases, we will interrupt the execution of the transaction.
		// (1) new head block event arrival, the interrupt signal is 1
		// (2) worker start or restart, the interrupt signal is 1
		// (3) worker recreate the mining block with any newly arrived transactions, the interrupt signal is 2.
		// For the first two cases, the semi-finished work will be discarded.
		// For the third case, the semi-finished work will be submitted to the consensus engine.
		if interrupt != nil && atomic.LoadInt32(interrupt) != commitInterruptNone {
			// Notify resubmit loop to increase resubmitting interval due to too frequent commits.
			if atomic.LoadInt32(interrupt) == commitInterruptResubmit {
				ratio := float64(w.current.header.GasLimit-w.current.gasPool.Gas()) / float64(w.current.header.GasLimit)
				if ratio < 0.1 {
					ratio = 0.1
				}
				w.resubmitAdjustCh <- &intervalAdjust{
					ratio: ratio,
					inc:   true,
				}
			}
			return atomic.LoadInt32(interrupt) == commitInterruptNewHead
		}
		// If we don't have enough gas for any further transactions then we're done
		if w.current.gasPool.Gas() < params.TxGas {
			log.Trace("Not enough gas for further transactions", "have", w.current.gasPool, "want", params.TxGas)
			break
		}
		// Retrieve the next transaction and abort if all done
		tx := txs.Peek()
		if tx == nil {
			break
		}
		// Error may be ignored here. The error has already been checked
		// during transaction acceptance is the transaction pool.
		//
		// We use the eip155 signer regardless of the current hf.
		from, _ := types.Sender(w.current.signer, tx)
		// Check whether the tx is replay protected. If we're not in the EIP155 hf
		// phase, start ignoring the sender until we do.
		if tx.Protected() && !w.config.IsEIP155(w.current.header.Number) {
			log.Trace("Ignoring reply protected transaction", "hash", tx.Hash(), "eip155", w.config.EIP155Block)

			txs.Pop()
			continue
		}
		// Start executing the transaction
		w.current.state.Prepare(tx.Hash(), common.Hash{}, w.current.tcount)

		logs, err := w.commitTransaction(tx, coinbase)
		switch err {
		case core.ErrGasLimitReached:
			// Pop the current out-of-gas transaction without shifting in the next from the account
			log.Trace("Gas limit exceeded for current block", "sender", from)
			txs.Pop()

		case core.ErrNonceTooLow:
			// New head notification data race between the transaction pool and miner, shift
			log.Trace("Skipping transaction with low nonce", "sender", from, "nonce", tx.Nonce())
			txs.Shift()

		case core.ErrNonceTooHigh:
			// Reorg notification data race between the transaction pool and miner, skip account =
			log.Trace("Skipping account with hight nonce", "sender", from, "nonce", tx.Nonce())
			txs.Pop()

		case nil:
			// Everything ok, collect the logs and shift in the next transaction from the same account
			coalescedLogs = append(coalescedLogs, logs...)
			w.current.tcount++
			txs.Shift()

		default:
			// Strange error, discard the transaction and get the next in line (note, the
			// nonce-too-high clause will prevent us from executing in vain).
			log.Debug("Transaction failed, account skipped", "hash", tx.Hash(), "err", err)
			txs.Shift()
		}
	}

	if !w.isRunning() && len(coalescedLogs) > 0 {
		// We don't push the pendingLogsEvent while we are mining. The reason is that
		// when we are mining, the worker will regenerate a mining block every 3 seconds.
		// In order to avoid pushing the repeated pendingLog, we disable the pending log pushing.

		// make a copy, the state caches the logs and these logs get "upgraded" from pending to mined
		// logs by filling in the block hash when the block was mined by the local miner. This can
		// cause a race condition if a log was "upgraded" before the PendingLogsEvent is processed.
		cpy := make([]*types.Log, len(coalescedLogs))
		for i, l := range coalescedLogs {
			cpy[i] = new(types.Log)
			*cpy[i] = *l
		}
		go w.mux.Post(core.PendingLogsEvent{Logs: cpy})
	}
	// Notify resubmit loop to decrease resubmitting interval if current interval is larger
	// than the user-specified one.
	if interrupt != nil {
		w.resubmitAdjustCh <- &intervalAdjust{inc: false}
	}
	return false
}

// commitNewWork generates several new sealing tasks based on the parent block.
func (w *worker) commitNewWork(interrupt *int32, noempty bool, timestamp int64) {
	w.mu.RLock()
	defer w.mu.RUnlock()

	tstart := time.Now()
	parent := w.chain.CurrentBlock()

	if parent.Time().Cmp(new(big.Int).SetInt64(timestamp)) >= 0 {
		timestamp = parent.Time().Int64() + 1
	}
	// this will ensure we're not going off too far in the future
	if now := time.Now().Unix(); timestamp > now+1 {
		wait := time.Duration(timestamp-now) * time.Second
		log.Info("Mining too far in the future", "wait", common.PrettyDuration(wait))
		time.Sleep(wait)
	}

	num := parent.Number()
	header := &types.Header{
		ParentHash: parent.Hash(),
		Number:     num.Add(num, common.Big1),
		GasLimit:   core.CalcGasLimit(parent, w.gasFloor, w.gasCeil),
		Extra:      w.extra,
		Time:       big.NewInt(timestamp),
	}
	// Only set the coinbase if our consensus engine is running (avoid spurious block rewards)
	if w.isRunning() {
		if w.coinbase == (common.Address{}) {
			log.Error("Refusing to mine without etherbase")
			return
		}
		header.Coinbase = w.coinbase
	}
	if err := w.engine.Prepare(w.chain, header); err != nil {
		log.Error("Failed to prepare header for mining", "err", err)
		return
	}
	// If we are care about TheDAO hard-fork check whether to override the extra-data or not
	if daoBlock := w.config.DAOForkBlock; daoBlock != nil {
		// Check whether the block is among the fork extra-override range
		limit := new(big.Int).Add(daoBlock, params.DAOForkExtraRange)
		if header.Number.Cmp(daoBlock) >= 0 && header.Number.Cmp(limit) < 0 {
			// Depending whether we support or oppose the fork, override differently
			if w.config.DAOForkSupport {
				header.Extra = common.CopyBytes(params.DAOForkBlockExtra)
			} else if bytes.Equal(header.Extra, params.DAOForkBlockExtra) {
				header.Extra = []byte{} // If miner opposes, don't let it use the reserved extra-data
			}
		}
	}
	// Could potentially happen if starting to mine in an odd state.
	err := w.makeCurrent(parent, header)
	if err != nil {
		log.Error("Failed to create mining context", "err", err)
		return
	}
	// Create the current work task and check any fork transitions needed
	env := w.current
	if w.config.DAOForkSupport && w.config.DAOForkBlock != nil && w.config.DAOForkBlock.Cmp(header.Number) == 0 {
		misc.ApplyDAOHardFork(env.state)
	}
	// Accumulate the uncles for the current block
	uncles := make([]*types.Header, 0, 2)
	commitUncles := func(blocks map[common.Hash]*types.Block) {
		// Clean up stale uncle blocks first
		for hash, uncle := range blocks {
			if uncle.NumberU64()+staleThreshold <= header.Number.Uint64() {
				delete(blocks, hash)
			}
		}
		for hash, uncle := range blocks {
			if len(uncles) == 2 {
				break
			}
			if err := w.commitUncle(env, uncle.Header()); err != nil {
				log.Trace("Possible uncle rejected", "hash", hash, "reason", err)
			} else {
				log.Debug("Committing new uncle to block", "hash", hash)
				uncles = append(uncles, uncle.Header())
			}
		}
	}
	// Prefer to locally generated uncle
	commitUncles(w.localUncles)
	commitUncles(w.remoteUncles)

	if !noempty {
		// Create an empty block based on temporary copied state for sealing in advance without waiting block
		// execution finished.
		w.commit(uncles, nil, false, tstart)
	}

	// Fill the block with all available pending transactions.
	pending, err := w.eth.TxPool().Pending()
	if err != nil {
		log.Error("Failed to fetch pending transactions", "err", err)
		return
	}
	// Short circuit if there is no available pending transactions
	if len(pending) == 0 {
		w.updateSnapshot()
		return
	}
	// Split the pending transactions into locals and remotes
	localTxs, remoteTxs := make(map[common.Address]types.Transactions), pending
	for _, account := range w.eth.TxPool().Locals() {
		if txs := remoteTxs[account]; len(txs) > 0 {
			delete(remoteTxs, account)
			localTxs[account] = txs
		}
	}
	if len(localTxs) > 0 {
		txs := types.NewTransactionsByPriceAndNonce(w.current.signer, localTxs)
		if w.commitTransactions(txs, w.coinbase, interrupt) {
			return
		}
	}
	if len(remoteTxs) > 0 {
		txs := types.NewTransactionsByPriceAndNonce(w.current.signer, remoteTxs)
		if w.commitTransactions(txs, w.coinbase, interrupt) {
			return
		}
	}
	w.commit(uncles, w.fullTaskHook, true, tstart)
}

// commit runs any post-transaction state modifications, assembles the final block
// and commits new work if consensus engine is running.
func (w *worker) commit(uncles []*types.Header, interval func(), update bool, start time.Time) error {
	// Deep copy receipts here to avoid interaction between different tasks.
	receipts := make([]*types.Receipt, len(w.current.receipts))
	for i, l := range w.current.receipts {
		receipts[i] = new(types.Receipt)
		*receipts[i] = *l
	}
	s := w.current.state.Copy()
	block, err := w.engine.Finalize(w.chain, w.current.header, s, w.current.txs, uncles, w.current.receipts)
	if err != nil {
		return err
	}
	if w.isRunning() {
		if interval != nil {
			interval()
		}
		select {
		case w.taskCh <- &task{receipts: receipts, state: s, block: block, createdAt: time.Now()}:
			w.unconfirmed.Shift(block.NumberU64() - 1)

			feesWei := new(big.Int)
			for i, tx := range block.Transactions() {
				feesWei.Add(feesWei, new(big.Int).Mul(new(big.Int).SetUint64(receipts[i].GasUsed), tx.GasPrice()))
			}
			feesEth := new(big.Float).Quo(new(big.Float).SetInt(feesWei), new(big.Float).SetInt(big.NewInt(params.Ether)))

			log.Info("Commit new mining work", "number", block.Number(), "sealhash", w.engine.SealHash(block.Header()),
				"uncles", len(uncles), "txs", w.current.tcount, "gas", block.GasUsed(), "fees", feesEth, "elapsed", common.PrettyDuration(time.Since(start)))

		case <-w.exitCh:
			log.Info("Worker has exited")
		}
	}
	if update {
		w.updateSnapshot()
	}
	return nil
}<|MERGE_RESOLUTION|>--- conflicted
+++ resolved
@@ -17,41 +17,23 @@
 package miner
 
 import (
-<<<<<<< HEAD
-	"fmt"
-=======
 	"bytes"
 	"errors"
->>>>>>> c9427004
 	"math/big"
 	"sync"
 	"sync/atomic"
 	"time"
 
-<<<<<<< HEAD
+	mapset "github.com/deckarep/golang-set"
 	"github.com/ubiq/go-ubiq/common"
 	"github.com/ubiq/go-ubiq/consensus"
+	"github.com/ubiq/go-ubiq/consensus/misc"
 	"github.com/ubiq/go-ubiq/core"
 	"github.com/ubiq/go-ubiq/core/state"
 	"github.com/ubiq/go-ubiq/core/types"
-	"github.com/ubiq/go-ubiq/core/vm"
-	"github.com/ubiq/go-ubiq/ethdb"
 	"github.com/ubiq/go-ubiq/event"
 	"github.com/ubiq/go-ubiq/log"
 	"github.com/ubiq/go-ubiq/params"
-	"gopkg.in/fatih/set.v0"
-=======
-	mapset "github.com/deckarep/golang-set"
-	"github.com/ethereum/go-ethereum/common"
-	"github.com/ethereum/go-ethereum/consensus"
-	"github.com/ethereum/go-ethereum/consensus/misc"
-	"github.com/ethereum/go-ethereum/core"
-	"github.com/ethereum/go-ethereum/core/state"
-	"github.com/ethereum/go-ethereum/core/types"
-	"github.com/ethereum/go-ethereum/event"
-	"github.com/ethereum/go-ethereum/log"
-	"github.com/ethereum/go-ethereum/params"
->>>>>>> c9427004
 )
 
 const (
@@ -666,30 +648,12 @@
 	if !env.ancestors.Contains(uncle.ParentHash) {
 		return errors.New("uncle's parent unknown")
 	}
-<<<<<<< HEAD
-	// Could potentially happen if starting to mine in an odd state.
-	err := self.makeCurrent(parent, header)
-	if err != nil {
-		log.Error("Failed to create mining context", "err", err)
-		return
-	}
-	// Create the current work task and check any fork transitions needed
-	work := self.current
-	pending, err := self.eth.TxPool().Pending()
-	if err != nil {
-		log.Error("Failed to fetch pending transactions", "err", err)
-		return
-	}
-	txs := types.NewTransactionsByPriceAndNonce(self.current.signer, pending)
-	work.commitTransactions(self.mux, txs, self.chain, self.coinbase)
-=======
 	if env.family.Contains(hash) {
 		return errors.New("uncle already included")
 	}
 	env.uncles.Add(uncle.Hash())
 	return nil
 }
->>>>>>> c9427004
 
 // updateSnapshot updates pending snapshot block and state.
 // Note this function assumes the current variable is thread safe.
@@ -889,19 +853,6 @@
 		log.Error("Failed to prepare header for mining", "err", err)
 		return
 	}
-	// If we are care about TheDAO hard-fork check whether to override the extra-data or not
-	if daoBlock := w.config.DAOForkBlock; daoBlock != nil {
-		// Check whether the block is among the fork extra-override range
-		limit := new(big.Int).Add(daoBlock, params.DAOForkExtraRange)
-		if header.Number.Cmp(daoBlock) >= 0 && header.Number.Cmp(limit) < 0 {
-			// Depending whether we support or oppose the fork, override differently
-			if w.config.DAOForkSupport {
-				header.Extra = common.CopyBytes(params.DAOForkBlockExtra)
-			} else if bytes.Equal(header.Extra, params.DAOForkBlockExtra) {
-				header.Extra = []byte{} // If miner opposes, don't let it use the reserved extra-data
-			}
-		}
-	}
 	// Could potentially happen if starting to mine in an odd state.
 	err := w.makeCurrent(parent, header)
 	if err != nil {
@@ -910,9 +861,6 @@
 	}
 	// Create the current work task and check any fork transitions needed
 	env := w.current
-	if w.config.DAOForkSupport && w.config.DAOForkBlock != nil && w.config.DAOForkBlock.Cmp(header.Number) == 0 {
-		misc.ApplyDAOHardFork(env.state)
-	}
 	// Accumulate the uncles for the current block
 	uncles := make([]*types.Header, 0, 2)
 	commitUncles := func(blocks map[common.Hash]*types.Block) {
