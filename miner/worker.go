// Copyright 2015 The go-expanse Authors
// This file is part of the go-expanse library.
//
// The go-expanse library is free software: you can redistribute it and/or modify
// it under the terms of the GNU Lesser General Public License as published by
// the Free Software Foundation, either version 3 of the License, or
// (at your option) any later version.
//
// The go-expanse library is distributed in the hope that it will be useful,
// but WITHOUT ANY WARRANTY; without even the implied warranty of
// MERCHANTABILITY or FITNESS FOR A PARTICULAR PURPOSE. See the
// GNU Lesser General Public License for more details.
//
// You should have received a copy of the GNU Lesser General Public License
// along with the go-expanse library. If not, see <http://www.gnu.org/licenses/>.

package miner

import (
	"bytes"
	"fmt"
	"math/big"
	"sync"
	"sync/atomic"
	"time"

	"github.com/expanse-project/go-expanse/accounts"
	"github.com/expanse-project/go-expanse/common"
	"github.com/expanse-project/go-expanse/core"
	"github.com/expanse-project/go-expanse/core/state"
	"github.com/expanse-project/go-expanse/core/types"
	"github.com/expanse-project/go-expanse/core/vm"
	"github.com/expanse-project/go-expanse/ethdb"
	"github.com/expanse-project/go-expanse/event"
	"github.com/expanse-project/go-expanse/logger"
	"github.com/expanse-project/go-expanse/logger/glog"
	"github.com/expanse-project/go-expanse/params"
	"github.com/expanse-project/go-expanse/pow"
	"gopkg.in/fatih/set.v0"
)

var jsonlogger = logger.NewJsonLogger()

const (
	resultQueueSize  = 10
	miningLogAtDepth = 5
)

// Agent can register themself with the worker
type Agent interface {
	Work() chan<- *Work
	SetReturnCh(chan<- *Result)
	Stop()
	Start()
	GetHashRate() int64
}

type uint64RingBuffer struct {
	ints []uint64 //array of all integers in buffer
	next int      //where is the next insertion? assert 0 <= next < len(ints)
}

// environment is the workers current environment and holds
// all of the current state information
type Work struct {
	config           *core.ChainConfig
	state            *state.StateDB // apply state changes here
	ancestors        *set.Set       // ancestor set (used for checking uncle parent validity)
	family           *set.Set       // family set (used for checking uncle invalidity)
	uncles           *set.Set       // uncle set
	tcount           int            // tx count in cycle
	ownedAccounts    *set.Set
	lowGasTxs        types.Transactions
	failedTxs        types.Transactions
	localMinedBlocks *uint64RingBuffer // the most recent block numbers that were mined locally (used to check block inclusion)

	Block *types.Block // the new block

	header   *types.Header
	txs      []*types.Transaction
	receipts []*types.Receipt

	createdAt time.Time
}

type Result struct {
	Work  *Work
	Block *types.Block
}

// worker is the main object which takes care of applying messages to the new state
type worker struct {
	config *core.ChainConfig

	mu sync.Mutex

	// update loop
	mux    *event.TypeMux
	events event.Subscription
	wg     sync.WaitGroup

	agents map[Agent]struct{}
	recv   chan *Result
	pow    pow.PoW

	exp     core.Backend
	chain   *core.BlockChain
	proc    core.Validator
	chainDb ethdb.Database

	coinbase common.Address
	gasPrice *big.Int
	extra    []byte

	currentMu sync.Mutex
	current   *Work

	uncleMu        sync.Mutex
	possibleUncles map[common.Hash]*types.Block

	txQueueMu sync.Mutex
	txQueue   map[common.Hash]*types.Transaction

	// atomic status counters
	mining int32
	atWork int32

	fullValidation bool
}

func newWorker(config *core.ChainConfig, coinbase common.Address, exp core.Backend) *worker {
	worker := &worker{
		config:         config,
		exp:            exp,
		mux:            exp.EventMux(),
		chainDb:        exp.ChainDb(),
		recv:           make(chan *Result, resultQueueSize),
		gasPrice:       new(big.Int),
		chain:          exp.BlockChain(),
		proc:           exp.BlockChain().Validator(),
		possibleUncles: make(map[common.Hash]*types.Block),
		coinbase:       coinbase,
		txQueue:        make(map[common.Hash]*types.Transaction),
		agents:         make(map[Agent]struct{}),
		fullValidation: false,
	}
	worker.events = worker.mux.Subscribe(core.ChainHeadEvent{}, core.ChainSideEvent{}, core.TxPreEvent{})
	go worker.update()

	go worker.wait()
	worker.commitNewWork()

	return worker
}

func (self *worker) setEtherbase(addr common.Address) {
	self.mu.Lock()
	defer self.mu.Unlock()
	self.coinbase = addr
}

func (self *worker) pending() (*types.Block, *state.StateDB) {
	self.currentMu.Lock()
	defer self.currentMu.Unlock()

	if atomic.LoadInt32(&self.mining) == 0 {
		return types.NewBlock(
			self.current.header,
			self.current.txs,
			nil,
			self.current.receipts,
		), self.current.state
	}
	return self.current.Block, self.current.state.Copy()
}

func (self *worker) start() {
	self.mu.Lock()
	defer self.mu.Unlock()

	atomic.StoreInt32(&self.mining, 1)

	// spin up agents
	for agent := range self.agents {
		agent.Start()
	}
}

func (self *worker) stop() {
	self.wg.Wait()

	self.mu.Lock()
	defer self.mu.Unlock()
	if atomic.LoadInt32(&self.mining) == 1 {
		// Stop all agents.
		for agent := range self.agents {
			agent.Stop()
			// Remove CPU agents.
			if _, ok := agent.(*CpuAgent); ok {
				delete(self.agents, agent)
			}
		}
	}

	atomic.StoreInt32(&self.mining, 0)
	atomic.StoreInt32(&self.atWork, 0)
}

func (self *worker) register(agent Agent) {
	self.mu.Lock()
	defer self.mu.Unlock()
	self.agents[agent] = struct{}{}
	agent.SetReturnCh(self.recv)
}

func (self *worker) unregister(agent Agent) {
	self.mu.Lock()
	defer self.mu.Unlock()
	delete(self.agents, agent)
	agent.Stop()
}

func (self *worker) update() {
	for event := range self.events.Chan() {
		// A real event arrived, process interesting content
		switch ev := event.Data.(type) {
		case core.ChainHeadEvent:
			self.commitNewWork()
		case core.ChainSideEvent:
			self.uncleMu.Lock()
			self.possibleUncles[ev.Block.Hash()] = ev.Block
			self.uncleMu.Unlock()
		case core.TxPreEvent:
			// Apply transaction to the pending state if we're not mining
			if atomic.LoadInt32(&self.mining) == 0 {
				self.currentMu.Lock()

				acc, _ := ev.Tx.From()
				txs := map[common.Address]types.Transactions{acc: types.Transactions{ev.Tx}}
				txset := types.NewTransactionsByPriceAndNonce(txs)

				self.current.commitTransactions(self.mux, txset, self.gasPrice, self.chain)
				self.currentMu.Unlock()
			}
		}
	}
}

func newLocalMinedBlock(blockNumber uint64, prevMinedBlocks *uint64RingBuffer) (minedBlocks *uint64RingBuffer) {
	if prevMinedBlocks == nil {
		minedBlocks = &uint64RingBuffer{next: 0, ints: make([]uint64, miningLogAtDepth+1)}
	} else {
		minedBlocks = prevMinedBlocks
	}

	minedBlocks.ints[minedBlocks.next] = blockNumber
	minedBlocks.next = (minedBlocks.next + 1) % len(minedBlocks.ints)
	return minedBlocks
}

func (self *worker) wait() {
	for {
		for result := range self.recv {
			atomic.AddInt32(&self.atWork, -1)

			if result == nil {
				continue
			}
			block := result.Block
			work := result.Work

			if self.fullValidation {
				if _, err := self.chain.InsertChain(types.Blocks{block}); err != nil {
					glog.V(logger.Error).Infoln("mining err", err)
					continue
				}
				go self.mux.Post(core.NewMinedBlockEvent{Block: block})
			} else {
				work.state.Commit()
				parent := self.chain.GetBlock(block.ParentHash())
				if parent == nil {
					glog.V(logger.Error).Infoln("Invalid block found during mining")
					continue
				}

				auxValidator := self.exp.BlockChain().AuxValidator()
				if err := core.ValidateHeader(self.config, auxValidator, block.Header(), parent.Header(), true, false); err != nil && err != core.BlockFutureErr {
					glog.V(logger.Error).Infoln("Invalid header on mined block:", err)
					continue
				}

				stat, err := self.chain.WriteBlock(block)
				if err != nil {
					glog.V(logger.Error).Infoln("error writing block to chain", err)
					continue
				}

				// update block hash since it is now available and not when the receipt/log of individual transactions were created
				for _, r := range work.receipts {
					for _, l := range r.Logs {
						l.BlockHash = block.Hash()
					}
				}
				for _, log := range work.state.Logs() {
					log.BlockHash = block.Hash()
				}

				// check if canon block and write transactions
				if stat == core.CanonStatTy {
					// This puts transactions in a extra db for rpc
					core.WriteTransactions(self.chainDb, block)
					// store the receipts
					core.WriteReceipts(self.chainDb, work.receipts)
					// Write map map bloom filters
					core.WriteMipmapBloom(self.chainDb, block.NumberU64(), work.receipts)
				}

				// broadcast before waiting for validation
				go func(block *types.Block, logs vm.Logs, receipts []*types.Receipt) {
					self.mux.Post(core.NewMinedBlockEvent{Block: block})
					self.mux.Post(core.ChainEvent{Block: block, Hash: block.Hash(), Logs: logs})

					if stat == core.CanonStatTy {
						self.mux.Post(core.ChainHeadEvent{Block: block})
						self.mux.Post(logs)
					}
					if err := core.WriteBlockReceipts(self.chainDb, block.Hash(), receipts); err != nil {
						glog.V(logger.Warn).Infoln("error writing block receipts:", err)
					}
				}(block, work.state.Logs(), work.receipts)
			}

			// check staleness and display confirmation
			var stale, confirm string
			canonBlock := self.chain.GetBlockByNumber(block.NumberU64())
			if canonBlock != nil && canonBlock.Hash() != block.Hash() {
				stale = "stale "
			} else {
				confirm = "Wait 5 blocks for confirmation"
				work.localMinedBlocks = newLocalMinedBlock(block.Number().Uint64(), work.localMinedBlocks)
			}
			glog.V(logger.Info).Infof("🔨  Mined %sblock (#%v / %x). %s", stale, block.Number(), block.Hash().Bytes()[:4], confirm)

			self.commitNewWork()
		}
	}
}

// push sends a new work task to currently live miner agents.
func (self *worker) push(work *Work) {
	if atomic.LoadInt32(&self.mining) != 1 {
		return
	}
	for agent := range self.agents {
		atomic.AddInt32(&self.atWork, 1)
		if ch := agent.Work(); ch != nil {
			ch <- work
		}
	}
}

// makeCurrent creates a new environment for the current cycle.
func (self *worker) makeCurrent(parent *types.Block, header *types.Header) error {
	state, err := self.chain.StateAt(parent.Root())
	if err != nil {
		return err
	}
	work := &Work{
		config:    self.config,
		state:     state,
		ancestors: set.New(),
		family:    set.New(),
		uncles:    set.New(),
		header:    header,
		createdAt: time.Now(),
	}

	// when 08 is processed ancestors contain 07 (quick block)
	for _, ancestor := range self.chain.GetBlocksFromHash(parent.Hash(), 7) {
		for _, uncle := range ancestor.Uncles() {
			work.family.Add(uncle.Hash())
		}
		work.family.Add(ancestor.Hash())
		work.ancestors.Add(ancestor.Hash())
	}
	accounts := self.exp.AccountManager().Accounts()

	// Keep track of transactions which return errors so they can be removed
	work.tcount = 0
	work.ownedAccounts = accountAddressesSet(accounts)
	if self.current != nil {
		work.localMinedBlocks = self.current.localMinedBlocks
	}
	self.current = work
	return nil
}

func (w *worker) setGasPrice(p *big.Int) {
	w.mu.Lock()
	defer w.mu.Unlock()

	// calculate the minimal gas price the miner accepts when sorting out transactions.
	const pct = int64(90)
	w.gasPrice = gasprice(p, pct)

	w.mux.Post(core.GasPriceChanged{Price: w.gasPrice})
}

func (self *worker) isBlockLocallyMined(current *Work, deepBlockNum uint64) bool {
	//Did this instance mine a block at {deepBlockNum} ?
	var isLocal = false
	for idx, blockNum := range current.localMinedBlocks.ints {
		if deepBlockNum == blockNum {
			isLocal = true
			current.localMinedBlocks.ints[idx] = 0 //prevent showing duplicate logs
			break
		}
	}
	//Short-circuit on false, because the previous and following tests must both be true
	if !isLocal {
		return false
	}

	//Does the block at {deepBlockNum} send earnings to my coinbase?
	var block = self.chain.GetBlockByNumber(deepBlockNum)
	return block != nil && block.Coinbase() == self.coinbase
}

func (self *worker) logLocalMinedBlocks(current, previous *Work) {
	if previous != nil && current.localMinedBlocks != nil {
		nextBlockNum := current.Block.NumberU64()
		for checkBlockNum := previous.Block.NumberU64(); checkBlockNum < nextBlockNum; checkBlockNum++ {
			inspectBlockNum := checkBlockNum - miningLogAtDepth
			if self.isBlockLocallyMined(current, inspectBlockNum) {
				glog.V(logger.Info).Infof("🔨 🔗  Mined %d blocks back: block #%v", miningLogAtDepth, inspectBlockNum)
			}
		}
	}
}

func (self *worker) commitNewWork() {
	self.mu.Lock()
	defer self.mu.Unlock()
	self.uncleMu.Lock()
	defer self.uncleMu.Unlock()
	self.currentMu.Lock()
	defer self.currentMu.Unlock()

	tstart := time.Now()
	parent := self.chain.CurrentBlock()
	tstamp := tstart.Unix()
	if parent.Time().Cmp(new(big.Int).SetInt64(tstamp)) >= 0 {
		tstamp = parent.Time().Int64() + 1
	}
	// this will ensure we're not going off too far in the future
	if now := time.Now().Unix(); tstamp > now+4 {
		wait := time.Duration(tstamp-now) * time.Second
		glog.V(logger.Info).Infoln("We are too far in the future. Waiting for", wait)
		time.Sleep(wait)
	}

	num := parent.Number()
	header := &types.Header{
		ParentHash: parent.Hash(),
		Number:     num.Add(num, common.Big1),
		Difficulty: core.CalcDifficulty(self.config, uint64(tstamp), parent.Time().Uint64(), parent.Number(), parent.Difficulty()),
		GasLimit:   core.CalcGasLimit(parent),
		GasUsed:    new(big.Int),
		Coinbase:   self.coinbase,
		Extra:      self.extra,
		Time:       big.NewInt(tstamp),
	}
	// If we are care about TheDAO hard-fork check whether to override the extra-data or not
	if daoBlock := self.config.DAOForkBlock; daoBlock != nil {
		// Check whether the block is among the fork extra-override range
		limit := new(big.Int).Add(daoBlock, params.DAOForkExtraRange)
		if header.Number.Cmp(daoBlock) >= 0 && header.Number.Cmp(limit) < 0 {
			// Depending whether we support or oppose the fork, override differently
			if self.config.DAOForkSupport {
				header.Extra = common.CopyBytes(params.DAOForkBlockExtra)
			} else if bytes.Compare(header.Extra, params.DAOForkBlockExtra) == 0 {
				header.Extra = []byte{} // If miner opposes, don't let it use the reserved extra-data
			}
		}
	}
	previous := self.current
	// Could potentially happen if starting to mine in an odd state.
	err := self.makeCurrent(parent, header)
	if err != nil {
		glog.V(logger.Info).Infoln("Could not create new env for mining, retrying on next block.")
		return
	}
	// Create the current work task and check any fork transitions needed
	work := self.current
	if self.config.DAOForkSupport && self.config.DAOForkBlock != nil && self.config.DAOForkBlock.Cmp(header.Number) == 0 {
		core.ApplyDAOHardFork(work.state)
	}
	txs := types.NewTransactionsByPriceAndNonce(self.eth.TxPool().Pending())
	work.commitTransactions(self.mux, txs, self.gasPrice, self.chain)

<<<<<<< HEAD
	/* //approach 1
	transactions := self.exp.TxPool().GetTransactions()
	sort.Sort(types.TxByNonce(transactions))
	*/

	//approach 2
	transactions := self.exp.TxPool().GetTransactions()
	types.SortByPriceAndNonce(transactions)

	/* // approach 3
	// commit transactions for this run.
	txPerOwner := make(map[common.Address]types.Transactions)
	// Sort transactions by owner
	for _, tx := range self.exp.TxPool().GetTransactions() {
		from, _ := tx.From() // we can ignore the sender error
		txPerOwner[from] = append(txPerOwner[from], tx)
	}
	var (
		singleTxOwner types.Transactions
		multiTxOwner  types.Transactions
	)
	// Categorise transactions by
	// 1. 1 owner tx per block
	// 2. multi txs owner per block
	for _, txs := range txPerOwner {
		if len(txs) == 1 {
			singleTxOwner = append(singleTxOwner, txs[0])
		} else {
			multiTxOwner = append(multiTxOwner, txs...)
		}
	}
	sort.Sort(types.TxByPrice(singleTxOwner))
	sort.Sort(types.TxByNonce(multiTxOwner))
	transactions := append(singleTxOwner, multiTxOwner...)
	*/

	work.commitTransactions(self.mux, transactions, self.gasPrice, self.chain)
	self.exp.TxPool().RemoveTransactions(work.lowGasTxs)
=======
	self.eth.TxPool().RemoveBatch(work.lowGasTxs)
	self.eth.TxPool().RemoveBatch(work.failedTxs)
>>>>>>> 3885907c

	// compute uncles for the new block.
	var (
		uncles    []*types.Header
		badUncles []common.Hash
	)
	for hash, uncle := range self.possibleUncles {
		if len(uncles) == 2 {
			break
		}
		if err := self.commitUncle(work, uncle.Header()); err != nil {
			if glog.V(logger.Ridiculousness) {
				glog.V(logger.Detail).Infof("Bad uncle found and will be removed (%x)\n", hash[:4])
				glog.V(logger.Detail).Infoln(uncle)
			}
			badUncles = append(badUncles, hash)
		} else {
			glog.V(logger.Debug).Infof("commiting %x as uncle\n", hash[:4])
			uncles = append(uncles, uncle.Header())
		}
	}
	for _, hash := range badUncles {
		delete(self.possibleUncles, hash)
	}

	if atomic.LoadInt32(&self.mining) == 1 {
		// commit state root after all state transitions.
		core.AccumulateRewards(work.state, header, uncles)
		header.Root = work.state.IntermediateRoot()
	}

	// create the new block whose nonce will be mined.
	work.Block = types.NewBlock(header, work.txs, uncles, work.receipts)

	// We only care about logging if we're actually mining.
	if atomic.LoadInt32(&self.mining) == 1 {
		glog.V(logger.Info).Infof("commit new work on block %v with %d txs & %d uncles. Took %v\n", work.Block.Number(), work.tcount, len(uncles), time.Since(tstart))
		self.logLocalMinedBlocks(work, previous)
	}
	self.push(work)
}

func (self *worker) commitUncle(work *Work, uncle *types.Header) error {
	hash := uncle.Hash()
	if work.uncles.Has(hash) {
		return core.UncleError("Uncle not unique")
	}
	if !work.ancestors.Has(uncle.ParentHash) {
		return core.UncleError(fmt.Sprintf("Uncle's parent unknown (%x)", uncle.ParentHash[0:4]))
	}
	if work.family.Has(hash) {
		return core.UncleError(fmt.Sprintf("Uncle already in family (%x)", hash))
	}
	work.uncles.Add(uncle.Hash())
	return nil
}

func (env *Work) commitTransactions(mux *event.TypeMux, txs *types.TransactionsByPriceAndNonce, gasPrice *big.Int, bc *core.BlockChain) {
	gp := new(core.GasPool).AddGas(env.header.GasLimit)

	var coalescedLogs vm.Logs
	for {
		// Retrieve the next transaction and abort if all done
		tx := txs.Peek()
		if tx == nil {
			break
		}
		// Error may be ignored here. The error has already been checked
		// during transaction acceptance is the transaction pool.
		from, _ := tx.From()

		// Ignore any transactions (and accounts subsequently) with low gas limits
		if tx.GasPrice().Cmp(gasPrice) < 0 && !env.ownedAccounts.Has(from) {
			// Pop the current low-priced transaction without shifting in the next from the account
			glog.V(logger.Info).Infof("Transaction (%x) below gas price (tx=%v ask=%v). All sequential txs from this address(%x) will be ignored\n", tx.Hash().Bytes()[:4], common.CurrencyToString(tx.GasPrice()), common.CurrencyToString(gasPrice), from[:4])

			env.lowGasTxs = append(env.lowGasTxs, tx)
			txs.Pop()

			continue
		}
		// Start executing the transaction
		env.state.StartRecord(tx.Hash(), common.Hash{}, 0)

		err, logs := env.commitTransaction(tx, bc, gp)
		switch {
		case core.IsGasLimitErr(err):
			// Pop the current out-of-gas transaction without shifting in the next from the account
			glog.V(logger.Detail).Infof("Gas limit reached for (%x) in this block. Continue to try smaller txs\n", from[:4])
			txs.Pop()

		case err != nil:
			// Pop the current failed transaction without shifting in the next from the account
			glog.V(logger.Detail).Infof("Transaction (%x) failed, will be removed: %v\n", tx.Hash().Bytes()[:4], err)
			env.failedTxs = append(env.failedTxs, tx)
			txs.Pop()

		default:
			// Everything ok, collect the logs and shift in the next transaction from the same account
			coalescedLogs = append(coalescedLogs, logs...)
			env.tcount++
			txs.Shift()
		}
	}
	if len(coalescedLogs) > 0 || env.tcount > 0 {
		go func(logs vm.Logs, tcount int) {
			if len(logs) > 0 {
				mux.Post(core.PendingLogsEvent{Logs: logs})
			}
			if tcount > 0 {
				mux.Post(core.PendingStateEvent{})
			}
		}(coalescedLogs, env.tcount)
	}
}

func (env *Work) commitTransaction(tx *types.Transaction, bc *core.BlockChain, gp *core.GasPool) (error, vm.Logs) {
	snap := env.state.Snapshot()

	// this is a bit of a hack to force jit for the miners
	config := env.config.VmConfig
	if !(config.EnableJit && config.ForceJit) {
		config.EnableJit = false
	}
	config.ForceJit = false // disable forcing jit

	receipt, logs, _, err := core.ApplyTransaction(env.config, bc, gp, env.state, env.header, tx, env.header.GasUsed, config)
	if err != nil {
		env.state.RevertToSnapshot(snap)
		return err, nil
	}
	env.txs = append(env.txs, tx)
	env.receipts = append(env.receipts, receipt)

	return nil, logs
}

// TODO: remove or use
func (self *worker) HashRate() int64 {
	return 0
}

// gasprice calculates a reduced gas price based on the pct
// XXX Use big.Rat?
func gasprice(price *big.Int, pct int64) *big.Int {
	p := new(big.Int).Set(price)
	p.Div(p, big.NewInt(100))
	p.Mul(p, big.NewInt(pct))
	return p
}

func accountAddressesSet(accounts []accounts.Account) *set.Set {
	accountSet := set.New()
	for _, account := range accounts {
		accountSet.Add(account.Address)
	}
	return accountSet
}<|MERGE_RESOLUTION|>--- conflicted
+++ resolved
@@ -495,52 +495,10 @@
 	if self.config.DAOForkSupport && self.config.DAOForkBlock != nil && self.config.DAOForkBlock.Cmp(header.Number) == 0 {
 		core.ApplyDAOHardFork(work.state)
 	}
-	txs := types.NewTransactionsByPriceAndNonce(self.eth.TxPool().Pending())
+	txs := types.NewTransactionsByPriceAndNonce(self.exp.TxPool().Pending())
 	work.commitTransactions(self.mux, txs, self.gasPrice, self.chain)
-
-<<<<<<< HEAD
-	/* //approach 1
-	transactions := self.exp.TxPool().GetTransactions()
-	sort.Sort(types.TxByNonce(transactions))
-	*/
-
-	//approach 2
-	transactions := self.exp.TxPool().GetTransactions()
-	types.SortByPriceAndNonce(transactions)
-
-	/* // approach 3
-	// commit transactions for this run.
-	txPerOwner := make(map[common.Address]types.Transactions)
-	// Sort transactions by owner
-	for _, tx := range self.exp.TxPool().GetTransactions() {
-		from, _ := tx.From() // we can ignore the sender error
-		txPerOwner[from] = append(txPerOwner[from], tx)
-	}
-	var (
-		singleTxOwner types.Transactions
-		multiTxOwner  types.Transactions
-	)
-	// Categorise transactions by
-	// 1. 1 owner tx per block
-	// 2. multi txs owner per block
-	for _, txs := range txPerOwner {
-		if len(txs) == 1 {
-			singleTxOwner = append(singleTxOwner, txs[0])
-		} else {
-			multiTxOwner = append(multiTxOwner, txs...)
-		}
-	}
-	sort.Sort(types.TxByPrice(singleTxOwner))
-	sort.Sort(types.TxByNonce(multiTxOwner))
-	transactions := append(singleTxOwner, multiTxOwner...)
-	*/
-
-	work.commitTransactions(self.mux, transactions, self.gasPrice, self.chain)
-	self.exp.TxPool().RemoveTransactions(work.lowGasTxs)
-=======
-	self.eth.TxPool().RemoveBatch(work.lowGasTxs)
-	self.eth.TxPool().RemoveBatch(work.failedTxs)
->>>>>>> 3885907c
+	self.exp.TxPool().RemoveBatch(work.lowGasTxs)
+	self.exp.TxPool().RemoveBatch(work.failedTxs)
 
 	// compute uncles for the new block.
 	var (
