--- conflicted
+++ resolved
@@ -109,14 +109,11 @@
 	header   *types.Header
 	txs      []*types.Transaction
 	receipts []*types.Receipt
-<<<<<<< HEAD
 	sidecars []*types.BlobTxSidecar
 	blobs    int
-=======
 
 	depsMVFullWriteList [][]blockstm.WriteDescriptor
 	mvReadMapList       []map[blockstm.Key]blockstm.ReadDescriptor
->>>>>>> 36f2ae5b
 }
 
 // copy creates a deep copy of environment.
