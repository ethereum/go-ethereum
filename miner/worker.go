// Copyright 2015 The go-ethereum Authors
// This file is part of the go-ethereum library.
//
// The go-ethereum library is free software: you can redistribute it and/or modify
// it under the terms of the GNU Lesser General Public License as published by
// the Free Software Foundation, either version 3 of the License, or
// (at your option) any later version.
//
// The go-ethereum library is distributed in the hope that it will be useful,
// but WITHOUT ANY WARRANTY; without even the implied warranty of
// MERCHANTABILITY or FITNESS FOR A PARTICULAR PURPOSE. See the
// GNU Lesser General Public License for more details.
//
// You should have received a copy of the GNU Lesser General Public License
// along with the go-ethereum library. If not, see <http://www.gnu.org/licenses/>.

package miner

import (
	"context"
	"errors"
	"fmt"
	"math/big"
	"sync"
	"sync/atomic"
	"time"

	lru "github.com/hashicorp/golang-lru"
	"github.com/holiman/uint256"
	"go.opentelemetry.io/otel"

	"github.com/ethereum/go-ethereum/common"
	"github.com/ethereum/go-ethereum/common/tracing"
	"github.com/ethereum/go-ethereum/consensus"
	"github.com/ethereum/go-ethereum/consensus/bor"
	"github.com/ethereum/go-ethereum/consensus/misc/eip1559"
	"github.com/ethereum/go-ethereum/consensus/misc/eip4844"
	"github.com/ethereum/go-ethereum/core"
	"github.com/ethereum/go-ethereum/core/blockstm"
	"github.com/ethereum/go-ethereum/core/state"
	"github.com/ethereum/go-ethereum/core/stateless"
	"github.com/ethereum/go-ethereum/core/txpool"
	"github.com/ethereum/go-ethereum/core/types"
	"github.com/ethereum/go-ethereum/core/vm"
	"github.com/ethereum/go-ethereum/event"
	"github.com/ethereum/go-ethereum/log"
	"github.com/ethereum/go-ethereum/metrics"
	"github.com/ethereum/go-ethereum/params"
	"github.com/ethereum/go-ethereum/rlp"
	"github.com/ethereum/go-ethereum/trie"
)

const (
	// resultQueueSize is the size of channel listening to sealing result.
	resultQueueSize = 10

	// txChanSize is the size of channel listening to NewTxsEvent.
	// The number is referenced from the size of tx pool.
	txChanSize = 4096

	// chainHeadChanSize is the size of channel listening to ChainHeadEvent.
	chainHeadChanSize = 10

	// resubmitAdjustChanSize is the size of resubmitting interval adjustment channel.
	resubmitAdjustChanSize = 10

	// minRecommitInterval is the minimal time interval to recreate the sealing block with
	// any newly arrived transactions.
	minRecommitInterval = 1 * time.Second

	// intervalAdjustRatio is the impact a single interval adjustment has on sealing work
	// resubmitting interval.
	intervalAdjustRatio = 0.1

	// intervalAdjustBias is applied during the new resubmit interval calculation in favor of
	// increasing upper limit or decreasing lower limit so that the limit can be reachable.
	intervalAdjustBias = 200 * 1000.0 * 1000.0

	// staleThreshold is the maximum depth of the acceptable stale block.
	staleThreshold = 7
)

var (
	errBlockInterruptedByNewHead  = errors.New("new head arrived while building block")
	errBlockInterruptedByRecommit = errors.New("recommit interrupt while building block")
	errBlockInterruptedByTimeout  = errors.New("timeout while building block")

	// metrics gauge to track total and empty blocks sealed by a miner
	sealedBlocksCounter      = metrics.NewRegisteredCounter("worker/sealedBlocks", nil)
	sealedEmptyBlocksCounter = metrics.NewRegisteredCounter("worker/sealedEmptyBlocks", nil)
	txCommitInterruptCounter = metrics.NewRegisteredCounter("worker/txCommitInterrupt", nil)
)

// environment is the worker's current environment and holds all
// information of the sealing block generation.
type environment struct {
	signer   types.Signer
	state    *state.StateDB // apply state changes here
	tcount   int            // tx count in cycle
	gasPool  *core.GasPool  // available gas used to pack transactions
	coinbase common.Address
	evm      *vm.EVM

	header   *types.Header
	txs      []*types.Transaction
	receipts []*types.Receipt
	sidecars []*types.BlobTxSidecar
	blobs    int

	depsMVFullWriteList [][]blockstm.WriteDescriptor
	mvReadMapList       []map[blockstm.Key]blockstm.ReadDescriptor
	witness             *stateless.Witness
}

// copy creates a deep copy of environment.
func (env *environment) copy() *environment {
	cpy := &environment{
		signer:              env.signer,
		state:               env.state.Copy(),
		tcount:              env.tcount,
		coinbase:            env.coinbase,
		header:              types.CopyHeader(env.header),
		receipts:            copyReceipts(env.receipts),
		depsMVFullWriteList: env.depsMVFullWriteList,
		mvReadMapList:       env.mvReadMapList,
	}

	if env.gasPool != nil {
		gasPool := *env.gasPool
		cpy.gasPool = &gasPool
	}
	cpy.txs = make([]*types.Transaction, len(env.txs))
	copy(cpy.txs, env.txs)

	cpy.sidecars = make([]*types.BlobTxSidecar, len(env.sidecars))
	copy(cpy.sidecars, env.sidecars)

	return cpy
}

// discard terminates the background prefetcher go-routine. It should
// always be called for all created environment instances otherwise
// the go-routine leak can happen.
func (env *environment) discard() {
	if env.state == nil {
		return
	}

	env.state.StopPrefetcher()
}

// task contains all information for consensus engine sealing and result submitting.
type task struct {
	receipts  []*types.Receipt
	state     *state.StateDB
	block     *types.Block
	createdAt time.Time
}

const (
	commitInterruptNone int32 = iota
	commitInterruptNewHead
	commitInterruptResubmit
	commitInterruptTimeout
)

// newWorkReq represents a request for new sealing work submitting with relative interrupt notifier.
type newWorkReq struct {
	interrupt *atomic.Int32
	noempty   bool
	timestamp int64
}

// newPayloadResult is the result of payload generation.
type newPayloadResult struct {
	err      error
	block    *types.Block
	fees     *big.Int               // total block fees
	sidecars []*types.BlobTxSidecar // collected blobs of blob transactions
	stateDB  *state.StateDB         // StateDB after executing the transactions
	receipts []*types.Receipt       // Receipts collected during construction
	requests [][]byte               // Consensus layer requests collected during block construction
	witness  *stateless.Witness     // Witness is an optional stateless proof

}

// getWorkReq represents a request for getting a new sealing work with provided parameters.
type getWorkReq struct {
	//nolint:containedctx
	ctx    context.Context
	params *generateParams
	result chan *newPayloadResult // non-blocking channel
}

// intervalAdjust represents a resubmitting interval adjustment.
type intervalAdjust struct {
	ratio float64
	inc   bool
}

// worker is the main object which takes care of submitting new work to consensus engine
// and gathering the sealing result.
type worker struct {
	config      *Config
	chainConfig *params.ChainConfig
	engine      consensus.Engine
	eth         Backend
	chain       *core.BlockChain

	prio []common.Address // A list of senders to prioritize

	// Feeds
	pendingLogsFeed event.Feed

	// Subscriptions
	mux          *event.TypeMux
	txsCh        chan core.NewTxsEvent
	txsSub       event.Subscription
	chainHeadCh  chan core.ChainHeadEvent
	chainHeadSub event.Subscription

	// Channels
	newWorkCh          chan *newWorkReq
	getWorkCh          chan *getWorkReq
	taskCh             chan *task
	resultCh           chan *types.Block
	startCh            chan struct{}
	exitCh             chan struct{}
	resubmitIntervalCh chan time.Duration
	resubmitAdjustCh   chan *intervalAdjust

	wg sync.WaitGroup

	current *environment // An environment for current running cycle.

	mu       sync.RWMutex // The lock used to protect the coinbase and extra fields
	coinbase common.Address
	extra    []byte
	tip      *uint256.Int // Minimum tip needed for non-local transaction to include them

	pendingMu    sync.RWMutex
	pendingTasks map[common.Hash]*task

	snapshotMu       sync.RWMutex // The lock used to protect the snapshots below
	snapshotBlock    *types.Block
	snapshotReceipts types.Receipts
	snapshotState    *state.StateDB

	// atomic status counters
	running atomic.Bool  // The indicator whether the consensus engine is running or not.
	newTxs  atomic.Int32 // New arrival transaction count since last sealing work submitting.
	syncing atomic.Bool  // The indicator whether the node is still syncing.

	// newpayloadTimeout is the maximum timeout allowance for creating payload.
	// The default value is 2 seconds but node operator can set it to arbitrary
	// large value. A large timeout allowance may cause Geth to fail creating
	// a non-empty payload within the specified time and eventually miss the slot
	// in case there are some computation expensive transactions in txpool.
	newpayloadTimeout time.Duration

	// recommit is the time interval to re-create sealing work or to re-build
	// payload in proof-of-stake stage.
	recommit time.Duration

	// External functions
	isLocalBlock func(header *types.Header) bool // Function used to determine whether the specified block is mined by local miner.

	// Test hooks
	newTaskHook  func(*task)                        // Method to call upon receiving a new sealing task.
	skipSealHook func(*task) bool                   // Method to decide whether skipping the sealing.
	fullTaskHook func()                             // Method to call before pushing the full sealing task.
	resubmitHook func(time.Duration, time.Duration) // Method to call upon updating resubmitting interval.

	// Interrupt commit to stop block building on time
	interruptCommitFlag bool // Denotes whether interrupt commit is enabled or not
	interruptCtx        context.Context
	interruptedTxCache  *vm.TxCache

	// noempty is the flag used to control whether the feature of pre-seal empty
	// block is enabled. The default value is false(pre-seal is enabled by default).
	// But in some special scenario the consensus engine will seal blocks instantaneously,
	// in this case this feature will add all empty blocks into canonical chain
	// non-stop and no real transaction will be included.
	noempty atomic.Bool
}

//nolint:staticcheck
func newWorker(config *Config, chainConfig *params.ChainConfig, engine consensus.Engine, eth Backend, mux *event.TypeMux, isLocalBlock func(header *types.Header) bool, init bool) *worker {
	worker := &worker{
		config:              config,
		chainConfig:         chainConfig,
		engine:              engine,
		eth:                 eth,
		chain:               eth.BlockChain(),
		mux:                 mux,
		isLocalBlock:        isLocalBlock,
		coinbase:            config.Etherbase,
		extra:               config.ExtraData,
		tip:                 uint256.MustFromBig(config.GasPrice),
		pendingTasks:        make(map[common.Hash]*task),
		txsCh:               make(chan core.NewTxsEvent, txChanSize),
		chainHeadCh:         make(chan core.ChainHeadEvent, chainHeadChanSize),
		newWorkCh:           make(chan *newWorkReq),
		getWorkCh:           make(chan *getWorkReq),
		taskCh:              make(chan *task),
		resultCh:            make(chan *types.Block, resultQueueSize),
		startCh:             make(chan struct{}, 1),
		exitCh:              make(chan struct{}),
		resubmitIntervalCh:  make(chan time.Duration),
		resubmitAdjustCh:    make(chan *intervalAdjust, resubmitAdjustChanSize),
		interruptCommitFlag: config.CommitInterruptFlag,
	}
	worker.noempty.Store(true)
	// Subscribe for transaction insertion events (whether from network or resurrects)
	worker.txsSub = eth.TxPool().SubscribeTransactions(worker.txsCh, true)
	// Subscribe events for blockchain
	worker.chainHeadSub = eth.BlockChain().SubscribeChainHeadEvent(worker.chainHeadCh)

	interruptedTxCache, err := lru.New(vm.InterruptedTxCacheSize)
	if err != nil {
		log.Warn("Failed to create interrupted tx cache", "err", err)
	}

	worker.interruptCtx = context.Background()
	worker.interruptedTxCache = &vm.TxCache{
		Cache: interruptedTxCache,
	}

	if !worker.interruptCommitFlag {
		worker.noempty.Store(false)
	}

	// Sanitize recommit interval if the user-specified one is too short.
	recommit := worker.config.Recommit
	if recommit < minRecommitInterval {
		log.Warn("Sanitizing miner recommit interval", "provided", recommit, "updated", minRecommitInterval)
		recommit = minRecommitInterval
	}

	worker.recommit = recommit

	// Sanitize the timeout config for creating payload.
	newpayloadTimeout := worker.config.NewPayloadTimeout
	if newpayloadTimeout == 0 {
		log.Warn("Sanitizing new payload timeout to default", "provided", newpayloadTimeout, "updated", DefaultConfig.NewPayloadTimeout)
		newpayloadTimeout = DefaultConfig.NewPayloadTimeout
	}

	if newpayloadTimeout < time.Millisecond*100 {
		log.Warn("Low payload timeout may cause high amount of non-full blocks", "provided", newpayloadTimeout, "default", DefaultConfig.NewPayloadTimeout)
	}

	worker.newpayloadTimeout = newpayloadTimeout

	worker.wg.Add(4)

	go worker.mainLoop()
	go worker.newWorkLoop(recommit)
	go worker.resultLoop()
	go worker.taskLoop()

	// Submit first work to initialize pending state.
	if init {
		worker.startCh <- struct{}{}
	}

	return worker
}

// setEtherbase sets the etherbase used to initialize the block coinbase field.
func (w *worker) setEtherbase(addr common.Address) {
	w.mu.Lock()
	defer w.mu.Unlock()
	w.coinbase = addr
}

// etherbase retrieves the configured etherbase address.
func (w *worker) etherbase() common.Address {
	w.mu.RLock()
	defer w.mu.RUnlock()

	return w.coinbase
}

func (w *worker) setGasCeil(ceil uint64) {
	w.mu.Lock()
	defer w.mu.Unlock()
	w.config.GasCeil = ceil
}

// setExtra sets the content used to initialize the block extra field.
func (w *worker) setExtra(extra []byte) {
	w.mu.Lock()
	defer w.mu.Unlock()
	w.extra = extra
}

// setGasTip sets the minimum miner tip needed to include a non-local transaction.
func (w *worker) setGasTip(tip *big.Int) {
	w.mu.Lock()
	defer w.mu.Unlock()
	w.tip = uint256.MustFromBig(tip)
}

// setRecommitInterval updates the interval for miner sealing work recommitting.
func (w *worker) setRecommitInterval(interval time.Duration) {
	select {
	case w.resubmitIntervalCh <- interval:
	case <-w.exitCh:
	}
}

// pending returns the pending state and corresponding block. The returned
// values can be nil in case the pending block is not initialized.
func (w *worker) pending() (*types.Block, types.Receipts, *state.StateDB) {
	w.snapshotMu.RLock()
	defer w.snapshotMu.RUnlock()

	if w.snapshotState == nil {
		return nil, nil, nil
	}

	return w.snapshotBlock, w.snapshotReceipts, w.snapshotState.Copy()
}

// pendingBlock returns pending block. The returned block can be nil in case the
// pending block is not initialized.
func (w *worker) pendingBlock() *types.Block {
	w.snapshotMu.RLock()
	defer w.snapshotMu.RUnlock()

	return w.snapshotBlock
}

// start sets the running status as 1 and triggers new work submitting.
func (w *worker) start() {
	w.running.Store(true)
	w.startCh <- struct{}{}
}

// stop sets the running status as 0.
func (w *worker) stop() {
	w.running.Store(false)
}

// isRunning returns an indicator whether worker is running or not.
func (w *worker) IsRunning() bool {
	return w.running.Load()
}

// close terminates all background threads maintained by the worker.
// Note the worker does not support being closed multiple times.
func (w *worker) close() {
	w.running.Store(false)
	close(w.exitCh)
	w.wg.Wait()
}

// recalcRecommit recalculates the resubmitting interval upon feedback.
func recalcRecommit(minRecommit, prev time.Duration, target float64, inc bool) time.Duration {
	//var (
	//	prevF = float64(prev.Nanoseconds())
	//	next  float64
	//)
	//if inc {
	//	next = prevF*(1-intervalAdjustRatio) + intervalAdjustRatio*(target+intervalAdjustBias)
	//	max := float64(maxRecommitInterval.Nanoseconds())
	//	if next > max {
	//		next = max
	//	}
	//} else {
	//	next = prevF*(1-intervalAdjustRatio) + intervalAdjustRatio*(target-intervalAdjustBias)
	//	min := float64(minRecommit.Nanoseconds())
	//	if next < min {
	//		next = min
	//	}
	//}
	return prev
}

// newWorkLoop is a standalone goroutine to submit new sealing work upon received events.
//
//nolint:gocognit
func (w *worker) newWorkLoop(recommit time.Duration) {
	defer w.wg.Done()

	var (
		interrupt   *atomic.Int32
		minRecommit = recommit // minimal resubmit interval specified by user.
		timestamp   int64      // timestamp for each round of sealing.
	)

	timer := time.NewTimer(0)
	defer timer.Stop()
	<-timer.C // discard the initial tick

	// commit aborts in-flight transaction execution with given signal and resubmits a new one.
	commit := func(noempty bool, s int32) {
		if interrupt != nil {
			interrupt.Store(s)
		}

		interrupt = new(atomic.Int32)
		select {
		case w.newWorkCh <- &newWorkReq{interrupt: interrupt, timestamp: timestamp, noempty: noempty}:
		case <-w.exitCh:
			return
		}
		timer.Reset(recommit)
		w.newTxs.Store(0)
	}
	// clearPending cleans the stale pending tasks.
	clearPending := func(number uint64) {
		w.pendingMu.Lock()
		for h, t := range w.pendingTasks {
			if t.block.NumberU64()+staleThreshold <= number {
				delete(w.pendingTasks, h)
			}
		}
		w.pendingMu.Unlock()
	}

	for {
		select {
		case <-w.startCh:
			clearPending(w.chain.CurrentBlock().Number.Uint64())

			timestamp = time.Now().Unix()
			commit(false, commitInterruptNewHead)

		case head := <-w.chainHeadCh:
			clearPending(head.Header.Number.Uint64())

			timestamp = time.Now().Unix()
			commit(false, commitInterruptNewHead)

		case <-timer.C:
			// If sealing is running resubmit a new work cycle periodically to pull in
			// higher priced transactions. Disable this overhead for pending blocks.
			if w.IsRunning() && (w.chainConfig.Clique == nil || w.chainConfig.Clique.Period > 0) {
				// Short circuit if no new transaction arrives.
				if w.newTxs.Load() == 0 {
					timer.Reset(recommit)
					continue
				}
				commit(true, commitInterruptResubmit)
			}

		case interval := <-w.resubmitIntervalCh:
			// Adjust resubmit interval explicitly by user.
			if interval < minRecommitInterval {
				log.Warn("Sanitizing miner recommit interval", "provided", interval, "updated", minRecommitInterval)
				interval = minRecommitInterval
			}

			log.Info("Miner recommit interval update", "from", minRecommit, "to", interval)
			minRecommit, recommit = interval, interval

			if w.resubmitHook != nil {
				w.resubmitHook(minRecommit, recommit)
			}

		case adjust := <-w.resubmitAdjustCh:
			// Adjust resubmit interval by feedback.
			if adjust.inc {
				before := recommit
				target := float64(recommit.Nanoseconds()) / adjust.ratio
				recommit = recalcRecommit(minRecommit, recommit, target, true)
				log.Trace("Increase miner recommit interval", "from", before, "to", recommit)
			} else {
				before := recommit
				recommit = recalcRecommit(minRecommit, recommit, float64(minRecommit.Nanoseconds()), false)
				log.Trace("Decrease miner recommit interval", "from", before, "to", recommit)
			}

			if w.resubmitHook != nil {
				w.resubmitHook(minRecommit, recommit)
			}

		case <-w.exitCh:
			return
		}
	}
}

// mainLoop is responsible for generating and submitting sealing work based on
// the received event. It can support two modes: automatically generate task and
// submit it or return task according to given parameters for various proposes.
// nolint: gocognit, contextcheck
func (w *worker) mainLoop() {
	defer w.wg.Done()
	defer w.txsSub.Unsubscribe()
	defer w.chainHeadSub.Unsubscribe()
	defer func() {
		if w.current != nil {
			w.current.discard()
		}
	}()

	for {
		select {
		case req := <-w.newWorkCh:
			if w.chainConfig.ChainID.Cmp(params.BorMainnetChainConfig.ChainID) == 0 || w.chainConfig.ChainID.Cmp(params.MumbaiChainConfig.ChainID) == 0 || w.chainConfig.ChainID.Cmp(params.AmoyChainConfig.ChainID) == 0 {
				if w.eth.PeerCount() > 0 {
					//nolint:contextcheck
					w.commitWork(req.interrupt, req.noempty, req.timestamp)
				}
			} else {
				//nolint:contextcheck
				w.commitWork(req.interrupt, req.noempty, req.timestamp)
			}

		case req := <-w.getWorkCh:
			req.result <- w.generateWork(req.params, false)

		case ev := <-w.txsCh:
			// Apply transactions to the pending state if we're not sealing
			//
			// Note all transactions received may not be continuous with transactions
			// already included in the current sealing block. These transactions will
			// be automatically eliminated.
			// nolint : nestif
			if !w.IsRunning() && w.current != nil {
				// If block is already full, abort
				if gp := w.current.gasPool; gp != nil && gp.Gas() < params.TxGas {
					continue
				}
				// If we don't have time to execute (i.e. we're past header timestamp), abort
				delay := time.Until(time.Unix(int64(w.current.header.Time), 0))
				if delay <= 0 {
					continue
				}
				txs := make(map[common.Address][]*txpool.LazyTransaction, len(ev.Txs))
				for _, tx := range ev.Txs {
					acc, _ := types.Sender(w.current.signer, tx)
					txs[acc] = append(txs[acc], &txpool.LazyTransaction{
						Pool:      w.eth.TxPool(), // We don't know where this came from, yolo resolve from everywhere
						Hash:      tx.Hash(),
						Tx:        nil, // Do *not* set this! We need to resolve it later to pull blobs in
						Time:      tx.Time(),
						GasFeeCap: uint256.MustFromBig(tx.GasFeeCap()),
						GasTipCap: uint256.MustFromBig(tx.GasTipCap()),
						Gas:       tx.Gas(),
						BlobGas:   tx.BlobGas(),
					})
				}
				plainTxs := newTransactionsByPriceAndNonce(w.current.signer, txs, w.current.header.BaseFee) // Mixed bag of everrything, yolo
				blobTxs := newTransactionsByPriceAndNonce(w.current.signer, nil, w.current.header.BaseFee)  // Empty bag, don't bother optimising

				tcount := w.current.tcount

				w.interruptCtx = resetAndCopyInterruptCtx(w.interruptCtx)
				stopFn := func() {}
				if w.interruptCommitFlag {
					w.interruptCtx, stopFn = getInterruptTimer(w.interruptCtx, w.current.header.Number.Uint64(), w.current.header.Time)
					w.interruptCtx = vm.PutCache(w.interruptCtx, w.interruptedTxCache)
				}
				w.commitTransactions(w.current, plainTxs, blobTxs, nil, new(uint256.Int))
				stopFn()

				// Only update the snapshot if any new transactons were added
				// to the pending block
				if tcount != w.current.tcount {
					w.updateSnapshot(w.current)
				}
			} else {
				// Special case, if the consensus engine is 0 period clique(dev mode),
				// submit sealing work here since all empty submission will be rejected
				// by clique. Of course the advance sealing(empty submission) is disabled.
				if w.chainConfig.Clique != nil && w.chainConfig.Clique.Period == 0 {
					w.commitWork(nil, true, time.Now().Unix())
				}
			}

			w.newTxs.Add(int32(len(ev.Txs)))

		// System stopped
		case <-w.exitCh:
			return
		case <-w.txsSub.Err():
			return
		case <-w.chainHeadSub.Err():
			return
		}
	}
}

// taskLoop is a standalone goroutine to fetch sealing task from the generator and
// push them to consensus engine.
func (w *worker) taskLoop() {
	defer w.wg.Done()

	var (
		stopCh chan struct{}
		prev   common.Hash
	)

	// interrupt aborts the in-flight sealing task.
	interrupt := func() {
		if stopCh != nil {
			close(stopCh)
			stopCh = nil
		}
	}

	for {
		select {
		case task := <-w.taskCh:
			if w.newTaskHook != nil {
				w.newTaskHook(task)
			}
			// Reject duplicate sealing work due to resubmitting.
			sealHash := w.engine.SealHash(task.block.Header())
			if sealHash == prev {
				continue
			}
			// Interrupt previous sealing operation
			interrupt()

			stopCh, prev = make(chan struct{}), sealHash

			if w.skipSealHook != nil && w.skipSealHook(task) {
				continue
			}

			w.pendingMu.Lock()
			w.pendingTasks[sealHash] = task
			w.pendingMu.Unlock()

			if err := w.engine.Seal(w.chain, task.block, w.resultCh, stopCh); err != nil {
				log.Warn("Block sealing failed", "err", err)
				w.pendingMu.Lock()
				delete(w.pendingTasks, sealHash)
				w.pendingMu.Unlock()
			}
		case <-w.exitCh:
			interrupt()
			return
		}
	}
}

// resultLoop is a standalone goroutine to handle sealing result submitting
// and flush relative data to the database.
func (w *worker) resultLoop() {
	defer w.wg.Done()

	for {
		select {
		case block := <-w.resultCh:
			// Short circuit when receiving empty result.
			if block == nil {
				continue
			}
			// Short circuit when receiving duplicate result caused by resubmitting.
			if w.chain.HasBlock(block.Hash(), block.NumberU64()) {
				continue
			}

			oldBlock := w.chain.GetBlockByNumber(block.NumberU64())
			if oldBlock != nil {
				oldBlockAuthor, _ := w.chain.Engine().Author(oldBlock.Header())
				newBlockAuthor, _ := w.chain.Engine().Author(block.Header())

				if oldBlockAuthor == newBlockAuthor {
					log.Info("same block ", "height", block.NumberU64())
					continue
				}
			}

			var (
				sealhash = w.engine.SealHash(block.Header())
				hash     = block.Hash()
			)

			w.pendingMu.RLock()
			task, exist := w.pendingTasks[sealhash]
			w.pendingMu.RUnlock()

			if !exist {
				log.Error("Block found but no relative pending task", "number", block.Number(), "sealhash", sealhash, "hash", hash)
				continue
			}
			// Different block could share same sealhash, deep copy here to prevent write-write conflict.
			var (
				receipts = make([]*types.Receipt, len(task.receipts))
				logs     []*types.Log
				err      error
			)

			for i, taskReceipt := range task.receipts {
				receipt := new(types.Receipt)
				receipts[i] = receipt
				*receipt = *taskReceipt

				// add block location fields
				receipt.BlockHash = hash
				receipt.BlockNumber = block.Number()
				receipt.TransactionIndex = uint(i)

				// Update the block hash in all logs since it is now available and not when the
				// receipt/log of individual transactions were created.
				receipt.Logs = make([]*types.Log, len(taskReceipt.Logs))

				for i, taskLog := range taskReceipt.Logs {
					log := new(types.Log)
					receipt.Logs[i] = log
					*log = *taskLog
					log.BlockHash = hash
				}

				logs = append(logs, receipt.Logs...)
			}
			// Commit block and state to database.
			_, err = w.chain.WriteBlockAndSetHead(block, receipts, logs, task.state, true)

			if err != nil {
				log.Error("Failed writing block to chain", "err", err)
				continue
			}

			log.Info("Successfully sealed new block", "number", block.Number(), "sealhash", sealhash, "hash", hash,
				"elapsed", common.PrettyDuration(time.Since(task.createdAt)))

			// Broadcast the block and announce chain insertion event
			w.mux.Post(core.NewMinedBlockEvent{Block: block})

			sealedBlocksCounter.Inc(1)

			if block.Transactions().Len() == 0 {
				sealedEmptyBlocksCounter.Inc(1)
			}

		case <-w.exitCh:
			return
		}
	}
}

// makeEnv creates a new environment for the sealing block.
func (w *worker) makeEnv(parent *types.Header, header *types.Header, coinbase common.Address, witness bool) (*environment, error) {
	// Retrieve the parent state to execute on top.
	state, err := w.chain.StateAt(parent.Root)
	if err != nil {
		return nil, err
	}
	if witness {
		bundle, err := stateless.NewWitness(header, w.chain)
		if err != nil {
			return nil, err
		}
		state.StartPrefetcher("miner", bundle)
	}

	// todo: @anshalshukla - check if witness is required
	state.StartPrefetcher("miner", nil)

	// Note the passed coinbase may be different with header.Coinbase.
	env := &environment{
		signer:   types.MakeSigner(w.chainConfig, header.Number, header.Time),
		state:    state,
		coinbase: coinbase,
		header:   header,
		witness:  state.Witness(),
		evm:      vm.NewEVM(core.NewEVMBlockContext(header, w.chain, &coinbase), state, w.chainConfig, vm.Config{}),
	}
	// Keep track of transactions which return errors so they can be removed
	env.tcount = 0

	env.depsMVFullWriteList = [][]blockstm.WriteDescriptor{}
	env.mvReadMapList = []map[blockstm.Key]blockstm.ReadDescriptor{}

	return env, nil
}

// updateSnapshot updates pending snapshot block, receipts and state.
func (w *worker) updateSnapshot(env *environment) {
	w.snapshotMu.Lock()
	defer w.snapshotMu.Unlock()

	w.snapshotBlock = types.NewBlock(
		env.header,
		&types.Body{
			Transactions: env.txs,
		},
		env.receipts,
		trie.NewStackTrie(nil),
	)
	w.snapshotReceipts = copyReceipts(env.receipts)
	w.snapshotState = env.state.Copy()
}

func (w *worker) commitTransaction(env *environment, tx *types.Transaction) ([]*types.Log, error) {
	var (
		snap = env.state.Snapshot()
		gp   = env.gasPool.Gas()
	)

	w.interruptCtx = vm.SetCurrentTxOnContext(w.interruptCtx, tx.Hash())
<<<<<<< HEAD
	config := *w.chain.GetVMConfig()
	config.Tracer = nil

	receipt, err := core.ApplyTransaction(w.chainConfig, w.chain, &env.coinbase, env.gasPool, env.state, env.header, tx, &env.header.GasUsed, config, w.interruptCtx)
=======
	receipt, err := core.ApplyTransaction(env.evm, env.gasPool, env.state, env.header, tx, &env.header.GasUsed, w.interruptCtx)
>>>>>>> 41010ef1
	if err != nil {
		env.state.RevertToSnapshot(snap)
		env.gasPool.SetGas(gp)

		return nil, err
	}
	env.txs = append(env.txs, tx)
	env.receipts = append(env.receipts, receipt)

	return receipt.Logs, nil
}

func (w *worker) commitTransactions(env *environment, plainTxs, blobTxs *transactionsByPriceAndNonce, interrupt *atomic.Int32, minTip *uint256.Int) error {
	gasLimit := env.header.GasLimit
	if env.gasPool == nil {
		env.gasPool = new(core.GasPool).AddGas(gasLimit)
	}

	var coalescedLogs []*types.Log

	var deps map[int]map[int]bool

	chDeps := make(chan blockstm.TxDep)

	var depsWg sync.WaitGroup
	var once sync.Once

	EnableMVHashMap := w.chainConfig.IsCancun(env.header.Number)

	// create and add empty mvHashMap in statedb
	if EnableMVHashMap && w.IsRunning() {
		deps = map[int]map[int]bool{}

		chDeps = make(chan blockstm.TxDep)

		// Make sure we safely close the channel in case of interrupt
		defer once.Do(func() {
			close(chDeps)
		})

		depsWg.Add(1)

		go func(chDeps chan blockstm.TxDep) {
			for t := range chDeps {
				deps = blockstm.UpdateDeps(deps, t)
			}

			depsWg.Done()
		}(chDeps)
	}

	var lastTxHash common.Hash

mainloop:
	for {
		// Check interruption signal and abort building if it's fired.
		if interrupt != nil {
			if signal := interrupt.Load(); signal != commitInterruptNone {
				return signalToErr(signal)
			}
		}

		if w.interruptCtx != nil {
			if EnableMVHashMap && w.IsRunning() {
				env.state.AddEmptyMVHashMap()
			}

			// case of interrupting by timeout
			select {
			case <-w.interruptCtx.Done():
				txCommitInterruptCounter.Inc(1)
				log.Warn("Tx Level Interrupt", "hash", lastTxHash, "err", w.interruptCtx.Err())
				break mainloop
			default:
			}
		}

		// If we don't have enough gas for any further transactions then we're done.
		if env.gasPool.Gas() < params.TxGas {
			log.Trace("Not enough gas for further transactions", "have", env.gasPool, "want", params.TxGas)
			break
		}
		// If we don't have enough blob space for any further blob transactions,
		// skip that list altogether
		if !blobTxs.Empty() && env.blobs >= eip4844.MaxBlobsPerBlock(w.chainConfig, env.header.Time) {
			log.Trace("Not enough blob space for further blob transactions")
			blobTxs.Clear()
			// Fall though to pick up any plain txs
		}
		// Retrieve the next transaction and abort if all done.

		var (
			ltx *txpool.LazyTransaction
			txs *transactionsByPriceAndNonce
		)
		pltx, ptip := plainTxs.Peek()
		bltx, btip := blobTxs.Peek()

		switch {
		case pltx == nil:
			txs, ltx = blobTxs, bltx
		case bltx == nil:
			txs, ltx = plainTxs, pltx
		default:
			if ptip.Lt(btip) {
				txs, ltx = blobTxs, bltx
			} else {
				txs, ltx = plainTxs, pltx
			}
		}
		if ltx == nil {
			break
		}
		lastTxHash = ltx.Hash
		// If we don't have enough space for the next transaction, skip the account.
		if env.gasPool.Gas() < ltx.Gas {
			log.Trace("Not enough gas left for transaction", "hash", ltx.Hash, "left", env.gasPool.Gas(), "needed", ltx.Gas)
			txs.Pop()
			continue
		}

		// If we don't receive enough tip for the next transaction, skip the account
		if ptip.Cmp(minTip) < 0 {
			log.Trace("Not enough tip for transaction", "hash", ltx.Hash, "tip", ptip, "needed", minTip)
			break // If the next-best is too low, surely no better will be available
		}
		// Transaction seems to fit, pull it up from the pool
		tx := ltx.Resolve()
		if tx == nil {
			log.Trace("Ignoring evicted transaction", "hash", ltx.Hash)
			txs.Pop()
			continue
		}

		// Error may be ignored here. The error has already been checked
		// during transaction acceptance in the transaction pool.
		from, _ := types.Sender(env.signer, tx)

		// not prioritising conditional transaction, yet.
		//nolint:nestif
		if options := tx.GetOptions(); options != nil {
			if err := env.header.ValidateBlockNumberOptionsPIP15(options.BlockNumberMin, options.BlockNumberMax); err != nil {
				log.Trace("Dropping conditional transaction", "from", from, "hash", tx.Hash(), "reason", err)
				txs.Pop()

				continue
			}

			if err := env.header.ValidateTimestampOptionsPIP15(options.TimestampMin, options.TimestampMax); err != nil {
				log.Trace("Dropping conditional transaction", "from", from, "hash", tx.Hash(), "reason", err)
				txs.Pop()

				continue
			}

			if err := env.state.ValidateKnownAccounts(options.KnownAccounts); err != nil {
				log.Trace("Dropping conditional transaction", "from", from, "hash", tx.Hash(), "reason", err)
				txs.Pop()

				continue
			}
		}

		// Check whether the tx is replay protected. If we're not in the EIP155 hf
		// phase, start ignoring the sender until we do.
		if tx.Protected() && !w.chainConfig.IsEIP155(env.header.Number) {
			log.Trace("Ignoring replay protected transaction", "hash", ltx.Hash, "eip155", w.chainConfig.EIP155Block)
			txs.Pop()
			continue
		}
		// Start executing the transaction
		env.state.SetTxContext(tx.Hash(), env.tcount)

		logs, err := w.commitTransaction(env, tx)

		// Check if we have a `delay` set in interrupt context. It's only set during tests.
		if w.interruptCtx != nil {
			if delay := w.interruptCtx.Value(vm.InterruptCtxDelayKey); delay != nil {
				// nolint : durationcheck
				time.Sleep(time.Duration(delay.(uint)) * time.Millisecond)
			}
		}

		switch {
		case errors.Is(err, core.ErrNonceTooLow):
			// New head notification data race between the transaction pool and miner, shift
			log.Trace("Skipping transaction with low nonce", "hash", ltx.Hash, "sender", from, "nonce", tx.Nonce())
			txs.Shift()

		case errors.Is(err, nil):
			// Everything ok, collect the logs and shift in the next transaction from the same account
			coalescedLogs = append(coalescedLogs, logs...)
			env.tcount++

			if EnableMVHashMap && w.IsRunning() {
				env.depsMVFullWriteList = append(env.depsMVFullWriteList, env.state.MVFullWriteList())
				env.mvReadMapList = append(env.mvReadMapList, env.state.MVReadMap())

				if env.tcount > len(env.depsMVFullWriteList) {
					log.Warn("blockstm - env.tcount > len(env.depsMVFullWriteList)", "env.tcount", env.tcount, "len(depsMVFullWriteList)", len(env.depsMVFullWriteList))
				}

				temp := blockstm.TxDep{
					Index:         env.tcount - 1,
					ReadList:      env.state.MVReadList(),
					FullWriteList: env.depsMVFullWriteList,
				}

				chDeps <- temp
			}

			txs.Shift()

		default:
			// Transaction is regarded as invalid, drop all consecutive transactions from
			// the same sender because of `nonce-too-high` clause.
			log.Debug("Transaction failed, account skipped", "hash", ltx.Hash, "err", err)
			txs.Pop()
		}

		if EnableMVHashMap && w.IsRunning() {
			env.state.ClearReadMap()
			env.state.ClearWriteMap()
		}
	}

	// nolint:nestif
	if EnableMVHashMap && w.IsRunning() {
		once.Do(func() {
			close(chDeps)
		})
		depsWg.Wait()

		var blockExtraData types.BlockExtraData

		tempVanity := env.header.Extra[:types.ExtraVanityLength]
		tempSeal := env.header.Extra[len(env.header.Extra)-types.ExtraSealLength:]

		if len(env.mvReadMapList) > 0 {
			tempDeps := make([][]uint64, len(env.mvReadMapList))

			for j := range deps[0] {
				tempDeps[0] = append(tempDeps[0], uint64(j))
			}

			delayFlag := true

			for i := 1; i <= len(env.mvReadMapList)-1; i++ {
				reads := env.mvReadMapList[i-1]

				_, ok1 := reads[blockstm.NewSubpathKey(env.coinbase, state.BalancePath)]
				_, ok2 := reads[blockstm.NewSubpathKey(common.HexToAddress(w.chainConfig.Bor.CalculateBurntContract(env.header.Number.Uint64())), state.BalancePath)]

				if ok1 || ok2 {
					delayFlag = false
					break
				}

				for j := range deps[i] {
					tempDeps[i] = append(tempDeps[i], uint64(j))
				}
			}

			if err := rlp.DecodeBytes(env.header.Extra[types.ExtraVanityLength:len(env.header.Extra)-types.ExtraSealLength], &blockExtraData); err != nil {
				log.Error("error while decoding block extra data", "err", err)
				return err
			}

			if delayFlag {
				blockExtraData.TxDependency = tempDeps
			} else {
				blockExtraData.TxDependency = nil
			}
		} else {
			blockExtraData.TxDependency = nil
		}

		blockExtraDataBytes, err := rlp.EncodeToBytes(blockExtraData)
		if err != nil {
			log.Error("error while encoding block extra data: %v", err)
			return err
		}

		env.header.Extra = []byte{}

		env.header.Extra = append(tempVanity, blockExtraDataBytes...)

		env.header.Extra = append(env.header.Extra, tempSeal...)
	}

	if !w.IsRunning() && len(coalescedLogs) > 0 {
		// We don't push the pendingLogsEvent while we are sealing. The reason is that
		// when we are sealing, the worker will regenerate a sealing block every 3 seconds.
		// In order to avoid pushing the repeated pendingLog, we disable the pending log pushing.
		// make a copy, the state caches the logs and these logs get "upgraded" from pending to mined
		// logs by filling in the block hash when the block was mined by the local miner. This can
		// cause a race condition if a log was "upgraded" before the PendingLogsEvent is processed.
		cpy := make([]*types.Log, len(coalescedLogs))
		for i, l := range coalescedLogs {
			cpy[i] = new(types.Log)
			*cpy[i] = *l
		}

		w.pendingLogsFeed.Send(cpy)
	}

	return nil
}

// generateParams wraps various of settings for generating sealing task.
type generateParams struct {
	timestamp   uint64            // The timestamp for sealing task
	forceTime   bool              // Flag whether the given timestamp is immutable or not
	parentHash  common.Hash       // Parent block hash, empty means the latest chain head
	coinbase    common.Address    // The fee recipient address for including transaction
	random      common.Hash       // The randomness generated by beacon chain, empty before the merge
	withdrawals types.Withdrawals // List of withdrawals to include in block.
	beaconRoot  *common.Hash      // The beacon root (cancun field).
	noTxs       bool              // Flag whether an empty block without any transaction is expected
}

// prepareWork constructs the sealing task according to the given parameters,
// either based on the last chain head or specified parent. In this function
// the pending transactions are not filled yet, only the empty task returned.
func (w *worker) prepareWork(genParams *generateParams, witness bool) (*environment, error) {
	w.mu.RLock()
	defer w.mu.RUnlock()

	// Find the parent block for sealing task
	parent := w.chain.CurrentBlock()

	if genParams.parentHash != (common.Hash{}) {
		block := w.chain.GetBlockByHash(genParams.parentHash)
		if block == nil {
			return nil, fmt.Errorf("missing parent")
		}

		parent = block.Header()
	}
	// Sanity check the timestamp correctness, recap the timestamp
	// to parent+1 if the mutation is allowed.
	timestamp := genParams.timestamp
	if parent.Time >= timestamp {
		if genParams.forceTime {
			return nil, fmt.Errorf("invalid timestamp, parent %d given %d", parent.Time, timestamp)
		}

		timestamp = parent.Time + 1
	}
	// Construct the sealing block header.
	header := &types.Header{
		ParentHash: parent.Hash(),
		Number:     new(big.Int).Add(parent.Number, common.Big1),
		GasLimit:   core.CalcGasLimit(parent.GasLimit, w.config.GasCeil),
		Time:       timestamp,
		Coinbase:   genParams.coinbase,
	}
	// Set the extra field.
	if len(w.extra) != 0 {
		header.Extra = w.extra
	}
	// Set the randomness field from the beacon chain if it's available.
	if genParams.random != (common.Hash{}) {
		header.MixDigest = genParams.random
	}
	// Set baseFee and GasLimit if we are on an EIP-1559 chain
	if w.chainConfig.IsLondon(header.Number) {
		header.BaseFee = eip1559.CalcBaseFee(w.chainConfig, parent)
		if !w.chainConfig.IsLondon(parent.Number) {
			parentGasLimit := parent.GasLimit * w.chainConfig.ElasticityMultiplier()
			header.GasLimit = core.CalcGasLimit(parentGasLimit, w.config.GasCeil)
		}
	}

	header.BlobGasUsed = nil
	header.ExcessBlobGas = nil
	header.ParentBeaconRoot = nil

	// Run the consensus preparation with the default or customized consensus engine.
	if err := w.engine.Prepare(w.chain, header); err != nil {
		switch err.(type) {
		case *bor.UnauthorizedSignerError:
			log.Debug("Failed to prepare header for sealing", "err", err)
		default:
			log.Error("Failed to prepare header for sealing", "err", err)
		}

		return nil, err
	}
	// Could potentially happen if starting to mine in an odd state.
	// Note genParams.coinbase can be different with header.Coinbase
	// since clique algorithm can modify the coinbase field in header.
	env, err := w.makeEnv(parent, header, genParams.coinbase, witness)
	if err != nil {
		log.Error("Failed to create sealing context", "err", err)
		return nil, err
	}
	if header.ParentBeaconRoot != nil {
		context := core.NewEVMBlockContext(header, w.chain, nil)
		vmenv := vm.NewEVM(context, env.state, w.chainConfig, vm.Config{})
		core.ProcessBeaconBlockRoot(*header.ParentBeaconRoot, vmenv)
	}
	if w.chainConfig.IsPrague(header.Number) {
		// EIP-2935
		context := core.NewEVMBlockContext(header, w.chain, nil)
		vmenv := vm.NewEVM(context, env.state, w.chainConfig, vm.Config{})
		core.ProcessParentBlockHash(header.ParentHash, vmenv)
	}
	return env, nil
}

// fillTransactions retrieves the pending transactions from the txpool and fills them
// into the given sealing block. The transaction selection and ordering strategy can
// be customized with the plugin in the future.

//
//nolint:gocognit
func (w *worker) fillTransactions(interrupt *atomic.Int32, env *environment) error {
	w.mu.RLock()
	tip := w.tip
	prio := w.prio
	w.mu.RUnlock()

	// Retrieve the pending transactions pre-filtered by the 1559/4844 dynamic fees
	filter := txpool.PendingFilter{
		MinTip: uint256.MustFromBig(tip.ToBig()),
	}

	if env.header.BaseFee != nil {
		filter.BaseFee = uint256.MustFromBig(env.header.BaseFee)
	}

	if env.header.ExcessBlobGas != nil {
		filter.BlobFee = uint256.MustFromBig(eip4844.CalcBlobFee(w.chainConfig, env.header))
	}

	// bor: kept for reference, can remove later
	/*
		var (
			localPlainTxs, remotePlainTxs, localBlobTxs, remoteBlobTxs map[common.Address][]*txpool.LazyTransaction
		)
	*/

	filter.OnlyPlainTxs, filter.OnlyBlobTxs = true, false
	pendingPlainTxs := w.eth.TxPool().Pending(filter)

	filter.OnlyPlainTxs, filter.OnlyBlobTxs = false, true
	pendingBlobTxs := w.eth.TxPool().Pending(filter)

	// Split the pending transactions into locals and remotes.
	prioPlainTxs, normalPlainTxs := make(map[common.Address][]*txpool.LazyTransaction), pendingPlainTxs
	prioBlobTxs, normalBlobTxs := make(map[common.Address][]*txpool.LazyTransaction), pendingBlobTxs

	for _, account := range prio {
		if txs := normalPlainTxs[account]; len(txs) > 0 {
			delete(normalPlainTxs, account)
			prioPlainTxs[account] = txs
		}
		if txs := normalBlobTxs[account]; len(txs) > 0 {
			delete(normalBlobTxs, account)
			prioBlobTxs[account] = txs
		}
	}

	// Fill the block with all available pending transactions.
	if len(prioPlainTxs) > 0 || len(prioBlobTxs) > 0 {
		plainTxs := newTransactionsByPriceAndNonce(env.signer, prioPlainTxs, env.header.BaseFee)
		blobTxs := newTransactionsByPriceAndNonce(env.signer, prioBlobTxs, env.header.BaseFee)

		// bor: kept for reference, can remove later
		// plainTxs = newTransactionsByPriceAndNonce(env.signer, localPlainTxs, env.header.BaseFee)
		// blobTxs = newTransactionsByPriceAndNonce(env.signer, localBlobTxs, env.header.BaseFee)

		if err := w.commitTransactions(env, plainTxs, blobTxs, interrupt, new(uint256.Int)); err != nil {
			return err
		}
	}
	if len(normalPlainTxs) > 0 || len(normalBlobTxs) > 0 {
		plainTxs := newTransactionsByPriceAndNonce(env.signer, normalPlainTxs, env.header.BaseFee)
		blobTxs := newTransactionsByPriceAndNonce(env.signer, normalBlobTxs, env.header.BaseFee)

		// bor: kept for reference, can remove later
		// plainTxs = newTransactionsByPriceAndNonce(env.signer, remotePlainTxs, env.header.BaseFee)
		// blobTxs = newTransactionsByPriceAndNonce(env.signer, remoteBlobTxs, env.header.BaseFee)

		if err := w.commitTransactions(env, plainTxs, blobTxs, interrupt, new(uint256.Int)); err != nil {
			return err
		}
	}

	return nil
}

// generateWork generates a sealing block based on the given parameters.
func (w *worker) generateWork(params *generateParams, witness bool) *newPayloadResult {
	work, err := w.prepareWork(params, witness)
	if err != nil {
		return &newPayloadResult{err: err}
	}
	defer work.discard()

	w.interruptCtx = resetAndCopyInterruptCtx(w.interruptCtx)
	if !params.noTxs {
		interrupt := new(atomic.Int32)

		timer := time.AfterFunc(w.newpayloadTimeout, func() {
			interrupt.Store(commitInterruptTimeout)
		})
		defer timer.Stop()

		err := w.fillTransactions(interrupt, work)
		if errors.Is(err, errBlockInterruptedByTimeout) {
			log.Warn("Block building is interrupted", "allowance", common.PrettyDuration(w.newpayloadTimeout))
		}
	}

	body := types.Body{Transactions: work.txs, Withdrawals: params.withdrawals}
	allLogs := make([]*types.Log, 0)
	for _, r := range work.receipts {
		allLogs = append(allLogs, r.Logs...)
	}

	// Polygon/bor: EIP-6110, EIP-7002, and EIP-7251 are not supported
	// Collect consensus-layer requests if Prague is enabled and bor consensus is not active.
	var requests [][]byte
	if w.chainConfig.IsPrague(work.header.Number) && w.chainConfig.Bor == nil {
		// EIP-6110 deposits
		err := core.ParseDepositLogs(&requests, allLogs, w.chainConfig)
		if err != nil {
			return &newPayloadResult{err: err}
		}
		// create EVM for system calls
		blockContext := core.NewEVMBlockContext(work.header, w.chain, &work.header.Coinbase)
		vmenv := vm.NewEVM(blockContext, work.state, w.chainConfig, vm.Config{})
		// EIP-7002 withdrawals
		core.ProcessWithdrawalQueue(&requests, vmenv)
		// EIP-7251 consolidations
		core.ProcessConsolidationQueue(&requests, vmenv)
	}
	if requests != nil {
		reqHash := types.CalcRequestsHash(requests)
		work.header.RequestsHash = &reqHash
	}
	block, err := w.engine.FinalizeAndAssemble(w.chain, work.header, work.state, &body, work.receipts, nil)

	if err != nil {
		return &newPayloadResult{err: err}
	}
	return &newPayloadResult{
		block:    block,
		fees:     totalFees(block, work.receipts),
		sidecars: work.sidecars,
		stateDB:  work.state,
		receipts: work.receipts,
		requests: requests,
	}
}

// commitWork generates several new sealing tasks based on the parent block
// and submit them to the sealer.
func (w *worker) commitWork(interrupt *atomic.Int32, noempty bool, timestamp int64) {
	// Abort committing if node is still syncing
	if w.syncing.Load() {
		return
	}
	start := time.Now()

	var (
		work *environment
		err  error
	)

	// Set the coinbase if the worker is running or it's required
	var coinbase common.Address
	if w.IsRunning() {
		coinbase = w.etherbase()
		if coinbase == (common.Address{}) {
			log.Error("Refusing to mine without etherbase")
			return
		}
	}

	work, err = w.prepareWork(&generateParams{
		timestamp: uint64(timestamp),
		coinbase:  coinbase,
	}, false)

	if err != nil {
		return
	}

	w.interruptCtx = resetAndCopyInterruptCtx(w.interruptCtx)
	stopFn := func() {}
	defer func() {
		stopFn()
	}()

	if !noempty && w.interruptCommitFlag {
		w.interruptCtx, stopFn = getInterruptTimer(w.interruptCtx, work.header.Number.Uint64(), work.header.Time)
		w.interruptCtx = vm.PutCache(w.interruptCtx, w.interruptedTxCache)
	}

	// Create an empty block based on temporary copied state for
	// sealing in advance without waiting block execution finished.
	if !noempty && !w.noempty.Load() {
		_ = w.commit(work.copy(), nil, false, start)
	}
	// Fill pending transactions from the txpool into the block.
	err = w.fillTransactions(interrupt, work)

	switch {
	case err == nil:
		// The entire block is filled, decrease resubmit interval in case
		// of current interval is larger than the user-specified one.
		w.adjustResubmitInterval(&intervalAdjust{inc: false})

	case errors.Is(err, errBlockInterruptedByRecommit):
		// Notify resubmit loop to increase resubmitting interval if the
		// interruption is due to frequent commits.
		gaslimit := work.header.GasLimit

		ratio := float64(gaslimit-work.gasPool.Gas()) / float64(gaslimit)
		if ratio < 0.1 {
			ratio = 0.1
		}
		w.adjustResubmitInterval(&intervalAdjust{
			ratio: ratio,
			inc:   true,
		})

	case errors.Is(err, errBlockInterruptedByNewHead):
		// If the block building is interrupted by newhead event, discard it
		// totally. Committing the interrupted block introduces unnecessary
		// delay, and possibly causes miner to mine on the previous head,
		// which could result in higher uncle rate.
		work.discard()
		return
	}
	// Submit the generated block for consensus sealing.
	_ = w.commit(work.copy(), w.fullTaskHook, true, start)

	// Swap out the old work with the new one, terminating any leftover
	// prefetcher processes in the mean time and starting a new one.
	if w.current != nil {
		w.current.discard()
	}

	w.current = work
}

// resetAndCopyInterruptCtx resets the interrupt context and copies the values set
// from the old one to newly created one. It is necessary to reset context in this way
// to get rid of the older parent timeout context.
func resetAndCopyInterruptCtx(interruptCtx context.Context) context.Context {
	// Create a fresh new context and copy values from old one
	newCtx := context.Background()
	if delay := interruptCtx.Value(vm.InterruptCtxDelayKey); delay != nil {
		newCtx = context.WithValue(newCtx, vm.InterruptCtxDelayKey, delay)
	}
	if opcodeDelay := interruptCtx.Value(vm.InterruptCtxOpcodeDelayKey); opcodeDelay != nil {
		newCtx = context.WithValue(newCtx, vm.InterruptCtxOpcodeDelayKey, opcodeDelay)
	}

	return newCtx
}

func getInterruptTimer(interruptCtx context.Context, number, timestamp uint64) (context.Context, func()) {
	delay := time.Until(time.Unix(int64(timestamp), 0))
	interruptCtx, cancel := context.WithTimeout(interruptCtx, delay)

	go func() {
		<-interruptCtx.Done()
		if interruptCtx.Err() != context.Canceled {
			log.Info("Commit Interrupt. Pre-committing the current block", "block", number)
			cancel()
		}
	}()

	return interruptCtx, cancel
}

// commit runs any post-transaction state modifications, assembles the final block
// and commits new work if consensus engine is running.
// Note the assumption is held that the mutation is allowed to the passed env, do
// the deep copy first.
func (w *worker) commit(env *environment, interval func(), update bool, start time.Time) error {
	if w.IsRunning() {
		if interval != nil {
			interval()
		}
		// Create a local environment copy, avoid the data race with snapshot state.
		// https://github.com/ethereum/go-ethereum/issues/24299
		env := env.copy()
		// Withdrawals are set to nil here, because this is only called in PoW.
		block, err := w.engine.FinalizeAndAssemble(w.chain, env.header, env.state, &types.Body{
			Transactions: env.txs,
		}, env.receipts, nil)

		if err != nil {
			return err
		}

		select {
		case w.taskCh <- &task{receipts: env.receipts, state: env.state, block: block, createdAt: time.Now()}:
			fees := totalFees(block, env.receipts)
			feesInEther := new(big.Float).Quo(new(big.Float).SetInt(fees), big.NewFloat(params.Ether))
			log.Info("Commit new sealing work", "number", block.Number(), "sealhash", w.engine.SealHash(block.Header()),
				"txs", env.tcount, "gas", block.GasUsed(), "fees", feesInEther,
				"elapsed", common.PrettyDuration(time.Since(start)))

		case <-w.exitCh:
			log.Info("Worker has exited")
		}
	}

	if update {
		w.updateSnapshot(env)
	}

	return nil
}

// getSealingBlock generates the sealing block based on the given parameters.
// The generation result will be passed back via the given channel no matter
// the generation itself succeeds or not.
func (w *worker) getSealingBlock(params *generateParams) *newPayloadResult {
	ctx := tracing.WithTracer(context.Background(), otel.GetTracerProvider().Tracer("getSealingBlock"))

	req := &getWorkReq{
		params: params,
		result: make(chan *newPayloadResult, 1),
		ctx:    ctx,
	}
	select {
	case w.getWorkCh <- req:
		return <-req.result
	case <-w.exitCh:
		return &newPayloadResult{err: errors.New("miner closed")}
	}
}

// adjustResubmitInterval adjusts the resubmit interval.
func (w *worker) adjustResubmitInterval(message *intervalAdjust) {
	select {
	case w.resubmitAdjustCh <- message:
	default:
		log.Warn("the resubmitAdjustCh is full, discard the message")
	}
}

// setInterruptCtx sets `value` for given `key` for interrupt commit logic. To be only
// used for e2e unit tests.
func (w *worker) setInterruptCtx(key any, value any) {
	w.interruptCtx = context.WithValue(w.interruptCtx, key, value)
}

// copyReceipts makes a deep copy of the given receipts.
func copyReceipts(receipts []*types.Receipt) []*types.Receipt {
	result := make([]*types.Receipt, len(receipts))

	for i, l := range receipts {
		cpy := *l
		result[i] = &cpy
	}

	return result
}

// totalFees computes total consumed miner fees in Wei. Block transactions and receipts have to have the same order.
func totalFees(block *types.Block, receipts []*types.Receipt) *big.Int {
	feesWei := new(big.Int)

	for i, tx := range block.Transactions() {
		minerFee, _ := tx.EffectiveGasTip(block.BaseFee())
		feesWei.Add(feesWei, new(big.Int).Mul(new(big.Int).SetUint64(receipts[i].GasUsed), minerFee))
		// TODO (MariusVanDerWijden) add blob fees
	}

	return feesWei
}

// signalToErr converts the interruption signal to a concrete error type for return.
// The given signal must be a valid interruption signal.
func signalToErr(signal int32) error {
	switch signal {
	case commitInterruptNewHead:
		return errBlockInterruptedByNewHead
	case commitInterruptResubmit:
		return errBlockInterruptedByRecommit
	case commitInterruptTimeout:
		return errBlockInterruptedByTimeout
	default:
		panic(fmt.Errorf("undefined signal %d", signal))
	}
}<|MERGE_RESOLUTION|>--- conflicted
+++ resolved
@@ -897,14 +897,9 @@
 	)
 
 	w.interruptCtx = vm.SetCurrentTxOnContext(w.interruptCtx, tx.Hash())
-<<<<<<< HEAD
 	config := *w.chain.GetVMConfig()
 	config.Tracer = nil
-
-	receipt, err := core.ApplyTransaction(w.chainConfig, w.chain, &env.coinbase, env.gasPool, env.state, env.header, tx, &env.header.GasUsed, config, w.interruptCtx)
-=======
 	receipt, err := core.ApplyTransaction(env.evm, env.gasPool, env.state, env.header, tx, &env.header.GasUsed, w.interruptCtx)
->>>>>>> 41010ef1
 	if err != nil {
 		env.state.RevertToSnapshot(snap)
 		env.gasPool.SetGas(gp)
