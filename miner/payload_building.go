--- conflicted
+++ resolved
@@ -128,12 +128,7 @@
 	if payload.full != nil {
 		return engine.BlockToExecutableData(payload.full, payload.fullFees, nil, nil, nil)
 	}
-<<<<<<< HEAD
-
-	return engine.BlockToExecutableData(payload.empty, big.NewInt(0))
-=======
 	return engine.BlockToExecutableData(payload.empty, big.NewInt(0), nil, nil, nil)
->>>>>>> bed84606
 }
 
 // ResolveEmpty is basically identical to Resolve, but it expects empty block only.
@@ -162,10 +157,6 @@
 		// terminates the background construction process.
 		payload.cond.Wait()
 	}
-<<<<<<< HEAD
-
-	return engine.BlockToExecutableData(payload.full, payload.fullFees)
-=======
 	// Terminate the background payload construction
 	select {
 	case <-payload.stop:
@@ -173,7 +164,6 @@
 		close(payload.stop)
 	}
 	return engine.BlockToExecutableData(payload.full, payload.fullFees, nil, nil, nil)
->>>>>>> bed84606
 }
 
 // buildPayload builds the payload according to the provided parameters.
