<<<<<<< HEAD
# Use Alpine Linux
FROM golang:1.9-alpine as builder 

ADD . /go-ubiq
RUN \
  apk add --update git go make gcc musl-dev linux-headers && \
  (cd go-ubiq && make gubiq)                           && \
  cp go-ubiq/build/bin/gubiq /usr/local/bin/           && \
  apk del git go make gcc musl-dev linux-headers          && \
  rm -rf /go-ubiq && rm -rf /var/cache/apk/*

EXPOSE 8588
EXPOSE 30388
EXPOSE 30388/udp

ENTRYPOINT ["gubiq"]
=======
# Build Geth in a stock Go builder container
FROM golang:1.9-alpine as builder

RUN apk add --no-cache make gcc musl-dev linux-headers

ADD . /go-ethereum
RUN cd /go-ethereum && make geth

# Pull Geth into a second stage deploy alpine container
FROM alpine:latest

RUN apk add --no-cache ca-certificates
COPY --from=builder /go-ethereum/build/bin/geth /usr/local/bin/

EXPOSE 8545 8546 30303 30303/udp 30304/udp
ENTRYPOINT ["geth"]
>>>>>>> 4bb3c89d
<|MERGE_RESOLUTION|>--- conflicted
+++ resolved
@@ -1,35 +1,16 @@
-<<<<<<< HEAD
-# Use Alpine Linux
-FROM golang:1.9-alpine as builder 
-
-ADD . /go-ubiq
-RUN \
-  apk add --update git go make gcc musl-dev linux-headers && \
-  (cd go-ubiq && make gubiq)                           && \
-  cp go-ubiq/build/bin/gubiq /usr/local/bin/           && \
-  apk del git go make gcc musl-dev linux-headers          && \
-  rm -rf /go-ubiq && rm -rf /var/cache/apk/*
-
-EXPOSE 8588
-EXPOSE 30388
-EXPOSE 30388/udp
-
-ENTRYPOINT ["gubiq"]
-=======
-# Build Geth in a stock Go builder container
+# Build Gubiq in a stock Go builder container
 FROM golang:1.9-alpine as builder
 
 RUN apk add --no-cache make gcc musl-dev linux-headers
 
-ADD . /go-ethereum
-RUN cd /go-ethereum && make geth
+ADD . /go-ubiq
+RUN cd /go-ubiq && make gubiq
 
-# Pull Geth into a second stage deploy alpine container
+# Pull Gubiq into a second stage deploy alpine container
 FROM alpine:latest
 
 RUN apk add --no-cache ca-certificates
-COPY --from=builder /go-ethereum/build/bin/geth /usr/local/bin/
+COPY --from=builder /go-ubiq/build/bin/gubiq /usr/local/bin/
 
-EXPOSE 8545 8546 30303 30303/udp 30304/udp
-ENTRYPOINT ["geth"]
->>>>>>> 4bb3c89d
+EXPOSE 8588 8589 30388 30388/udp 30389/udp
+ENTRYPOINT ["gubiq"]