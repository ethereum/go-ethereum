--- conflicted
+++ resolved
@@ -3,25 +3,13 @@
 ADD . /go-expanse
 RUN \
   apk add --update git go make gcc musl-dev linux-headers && \
-<<<<<<< HEAD
   (cd go-expanse && make gexp)                           && \
-  cp go-expanse/build/bin/gexp /gexp                     && \
-=======
-  (cd go-ethereum && make geth)                           && \
-  cp go-ethereum/build/bin/geth /usr/local/bin/           && \
->>>>>>> 6171d01b
+  cp go-expanse/build/bin/gexp /usr/local/bin/           && \
   apk del git go make gcc musl-dev linux-headers          && \
   rm -rf /go-expanse && rm -rf /var/cache/apk/*
 
-<<<<<<< HEAD
 EXPOSE 9656
 EXPOSE 42786
+EXPOSE 42786/udp
 
-ENTRYPOINT ["/gexp"]
-=======
-EXPOSE 8545
-EXPOSE 30303
-EXPOSE 30303/udp
-
-ENTRYPOINT ["geth"]
->>>>>>> 6171d01b
+ENTRYPOINT ["gexp"]