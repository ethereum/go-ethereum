--- conflicted
+++ resolved
@@ -38,11 +38,7 @@
 	"github.com/ethereum/go-ethereum/crypto"
 )
 
-<<<<<<< HEAD
-var typedDataReferenceTypeRegexp = regexp.MustCompile(`^[A-Z](\w*)(\[\])?$`)
-=======
 var typedDataReferenceTypeRegexp = regexp.MustCompile(`^[A-Za-z](\w*)(\[\])?$`)
->>>>>>> ea9e62ca
 
 type ValidationInfo struct {
 	Typ     string `json:"type"`
@@ -228,18 +224,6 @@
 	return t.Type
 }
 
-<<<<<<< HEAD
-func (t *Type) isReferenceType() bool {
-	if len(t.Type) == 0 {
-		return false
-	}
-	// Reference types must have a leading uppercase character
-	r, _ := utf8.DecodeRuneInString(t.Type)
-	return unicode.IsUpper(r)
-}
-
-=======
->>>>>>> ea9e62ca
 type Types map[string][]Type
 
 type TypePriority struct {
@@ -258,8 +242,6 @@
 	Salt              string                `json:"salt"`
 }
 
-<<<<<<< HEAD
-=======
 // TypedDataAndHash is a helper function that calculates a hash for typed data conforming to EIP-712.
 // This hash can then be safely used to calculate a signature.
 //
@@ -279,7 +261,6 @@
 	return crypto.Keccak256([]byte(rawData)), rawData, nil
 }
 
->>>>>>> ea9e62ca
 // HashStruct generates a keccak256 hash of the encoding of the provided data
 func (typedData *TypedData) HashStruct(primaryType string, data TypedDataMessage) (hexutil.Bytes, error) {
 	encodedData, err := typedData.EncodeData(primaryType, data, 1)
@@ -377,13 +358,8 @@
 		encType := field.Type
 		encValue := data[field.Name]
 		if encType[len(encType)-1:] == "]" {
-<<<<<<< HEAD
-			arrayValue, ok := encValue.([]interface{})
-			if !ok {
-=======
 			arrayValue, err := convertDataToSlice(encValue)
 			if err != nil {
->>>>>>> ea9e62ca
 				return nil, dataMismatchError(encType, encValue)
 			}
 
@@ -433,8 +409,6 @@
 
 // Attempt to parse bytes in different formats: byte array, hex string, hexutil.Bytes.
 func parseBytes(encType interface{}) ([]byte, bool) {
-<<<<<<< HEAD
-=======
 	// Handle array types.
 	val := reflect.ValueOf(encType)
 	if val.Kind() == reflect.Array && val.Type().Elem().Kind() == reflect.Uint8 {
@@ -443,7 +417,6 @@
 		return v.Bytes(), true
 	}
 
->>>>>>> ea9e62ca
 	switch v := encType.(type) {
 	case []byte:
 		return v, true
@@ -484,11 +457,8 @@
 	switch v := encValue.(type) {
 	case *math.HexOrDecimal256:
 		b = (*big.Int)(v)
-<<<<<<< HEAD
-=======
 	case *big.Int:
 		b = v
->>>>>>> ea9e62ca
 	case string:
 		var hexIntValue math.HexOrDecimal256
 		if err := hexIntValue.UnmarshalText([]byte(v)); err != nil {
@@ -521,15 +491,6 @@
 func (typedData *TypedData) EncodePrimitiveValue(encType string, encValue interface{}, depth int) ([]byte, error) {
 	switch encType {
 	case "address":
-<<<<<<< HEAD
-		stringValue, ok := encValue.(string)
-		if !ok || !common.IsHexAddress(stringValue) {
-			return nil, dataMismatchError(encType, encValue)
-		}
-		retval := make([]byte, 32)
-		copy(retval[12:], common.HexToAddress(stringValue).Bytes())
-		return retval, nil
-=======
 		retval := make([]byte, 32)
 		switch val := encValue.(type) {
 		case string:
@@ -547,7 +508,6 @@
 			return retval, nil
 		}
 		return nil, dataMismatchError(encType, encValue)
->>>>>>> ea9e62ca
 	case "bool":
 		boolValue, ok := encValue.(bool)
 		if !ok {
@@ -596,10 +556,6 @@
 		return math.U256Bytes(b), nil
 	}
 	return nil, fmt.Errorf("unrecognized type '%s'", encType)
-<<<<<<< HEAD
-
-=======
->>>>>>> ea9e62ca
 }
 
 // dataMismatchError generates an error for a mismatch between
@@ -608,8 +564,6 @@
 	return fmt.Errorf("provided data '%v' doesn't match type '%s'", encValue, encType)
 }
 
-<<<<<<< HEAD
-=======
 func convertDataToSlice(encValue interface{}) ([]interface{}, error) {
 	var outEncValue []interface{}
 	rv := reflect.ValueOf(encValue)
@@ -623,7 +577,6 @@
 	return outEncValue, nil
 }
 
->>>>>>> ea9e62ca
 // validate makes sure the types are sound
 func (typedData *TypedData) validate() error {
 	if err := typedData.Types.validate(); err != nil {
@@ -683,11 +636,7 @@
 			Typ:  field.Type,
 		}
 		if field.isArray() {
-<<<<<<< HEAD
-			arrayValue, _ := encValue.([]interface{})
-=======
 			arrayValue, _ := convertDataToSlice(encValue)
->>>>>>> ea9e62ca
 			parsedType := field.typeName()
 			for _, v := range arrayValue {
 				if typedData.Types[parsedType] != nil {
@@ -746,20 +695,12 @@
 	}
 	if strings.HasPrefix(encType, "bytes") {
 		return fmt.Sprintf("%s", encValue), nil
-<<<<<<< HEAD
-
-=======
->>>>>>> ea9e62ca
 	}
 	if strings.HasPrefix(encType, "uint") || strings.HasPrefix(encType, "int") {
 		if b, err := parseInteger(encType, encValue); err != nil {
 			return "", err
 		} else {
-<<<<<<< HEAD
-			return fmt.Sprintf("%d (0x%x)", b, b), nil
-=======
 			return fmt.Sprintf("%d (%#x)", b, b), nil
->>>>>>> ea9e62ca
 		}
 	}
 	return "", fmt.Errorf("unhandled type %v", encType)
@@ -781,17 +722,6 @@
 			if typeKey == typeObj.Type {
 				return fmt.Errorf("type %q cannot reference itself", typeObj.Type)
 			}
-<<<<<<< HEAD
-			if typeObj.isReferenceType() {
-				if _, exist := t[typeObj.typeName()]; !exist {
-					return fmt.Errorf("reference type %q is undefined", typeObj.Type)
-				}
-				if !typedDataReferenceTypeRegexp.MatchString(typeObj.Type) {
-					return fmt.Errorf("unknown reference type %q", typeObj.Type)
-				}
-			} else if !isPrimitiveTypeValid(typeObj.Type) {
-				return fmt.Errorf("unknown type %q", typeObj.Type)
-=======
 			if isPrimitiveTypeValid(typeObj.Type) {
 				continue
 			}
@@ -801,7 +731,6 @@
 			}
 			if !typedDataReferenceTypeRegexp.MatchString(typeObj.Type) {
 				return fmt.Errorf("unknown reference type %q", typeObj.Type)
->>>>>>> ea9e62ca
 			}
 		}
 	}
@@ -815,110 +744,6 @@
 		primitiveType == "bool" ||
 		primitiveType == "bool[]" ||
 		primitiveType == "string" ||
-<<<<<<< HEAD
-		primitiveType == "string[]" {
-		return true
-	}
-	if primitiveType == "bytes" ||
-		primitiveType == "bytes[]" ||
-		primitiveType == "bytes1" ||
-		primitiveType == "bytes1[]" ||
-		primitiveType == "bytes2" ||
-		primitiveType == "bytes2[]" ||
-		primitiveType == "bytes3" ||
-		primitiveType == "bytes3[]" ||
-		primitiveType == "bytes4" ||
-		primitiveType == "bytes4[]" ||
-		primitiveType == "bytes5" ||
-		primitiveType == "bytes5[]" ||
-		primitiveType == "bytes6" ||
-		primitiveType == "bytes6[]" ||
-		primitiveType == "bytes7" ||
-		primitiveType == "bytes7[]" ||
-		primitiveType == "bytes8" ||
-		primitiveType == "bytes8[]" ||
-		primitiveType == "bytes9" ||
-		primitiveType == "bytes9[]" ||
-		primitiveType == "bytes10" ||
-		primitiveType == "bytes10[]" ||
-		primitiveType == "bytes11" ||
-		primitiveType == "bytes11[]" ||
-		primitiveType == "bytes12" ||
-		primitiveType == "bytes12[]" ||
-		primitiveType == "bytes13" ||
-		primitiveType == "bytes13[]" ||
-		primitiveType == "bytes14" ||
-		primitiveType == "bytes14[]" ||
-		primitiveType == "bytes15" ||
-		primitiveType == "bytes15[]" ||
-		primitiveType == "bytes16" ||
-		primitiveType == "bytes16[]" ||
-		primitiveType == "bytes17" ||
-		primitiveType == "bytes17[]" ||
-		primitiveType == "bytes18" ||
-		primitiveType == "bytes18[]" ||
-		primitiveType == "bytes19" ||
-		primitiveType == "bytes19[]" ||
-		primitiveType == "bytes20" ||
-		primitiveType == "bytes20[]" ||
-		primitiveType == "bytes21" ||
-		primitiveType == "bytes21[]" ||
-		primitiveType == "bytes22" ||
-		primitiveType == "bytes22[]" ||
-		primitiveType == "bytes23" ||
-		primitiveType == "bytes23[]" ||
-		primitiveType == "bytes24" ||
-		primitiveType == "bytes24[]" ||
-		primitiveType == "bytes25" ||
-		primitiveType == "bytes25[]" ||
-		primitiveType == "bytes26" ||
-		primitiveType == "bytes26[]" ||
-		primitiveType == "bytes27" ||
-		primitiveType == "bytes27[]" ||
-		primitiveType == "bytes28" ||
-		primitiveType == "bytes28[]" ||
-		primitiveType == "bytes29" ||
-		primitiveType == "bytes29[]" ||
-		primitiveType == "bytes30" ||
-		primitiveType == "bytes30[]" ||
-		primitiveType == "bytes31" ||
-		primitiveType == "bytes31[]" ||
-		primitiveType == "bytes32" ||
-		primitiveType == "bytes32[]" {
-		return true
-	}
-	if primitiveType == "int" ||
-		primitiveType == "int[]" ||
-		primitiveType == "int8" ||
-		primitiveType == "int8[]" ||
-		primitiveType == "int16" ||
-		primitiveType == "int16[]" ||
-		primitiveType == "int32" ||
-		primitiveType == "int32[]" ||
-		primitiveType == "int64" ||
-		primitiveType == "int64[]" ||
-		primitiveType == "int128" ||
-		primitiveType == "int128[]" ||
-		primitiveType == "int256" ||
-		primitiveType == "int256[]" {
-		return true
-	}
-	if primitiveType == "uint" ||
-		primitiveType == "uint[]" ||
-		primitiveType == "uint8" ||
-		primitiveType == "uint8[]" ||
-		primitiveType == "uint16" ||
-		primitiveType == "uint16[]" ||
-		primitiveType == "uint32" ||
-		primitiveType == "uint32[]" ||
-		primitiveType == "uint64" ||
-		primitiveType == "uint64[]" ||
-		primitiveType == "uint128" ||
-		primitiveType == "uint128[]" ||
-		primitiveType == "uint256" ||
-		primitiveType == "uint256[]" {
-		return true
-=======
 		primitiveType == "string[]" ||
 		primitiveType == "bytes" ||
 		primitiveType == "bytes[]" ||
@@ -943,7 +768,6 @@
 		if primitiveType == fmt.Sprintf("uint%d", n) || primitiveType == fmt.Sprintf("uint%d[]", n) {
 			return true
 		}
->>>>>>> ea9e62ca
 	}
 	return false
 }
