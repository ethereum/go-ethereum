--- conflicted
+++ resolved
@@ -136,15 +136,7 @@
 		req = &SignDataRequest{ContentType: mediaType, Rawdata: []byte(msg), Messages: messages, Hash: sighash}
 	case apitypes.ApplicationClique.Mime:
 		// Clique is the Ethereum PoA standard
-<<<<<<< HEAD
-		stringData, ok := data.(string)
-		if !ok {
-			return nil, useEthereumV, fmt.Errorf("input for %v must be an hex-encoded string", apitypes.ApplicationClique.Mime)
-		}
-		cliqueData, err := hexutil.Decode(stringData)
-=======
 		cliqueData, err := fromHex(data)
->>>>>>> ea9e62ca
 		if err != nil {
 			return nil, useEthereumV, err
 		}
@@ -181,35 +173,14 @@
 		}
 	default: // also case TextPlain.Mime:
 		// Calculates an Ethereum ECDSA signature for:
-<<<<<<< HEAD
-		// hash = keccak256("\x19${byteVersion}Ethereum Signed Message:\n${message length}${message}")
-		// We expect it to be a string
-		if stringData, ok := data.(string); !ok {
-			return nil, useEthereumV, fmt.Errorf("input for text/plain must be an hex-encoded string")
-		} else {
-			if textData, err := hexutil.Decode(stringData); err != nil {
-				return nil, useEthereumV, err
-			} else {
-				sighash, msg := accounts.TextAndHash(textData)
-				messages := []*apitypes.NameValueType{
-					{
-						Name:  "message",
-						Typ:   accounts.MimetypeTextPlain,
-						Value: msg,
-					},
-				}
-				req = &SignDataRequest{ContentType: mediaType, Rawdata: []byte(msg), Messages: messages, Hash: sighash}
-			}
-=======
 		// hash = keccak256("\x19Ethereum Signed Message:\n${message length}${message}")
 		// We expect input to be a hex-encoded string
 		textData, err := fromHex(data)
 		if err != nil {
 			return nil, useEthereumV, err
->>>>>>> ea9e62ca
 		}
 		sighash, msg := accounts.TextAndHash(textData)
-		messages := []*apitypes.NameValueType{
+				messages := []*apitypes.NameValueType{
 			{
 				Name:  "message",
 				Typ:   accounts.MimetypeTextPlain,
@@ -262,35 +233,12 @@
 // - the signature preimage (hash)
 func (api *SignerAPI) signTypedData(ctx context.Context, addr common.MixedcaseAddress,
 	typedData apitypes.TypedData, validationMessages *apitypes.ValidationMessages) (hexutil.Bytes, hexutil.Bytes, error) {
-<<<<<<< HEAD
-	domainSeparator, err := typedData.HashStruct("EIP712Domain", typedData.Domain.Map())
-	if err != nil {
-		return nil, nil, err
-	}
-	typedDataHash, err := typedData.HashStruct(typedData.PrimaryType, typedData.Message)
-	if err != nil {
-		return nil, nil, err
-	}
-	rawData := []byte(fmt.Sprintf("\x19\x01%s%s", string(domainSeparator), string(typedDataHash)))
-	sighash := crypto.Keccak256(rawData)
-	messages, err := typedData.Format()
-	if err != nil {
-		return nil, nil, err
-	}
-	req := &SignDataRequest{
-		ContentType: apitypes.DataTyped.Mime,
-		Rawdata:     rawData,
-		Messages:    messages,
-		Hash:        sighash,
-		Address:     addr}
-=======
 	req, err := typedDataRequest(typedData)
 	if err != nil {
 		return nil, nil, err
 	}
 	req.Address = addr
 	req.Meta = MetadataFromContext(ctx)
->>>>>>> ea9e62ca
 	if validationMessages != nil {
 		req.Callinfo = validationMessages.Messages
 	}
@@ -299,9 +247,6 @@
 		api.UI.ShowError(err.Error())
 		return nil, nil, err
 	}
-<<<<<<< HEAD
-	return signature, sighash, nil
-=======
 	return signature, req.Hash, nil
 }
 
@@ -342,7 +287,6 @@
 		Rawdata:     []byte(rawData),
 		Messages:    messages,
 		Hash:        sighash}, nil
->>>>>>> ea9e62ca
 }
 
 // EcRecover recovers the address associated with the given sig.
@@ -379,49 +323,21 @@
 	raw, ok := data.(map[string]interface{})
 	if !ok {
 		return apitypes.ValidatorData{}, errors.New("validator input is not a map[string]interface{}")
-<<<<<<< HEAD
-	}
-	addr, ok := raw["address"].(string)
-	if !ok {
-		return apitypes.ValidatorData{}, errors.New("validator address is not sent as a string")
-=======
->>>>>>> ea9e62ca
 	}
 	addrBytes, err := fromHex(raw["address"])
 	if err != nil {
-<<<<<<< HEAD
-		return apitypes.ValidatorData{}, err
-	}
-	if !ok || len(addrBytes) == 0 {
-		return apitypes.ValidatorData{}, errors.New("validator address is undefined")
-	}
-
-	message, ok := raw["message"].(string)
-	if !ok {
-		return apitypes.ValidatorData{}, errors.New("message is not sent as a string")
-=======
 		return apitypes.ValidatorData{}, fmt.Errorf("validator address error: %w", err)
 	}
 	if len(addrBytes) == 0 {
 		return apitypes.ValidatorData{}, errors.New("validator address is undefined")
->>>>>>> ea9e62ca
 	}
 	messageBytes, err := fromHex(raw["message"])
 	if err != nil {
-<<<<<<< HEAD
-		return apitypes.ValidatorData{}, err
-	}
-	if !ok || len(messageBytes) == 0 {
-		return apitypes.ValidatorData{}, errors.New("message is undefined")
-	}
-
-=======
 		return apitypes.ValidatorData{}, fmt.Errorf("message error: %w", err)
 	}
 	if len(messageBytes) == 0 {
 		return apitypes.ValidatorData{}, errors.New("message is undefined")
 	}
->>>>>>> ea9e62ca
 	return apitypes.ValidatorData{
 		Address: common.BytesToAddress(addrBytes),
 		Message: messageBytes,
