// Copyright 2019 The go-ethereum Authors
// This file is part of the go-ethereum library.
//
// The go-ethereum library is free software: you can redistribute it and/or modify
// it under the terms of the GNU Lesser General Public License as published by
// the Free Software Foundation, either version 3 of the License, or
// (at your option) any later version.
//
// The go-ethereum library is distributed in the hope that it will be useful,
// but WITHOUT ANY WARRANTY; without even the implied warranty of
// MERCHANTABILITY or FITNESS FOR A PARTICULAR PURPOSE. See the
// GNU Lesser General Public License for more details.
//
// You should have received a copy of the GNU Lesser General Public License
// along with the go-ethereum library. If not, see <http://www.gnu.org/licenses/>.

package graphql

import (
	"context"
	"encoding/json"
	"fmt"
	"io"
	"math"
	"math/big"
	"net/http"
	"strings"
	"testing"
	"time"

	"github.com/ethereum/go-ethereum/common"
	"github.com/ethereum/go-ethereum/consensus/beacon"
	"github.com/ethereum/go-ethereum/consensus/ethash"
	"github.com/ethereum/go-ethereum/core"
	"github.com/ethereum/go-ethereum/core/rawdb"
	"github.com/ethereum/go-ethereum/core/types"
	"github.com/ethereum/go-ethereum/core/vm"
	"github.com/ethereum/go-ethereum/crypto"
	"github.com/ethereum/go-ethereum/eth"
	"github.com/ethereum/go-ethereum/eth/ethconfig"
	"github.com/ethereum/go-ethereum/eth/filters"
	"github.com/ethereum/go-ethereum/node"
	"github.com/ethereum/go-ethereum/params"

	"github.com/stretchr/testify/assert"
)

func TestBuildSchema(t *testing.T) {
	ddir := t.TempDir()
	// Copy config
	conf := node.DefaultConfig
	conf.DataDir = ddir
	stack, err := node.New(&conf)
	if err != nil {
		t.Fatalf("could not create new node: %v", err)
	}
	defer stack.Close()
	// Make sure the schema can be parsed and matched up to the object model.
	if _, err := newHandler(stack, nil, nil, []string{}, []string{}); err != nil {
		t.Errorf("Could not construct GraphQL handler: %v", err)
	}
}

// Tests that a graphQL request is successfully handled when graphql is enabled on the specified endpoint
func TestGraphQLBlockSerialization(t *testing.T) {
	stack := createNode(t)
	defer stack.Close()
	genesis := &core.Genesis{
		Config:     params.AllEthashProtocolChanges,
		GasLimit:   11500000,
		Difficulty: big.NewInt(1048576),
	}
	newGQLService(t, stack, false, genesis, 10, func(i int, gen *core.BlockGen) {})
	// start node
	if err := stack.Start(); err != nil {
		t.Fatalf("could not start node: %v", err)
	}

	for i, tt := range []struct {
		body string
		want string
		code int
	}{
		{ // Should return latest block
			body: `{"query": "{block{number}}","variables": null}`,
			want: `{"data":{"block":{"number":"0xa"}}}`,
			code: 200,
		},
		{ // Should return info about latest block
			body: `{"query": "{block{number,gasUsed,gasLimit}}","variables": null}`,
			want: `{"data":{"block":{"number":"0xa","gasUsed":"0x0","gasLimit":"0xaf79e0"}}}`,
			code: 200,
		},
		{
			body: `{"query": "{block(number:0){number,gasUsed,gasLimit}}","variables": null}`,
			want: `{"data":{"block":{"number":"0x0","gasUsed":"0x0","gasLimit":"0xaf79e0"}}}`,
			code: 200,
		},
		{
			body: `{"query": "{block(number:-1){number,gasUsed,gasLimit}}","variables": null}`,
			want: `{"data":{"block":null}}`,
			code: 200,
		},
		{
			body: `{"query": "{block(number:-500){number,gasUsed,gasLimit}}","variables": null}`,
			want: `{"data":{"block":null}}`,
			code: 200,
		},
		{
			body: `{"query": "{block(number:\"0\"){number,gasUsed,gasLimit}}","variables": null}`,
			want: `{"data":{"block":{"number":"0x0","gasUsed":"0x0","gasLimit":"0xaf79e0"}}}`,
			code: 200,
		},
		{
			body: `{"query": "{block(number:\"-33\"){number,gasUsed,gasLimit}}","variables": null}`,
			want: `{"data":{"block":null}}`,
			code: 200,
		},
		{
			body: `{"query": "{block(number:\"1337\"){number,gasUsed,gasLimit}}","variables": null}`,
			want: `{"data":{"block":null}}`,
			code: 200,
		},
		{
			body: `{"query": "{block(number:\"0x0\"){number,gasUsed,gasLimit}}","variables": null}`,
			want: `{"data":{"block":{"number":"0x0","gasUsed":"0x0","gasLimit":"0xaf79e0"}}}`,
			//want: `{"errors":[{"message":"strconv.ParseInt: parsing \"0x0\": invalid syntax"}],"data":{}}`,
			code: 200,
		},
		{
			body: `{"query": "{block(number:\"a\"){number,gasUsed,gasLimit}}","variables": null}`,
			want: `{"errors":[{"message":"strconv.ParseInt: parsing \"a\": invalid syntax"}],"data":{}}`,
			code: 400,
		},
		{
			body: `{"query": "{bleh{number}}","variables": null}"`,
			want: `{"errors":[{"message":"Cannot query field \"bleh\" on type \"Query\".","locations":[{"line":1,"column":2}]}]}`,
			code: 400,
		},
		// should return `estimateGas` as decimal
		{
			body: `{"query": "{block{ estimateGas(data:{}) }}"}`,
			want: `{"data":{"block":{"estimateGas":"0xd221"}}}`,
			code: 200,
		},
		// should return `status` as decimal
		{
			body: `{"query": "{block {number call (data : {from : \"0xa94f5374fce5edbc8e2a8697c15331677e6ebf0b\", to: \"0x6295ee1b4f6dd65047762f924ecd367c17eabf8f\", data :\"0x12a7b914\"}){data status}}}"}`,
			want: `{"data":{"block":{"number":"0xa","call":{"data":"0x","status":"0x1"}}}}`,
			code: 200,
		},
		{
			body: `{"query": "{blocks {number}}"}`,
			want: `{"errors":[{"message":"from block number must be specified","path":["blocks"]}],"data":null}`,
			code: 400,
		},
	} {
		resp, err := http.Post(fmt.Sprintf("%s/graphql", stack.HTTPEndpoint()), "application/json", strings.NewReader(tt.body))
		if err != nil {
			t.Fatalf("could not post: %v", err)
		}
		bodyBytes, err := io.ReadAll(resp.Body)
		resp.Body.Close()
		if err != nil {
			t.Fatalf("could not read from response body: %v", err)
		}
		if have := string(bodyBytes); have != tt.want {
			t.Errorf("testcase %d %s,\nhave:\n%v\nwant:\n%v", i, tt.body, have, tt.want)
		}
		if tt.code != resp.StatusCode {
			t.Errorf("testcase %d %s,\nwrong statuscode, have: %v, want: %v", i, tt.body, resp.StatusCode, tt.code)
		}
		if ctype := resp.Header.Get("Content-Type"); ctype != "application/json" {
			t.Errorf("testcase %d \nwrong Content-Type, have: %v, want: %v", i, ctype, "application/json")
		}
	}
}

func TestGraphQLBlockSerializationEIP2718(t *testing.T) {
	// Account for signing txes
	var (
		key, _  = crypto.HexToECDSA("b71c71a67e1177ad4e901695e1b4b9ee17ae16c6668d313eac2f96dbcda3f291")
		address = crypto.PubkeyToAddress(key.PublicKey)
		funds   = big.NewInt(1000000000000000)
		dad     = common.HexToAddress("0x0000000000000000000000000000000000000dad")
	)
	stack := createNode(t)
	defer stack.Close()
	genesis := &core.Genesis{
		Config:     params.AllEthashProtocolChanges,
		GasLimit:   11500000,
		Difficulty: big.NewInt(1048576),
		Alloc: types.GenesisAlloc{
			address: {Balance: funds},
			// The address 0xdad sloads 0x00 and 0x01
			dad: {
				Code:    []byte{byte(vm.PC), byte(vm.PC), byte(vm.SLOAD), byte(vm.SLOAD)},
				Nonce:   0,
				Balance: big.NewInt(0),
			},
		},
		BaseFee: big.NewInt(params.InitialBaseFee),
	}
	signer := types.LatestSigner(genesis.Config)
	newGQLService(t, stack, false, genesis, 1, func(i int, gen *core.BlockGen) {
		gen.SetCoinbase(common.Address{1})
		tx, _ := types.SignNewTx(key, signer, &types.LegacyTx{
			Nonce:    uint64(0),
			To:       &dad,
			Value:    big.NewInt(100),
			Gas:      50000,
			GasPrice: big.NewInt(params.InitialBaseFee),
		})
		gen.AddTx(tx)
		tx, _ = types.SignNewTx(key, signer, &types.AccessListTx{
			ChainID:  genesis.Config.ChainID,
			Nonce:    uint64(1),
			To:       &dad,
			Gas:      30000,
			GasPrice: big.NewInt(params.InitialBaseFee),
			Value:    big.NewInt(50),
			AccessList: types.AccessList{{
				Address:     dad,
				StorageKeys: []common.Hash{{0}},
			}},
		})
		gen.AddTx(tx)
	})
	// start node
	if err := stack.Start(); err != nil {
		t.Fatalf("could not start node: %v", err)
	}

	for i, tt := range []struct {
		body string
		want string
		code int
	}{
		{
			body: `{"query": "{block {number transactions { from { address } to { address } value hash type accessList { address storageKeys } index}}}"}`,
			want: `{"data":{"block":{"number":"0x1","transactions":[{"from":{"address":"0x71562b71999873db5b286df957af199ec94617f7"},"to":{"address":"0x0000000000000000000000000000000000000dad"},"value":"0x64","hash":"0xd864c9d7d37fade6b70164740540c06dd58bb9c3f6b46101908d6339db6a6a7b","type":"0x0","accessList":[],"index":"0x0"},{"from":{"address":"0x71562b71999873db5b286df957af199ec94617f7"},"to":{"address":"0x0000000000000000000000000000000000000dad"},"value":"0x32","hash":"0x19b35f8187b4e15fb59a9af469dca5dfa3cd363c11d372058c12f6482477b474","type":"0x1","accessList":[{"address":"0x0000000000000000000000000000000000000dad","storageKeys":["0x0000000000000000000000000000000000000000000000000000000000000000"]}],"index":"0x1"}]}}}`,
			code: 200,
		},
	} {
		resp, err := http.Post(fmt.Sprintf("%s/graphql", stack.HTTPEndpoint()), "application/json", strings.NewReader(tt.body))
		if err != nil {
			t.Fatalf("could not post: %v", err)
		}
		bodyBytes, err := io.ReadAll(resp.Body)
		resp.Body.Close()
		if err != nil {
			t.Fatalf("could not read from response body: %v", err)
		}
		if have := string(bodyBytes); have != tt.want {
			t.Errorf("testcase %d %s,\nhave:\n%v\nwant:\n%v", i, tt.body, have, tt.want)
		}
		if tt.code != resp.StatusCode {
			t.Errorf("testcase %d %s,\nwrong statuscode, have: %v, want: %v", i, tt.body, resp.StatusCode, tt.code)
		}
	}
}

// Tests that a graphQL request is not handled successfully when graphql is not enabled on the specified endpoint
func TestGraphQLHTTPOnSamePort_GQLRequest_Unsuccessful(t *testing.T) {
	stack := createNode(t)
	defer stack.Close()
	if err := stack.Start(); err != nil {
		t.Fatalf("could not start node: %v", err)
	}
	body := strings.NewReader(`{"query": "{block{number}}","variables": null}`)
	resp, err := http.Post(fmt.Sprintf("%s/graphql", stack.HTTPEndpoint()), "application/json", body)
	if err != nil {
		t.Fatalf("could not post: %v", err)
	}
	resp.Body.Close()
	// make sure the request is not handled successfully
	assert.Equal(t, http.StatusNotFound, resp.StatusCode)
}

func TestGraphQLConcurrentResolvers(t *testing.T) {
	var (
		key, _  = crypto.GenerateKey()
		addr    = crypto.PubkeyToAddress(key.PublicKey)
		dadStr  = "0x0000000000000000000000000000000000000dad"
		dad     = common.HexToAddress(dadStr)
		genesis = &core.Genesis{
			Config:     params.AllEthashProtocolChanges,
			GasLimit:   11500000,
			Difficulty: big.NewInt(1048576),
			Alloc: types.GenesisAlloc{
				addr: {Balance: big.NewInt(params.Ether)},
				dad: {
					// LOG0(0, 0), LOG0(0, 0), RETURN(0, 0)
					Code:    common.Hex2Bytes("60006000a060006000a060006000f3"),
					Nonce:   0,
					Balance: big.NewInt(0),
				},
			},
		}
		signer = types.LatestSigner(genesis.Config)
		stack  = createNode(t)
	)
	defer stack.Close()

	var tx *types.Transaction
	handler, chain := newGQLService(t, stack, false, genesis, 1, func(i int, gen *core.BlockGen) {
		tx, _ = types.SignNewTx(key, signer, &types.LegacyTx{To: &dad, Gas: 100000, GasPrice: big.NewInt(params.InitialBaseFee)})
		gen.AddTx(tx)
		tx, _ = types.SignNewTx(key, signer, &types.LegacyTx{To: &dad, Nonce: 1, Gas: 100000, GasPrice: big.NewInt(params.InitialBaseFee)})
		gen.AddTx(tx)
		tx, _ = types.SignNewTx(key, signer, &types.LegacyTx{To: &dad, Nonce: 2, Gas: 100000, GasPrice: big.NewInt(params.InitialBaseFee)})
		gen.AddTx(tx)
	})
	// start node
	if err := stack.Start(); err != nil {
		t.Fatalf("could not start node: %v", err)
	}

	for i, tt := range []struct {
		body string
		want string
	}{
		// Multiple txes race to get/set the block hash.
		{
			body: "{block { transactions { logs { account { address } } } } }",
			want: fmt.Sprintf(`{"block":{"transactions":[{"logs":[{"account":{"address":"%s"}},{"account":{"address":"%s"}}]},{"logs":[{"account":{"address":"%s"}},{"account":{"address":"%s"}}]},{"logs":[{"account":{"address":"%s"}},{"account":{"address":"%s"}}]}]}}`, dadStr, dadStr, dadStr, dadStr, dadStr, dadStr),
		},
		// Multiple fields of a tx race to resolve it. Happens in this case
		// because resolving the tx body belonging to a log is delayed.
		{
			body: `{block { logs(filter: {}) { transaction { nonce value gasPrice }}}}`,
			want: `{"block":{"logs":[{"transaction":{"nonce":"0x0","value":"0x0","gasPrice":"0x3b9aca00"}},{"transaction":{"nonce":"0x0","value":"0x0","gasPrice":"0x3b9aca00"}},{"transaction":{"nonce":"0x1","value":"0x0","gasPrice":"0x3b9aca00"}},{"transaction":{"nonce":"0x1","value":"0x0","gasPrice":"0x3b9aca00"}},{"transaction":{"nonce":"0x2","value":"0x0","gasPrice":"0x3b9aca00"}},{"transaction":{"nonce":"0x2","value":"0x0","gasPrice":"0x3b9aca00"}}]}}`,
		},
		// Multiple txes of a block race to set/retrieve receipts of a block.
		{
			body: "{block { transactions { status gasUsed } } }",
			want: `{"block":{"transactions":[{"status":"0x1","gasUsed":"0x5508"},{"status":"0x1","gasUsed":"0x5508"},{"status":"0x1","gasUsed":"0x5508"}]}}`,
		},
		// Multiple fields of block race to resolve header and body.
		{
			body: "{ block { number hash gasLimit ommerCount transactionCount } }",
			want: fmt.Sprintf(`{"block":{"number":"0x1","hash":"%s","gasLimit":"0xaf79e0","ommerCount":"0x0","transactionCount":"0x3"}}`, chain[len(chain)-1].Hash()),
		},
		// Multiple fields of a block race to resolve the header and body.
		{
			body: fmt.Sprintf(`{ transaction(hash: "%s") { block { number hash gasLimit ommerCount transactionCount } } }`, tx.Hash()),
			want: fmt.Sprintf(`{"transaction":{"block":{"number":"0x1","hash":"%s","gasLimit":"0xaf79e0","ommerCount":"0x0","transactionCount":"0x3"}}}`, chain[len(chain)-1].Hash()),
		},
		// Account fields race the resolve the state object.
		{
			body: fmt.Sprintf(`{ block { account(address: "%s") { balance transactionCount code } } }`, dadStr),
			want: `{"block":{"account":{"balance":"0x0","transactionCount":"0x0","code":"0x60006000a060006000a060006000f3"}}}`,
		},
		// Test values for a non-existent account.
		{
			body: fmt.Sprintf(`{ block { account(address: "%s") { balance transactionCount code } } }`, "0x1111111111111111111111111111111111111111"),
			want: `{"block":{"account":{"balance":"0x0","transactionCount":"0x0","code":"0x"}}}`,
		},
	} {
		res := handler.Schema.Exec(context.Background(), tt.body, "", map[string]interface{}{})
		if res.Errors != nil {
			t.Fatalf("failed to execute query for testcase #%d: %v", i, res.Errors)
		}
		have, err := json.Marshal(res.Data)
		if err != nil {
			t.Fatalf("failed to encode graphql response for testcase #%d: %s", i, err)
		}
		if string(have) != tt.want {
			t.Errorf("response unmatch for testcase #%d.\nExpected:\n%s\nGot:\n%s\n", i, tt.want, have)
		}
	}
}

func TestWithdrawals(t *testing.T) {
	var (
		key, _ = crypto.GenerateKey()
		addr   = crypto.PubkeyToAddress(key.PublicKey)

		genesis = &core.Genesis{
			Config:     params.AllEthashProtocolChanges,
			GasLimit:   11500000,
			Difficulty: common.Big1,
			Alloc: types.GenesisAlloc{
				addr: {Balance: big.NewInt(params.Ether)},
			},
		}
		signer = types.LatestSigner(genesis.Config)
		stack  = createNode(t)
	)
	defer stack.Close()

	handler, _ := newGQLService(t, stack, true, genesis, 1, func(i int, gen *core.BlockGen) {
		tx, _ := types.SignNewTx(key, signer, &types.LegacyTx{To: &common.Address{}, Gas: 100000, GasPrice: big.NewInt(params.InitialBaseFee)})
		gen.AddTx(tx)
		gen.AddWithdrawal(&types.Withdrawal{
			Validator: 5,
			Address:   common.Address{},
			Amount:    10,
		})
	})
	// start node
	if err := stack.Start(); err != nil {
		t.Fatalf("could not start node: %v", err)
	}

	for i, tt := range []struct {
		body string
		want string
	}{
		// Genesis block has no withdrawals.
		{
			body: "{block(number: 0) { withdrawalsRoot withdrawals { index } } }",
			want: `{"block":{"withdrawalsRoot":null,"withdrawals":null}}`,
		},
		{
			body: "{block(number: 1) { withdrawalsRoot withdrawals { validator amount } } }",
			want: `{"block":{"withdrawalsRoot":"0x8418fc1a48818928f6692f148e9b10e99a88edc093b095cb8ca97950284b553d","withdrawals":[{"validator":"0x5","amount":"0xa"}]}}`,
		},
	} {
		res := handler.Schema.Exec(context.Background(), tt.body, "", map[string]interface{}{})
		if res.Errors != nil {
			t.Fatalf("failed to execute query for testcase #%d: %v", i, res.Errors)
		}
		have, err := json.Marshal(res.Data)
		if err != nil {
			t.Fatalf("failed to encode graphql response for testcase #%d: %s", i, err)
		}
		if string(have) != tt.want {
			t.Errorf("response unmatch for testcase #%d.\nhave:\n%s\nwant:\n%s", i, have, tt.want)
		}
	}
}

func createNode(t *testing.T) *node.Node {
	stack, err := node.New(&node.Config{
		HTTPHost:     "127.0.0.1",
		HTTPPort:     0,
		WSHost:       "127.0.0.1",
		WSPort:       0,
		HTTPTimeouts: node.DefaultConfig.HTTPTimeouts,
	})
	if err != nil {
		t.Fatalf("could not create node: %v", err)
	}
	return stack
}

func newGQLService(t *testing.T, stack *node.Node, shanghai bool, gspec *core.Genesis, genBlocks int, genfunc func(i int, gen *core.BlockGen)) (*handler, []*types.Block) {
	ethConf := &ethconfig.Config{
		Genesis:        gspec,
		NetworkId:      1337,
		TrieCleanCache: 5,
		TrieDirtyCache: 5,
		TrieTimeout:    60 * time.Minute,
		SnapshotCache:  5,
		RPCGasCap:      1000000,
		StateScheme:    rawdb.HashScheme,
	}
	var engine = beacon.New(ethash.NewFaker())
	if shanghai {
<<<<<<< HEAD
		engine = beacon.NewFaker()
		gspec.Config.TerminalTotalDifficulty = common.Big0
=======
		gspec.Config.TerminalTotalDifficulty = common.Big0
		gspec.Config.MergeNetsplitBlock = common.Big0
>>>>>>> b027a90a
		// GenerateChain will increment timestamps by 10.
		// Shanghai upgrade at block 1.
		shanghaiTime := uint64(5)
		gspec.Config.ShanghaiTime = &shanghaiTime
<<<<<<< HEAD
	} else {
		// set an arbitrary large ttd as chains are required to be known to be merged
		gspec.Config.TerminalTotalDifficulty = big.NewInt(math.MaxInt64)
=======
>>>>>>> b027a90a
	}

	ethBackend, err := eth.New(stack, ethConf)
	if err != nil {
		t.Fatalf("could not create eth backend: %v", err)
	}
	// Create some blocks and import them
	chain, _ := core.GenerateChain(params.AllEthashProtocolChanges, ethBackend.BlockChain().Genesis(),
		engine, ethBackend.ChainDb(), genBlocks, genfunc)
	_, err = ethBackend.BlockChain().InsertChain(chain)
	if err != nil {
		t.Fatalf("could not create import blocks: %v", err)
	}
	// Set up handler
	filterSystem := filters.NewFilterSystem(ethBackend.APIBackend, filters.Config{})
	handler, err := newHandler(stack, ethBackend.APIBackend, filterSystem, []string{}, []string{})
	if err != nil {
		t.Fatalf("could not create graphql service: %v", err)
	}
	return handler, chain
}<|MERGE_RESOLUTION|>--- conflicted
+++ resolved
@@ -21,7 +21,6 @@
 	"encoding/json"
 	"fmt"
 	"io"
-	"math"
 	"math/big"
 	"net/http"
 	"strings"
@@ -458,23 +457,12 @@
 	}
 	var engine = beacon.New(ethash.NewFaker())
 	if shanghai {
-<<<<<<< HEAD
-		engine = beacon.NewFaker()
-		gspec.Config.TerminalTotalDifficulty = common.Big0
-=======
 		gspec.Config.TerminalTotalDifficulty = common.Big0
 		gspec.Config.MergeNetsplitBlock = common.Big0
->>>>>>> b027a90a
 		// GenerateChain will increment timestamps by 10.
 		// Shanghai upgrade at block 1.
 		shanghaiTime := uint64(5)
 		gspec.Config.ShanghaiTime = &shanghaiTime
-<<<<<<< HEAD
-	} else {
-		// set an arbitrary large ttd as chains are required to be known to be merged
-		gspec.Config.TerminalTotalDifficulty = big.NewInt(math.MaxInt64)
-=======
->>>>>>> b027a90a
 	}
 
 	ethBackend, err := eth.New(stack, ethConf)
