// Copyright 2017 The go-ethereum Authors
// This file is part of the go-ethereum library.
//
// The go-ethereum library is free software: you can redistribute it and/or modify
// it under the terms of the GNU Lesser General Public License as published by
// the Free Software Foundation, either version 3 of the License, or
// (at your option) any later version.
//
// The go-ethereum library is distributed in the hope that it will be useful,
// but WITHOUT ANY WARRANTY; without even the implied warranty of
// MERCHANTABILITY or FITNESS FOR A PARTICULAR PURPOSE. See the
// GNU Lesser General Public License for more details.
//
// You should have received a copy of the GNU Lesser General Public License
// along with the go-ethereum library. If not, see <http://www.gnu.org/licenses/>.

// Package math provides integer math utilities.
package math

import (
	"fmt"
	"math/big"

	"github.com/holiman/uint256"
)

// Various big integer limit values.
var (
	tt255     = BigPow(2, 255)
	tt256     = BigPow(2, 256)
	tt256m1   = new(big.Int).Sub(tt256, big.NewInt(1))
	tt63      = BigPow(2, 63)
	MaxBig256 = new(big.Int).Set(tt256m1)
	MaxBig63  = new(big.Int).Sub(tt63, big.NewInt(1))
)

const (
	// number of bits in a big.Word
	wordBits = 32 << (uint64(^big.Word(0)) >> 63)
	// number of bytes in a big.Word
	wordBytes = wordBits / 8
)

// HexOrDecimal256 marshals big.Int as hex or decimal.
type HexOrDecimal256 big.Int

// NewHexOrDecimal256 creates a new HexOrDecimal256
func NewHexOrDecimal256(x int64) *HexOrDecimal256 {
	b := big.NewInt(x)
	h := HexOrDecimal256(*b)

	return &h
}

// UnmarshalJSON implements json.Unmarshaler.
//
// It is similar to UnmarshalText, but allows parsing real decimals too, not just
// quoted decimal strings.
func (i *HexOrDecimal256) UnmarshalJSON(input []byte) error {
	if len(input) > 1 && input[0] == '"' {
		input = input[1 : len(input)-1]
	}

	return i.UnmarshalText(input)
}

// UnmarshalText implements encoding.TextUnmarshaler.
func (i *HexOrDecimal256) UnmarshalText(input []byte) error {
	bigint, ok := ParseBig256(string(input))
	if !ok {
		return fmt.Errorf("invalid hex or decimal integer %q", input)
	}

	*i = HexOrDecimal256(*bigint)

	return nil
}

// MarshalText implements encoding.TextMarshaler.
func (i *HexOrDecimal256) MarshalText() ([]byte, error) {
	if i == nil {
		return []byte("0x0"), nil
	}

	return []byte(fmt.Sprintf("%#x", (*big.Int)(i))), nil
}

// Decimal256 unmarshals big.Int as a decimal string. When unmarshalling,
// it however accepts either "0x"-prefixed (hex encoded) or non-prefixed (decimal)
type Decimal256 big.Int

// NewDecimal256 creates a new Decimal256
func NewDecimal256(x int64) *Decimal256 {
	b := big.NewInt(x)
	d := Decimal256(*b)

	return &d
}

// UnmarshalText implements encoding.TextUnmarshaler.
func (i *Decimal256) UnmarshalText(input []byte) error {
	bigint, ok := ParseBig256(string(input))
	if !ok {
		return fmt.Errorf("invalid hex or decimal integer %q", input)
	}

	*i = Decimal256(*bigint)

	return nil
}

// MarshalText implements encoding.TextMarshaler.
func (i *Decimal256) MarshalText() ([]byte, error) {
	return []byte(i.String()), nil
}

// String implements Stringer.
func (i *Decimal256) String() string {
	if i == nil {
		return "0"
	}

	return fmt.Sprintf("%#d", (*big.Int)(i))
}

// ParseBig256 parses s as a 256 bit integer in decimal or hexadecimal syntax.
// Leading zeros are accepted. The empty string parses as zero.
func ParseBig256(s string) (*big.Int, bool) {
	if s == "" {
		return new(big.Int), true
	}

	var bigint *big.Int

	var ok bool
	if len(s) >= 2 && (s[:2] == "0x" || s[:2] == "0X") {
		bigint, ok = new(big.Int).SetString(s[2:], 16)
	} else {
		bigint, ok = new(big.Int).SetString(s, 10)
	}

	if ok && bigint.BitLen() > 256 {
		bigint, ok = nil, false
	}

	return bigint, ok
}

// MustParseBig256 parses s as a 256 bit big integer and panics if the string is invalid.
func MustParseBig256(s string) *big.Int {
	v, ok := ParseBig256(s)
	if !ok {
		panic("invalid 256 bit integer: " + s)
	}

	return v
}

// BigPow returns a ** b as a big integer.
func BigPow(a, b int64) *big.Int {
	r := big.NewInt(a)

	return r.Exp(r, big.NewInt(b), nil)
}

// BigMax returns the larger of x or y.
func BigMax(x, y *big.Int) *big.Int {
	if x.Cmp(y) < 0 {
		return y
	}

	return x
}

func BigMaxUint(x, y *uint256.Int) *uint256.Int {
	if x.Lt(y) {
		return y
	}

	return x
}

// BigMin returns the smaller of x or y.
func BigMin(x, y *big.Int) *big.Int {
	if x.Cmp(y) > 0 {
		return y
	}

	return x
}

func BigMinUint256(x, y *uint256.Int) *uint256.Int {
	if x.Gt(y) {
		return y
	}

	return x
}

func BigIntToUint256Int(x *big.Int) *uint256.Int {
	return new(uint256.Int).SetUint64(x.Uint64())
}

// FirstBitSet returns the index of the first 1 bit in v, counting from LSB.
func FirstBitSet(v *big.Int) int {
	for i := 0; i < v.BitLen(); i++ {
		if v.Bit(i) > 0 {
			return i
		}
	}

	return v.BitLen()
}

// PaddedBigBytes encodes a big integer as a big-endian byte slice. The length
// of the slice is at least n bytes.
func PaddedBigBytes(bigint *big.Int, n int) []byte {
	if bigint.BitLen()/8 >= n {
		return bigint.Bytes()
	}

	ret := make([]byte, n)
	ReadBits(bigint, ret)

	return ret
}

// bigEndianByteAt returns the byte at position n,
// in Big-Endian encoding
// So n==0 returns the least significant byte
func bigEndianByteAt(bigint *big.Int, n int) byte {
	words := bigint.Bits()
	// Check word-bucket the byte will reside in
	i := n / wordBytes
	if i >= len(words) {
		return byte(0)
	}

	word := words[i]
	// Offset of the byte
	shift := 8 * uint(n%wordBytes)

	return byte(word >> shift)
}

// Byte returns the byte at position n,
// with the supplied padlength in Little-Endian encoding.
// n==0 returns the MSB
// Example: bigint '5', padlength 32, n=31 => 5
func Byte(bigint *big.Int, padlength, n int) byte {
	if n >= padlength {
		return byte(0)
	}

	return bigEndianByteAt(bigint, padlength-1-n)
}

// ReadBits encodes the absolute value of bigint as big-endian bytes. Callers must ensure
// that buf has enough space. If buf is too short the result will be incomplete.
func ReadBits(bigint *big.Int, buf []byte) {
	i := len(buf)
	for _, d := range bigint.Bits() {
		for j := 0; j < wordBytes && i > 0; j++ {
			i--
			buf[i] = byte(d)
			d >>= 8
		}
	}
}

// U256 encodes x as a 256 bit two's complement number. This operation is destructive.
func U256(x *big.Int) *big.Int {
	return x.And(x, tt256m1)
}

// U256Bytes converts a big Int into a 256bit EVM number.
// This operation is destructive.
func U256Bytes(n *big.Int) []byte {
	return PaddedBigBytes(U256(n), 32)
}

// S256 interprets x as a two's complement number.
// x must not exceed 256 bits (the result is undefined if it does) and is not modified.
//
//	S256(0)        = 0
//	S256(1)        = 1
//	S256(2**255)   = -2**255
//	S256(2**256-1) = -1
func S256(x *big.Int) *big.Int {
	if x.Cmp(tt255) < 0 {
		return x
	}

	return new(big.Int).Sub(x, tt256)
}

// Exp implements exponentiation by squaring.
// Exp returns a newly-allocated big integer and does not change
// base or exponent. The result is truncated to 256 bits.
//
// Courtesy @karalabe and @chfast
func Exp(base, exponent *big.Int) *big.Int {
	copyBase := new(big.Int).Set(base)
	result := big.NewInt(1)

	for _, word := range exponent.Bits() {
		for i := 0; i < wordBits; i++ {
			if word&1 == 1 {
				U256(result.Mul(result, copyBase))
			}
<<<<<<< HEAD

			U256(base.Mul(base, base))

=======
			U256(copyBase.Mul(copyBase, copyBase))
>>>>>>> aadddf3a
			word >>= 1
		}
	}

	return result
}<|MERGE_RESOLUTION|>--- conflicted
+++ resolved
@@ -308,13 +308,7 @@
 			if word&1 == 1 {
 				U256(result.Mul(result, copyBase))
 			}
-<<<<<<< HEAD
-
-			U256(base.Mul(base, base))
-
-=======
 			U256(copyBase.Mul(copyBase, copyBase))
->>>>>>> aadddf3a
 			word >>= 1
 		}
 	}
