// Copyright 2015 The go-ethereum Authors
// This file is part of the go-ethereum library.
//
// The go-ethereum library is free software: you can redistribute it and/or modify
// it under the terms of the GNU Lesser General Public License as published by
// the Free Software Foundation, either version 3 of the License, or
// (at your option) any later version.
//
// The go-ethereum library is distributed in the hope that it will be useful,
// but WITHOUT ANY WARRANTY; without even the implied warranty of
// MERCHANTABILITY or FITNESS FOR A PARTICULAR PURPOSE. See the
// GNU Lesser General Public License for more details.
//
// You should have received a copy of the GNU Lesser General Public License
// along with the go-ethereum library. If not, see <http://www.gnu.org/licenses/>.

// Package release contains the node service that tracks client releases.
package release

//go:generate abigen --sol ./contract.sol --pkg release --out ./contract.go

import (
	"context"
	"fmt"
	"strings"
	"time"

<<<<<<< HEAD
	"github.com/ubiq/go-ubiq/accounts/abi/bind"
	"github.com/ubiq/go-ubiq/common"
	"github.com/ubiq/go-ubiq/eth"
	"github.com/ubiq/go-ubiq/internal/ethapi"
	"github.com/ubiq/go-ubiq/les"
	"github.com/ubiq/go-ubiq/logger"
	"github.com/ubiq/go-ubiq/logger/glog"
	"github.com/ubiq/go-ubiq/node"
	"github.com/ubiq/go-ubiq/p2p"
	"github.com/ubiq/go-ubiq/rpc"
=======
	"github.com/ethereum/go-ethereum/accounts/abi/bind"
	"github.com/ethereum/go-ethereum/common"
	"github.com/ethereum/go-ethereum/eth"
	"github.com/ethereum/go-ethereum/internal/ethapi"
	"github.com/ethereum/go-ethereum/les"
	"github.com/ethereum/go-ethereum/log"
	"github.com/ethereum/go-ethereum/node"
	"github.com/ethereum/go-ethereum/p2p"
	"github.com/ethereum/go-ethereum/rpc"
>>>>>>> ab5646c5
)

// Interval to check for new releases
const releaseRecheckInterval = time.Hour

// Config contains the configurations of the release service.
type Config struct {
	Oracle common.Address // Ethereum address of the release oracle
	Major  uint32         // Major version component of the release
	Minor  uint32         // Minor version component of the release
	Patch  uint32         // Patch version component of the release
	Commit [20]byte       // Git SHA1 commit hash of the release
}

// ReleaseService is a node service that periodically checks the blockchain for
// newly released versions of the client being run and issues a warning to the
// user about it.
type ReleaseService struct {
	config Config          // Current version to check releases against
	oracle *ReleaseOracle  // Native binding to the release oracle contract
	quit   chan chan error // Quit channel to terminate the version checker
}

// NewReleaseService creates a new service to periodically check for new client
// releases and notify the user of such.
func NewReleaseService(ctx *node.ServiceContext, config Config) (node.Service, error) {
	// Retrieve the Ethereum service dependency to access the blockchain
	var apiBackend ethapi.Backend
	var ethereum *eth.Ethereum
	if err := ctx.Service(&ethereum); err == nil {
		apiBackend = ethereum.ApiBackend
	} else {
		var ethereum *les.LightEthereum
		if err := ctx.Service(&ethereum); err == nil {
			apiBackend = ethereum.ApiBackend
		} else {
			return nil, err
		}
	}
	// Construct the release service
	contract, err := NewReleaseOracle(config.Oracle, eth.NewContractBackend(apiBackend))
	if err != nil {
		return nil, err
	}
	return &ReleaseService{
		config: config,
		oracle: contract,
		quit:   make(chan chan error),
	}, nil
}

// Protocols returns an empty list of P2P protocols as the release service does
// not have a networking component.
func (r *ReleaseService) Protocols() []p2p.Protocol { return nil }

// APIs returns an empty list of RPC descriptors as the release service does not
// expose any functioanlity to the outside world.
func (r *ReleaseService) APIs() []rpc.API { return nil }

// Start spawns the periodic version checker goroutine
func (r *ReleaseService) Start(server *p2p.Server) error {
	go r.checker()
	return nil
}

// Stop terminates all goroutines belonging to the service, blocking until they
// are all terminated.
func (r *ReleaseService) Stop() error {
	errc := make(chan error)
	r.quit <- errc
	return <-errc
}

// checker runs indefinitely in the background, periodically checking for new
// client releases.
func (r *ReleaseService) checker() {
	// Set up the timers to periodically check for releases
	timer := time.NewTimer(0) // Immediately fire a version check
	defer timer.Stop()

	for {
		select {
		case <-timer.C:
			// Rechedule the timer before continuing
			timer.Reset(releaseRecheckInterval)
			r.checkVersion()
		case errc := <-r.quit:
			errc <- nil
			return
		}
	}
}

func (r *ReleaseService) checkVersion() {
	// Retrieve the current version, and handle missing contracts gracefully
	ctx, cancel := context.WithTimeout(context.Background(), time.Second*5)
	opts := &bind.CallOpts{Context: ctx}
	defer cancel()

	version, err := r.oracle.CurrentVersion(opts)
	if err != nil {
		if err == bind.ErrNoCode {
<<<<<<< HEAD
			glog.V(logger.Debug).Infof("Release oracle not found at %x", r.config.Oracle)
		} else {
			glog.V(logger.Error).Infof("Failed to retrieve current release: %v", err)
=======
			log.Debug("Release oracle not found", "contract", r.config.Oracle)
		} else {
			log.Error("Failed to retrieve current release", "err", err)
>>>>>>> ab5646c5
		}
		return
	}
	// Version was successfully retrieved, notify if newer than ours
	if version.Major > r.config.Major ||
		(version.Major == r.config.Major && version.Minor > r.config.Minor) ||
		(version.Major == r.config.Major && version.Minor == r.config.Minor && version.Patch > r.config.Patch) {

		warning := fmt.Sprintf("Client v%d.%d.%d-%x seems older than the latest upstream release v%d.%d.%d-%x",
			r.config.Major, r.config.Minor, r.config.Patch, r.config.Commit[:4], version.Major, version.Minor, version.Patch, version.Commit[:4])
		howtofix := fmt.Sprintf("Please check https://github.com/ethereum/go-ethereum/releases for new releases")
		separator := strings.Repeat("-", len(warning))

<<<<<<< HEAD
		glog.V(logger.Warn).Info(separator)
		glog.V(logger.Warn).Info(warning)
		glog.V(logger.Warn).Info(howtofix)
		glog.V(logger.Warn).Info(separator)
	} else {
		glog.V(logger.Debug).Infof("Client v%d.%d.%d-%x seems up to date with upstream v%d.%d.%d-%x",
			r.config.Major, r.config.Minor, r.config.Patch, r.config.Commit[:4], version.Major, version.Minor, version.Patch, version.Commit[:4])
=======
		log.Warn(separator)
		log.Warn(warning)
		log.Warn(howtofix)
		log.Warn(separator)
	} else {
		log.Debug("Client seems up to date with upstream",
			"local", fmt.Sprintf("v%d.%d.%d-%x", r.config.Major, r.config.Minor, r.config.Patch, r.config.Commit[:4]),
			"upstream", fmt.Sprintf("v%d.%d.%d-%x", version.Major, version.Minor, version.Patch, version.Commit[:4]))
>>>>>>> ab5646c5
	}
}<|MERGE_RESOLUTION|>--- conflicted
+++ resolved
@@ -25,28 +25,15 @@
 	"strings"
 	"time"
 
-<<<<<<< HEAD
 	"github.com/ubiq/go-ubiq/accounts/abi/bind"
 	"github.com/ubiq/go-ubiq/common"
 	"github.com/ubiq/go-ubiq/eth"
 	"github.com/ubiq/go-ubiq/internal/ethapi"
 	"github.com/ubiq/go-ubiq/les"
-	"github.com/ubiq/go-ubiq/logger"
-	"github.com/ubiq/go-ubiq/logger/glog"
+	"github.com/ubiq/go-ubiq/log"
 	"github.com/ubiq/go-ubiq/node"
 	"github.com/ubiq/go-ubiq/p2p"
 	"github.com/ubiq/go-ubiq/rpc"
-=======
-	"github.com/ethereum/go-ethereum/accounts/abi/bind"
-	"github.com/ethereum/go-ethereum/common"
-	"github.com/ethereum/go-ethereum/eth"
-	"github.com/ethereum/go-ethereum/internal/ethapi"
-	"github.com/ethereum/go-ethereum/les"
-	"github.com/ethereum/go-ethereum/log"
-	"github.com/ethereum/go-ethereum/node"
-	"github.com/ethereum/go-ethereum/p2p"
-	"github.com/ethereum/go-ethereum/rpc"
->>>>>>> ab5646c5
 )
 
 // Interval to check for new releases
@@ -149,15 +136,9 @@
 	version, err := r.oracle.CurrentVersion(opts)
 	if err != nil {
 		if err == bind.ErrNoCode {
-<<<<<<< HEAD
-			glog.V(logger.Debug).Infof("Release oracle not found at %x", r.config.Oracle)
-		} else {
-			glog.V(logger.Error).Infof("Failed to retrieve current release: %v", err)
-=======
 			log.Debug("Release oracle not found", "contract", r.config.Oracle)
 		} else {
 			log.Error("Failed to retrieve current release", "err", err)
->>>>>>> ab5646c5
 		}
 		return
 	}
@@ -168,18 +149,9 @@
 
 		warning := fmt.Sprintf("Client v%d.%d.%d-%x seems older than the latest upstream release v%d.%d.%d-%x",
 			r.config.Major, r.config.Minor, r.config.Patch, r.config.Commit[:4], version.Major, version.Minor, version.Patch, version.Commit[:4])
-		howtofix := fmt.Sprintf("Please check https://github.com/ethereum/go-ethereum/releases for new releases")
+		howtofix := fmt.Sprintf("Please check https://github.com/ubiq/go-ubiq/releases for new releases")
 		separator := strings.Repeat("-", len(warning))
 
-<<<<<<< HEAD
-		glog.V(logger.Warn).Info(separator)
-		glog.V(logger.Warn).Info(warning)
-		glog.V(logger.Warn).Info(howtofix)
-		glog.V(logger.Warn).Info(separator)
-	} else {
-		glog.V(logger.Debug).Infof("Client v%d.%d.%d-%x seems up to date with upstream v%d.%d.%d-%x",
-			r.config.Major, r.config.Minor, r.config.Patch, r.config.Commit[:4], version.Major, version.Minor, version.Patch, version.Commit[:4])
-=======
 		log.Warn(separator)
 		log.Warn(warning)
 		log.Warn(howtofix)
@@ -188,6 +160,5 @@
 		log.Debug("Client seems up to date with upstream",
 			"local", fmt.Sprintf("v%d.%d.%d-%x", r.config.Major, r.config.Minor, r.config.Patch, r.config.Commit[:4]),
 			"upstream", fmt.Sprintf("v%d.%d.%d-%x", version.Major, version.Minor, version.Patch, version.Commit[:4]))
->>>>>>> ab5646c5
 	}
 }