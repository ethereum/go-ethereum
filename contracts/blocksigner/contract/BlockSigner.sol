--- conflicted
+++ resolved
@@ -17,13 +17,8 @@
 
     function sign(uint256 _blockNumber, bytes32 _blockHash) external {
         // consensus should validate all senders are validators, gas = 0
-<<<<<<< HEAD
-        require(block.number >= _blockNumber);
-        require(block.number <= _blockNumber.add(epochNumber * 2));
-=======
         //require(block.number >= _blockNumber);
         //require(block.number <= _blockNumber.add(epochNumber * 2));
->>>>>>> 4e9666b3
         blocks[_blockNumber].push(_blockHash);
         blockSigners[_blockHash].push(msg.sender);
 
