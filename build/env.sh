#!/bin/sh

set -e

if [ ! -f "build/env.sh" ]; then
    echo "$0 must be run from the root of the repository."
    exit 2
fi

# Create fake Go workspace if it doesn't exist yet.
workspace="$PWD/build/_workspace"
root="$PWD"
ethdir="$workspace/src/github.com/expanse-project"
if [ ! -L "$ethdir/go-expanse" ]; then
    mkdir -p "$ethdir"
    cd "$ethdir"
    ln -s ../../../../../. go-expanse
    cd "$root"
fi

# Set up the environment to use the workspace.
# Also add Godeps workspace so we build using canned dependencies.
<<<<<<< HEAD
GOPATH="$ethdir/go-expanse/Godeps/_workspace:$workspace"
GOBIN="$PWD/build/bin"
export GOPATH GOBIN
=======
GOPATH="$workspace"
export GOPATH
>>>>>>> 68815256

# Run the command inside the workspace.
cd "$ethdir/go-expanse"
PWD="$ethdir/go-expanse"

# Launch the arguments with the configured environment.
exec "$@"<|MERGE_RESOLUTION|>--- conflicted
+++ resolved
@@ -20,14 +20,8 @@
 
 # Set up the environment to use the workspace.
 # Also add Godeps workspace so we build using canned dependencies.
-<<<<<<< HEAD
-GOPATH="$ethdir/go-expanse/Godeps/_workspace:$workspace"
-GOBIN="$PWD/build/bin"
-export GOPATH GOBIN
-=======
 GOPATH="$workspace"
 export GOPATH
->>>>>>> 68815256
 
 # Run the command inside the workspace.
 cd "$ethdir/go-expanse"
