// Copyright 2016 The go-ethereum Authors
// This file is part of the go-ethereum library.
//
// The go-ethereum library is free software: you can redistribute it and/or modify
// it under the terms of the GNU Lesser General Public License as published by
// the Free Software Foundation, either version 3 of the License, or
// (at your option) any later version.
//
// The go-ethereum library is distributed in the hope that it will be useful,
// but WITHOUT ANY WARRANTY; without even the implied warranty of
// MERCHANTABILITY or FITNESS FOR A PARTICULAR PURPOSE. See the
// GNU Lesser General Public License for more details.
//
// You should have received a copy of the GNU Lesser General Public License
// along with the go-ethereum library. If not, see <http://www.gnu.org/licenses/>.

// +build none

/*
The ci command is called from Continuous Integration scripts.

Usage: go run ci.go <command> <command flags/arguments>

Available commands are:

   install    [ -arch architecture ] [ packages... ]                                           -- builds packages and executables
   test       [ -coverage ] [ -misspell ] [ packages... ]                                      -- runs the tests
   archive    [ -arch architecture ] [ -type zip|tar ] [ -signer key-envvar ] [ -upload dest ] -- archives build artefacts
   importkeys                                                                                  -- imports signing keys from env
   debsrc     [ -signer key-id ] [ -upload dest ]                                              -- creates a debian source package
   nsis                                                                                        -- creates a Windows NSIS installer
   aar        [ -local ] [ -sign key-id ] [-deploy repo] [ -upload dest ]                      -- creates an Android archive
   xcode      [ -local ] [ -sign key-id ] [-deploy repo] [ -upload dest ]                      -- creates an iOS XCode framework
   xgo        [ -alltools ] [ options ]                                                        -- cross builds according to options
   purge      [ -store blobstore ] [ -days threshold ]                                         -- purges old archives from the blobstore

For all commands, -n prevents execution of external programs (dry run mode).

*/
package main

import (
	"bufio"
	"bytes"
	"encoding/base64"
	"flag"
	"fmt"
	"go/parser"
	"go/token"
	"io/ioutil"
	"log"
	"os"
	"os/exec"
	"path/filepath"
	"regexp"
	"runtime"
	"strings"
	"time"

	"github.com/expanse-org/go-expanse/internal/build"
)

var (
// Files that end up in the gexp*.zip archive.
	gethArchiveFiles = []string{
		"COPYING",
		executablePath("gexp"),
	}

// Files that end up in the gexp-alltools*.zip archive.
	allToolsArchiveFiles = []string{
		"COPYING",
		executablePath("abigen"),
		executablePath("bootnode"),
		executablePath("evm"),
<<<<<<< HEAD
		executablePath("gexp"),
		executablePath("swarm"),
=======
		executablePath("geth"),
		executablePath("puppeth"),
>>>>>>> e353f9c0
		executablePath("rlpdump"),
		executablePath("swarm"),
	}

// A debian package is created for all executables listed here.
	debExecutables = []debExecutable{
		{
<<<<<<< HEAD
			Name:        "gexp",
			Description: "Expanse CLI client.",
=======
			Name:        "abigen",
			Description: "Source code generator to convert Ethereum contract definitions into easy to use, compile-time type-safe Go packages.",
>>>>>>> e353f9c0
		},
		{
			Name:        "bootnode",
			Description: "Ethereum bootnode.",
		},
		{
			Name:        "evm",
			Description: "Developer utility version of the EVM (Expanse Virtual Machine) that is capable of running bytecode snippets within a configurable environment and execution mode.",
		},
		{
<<<<<<< HEAD
			Name:        "swarm",
			Description: "Expanse Swarm daemon and tools",
		},
		{
			Name:        "abigen",
			Description: "Source code generator to convert Expanse contract definitions into easy to use, compile-time type-safe Go packages.",
		},
	}

// Distros for which packages are created.
// Note: vivid is unsupported because there is no golang-1.6 package for it.
// Note: wily is unsupported because it was officially deprecated on lanchpad.
	debDistros = []string{"trusty", "xenial", "yakkety"}
=======
			Name:        "geth",
			Description: "Ethereum CLI client.",
		},
		{
			Name:        "puppeth",
			Description: "Ethereum private network manager.",
		},
		{
			Name:        "rlpdump",
			Description: "Developer utility tool that prints RLP structures.",
		},
		{
			Name:        "swarm",
			Description: "Ethereum Swarm daemon and tools",
		},
	}

	// Distros for which packages are created.
	// Note: vivid is unsupported because there is no golang-1.6 package for it.
	// Note: wily is unsupported because it was officially deprecated on lanchpad.
	debDistros = []string{"trusty", "xenial", "yakkety", "zesty"}
>>>>>>> e353f9c0
)

var GOBIN, _ = filepath.Abs(filepath.Join("build", "bin"))

func executablePath(name string) string {
	if runtime.GOOS == "windows" {
		name += ".exe"
	}
	return filepath.Join(GOBIN, name)
}

func main() {
	log.SetFlags(log.Lshortfile)

	if _, err := os.Stat(filepath.Join("build", "ci.go")); os.IsNotExist(err) {
		log.Fatal("this script must be run from the root of the repository")
	}
	if len(os.Args) < 2 {
		log.Fatal("need subcommand as first argument")
	}
	switch os.Args[1] {
	case "install":
		doInstall(os.Args[2:])
	case "test":
		doTest(os.Args[2:])
	case "archive":
		doArchive(os.Args[2:])
	case "debsrc":
		doDebianSource(os.Args[2:])
	case "nsis":
		doWindowsInstaller(os.Args[2:])
	case "aar":
		doAndroidArchive(os.Args[2:])
	case "xcode":
		doXCodeFramework(os.Args[2:])
	case "xgo":
		doXgo(os.Args[2:])
	case "purge":
		doPurge(os.Args[2:])
	default:
		log.Fatal("unknown command ", os.Args[1])
	}
}

// Compiling

func doInstall(cmdline []string) {
	var (
		arch = flag.String("arch", "", "Architecture to cross build for")
	)
	flag.CommandLine.Parse(cmdline)
	env := build.Env()

	// Check Go version. People regularly open issues about compilation
	// failure with outdated Go. This should save them the trouble.
	if runtime.Version() < "go1.7" && !strings.HasPrefix(runtime.Version(), "devel") {
		log.Println("You have Go version", runtime.Version())
		log.Println("go-expanse requires at least Go version 1.7 and cannot")
		log.Println("be compiled with an earlier version. Please upgrade your Go installation.")
		os.Exit(1)
	}
	// Compile packages given as arguments, or everything if there are no arguments.
	packages := []string{"./..."}
	if flag.NArg() > 0 {
		packages = flag.Args()
	}
	packages = build.ExpandPackagesNoVendor(packages)

	if *arch == "" || *arch == runtime.GOARCH {
		goinstall := goTool("install", buildFlags(env)...)
		goinstall.Args = append(goinstall.Args, "-v")
		goinstall.Args = append(goinstall.Args, packages...)
		build.MustRun(goinstall)
		return
	}
	// If we are cross compiling to ARMv5 ARMv6 or ARMv7, clean any prvious builds
	if *arch == "arm" {
		os.RemoveAll(filepath.Join(runtime.GOROOT(), "pkg", runtime.GOOS+"_arm"))
		for _, path := range filepath.SplitList(build.GOPATH()) {
			os.RemoveAll(filepath.Join(path, "pkg", runtime.GOOS+"_arm"))
		}
	}
	// Seems we are cross compiling, work around forbidden GOBIN
	goinstall := goToolArch(*arch, "install", buildFlags(env)...)
	goinstall.Args = append(goinstall.Args, "-v")
	goinstall.Args = append(goinstall.Args, []string{"-buildmode", "archive"}...)
	goinstall.Args = append(goinstall.Args, packages...)
	build.MustRun(goinstall)

	if cmds, err := ioutil.ReadDir("cmd"); err == nil {
		for _, cmd := range cmds {
			pkgs, err := parser.ParseDir(token.NewFileSet(), filepath.Join(".", "cmd", cmd.Name()), nil, parser.PackageClauseOnly)
			if err != nil {
				log.Fatal(err)
			}
			for name := range pkgs {
				if name == "main" {
					gobuild := goToolArch(*arch, "build", buildFlags(env)...)
					gobuild.Args = append(gobuild.Args, "-v")
					gobuild.Args = append(gobuild.Args, []string{"-o", executablePath(cmd.Name())}...)
					gobuild.Args = append(gobuild.Args, "."+string(filepath.Separator)+filepath.Join("cmd", cmd.Name()))
					build.MustRun(gobuild)
					break
				}
			}
		}
	}
}

func buildFlags(env build.Environment) (flags []string) {
	var ld []string
	if env.Commit != "" {
		ld = append(ld, "-X", "main.gitCommit="+env.Commit)
	}
	if runtime.GOOS == "darwin" {
		ld = append(ld, "-s")
	}

	if len(ld) > 0 {
		flags = append(flags, "-ldflags", strings.Join(ld, " "))
	}
	return flags
}

func goTool(subcmd string, args ...string) *exec.Cmd {
	return goToolArch(runtime.GOARCH, subcmd, args...)
}

func goToolArch(arch string, subcmd string, args ...string) *exec.Cmd {
	gocmd := filepath.Join(runtime.GOROOT(), "bin", "go")
	cmd := exec.Command(gocmd, subcmd)
	cmd.Args = append(cmd.Args, args...)

	if subcmd == "build" || subcmd == "install" || subcmd == "test" {
		// Go CGO has a Windows linker error prior to 1.8 (https://github.com/golang/go/issues/8756).
		// Work around issue by allowing multiple definitions for <1.8 builds.
		if runtime.GOOS == "windows" && runtime.Version() < "go1.8" {
			cmd.Args = append(cmd.Args, []string{"-ldflags", "-extldflags -Wl,--allow-multiple-definition"}...)
		}
	}
	cmd.Env = []string{"GOPATH=" + build.GOPATH()}
	if arch == "" || arch == runtime.GOARCH {
		cmd.Env = append(cmd.Env, "GOBIN="+GOBIN)
	} else {
		cmd.Env = append(cmd.Env, "CGO_ENABLED=1")
		cmd.Env = append(cmd.Env, "GOARCH="+arch)
	}
	for _, e := range os.Environ() {
		if strings.HasPrefix(e, "GOPATH=") || strings.HasPrefix(e, "GOBIN=") {
			continue
		}
		cmd.Env = append(cmd.Env, e)
	}
	return cmd
}

// Running The Tests
//
// "tests" also includes static analysis tools such as vet.

func doTest(cmdline []string) {
	var (
		misspell = flag.Bool("misspell", false, "Whether to run the spell checker")
		coverage = flag.Bool("coverage", false, "Whether to record code coverage")
	)
	flag.CommandLine.Parse(cmdline)
	env := build.Env()

	packages := []string{"./..."}
	if len(flag.CommandLine.Args()) > 0 {
		packages = flag.CommandLine.Args()
	}
	packages = build.ExpandPackagesNoVendor(packages)

	// Run analysis tools before the tests.
	build.MustRun(goTool("vet", packages...))
	if *misspell {
		// TODO(karalabe): Reenable after false detection is fixed: https://github.com/client9/misspell/issues/105
		// spellcheck(packages)
	}
	// Run the actual tests.
	gotest := goTool("test", buildFlags(env)...)
	// Test a single package at a time. CI builders are slow
	// and some tests run into timeouts under load.
	gotest.Args = append(gotest.Args, "-p", "1")
	if *coverage {
		gotest.Args = append(gotest.Args, "-covermode=atomic", "-cover")
	}
	gotest.Args = append(gotest.Args, packages...)
	build.MustRun(gotest)
}

// spellcheck runs the client9/misspell spellchecker package on all Go, Cgo and
// test files in the requested packages.
func spellcheck(packages []string) {
	// Ensure the spellchecker is available
	build.MustRun(goTool("get", "github.com/client9/misspell/cmd/misspell"))

	// Windows chokes on long argument lists, check packages individually
	for _, pkg := range packages {
		// The spell checker doesn't work on packages, gather all .go files for it
		out, err := goTool("list", "-f", "{{.Dir}}{{range .GoFiles}}\n{{.}}{{end}}{{range .CgoFiles}}\n{{.}}{{end}}{{range .TestGoFiles}}\n{{.}}{{end}}", pkg).CombinedOutput()
		if err != nil {
			log.Fatalf("source file listing failed: %v\n%s", err, string(out))
		}
		// Retrieve the folder and assemble the source list
		lines := strings.Split(string(out), "\n")
		root := lines[0]

		sources := make([]string, 0, len(lines)-1)
		for _, line := range lines[1:] {
			if line = strings.TrimSpace(line); line != "" {
				sources = append(sources, filepath.Join(root, line))
			}
		}
		// Run the spell checker for this particular package
		build.MustRunCommand(filepath.Join(GOBIN, "misspell"), append([]string{"-error"}, sources...)...)
	}
}

// Release Packaging

func doArchive(cmdline []string) {
	var (
		arch   = flag.String("arch", runtime.GOARCH, "Architecture cross packaging")
		atype  = flag.String("type", "zip", "Type of archive to write (zip|tar)")
		signer = flag.String("signer", "", `Environment variable holding the signing key (e.g. LINUX_SIGNING_KEY)`)
		upload = flag.String("upload", "", `Destination to upload the archives (usually "gethstore/builds")`)
		ext    string
	)
	flag.CommandLine.Parse(cmdline)
	switch *atype {
	case "zip":
		ext = ".zip"
	case "tar":
		ext = ".tar.gz"
	default:
		log.Fatal("unknown archive type: ", atype)
	}

	var (
		env      = build.Env()
		base     = archiveBasename(*arch, env)
		gexp     = "gexp-" + base + ext
		alltools = "gexp-alltools-" + base + ext
	)
	// maybeSkipArchive(env)
	if err := build.WriteArchive(gexp, gethArchiveFiles); err != nil {
		log.Fatal(err)
	}
	if err := build.WriteArchive(alltools, allToolsArchiveFiles); err != nil {
		log.Fatal(err)
	}
	for _, archive := range []string{gexp, alltools} {
		if err := archiveUpload(archive, *upload, *signer); err != nil {
			log.Fatal(err)
		}
	}
}

func archiveBasename(arch string, env build.Environment) string {
	platform := runtime.GOOS + "-" + arch
	if arch == "arm" {
		platform += os.Getenv("GOARM")
	}
	if arch == "android" {
		platform = "android-all"
	}
	if arch == "ios" {
		platform = "ios-all"
	}
	return platform + "-" + archiveVersion(env)
}

func archiveVersion(env build.Environment) string {
	version := build.VERSION()
	if isUnstableBuild(env) {
		version += "-unstable"
	}
	if env.Commit != "" {
		version += "-" + env.Commit[:8]
	}
	return version
}

func archiveUpload(archive string, blobstore string, signer string) error {
	// If signing was requested, generate the signature files
	if signer != "" {
		pgpkey, err := base64.StdEncoding.DecodeString(os.Getenv(signer))
		if err != nil {
			return fmt.Errorf("invalid base64 %s", signer)
		}
		if err := build.PGPSignFile(archive, archive+".asc", string(pgpkey)); err != nil {
			return err
		}
	}
	// If uploading to Azure was requested, push the archive possibly with its signature
	if blobstore != "" {
		auth := build.AzureBlobstoreConfig{
			Account:   strings.Split(blobstore, "/")[0],
			Token:     os.Getenv("AZURE_BLOBSTORE_TOKEN"),
			Container: strings.SplitN(blobstore, "/", 2)[1],
		}
		if err := build.AzureBlobstoreUpload(archive, filepath.Base(archive), auth); err != nil {
			return err
		}
		if signer != "" {
			if err := build.AzureBlobstoreUpload(archive+".asc", filepath.Base(archive+".asc"), auth); err != nil {
				return err
			}
		}
	}
	return nil
}

// skips archiving for some build configurations.
func maybeSkipArchive(env build.Environment) {
	if env.IsPullRequest {
		log.Printf("skipping because this is a PR build")
		os.Exit(0)
	}
	if env.IsCronJob {
		log.Printf("skipping because this is a cron job")
		os.Exit(0)
	}
	if env.Branch != "master" && !strings.HasPrefix(env.Tag, "v1.") {
		log.Printf("skipping because branch %q, tag %q is not on the whitelist", env.Branch, env.Tag)
		os.Exit(0)
	}
}

// Debian Packaging

func doDebianSource(cmdline []string) {
	var (
		signer  = flag.String("signer", "", `Signing key name, also used as package author`)
		upload  = flag.String("upload", "", `Where to upload the source package (usually "ppa:expanse/expanse")`)
		workdir = flag.String("workdir", "", `Output directory for packages (uses temp dir if unset)`)
		now     = time.Now()
	)
	flag.CommandLine.Parse(cmdline)
	*workdir = makeWorkdir(*workdir)
	env := build.Env()
	maybeSkipArchive(env)

	// Import the signing key.
	if b64key := os.Getenv("PPA_SIGNING_KEY"); b64key != "" {
		key, err := base64.StdEncoding.DecodeString(b64key)
		if err != nil {
			log.Fatal("invalid base64 PPA_SIGNING_KEY")
		}
		gpg := exec.Command("gpg", "--import")
		gpg.Stdin = bytes.NewReader(key)
		build.MustRun(gpg)
	}

	// Create the packages.
	for _, distro := range debDistros {
		meta := newDebMetadata(distro, *signer, env, now)
		pkgdir := stageDebianSource(*workdir, meta)
		debuild := exec.Command("debuild", "-S", "-sa", "-us", "-uc")
		debuild.Dir = pkgdir
		build.MustRun(debuild)

		changes := fmt.Sprintf("%s_%s_source.changes", meta.Name(), meta.VersionString())
		changes = filepath.Join(*workdir, changes)
		if *signer != "" {
			build.MustRunCommand("debsign", changes)
		}
		if *upload != "" {
			build.MustRunCommand("dput", *upload, changes)
		}
	}
}

func makeWorkdir(wdflag string) string {
	var err error
	if wdflag != "" {
		err = os.MkdirAll(wdflag, 0744)
	} else {
		wdflag, err = ioutil.TempDir("", "gexp-build-")
	}
	if err != nil {
		log.Fatal(err)
	}
	return wdflag
}

func isUnstableBuild(env build.Environment) bool {
	if env.Tag != "" {
		return false
	}
	return true
}

type debMetadata struct {
	Env build.Environment

						// go-ethereum version being built. Note that this
						// is not the debian package version. The package version
						// is constructed by VersionString.
	Version string

	Author       string // "name <email>", also selects signing key
	Distro, Time string
	Executables  []debExecutable
}

type debExecutable struct {
	Name, Description string
}

func newDebMetadata(distro, author string, env build.Environment, t time.Time) debMetadata {
	if author == "" {
		// No signing key, use default author.
		author = "Expanse Builds <christopher@expanse.tech>"
	}
	return debMetadata{
		Env:         env,
		Author:      author,
		Distro:      distro,
		Version:     build.VERSION(),
		Time:        t.Format(time.RFC1123Z),
		Executables: debExecutables,
	}
}

// Name returns the name of the metapackage that depends
// on all executable packages.
func (meta debMetadata) Name() string {
	if isUnstableBuild(meta.Env) {
		return "expanse-unstable"
	}
	return "expanse"
}

// VersionString returns the debian version of the packages.
func (meta debMetadata) VersionString() string {
	vsn := meta.Version
	if meta.Env.Buildnum != "" {
		vsn += "+build" + meta.Env.Buildnum
	}
	if meta.Distro != "" {
		vsn += "+" + meta.Distro
	}
	return vsn
}

// ExeList returns the list of all executable packages.
func (meta debMetadata) ExeList() string {
	names := make([]string, len(meta.Executables))
	for i, e := range meta.Executables {
		names[i] = meta.ExeName(e)
	}
	return strings.Join(names, ", ")
}

// ExeName returns the package name of an executable package.
func (meta debMetadata) ExeName(exe debExecutable) string {
	if isUnstableBuild(meta.Env) {
		return exe.Name + "-unstable"
	}
	return exe.Name
}

// ExeConflicts returns the content of the Conflicts field
// for executable packages.
func (meta debMetadata) ExeConflicts(exe debExecutable) string {
	if isUnstableBuild(meta.Env) {
		// Set up the conflicts list so that the *-unstable packages
		// cannot be installed alongside the regular version.
		//
		// https://www.debian.org/doc/debian-policy/ch-relationships.html
		// is very explicit about Conflicts: and says that Breaks: should
		// be preferred and the conflicting files should be handled via
		// alternates. We might do this eventually but using a conflict is
		// easier now.
		return "expanse, " + exe.Name
	}
	return ""
}

func stageDebianSource(tmpdir string, meta debMetadata) (pkgdir string) {
	pkg := meta.Name() + "-" + meta.VersionString()
	pkgdir = filepath.Join(tmpdir, pkg)
	if err := os.Mkdir(pkgdir, 0755); err != nil {
		log.Fatal(err)
	}

	// Copy the source code.
	build.MustRunCommand("git", "checkout-index", "-a", "--prefix", pkgdir+string(filepath.Separator))

	// Put the debian build files in place.
	debian := filepath.Join(pkgdir, "debian")
	build.Render("build/deb.rules", filepath.Join(debian, "rules"), 0755, meta)
	build.Render("build/deb.changelog", filepath.Join(debian, "changelog"), 0644, meta)
	build.Render("build/deb.control", filepath.Join(debian, "control"), 0644, meta)
	build.Render("build/deb.copyright", filepath.Join(debian, "copyright"), 0644, meta)
	build.RenderString("8\n", filepath.Join(debian, "compat"), 0644, meta)
	build.RenderString("3.0 (native)\n", filepath.Join(debian, "source/format"), 0644, meta)
	for _, exe := range meta.Executables {
		install := filepath.Join(debian, meta.ExeName(exe)+".install")
		docs := filepath.Join(debian, meta.ExeName(exe)+".docs")
		build.Render("build/deb.install", install, 0644, exe)
		build.Render("build/deb.docs", docs, 0644, exe)
	}

	return pkgdir
}

// Windows installer

func doWindowsInstaller(cmdline []string) {
	// Parse the flags and make skip installer generation on PRs
	var (
		arch    = flag.String("arch", runtime.GOARCH, "Architecture for cross build packaging")
		signer  = flag.String("signer", "", `Environment variable holding the signing key (e.g. WINDOWS_SIGNING_KEY)`)
		upload  = flag.String("upload", "", `Destination to upload the archives (usually "gethstore/builds")`)
		workdir = flag.String("workdir", "", `Output directory for packages (uses temp dir if unset)`)
	)
	flag.CommandLine.Parse(cmdline)
	*workdir = makeWorkdir(*workdir)
	env := build.Env()
	maybeSkipArchive(env)

	// Aggregate binaries that are included in the installer
	var (
		devTools []string
		allTools []string
		gethTool string
	)
	for _, file := range allToolsArchiveFiles {
		if file == "COPYING" { // license, copied later
			continue
		}
		allTools = append(allTools, filepath.Base(file))
		if filepath.Base(file) == "gexp.exe" {
			gethTool = file
		} else {
			devTools = append(devTools, file)
		}
	}

	// Render NSIS scripts: Installer NSIS contains two installer sections,
	// first section contains the gexp binary, second section holds the dev tools.
	templateData := map[string]interface{}{
		"License":  "COPYING",
		"Gexp":     gethTool,
		"DevTools": devTools,
	}
	build.Render("build/nsis.gexp.nsi", filepath.Join(*workdir, "gexp.nsi"), 0644, nil)
	build.Render("build/nsis.install.nsh", filepath.Join(*workdir, "install.nsh"), 0644, templateData)
	build.Render("build/nsis.uninstall.nsh", filepath.Join(*workdir, "uninstall.nsh"), 0644, allTools)
	build.Render("build/nsis.pathupdate.nsh", filepath.Join(*workdir, "PathUpdate.nsh"), 0644, nil)
	build.Render("build/nsis.envvarupdate.nsh", filepath.Join(*workdir, "EnvVarUpdate.nsh"), 0644, nil)
	build.CopyFile(filepath.Join(*workdir, "SimpleFC.dll"), "build/nsis.simplefc.dll", 0755)
	build.CopyFile(filepath.Join(*workdir, "COPYING"), "COPYING", 0755)

	// Build the installer. This assumes that all the needed files have been previously
	// built (don't mix building and packaging to keep cross compilation complexity to a
	// minimum).
	version := strings.Split(build.VERSION(), ".")
	if env.Commit != "" {
		version[2] += "-" + env.Commit[:8]
	}
	installer, _ := filepath.Abs("gexp-" + archiveBasename(*arch, env) + ".exe")
	build.MustRunCommand("makensis.exe",
		"/DOUTPUTFILE="+installer,
		"/DMAJORVERSION="+version[0],
		"/DMINORVERSION="+version[1],
		"/DBUILDVERSION="+version[2],
		"/DARCH="+*arch,
		filepath.Join(*workdir, "gexp.nsi"),
	)

	// Sign and publish installer.
	if err := archiveUpload(installer, *upload, *signer); err != nil {
		log.Fatal(err)
	}
}

// Android archives

func doAndroidArchive(cmdline []string) {
	var (
		local  = flag.Bool("local", false, `Flag whether we're only doing a local build (skip Maven artifacts)`)
		signer = flag.String("signer", "", `Environment variable holding the signing key (e.g. ANDROID_SIGNING_KEY)`)
		deploy = flag.String("deploy", "", `Destination to deploy the archive (usually "https://oss.sonatype.org")`)
		upload = flag.String("upload", "", `Destination to upload the archive (usually "gethstore/builds")`)
	)
	flag.CommandLine.Parse(cmdline)
	env := build.Env()

	// Sanity check that the SDK and NDK are installed and set
	if os.Getenv("ANDROID_HOME") == "" {
		log.Fatal("Please ensure ANDROID_HOME points to your Android SDK")
	}
	if os.Getenv("ANDROID_NDK") == "" {
		log.Fatal("Please ensure ANDROID_NDK points to your Android NDK")
	}
	// Build the Android archive and Maven resources
	build.MustRun(goTool("get", "golang.org/x/mobile/cmd/gomobile"))
	build.MustRun(gomobileTool("init", "--ndk", os.Getenv("ANDROID_NDK")))
	build.MustRun(gomobileTool("bind", "--target", "android", "--javapkg", "org.expanse", "-v", "github.com/expanse-org/go-expanse/mobile"))

	if *local {
		// If we're building locally, copy bundle to build dir and skip Maven
		os.Rename("gexp.aar", filepath.Join(GOBIN, "gexp.aar"))
		return
	}
	meta := newMavenMetadata(env)
	build.Render("build/mvn.pom", meta.Package+".pom", 0755, meta)

	// Skip Maven deploy and Azure upload for PR builds
	maybeSkipArchive(env)

	// Sign and upload the archive to Azure
	archive := "gexp-" + archiveBasename("android", env) + ".aar"
	os.Rename("gexp.aar", archive)

	if err := archiveUpload(archive, *upload, *signer); err != nil {
		log.Fatal(err)
	}
	// Sign and upload all the artifacts to Maven Central
	os.Rename(archive, meta.Package+".aar")
	if *signer != "" && *deploy != "" {
		// Import the signing key into the local GPG instance
		if b64key := os.Getenv(*signer); b64key != "" {
			key, err := base64.StdEncoding.DecodeString(b64key)
			if err != nil {
				log.Fatalf("invalid base64 %s", *signer)
			}
			gpg := exec.Command("gpg", "--import")
			gpg.Stdin = bytes.NewReader(key)
			build.MustRun(gpg)
		}
		// Upload the artifacts to Sonatype and/or Maven Central
		repo := *deploy + "/service/local/staging/deploy/maven2"
		if meta.Develop {
			repo = *deploy + "/content/repositories/snapshots"
		}
		build.MustRunCommand("mvn", "gpg:sign-and-deploy-file",
			"-settings=build/mvn.settings", "-Durl="+repo, "-DrepositoryId=ossrh",
			"-DpomFile="+meta.Package+".pom", "-Dfile="+meta.Package+".aar")
	}
}

func gomobileTool(subcmd string, args ...string) *exec.Cmd {
	cmd := exec.Command(filepath.Join(GOBIN, "gomobile"), subcmd)
	cmd.Args = append(cmd.Args, args...)
	cmd.Env = []string{
		"GOPATH=" + build.GOPATH(),
	}
	for _, e := range os.Environ() {
		if strings.HasPrefix(e, "GOPATH=") {
			continue
		}
		cmd.Env = append(cmd.Env, e)
	}
	return cmd
}

type mavenMetadata struct {
	Version      string
	Package      string
	Develop      bool
	Contributors []mavenContributor
}

type mavenContributor struct {
	Name  string
	Email string
}

func newMavenMetadata(env build.Environment) mavenMetadata {
	// Collect the list of authors from the repo root
	contribs := []mavenContributor{}
	if authors, err := os.Open("AUTHORS"); err == nil {
		defer authors.Close()

		scanner := bufio.NewScanner(authors)
		for scanner.Scan() {
			// Skip any whitespace from the authors list
			line := strings.TrimSpace(scanner.Text())
			if line == "" || line[0] == '#' {
				continue
			}
			// Split the author and insert as a contributor
			re := regexp.MustCompile("([^<]+) <(.+)>")
			parts := re.FindStringSubmatch(line)
			if len(parts) == 3 {
				contribs = append(contribs, mavenContributor{Name: parts[1], Email: parts[2]})
			}
		}
	}
	// Render the version and package strings
	version := build.VERSION()
	if isUnstableBuild(env) {
		version += "-SNAPSHOT"
	}
	return mavenMetadata{
		Version:      version,
		Package:      "gexp-" + version,
		Develop:      isUnstableBuild(env),
		Contributors: contribs,
	}
}

// XCode frameworks

func doXCodeFramework(cmdline []string) {
	var (
		local  = flag.Bool("local", false, `Flag whether we're only doing a local build (skip Maven artifacts)`)
		signer = flag.String("signer", "", `Environment variable holding the signing key (e.g. IOS_SIGNING_KEY)`)
		deploy = flag.String("deploy", "", `Destination to deploy the archive (usually "trunk")`)
		upload = flag.String("upload", "", `Destination to upload the archives (usually "gethstore/builds")`)
	)
	flag.CommandLine.Parse(cmdline)
	env := build.Env()

	// Build the iOS XCode framework
	build.MustRun(goTool("get", "golang.org/x/mobile/cmd/gomobile"))
	build.MustRun(gomobileTool("init"))
	bind := gomobileTool("bind", "--target", "ios", "--tags", "ios", "-v", "github.com/expanse-org/go-expanse/mobile")

	if *local {
		// If we're building locally, use the build folder and stop afterwards
		bind.Dir, _ = filepath.Abs(GOBIN)
		build.MustRun(bind)
		return
	}
	archive := "gexp-" + archiveBasename("ios", env)
	if err := os.Mkdir(archive, os.ModePerm); err != nil {
		log.Fatal(err)
	}
	bind.Dir, _ = filepath.Abs(archive)
	build.MustRun(bind)
	build.MustRunCommand("tar", "-zcvf", archive+".tar.gz", archive)

	// Skip CocoaPods deploy and Azure upload for PR builds
	maybeSkipArchive(env)

	// Sign and upload the framework to Azure
	if err := archiveUpload(archive+".tar.gz", *upload, *signer); err != nil {
		log.Fatal(err)
	}
	// Prepare and upload a PodSpec to CocoaPods
	if *deploy != "" {
		meta := newPodMetadata(env, archive)
		build.Render("build/pod.podspec", "Gexp.podspec", 0755, meta)
		build.MustRunCommand("pod", *deploy, "push", "Gexp.podspec", "--allow-warnings", "--verbose")
	}
}

type podMetadata struct {
	Version      string
	Commit       string
	Archive      string
	Contributors []podContributor
}

type podContributor struct {
	Name  string
	Email string
}

func newPodMetadata(env build.Environment, archive string) podMetadata {
	// Collect the list of authors from the repo root
	contribs := []podContributor{}
	if authors, err := os.Open("AUTHORS"); err == nil {
		defer authors.Close()

		scanner := bufio.NewScanner(authors)
		for scanner.Scan() {
			// Skip any whitespace from the authors list
			line := strings.TrimSpace(scanner.Text())
			if line == "" || line[0] == '#' {
				continue
			}
			// Split the author and insert as a contributor
			re := regexp.MustCompile("([^<]+) <(.+)>")
			parts := re.FindStringSubmatch(line)
			if len(parts) == 3 {
				contribs = append(contribs, podContributor{Name: parts[1], Email: parts[2]})
			}
		}
	}
	version := build.VERSION()
	if isUnstableBuild(env) {
		version += "-unstable." + env.Buildnum
	}
	return podMetadata{
		Archive:      archive,
		Version:      version,
		Commit:       env.Commit,
		Contributors: contribs,
	}
}

// Cross compilation

func doXgo(cmdline []string) {
	var (
		alltools = flag.Bool("alltools", false, `Flag whether we're building all known tools, or only on in particular`)
	)
	flag.CommandLine.Parse(cmdline)
	env := build.Env()

	// Make sure xgo is available for cross compilation
	gogetxgo := goTool("get", "github.com/karalabe/xgo")
	build.MustRun(gogetxgo)

	// If all tools building is requested, build everything the builder wants
	args := append(buildFlags(env), flag.Args()...)

	if *alltools {
		args = append(args, []string{"--dest", GOBIN}...)
		for _, res := range allToolsArchiveFiles {
			if strings.HasPrefix(res, GOBIN) {
				// Binary tool found, cross build it explicitly
				args = append(args, "./"+filepath.Join("cmd", filepath.Base(res)))
				xgo := xgoTool(args)
				build.MustRun(xgo)
				args = args[:len(args)-1]
			}
		}
		return
	}
	// Otherwise xxecute the explicit cross compilation
	path := args[len(args)-1]
	args = append(args[:len(args)-1], []string{"--dest", GOBIN, path}...)

	xgo := xgoTool(args)
	build.MustRun(xgo)
}

func xgoTool(args []string) *exec.Cmd {
	cmd := exec.Command(filepath.Join(GOBIN, "xgo"), args...)
	cmd.Env = []string{
		"GOPATH=" + build.GOPATH(),
		"GOBIN=" + GOBIN,
	}
	for _, e := range os.Environ() {
		if strings.HasPrefix(e, "GOPATH=") || strings.HasPrefix(e, "GOBIN=") {
			continue
		}
		cmd.Env = append(cmd.Env, e)
	}
	return cmd
}

// Binary distribution cleanups

func doPurge(cmdline []string) {
	var (
		store = flag.String("store", "", `Destination from where to purge archives (usually "gethstore/builds")`)
		limit = flag.Int("days", 30, `Age threshold above which to delete unstalbe archives`)
	)
	flag.CommandLine.Parse(cmdline)

	if env := build.Env(); !env.IsCronJob {
		log.Printf("skipping because not a cron job")
		os.Exit(0)
	}
	// Create the azure authentication and list the current archives
	auth := build.AzureBlobstoreConfig{
		Account:   strings.Split(*store, "/")[0],
		Token:     os.Getenv("AZURE_BLOBSTORE_TOKEN"),
		Container: strings.SplitN(*store, "/", 2)[1],
	}
	blobs, err := build.AzureBlobstoreList(auth)
	if err != nil {
		log.Fatal(err)
	}
	// Iterate over the blobs, collect and sort all unstable builds
	for i := 0; i < len(blobs); i++ {
		if !strings.Contains(blobs[i].Name, "unstable") {
			blobs = append(blobs[:i], blobs[i+1:]...)
			i--
		}
	}
	for i := 0; i < len(blobs); i++ {
		for j := i + 1; j < len(blobs); j++ {
			iTime, err := time.Parse(time.RFC1123, blobs[i].Properties.LastModified)
			if err != nil {
				log.Fatal(err)
			}
			jTime, err := time.Parse(time.RFC1123, blobs[j].Properties.LastModified)
			if err != nil {
				log.Fatal(err)
			}
			if iTime.After(jTime) {
				blobs[i], blobs[j] = blobs[j], blobs[i]
			}
		}
	}
	// Filter out all archives more recent that the given threshold
	for i, blob := range blobs {
		timestamp, _ := time.Parse(time.RFC1123, blob.Properties.LastModified)
		if time.Since(timestamp) < time.Duration(*limit)*24*time.Hour {
			blobs = blobs[:i]
			break
		}
	}
	// Delete all marked as such and return
	if err := build.AzureBlobstoreDelete(auth, blobs); err != nil {
		log.Fatal(err)
	}
}<|MERGE_RESOLUTION|>--- conflicted
+++ resolved
@@ -73,13 +73,8 @@
 		executablePath("abigen"),
 		executablePath("bootnode"),
 		executablePath("evm"),
-<<<<<<< HEAD
 		executablePath("gexp"),
-		executablePath("swarm"),
-=======
-		executablePath("geth"),
 		executablePath("puppeth"),
->>>>>>> e353f9c0
 		executablePath("rlpdump"),
 		executablePath("swarm"),
 	}
@@ -87,13 +82,8 @@
 // A debian package is created for all executables listed here.
 	debExecutables = []debExecutable{
 		{
-<<<<<<< HEAD
-			Name:        "gexp",
-			Description: "Expanse CLI client.",
-=======
 			Name:        "abigen",
 			Description: "Source code generator to convert Ethereum contract definitions into easy to use, compile-time type-safe Go packages.",
->>>>>>> e353f9c0
 		},
 		{
 			Name:        "bootnode",
@@ -104,27 +94,12 @@
 			Description: "Developer utility version of the EVM (Expanse Virtual Machine) that is capable of running bytecode snippets within a configurable environment and execution mode.",
 		},
 		{
-<<<<<<< HEAD
-			Name:        "swarm",
-			Description: "Expanse Swarm daemon and tools",
-		},
-		{
-			Name:        "abigen",
-			Description: "Source code generator to convert Expanse contract definitions into easy to use, compile-time type-safe Go packages.",
-		},
-	}
-
-// Distros for which packages are created.
-// Note: vivid is unsupported because there is no golang-1.6 package for it.
-// Note: wily is unsupported because it was officially deprecated on lanchpad.
-	debDistros = []string{"trusty", "xenial", "yakkety"}
-=======
-			Name:        "geth",
+			Name:        "gexp",
 			Description: "Ethereum CLI client.",
 		},
 		{
 			Name:        "puppeth",
-			Description: "Ethereum private network manager.",
+			Description: "Expanse private network manager.",
 		},
 		{
 			Name:        "rlpdump",
@@ -132,7 +107,7 @@
 		},
 		{
 			Name:        "swarm",
-			Description: "Ethereum Swarm daemon and tools",
+			Description: "Expanse Swarm daemon and tools",
 		},
 	}
 
@@ -140,7 +115,6 @@
 	// Note: vivid is unsupported because there is no golang-1.6 package for it.
 	// Note: wily is unsupported because it was officially deprecated on lanchpad.
 	debDistros = []string{"trusty", "xenial", "yakkety", "zesty"}
->>>>>>> e353f9c0
 )
 
 var GOBIN, _ = filepath.Abs(filepath.Join("build", "bin"))
