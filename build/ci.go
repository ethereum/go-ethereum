// Copyright 2016 The go-ethereum Authors
// This file is part of the go-ethereum library.
//
// The go-ethereum library is free software: you can redistribute it and/or modify
// it under the terms of the GNU Lesser General Public License as published by
// the Free Software Foundation, either version 3 of the License, or
// (at your option) any later version.
//
// The go-ethereum library is distributed in the hope that it will be useful,
// but WITHOUT ANY WARRANTY; without even the implied warranty of
// MERCHANTABILITY or FITNESS FOR A PARTICULAR PURPOSE. See the
// GNU Lesser General Public License for more details.
//
// You should have received a copy of the GNU Lesser General Public License
// along with the go-ethereum library. If not, see <http://www.gnu.org/licenses/>.

//go:build none
// +build none

/*
The ci command is called from Continuous Integration scripts.

Usage: go run build/ci.go <command> <command flags/arguments>

Available commands are:

	lint           -- runs certain pre-selected linters
	check_tidy     -- verifies that everything is 'go mod tidy'-ed
	check_generate -- verifies that everything is 'go generate'-ed
	check_baddeps  -- verifies that certain dependencies are avoided

	install    [ -arch architecture ] [ -cc compiler ] [ packages... ] -- builds packages and executables
	test       [ -coverage ] [ packages... ]                           -- runs the tests

	archive    [ -arch architecture ] [ -type zip|tar ] [ -signer key-envvar ] [ -signify key-envvar ] [ -upload dest ] -- archives build artifacts
	importkeys                                                                                  -- imports signing keys from env
	debsrc     [ -signer key-id ] [ -upload dest ]                                              -- creates a debian source package
	nsis                                                                                        -- creates a Windows NSIS installer
	purge      [ -store blobstore ] [ -days threshold ]                                         -- purges old archives from the blobstore

For all commands, -n prevents execution of external programs (dry run mode).
*/
package main

import (
	"bytes"
	"encoding/base64"
	"flag"
	"fmt"
	"log"
	"os"
	"os/exec"
	"path"
	"path/filepath"
	"runtime"
	"slices"
	"strings"
	"time"

	"github.com/cespare/cp"
	"github.com/ethereum/go-ethereum/crypto/signify"
	"github.com/ethereum/go-ethereum/eth/tracers"
	"github.com/ethereum/go-ethereum/internal/build"
	"github.com/ethereum/go-ethereum/internal/version"
)

var (
	// Files that end up in the geth*.zip archive.
	gethArchiveFiles = []string{
		"COPYING",
		executablePath("geth"),
	}

	// Files that end up in the geth-alltools*.zip archive.
	allToolsArchiveFiles = []string{
		"COPYING",
		executablePath("abigen"),
		executablePath("evm"),
		executablePath("geth"),
		executablePath("rlpdump"),
		executablePath("clef"),
	}

	// A debian package is created for all executables listed here.
	debExecutables = []debExecutable{
		{
			BinaryName:  "abigen",
			Description: "Source code generator to convert Ethereum contract definitions into easy to use, compile-time type-safe Go packages.",
		},
		{
			BinaryName:  "evm",
			Description: "Developer utility version of the EVM (Ethereum Virtual Machine) that is capable of running bytecode snippets within a configurable environment and execution mode.",
		},
		{
			BinaryName:  "geth",
			Description: "Ethereum CLI client.",
		},
		{
			BinaryName:  "rlpdump",
			Description: "Developer utility tool that prints RLP structures.",
		},
		{
			BinaryName:  "clef",
			Description: "Ethereum account management tool.",
		},
	}

	// A debian package is created for all executables listed here.
	debEthereum = debPackage{
		Name:        "ethereum",
		Version:     version.Semantic,
		Executables: debExecutables,
	}

	// Debian meta packages to build and push to Ubuntu PPA
	debPackages = []debPackage{
		debEthereum,
	}

	// Distros for which packages are created
	debDistros = []string{
		"xenial",   // 16.04, EOL: 04/2026
		"bionic",   // 18.04, EOL: 04/2028
		"focal",    // 20.04, EOL: 04/2030
		"jammy",    // 22.04, EOL: 04/2032
		"noble",    // 24.04, EOL: 04/2034
		"oracular", // 24.10, EOL: 07/2025
	}

	// This is where the tests should be unpacked.
	executionSpecTestsDir = "tests/spec-tests"
)

var GOBIN, _ = filepath.Abs(filepath.Join("build", "bin"))

func executablePath(name string) string {
	if runtime.GOOS == "windows" {
		name += ".exe"
	}
	return filepath.Join(GOBIN, name)
}

func main() {
	log.SetFlags(log.Lshortfile)

	if !build.FileExist(filepath.Join("build", "ci.go")) {
		log.Fatal("this script must be run from the root of the repository")
	}
	if len(os.Args) < 2 {
		log.Fatal("need subcommand as first argument")
	}
	switch os.Args[1] {
	case "install":
		doInstall(os.Args[2:])
	case "test":
		doTest(os.Args[2:])
	case "lint":
		doLint(os.Args[2:])
	case "check_tidy":
		doCheckTidy()
	case "check_generate":
		doCheckGenerate()
	case "check_baddeps":
		doCheckBadDeps()
	case "archive":
		doArchive(os.Args[2:])
	case "dockerx":
		doDockerBuildx(os.Args[2:])
	case "debsrc":
		doDebianSource(os.Args[2:])
	case "nsis":
		doWindowsInstaller(os.Args[2:])
	case "purge":
		doPurge(os.Args[2:])
	case "sanitycheck":
		doSanityCheck()
	default:
		log.Fatal("unknown command ", os.Args[1])
	}
}

// Compiling

func doInstall(cmdline []string) {
	var (
		dlgo       = flag.Bool("dlgo", false, "Download Go and build with it")
		arch       = flag.String("arch", "", "Architecture to cross build for")
		cc         = flag.String("cc", "", "C compiler to cross build with")
		staticlink = flag.Bool("static", false, "Create statically-linked executable")
	)
	flag.CommandLine.Parse(cmdline)
	env := build.Env()

	// Configure the toolchain.
	tc := build.GoToolchain{GOARCH: *arch, CC: *cc}
	if *dlgo {
		csdb := build.MustLoadChecksums("build/checksums.txt")
		tc.Root = build.DownloadGo(csdb)
	}
	// Disable CLI markdown doc generation in release builds.
	buildTags := []string{"urfave_cli_no_docs"}

	// Enable linking the CKZG library since we can make it work with additional flags.
	if env.UbuntuVersion != "trusty" {
		buildTags = append(buildTags, "ckzg")
	}

	// Configure the build.
	gobuild := tc.Go("build", buildFlags(env, *staticlink, buildTags)...)

	// We use -trimpath to avoid leaking local paths into the built executables.
	gobuild.Args = append(gobuild.Args, "-trimpath")

	// Show packages during build.
	gobuild.Args = append(gobuild.Args, "-v")

	// Now we choose what we're even building.
	// Default: collect all 'main' packages in cmd/ and build those.
	packages := flag.Args()
	if len(packages) == 0 {
		packages = build.FindMainPackages("./cmd")
	}

	// Do the build!
	for _, pkg := range packages {
		args := slices.Clone(gobuild.Args)
		args = append(args, "-o", executablePath(path.Base(pkg)))
		args = append(args, pkg)
		build.MustRun(&exec.Cmd{Path: gobuild.Path, Args: args, Env: gobuild.Env})
	}
}

// buildFlags returns the go tool flags for building.
func buildFlags(env build.Environment, staticLinking bool, buildTags []string) (flags []string) {
	var ld []string
	// See https://github.com/golang/go/issues/33772#issuecomment-528176001
	// We need to set --buildid to the linker here, and also pass --build-id to the
	// cgo-linker further down.
	ld = append(ld, "--buildid=none")
	if env.Commit != "" {
		ld = append(ld, "-X", "github.com/ethereum/go-ethereum/internal/version.gitCommit="+env.Commit)
		ld = append(ld, "-X", "github.com/ethereum/go-ethereum/internal/version.gitDate="+env.Date)
	}
	// Strip DWARF on darwin. This used to be required for certain things,
	// and there is no downside to this, so we just keep doing it.
	if runtime.GOOS == "darwin" {
		ld = append(ld, "-s")
	}
	if runtime.GOOS == "linux" {
		// Enforce the stacksize to 8M, which is the case on most platforms apart from
		// alpine Linux.
		// See https://sourceware.org/binutils/docs-2.23.1/ld/Options.html#Options
		// regarding the options --build-id=none and --strip-all. It is needed for
		// reproducible builds; removing references to temporary files in C-land, and
<<<<<<< HEAD
		// making build-id reproducably absent.
=======
		// making build-id reproducibly absent.
>>>>>>> b027a90a
		extld := []string{"-Wl,-z,stack-size=0x800000,--build-id=none,--strip-all"}
		if staticLinking {
			extld = append(extld, "-static")
			// Under static linking, use of certain glibc features must be
			// disabled to avoid shared library dependencies.
			buildTags = append(buildTags, "osusergo", "netgo")
		}
		ld = append(ld, "-extldflags", "'"+strings.Join(extld, " ")+"'")
	}
	if len(ld) > 0 {
		flags = append(flags, "-ldflags", strings.Join(ld, " "))
	}
	if len(buildTags) > 0 {
		flags = append(flags, "-tags", strings.Join(buildTags, ","))
	}
	return flags
}

// Running The Tests
//
// "tests" also includes static analysis tools such as vet.

func doTest(cmdline []string) {
	var (
		dlgo     = flag.Bool("dlgo", false, "Download Go and build with it")
		arch     = flag.String("arch", "", "Run tests for given architecture")
		cc       = flag.String("cc", "", "Sets C compiler binary")
		coverage = flag.Bool("coverage", false, "Whether to record code coverage")
		verbose  = flag.Bool("v", false, "Whether to log verbosely")
		race     = flag.Bool("race", false, "Execute the race detector")
		short    = flag.Bool("short", false, "Pass the 'short'-flag to go test")
		cachedir = flag.String("cachedir", "./build/cache", "directory for caching downloads")
	)
	flag.CommandLine.Parse(cmdline)

	// Get test fixtures.
	csdb := build.MustLoadChecksums("build/checksums.txt")
	downloadSpecTestFixtures(csdb, *cachedir)

	// Configure the toolchain.
	tc := build.GoToolchain{GOARCH: *arch, CC: *cc}
	if *dlgo {
		tc.Root = build.DownloadGo(csdb)
	}
	gotest := tc.Go("test")

<<<<<<< HEAD
	// CI needs a bit more time for the statetests (default 10m).
	gotest.Args = append(gotest.Args, "-timeout=30m")
=======
	// CI needs a bit more time for the statetests (default 45m).
	gotest.Args = append(gotest.Args, "-timeout=45m")
>>>>>>> b027a90a

	// Enable CKZG backend in CI.
	gotest.Args = append(gotest.Args, "-tags=ckzg")

	// Enable integration-tests
	gotest.Args = append(gotest.Args, "-tags=integrationtests")

	// Test a single package at a time. CI builders are slow
	// and some tests run into timeouts under load.
	gotest.Args = append(gotest.Args, "-p", "1")
	if *coverage {
		gotest.Args = append(gotest.Args, "-covermode=atomic", "-cover")
	}
	if *verbose {
		gotest.Args = append(gotest.Args, "-v")
	}
	if *race {
		gotest.Args = append(gotest.Args, "-race")
	}
	if *short {
		gotest.Args = append(gotest.Args, "-short")
	}

	packages := []string{"./..."}
	if len(flag.CommandLine.Args()) > 0 {
		packages = flag.CommandLine.Args()
	}
	gotest.Args = append(gotest.Args, packages...)
	build.MustRun(gotest)
}

// downloadSpecTestFixtures downloads and extracts the execution-spec-tests fixtures.
func downloadSpecTestFixtures(csdb *build.ChecksumDB, cachedir string) string {
	executionSpecTestsVersion, err := build.Version(csdb, "spec-tests")
	if err != nil {
		log.Fatal(err)
	}
	ext := ".tar.gz"
	base := "fixtures_pectra-devnet-6" // TODO(s1na) rename once the version becomes part of the filename
	url := fmt.Sprintf("https://github.com/ethereum/execution-spec-tests/releases/download/%s/%s%s", executionSpecTestsVersion, base, ext)
	archivePath := filepath.Join(cachedir, base+ext)
	if err := csdb.DownloadFile(url, archivePath); err != nil {
		log.Fatal(err)
	}
	if err := build.ExtractArchive(archivePath, executionSpecTestsDir); err != nil {
		log.Fatal(err)
	}
	return filepath.Join(cachedir, base)
}

// doCheckTidy assets that the Go modules files are tidied already.
func doCheckTidy() {
	targets := []string{"go.mod", "go.sum"}

	hashes, err := build.HashFiles(targets)
	if err != nil {
		log.Fatalf("failed to hash go.mod/go.sum: %v", err)
	}
	build.MustRun(new(build.GoToolchain).Go("mod", "tidy"))

	tidied, err := build.HashFiles(targets)
	if err != nil {
		log.Fatalf("failed to rehash go.mod/go.sum: %v", err)
	}
	if updates := build.DiffHashes(hashes, tidied); len(updates) > 0 {
		log.Fatalf("files changed on running 'go mod tidy': %v", updates)
	}
	fmt.Println("No untidy module files detected.")
}

// doCheckGenerate ensures that re-generating generated files does not cause
// any mutations in the source file tree.
func doCheckGenerate() {
	var (
		cachedir = flag.String("cachedir", "./build/cache", "directory for caching binaries.")
	)
	// Compute the origin hashes of all the files
	var hashes map[string][32]byte

	var err error
	hashes, err = build.HashFolder(".", []string{"tests/testdata", "build/cache"})
	if err != nil {
		log.Fatal("Error computing hashes", "err", err)
	}
	// Run any go generate steps we might be missing
	var (
		protocPath      = downloadProtoc(*cachedir)
		protocGenGoPath = downloadProtocGenGo(*cachedir)
	)
	c := new(build.GoToolchain).Go("generate", "./...")
	pathList := []string{filepath.Join(protocPath, "bin"), protocGenGoPath, os.Getenv("PATH")}
	c.Env = append(c.Env, "PATH="+strings.Join(pathList, string(os.PathListSeparator)))
	build.MustRun(c)

	// Check if generate file hashes have changed
	generated, err := build.HashFolder(".", []string{"tests/testdata", "build/cache"})
	if err != nil {
		log.Fatalf("Error re-computing hashes: %v", err)
	}
	updates := build.DiffHashes(hashes, generated)
	for _, file := range updates {
		log.Printf("File changed: %s", file)
	}
	if len(updates) != 0 {
		log.Fatal("One or more generated files were updated by running 'go generate ./...'")
	}
	fmt.Println("No stale files detected.")
}

// doCheckBadDeps verifies whether certain unintended dependencies between some
// packages leak into the codebase due to a refactor. This is not an exhaustive
// list, rather something we build up over time at sensitive places.
func doCheckBadDeps() {
	baddeps := [][2]string{
		// Rawdb tends to be a dumping ground for db utils, sometimes leaking the db itself
		{"github.com/ethereum/go-ethereum/core/rawdb", "github.com/ethereum/go-ethereum/ethdb/leveldb"},
		{"github.com/ethereum/go-ethereum/core/rawdb", "github.com/ethereum/go-ethereum/ethdb/pebbledb"},
	}
	tc := new(build.GoToolchain)

	var failed bool
	for _, rule := range baddeps {
		out, err := tc.Go("list", "-deps", rule[0]).CombinedOutput()
		if err != nil {
			log.Fatalf("Failed to list '%s' dependencies: %v", rule[0], err)
		}
		for _, line := range strings.Split(string(out), "\n") {
			if strings.TrimSpace(line) == rule[1] {
				log.Printf("Found bad dependency '%s' -> '%s'", rule[0], rule[1])
				failed = true
			}
		}
	}
	if failed {
		log.Fatalf("Bad dependencies detected.")
	}
	fmt.Println("No bad dependencies detected.")
}

// doLint runs golangci-lint on requested packages.
func doLint(cmdline []string) {
	var (
		cachedir = flag.String("cachedir", "./build/cache", "directory for caching golangci-lint binary.")
	)
	flag.CommandLine.Parse(cmdline)
	packages := []string{"./..."}
	if len(flag.CommandLine.Args()) > 0 {
		packages = flag.CommandLine.Args()
	}

	linter := downloadLinter(*cachedir)
	lflags := []string{"run", "--config", ".golangci.yml"}
	build.MustRunCommandWithOutput(linter, append(lflags, packages...)...)
	fmt.Println("You have achieved perfection.")
}

// downloadLinter downloads and unpacks golangci-lint.
func downloadLinter(cachedir string) string {
	csdb := build.MustLoadChecksums("build/checksums.txt")
	version, err := build.Version(csdb, "golangci")
	if err != nil {
		log.Fatal(err)
	}
	arch := runtime.GOARCH
	ext := ".tar.gz"

	if runtime.GOOS == "windows" {
		ext = ".zip"
	}
	if arch == "arm" {
		arch += "v" + os.Getenv("GOARM")
	}
	base := fmt.Sprintf("golangci-lint-%s-%s-%s", version, runtime.GOOS, arch)
	url := fmt.Sprintf("https://github.com/golangci/golangci-lint/releases/download/v%s/%s%s", version, base, ext)
	archivePath := filepath.Join(cachedir, base+ext)
	if err := csdb.DownloadFile(url, archivePath); err != nil {
		log.Fatal(err)
	}
	if err := build.ExtractArchive(archivePath, cachedir); err != nil {
		log.Fatal(err)
	}
	return filepath.Join(cachedir, base, "golangci-lint")
}

// protocArchiveBaseName returns the name of the protoc archive file for
// the current system, stripped of version and file suffix.
func protocArchiveBaseName() (string, error) {
	switch runtime.GOOS + "-" + runtime.GOARCH {
	case "windows-amd64":
		return "win64", nil
	case "windows-386":
		return "win32", nil
	case "linux-arm64":
		return "linux-aarch_64", nil
	case "linux-386":
		return "linux-x86_32", nil
	case "linux-amd64":
		return "linux-x86_64", nil
	case "darwin-arm64":
		return "osx-aarch_64", nil
	case "darwin-amd64":
		return "osx-x86_64", nil
	default:
		return "", fmt.Errorf("no prebuilt release of protoc available for this system (os: %s, arch: %s)", runtime.GOOS, runtime.GOARCH)
	}
}

// downloadProtocGenGo downloads protoc-gen-go, which is used by protoc
// in the generate command.  It returns the full path of the directory
// containing the 'protoc-gen-go' executable.
func downloadProtocGenGo(cachedir string) string {
	csdb := build.MustLoadChecksums("build/checksums.txt")
	version, err := build.Version(csdb, "protoc-gen-go")
	if err != nil {
		log.Fatal(err)
	}
	baseName := fmt.Sprintf("protoc-gen-go.v%s.%s.%s", version, runtime.GOOS, runtime.GOARCH)
	archiveName := baseName
	if runtime.GOOS == "windows" {
		archiveName += ".zip"
	} else {
		archiveName += ".tar.gz"
	}

	url := fmt.Sprintf("https://github.com/protocolbuffers/protobuf-go/releases/download/v%s/%s", version, archiveName)

	archivePath := path.Join(cachedir, archiveName)
	if err := csdb.DownloadFile(url, archivePath); err != nil {
		log.Fatal(err)
	}
	extractDest := filepath.Join(cachedir, baseName)
	if err := build.ExtractArchive(archivePath, extractDest); err != nil {
		log.Fatal(err)
	}
	extractDest, err = filepath.Abs(extractDest)
	if err != nil {
		log.Fatal("error resolving absolute path for protoc", "err", err)
	}
	return extractDest
}

// downloadProtoc downloads the prebuilt protoc binary used to lint generated
// files as a CI step.  It returns the full path to the directory containing
// the protoc executable.
func downloadProtoc(cachedir string) string {
	csdb := build.MustLoadChecksums("build/checksums.txt")
	version, err := build.Version(csdb, "protoc")
	if err != nil {
		log.Fatal(err)
	}
	baseName, err := protocArchiveBaseName()
	if err != nil {
		log.Fatal(err)
	}

	fileName := fmt.Sprintf("protoc-%s-%s", version, baseName)
	archiveFileName := fileName + ".zip"
	url := fmt.Sprintf("https://github.com/protocolbuffers/protobuf/releases/download/v%s/%s", version, archiveFileName)
	archivePath := filepath.Join(cachedir, archiveFileName)

	if err := csdb.DownloadFile(url, archivePath); err != nil {
		log.Fatal(err)
	}
	extractDest := filepath.Join(cachedir, fileName)
	if err := build.ExtractArchive(archivePath, extractDest); err != nil {
		log.Fatal(err)
	}
	extractDest, err = filepath.Abs(extractDest)
	if err != nil {
		log.Fatal("error resolving absolute path for protoc", "err", err)
	}
	return extractDest
}

// Release Packaging
func doArchive(cmdline []string) {
	var (
		arch    = flag.String("arch", runtime.GOARCH, "Architecture cross packaging")
		atype   = flag.String("type", "zip", "Type of archive to write (zip|tar)")
		signer  = flag.String("signer", "", `Environment variable holding the signing key (e.g. LINUX_SIGNING_KEY)`)
		signify = flag.String("signify", "", `Environment variable holding the signify key (e.g. LINUX_SIGNIFY_KEY)`)
		upload  = flag.String("upload", "", `Destination to upload the archives (usually "gethstore/builds")`)
		ext     string
	)
	flag.CommandLine.Parse(cmdline)
	switch *atype {
	case "zip":
		ext = ".zip"
	case "tar":
		ext = ".tar.gz"
	default:
		log.Fatal("unknown archive type: ", atype)
	}

	var (
		env      = build.Env()
		basegeth = archiveBasename(*arch, version.Archive(env.Commit))
		geth     = "geth-" + basegeth + ext
		alltools = "geth-alltools-" + basegeth + ext
	)
	maybeSkipArchive(env)
	if err := build.WriteArchive(geth, gethArchiveFiles); err != nil {
		log.Fatal(err)
	}
	if err := build.WriteArchive(alltools, allToolsArchiveFiles); err != nil {
		log.Fatal(err)
	}
	for _, archive := range []string{geth, alltools} {
		if err := archiveUpload(archive, *upload, *signer, *signify); err != nil {
			log.Fatal(err)
		}
	}
}

func archiveBasename(arch string, archiveVersion string) string {
	platform := runtime.GOOS + "-" + arch
	if arch == "arm" {
		platform += os.Getenv("GOARM")
	}
	if arch == "android" {
		platform = "android-all"
	}
	if arch == "ios" {
		platform = "ios-all"
	}
	return platform + "-" + archiveVersion
}

func archiveUpload(archive string, blobstore string, signer string, signifyVar string) error {
	// If signing was requested, generate the signature files
	if signer != "" {
		key := getenvBase64(signer)
		if err := build.PGPSignFile(archive, archive+".asc", string(key)); err != nil {
			return err
		}
	}
	if signifyVar != "" {
		key := os.Getenv(signifyVar)
		untrustedComment := "verify with geth-release.pub"
		trustedComment := fmt.Sprintf("%s (%s)", archive, time.Now().UTC().Format(time.RFC1123))
		if err := signify.SignFile(archive, archive+".sig", key, untrustedComment, trustedComment); err != nil {
			return err
		}
	}
	// If uploading to Azure was requested, push the archive possibly with its signature
	if blobstore != "" {
		auth := build.AzureBlobstoreConfig{
			Account:   strings.Split(blobstore, "/")[0],
			Token:     os.Getenv("AZURE_BLOBSTORE_TOKEN"),
			Container: strings.SplitN(blobstore, "/", 2)[1],
		}
		if err := build.AzureBlobstoreUpload(archive, filepath.Base(archive), auth); err != nil {
			return err
		}
		if signer != "" {
			if err := build.AzureBlobstoreUpload(archive+".asc", filepath.Base(archive+".asc"), auth); err != nil {
				return err
			}
		}
		if signifyVar != "" {
			if err := build.AzureBlobstoreUpload(archive+".sig", filepath.Base(archive+".sig"), auth); err != nil {
				return err
			}
		}
	}
	return nil
}

// skips archiving for some build configurations.
func maybeSkipArchive(env build.Environment) {
	if env.IsPullRequest {
		log.Printf("skipping archive creation because this is a PR build")
		os.Exit(0)
	}
	if env.Branch != "master" && !strings.HasPrefix(env.Branch, "firehose") && !strings.HasPrefix(env.Tag, "v1.") && !strings.Contains(env.Tag, "fh") {
		log.Printf("skipping archive creation because branch %q, tag %q is not on the inclusion list", env.Branch, env.Tag)
		os.Exit(0)
	}
}

// Builds the docker images and optionally uploads them to Docker Hub.
func doDockerBuildx(cmdline []string) {
	var (
		platform = flag.String("platform", "", `Push a multi-arch docker image for the specified architectures (usually "linux/amd64,linux/arm64")`)
<<<<<<< HEAD
		upload   = flag.String("upload", "", `Where to upload the docker image (usually "ethereum/client-go")`)
=======
		hubImage = flag.String("hub", "ethereum/client-go", `Where to upload the docker image`)
		upload   = flag.Bool("upload", false, `Whether to trigger upload`)
>>>>>>> b027a90a
	)
	flag.CommandLine.Parse(cmdline)

	// Skip building and pushing docker images for PR builds
	env := build.Env()
	maybeSkipArchive(env)

	// Retrieve the upload credentials and authenticate
	user := getenvBase64("DOCKER_HUB_USERNAME")
	pass := getenvBase64("DOCKER_HUB_PASSWORD")

	if len(user) > 0 && len(pass) > 0 {
		auther := exec.Command("docker", "login", "-u", string(user), "--password-stdin")
		auther.Stdin = bytes.NewReader(pass)
		build.MustRun(auther)
	}
	// Retrieve the version infos to build and push to the following paths:
	//  - ethereum/client-go:latest                            - Pushes to the master branch, Geth only
	//  - ethereum/client-go:stable                            - Version tag publish on GitHub, Geth only
	//  - ethereum/client-go:alltools-latest                   - Pushes to the master branch, Geth & tools
	//  - ethereum/client-go:alltools-stable                   - Version tag publish on GitHub, Geth & tools
	//  - ethereum/client-go:release-<major>.<minor>           - Version tag publish on GitHub, Geth only
	//  - ethereum/client-go:alltools-release-<major>.<minor>  - Version tag publish on GitHub, Geth & tools
	//  - ethereum/client-go:v<major>.<minor>.<patch>          - Version tag publish on GitHub, Geth only
	//  - ethereum/client-go:alltools-v<major>.<minor>.<patch> - Version tag publish on GitHub, Geth & tools
	var tags []string

	switch {
	case env.Branch == "master":
		tags = []string{"latest"}
	case strings.HasPrefix(env.Tag, "v1."):
		tags = []string{"stable", fmt.Sprintf("release-%v", version.Family), "v" + version.Semantic}
<<<<<<< HEAD

	case strings.HasPrefix(env.Branch, "firehose"):
		tags = []string{"edge-fh" + tracers.FirehoseProtocolVersion}
	case strings.Contains(env.Tag, "fh"):
		tags = []string{"stable-fh" + tracers.FirehoseProtocolVersion, "v" + version.Semantic + "-fh" + tracers.FirehoseProtocolVersion}
	}
	// Need to create a mult-arch builder
	build.MustRunCommand("docker", "buildx", "create", "--use", "--name", "multi-arch-builder", "--platform", *platform)
=======
	}
	// Need to create a mult-arch builder
	check := exec.Command("docker", "buildx", "inspect", "multi-arch-builder")
	if check.Run() != nil {
		build.MustRunCommand("docker", "buildx", "create", "--use", "--name", "multi-arch-builder", "--platform", *platform)
	}
>>>>>>> b027a90a

	for _, spec := range []struct {
		file string
		base string
	}{
<<<<<<< HEAD
		{file: "Dockerfile", base: fmt.Sprintf("%s:", *upload)},
		// {file: "Dockerfile.alltools", base: fmt.Sprintf("%s:alltools-", *upload)},
	} {
		for _, tag := range tags { // latest, stable etc
			gethImage := fmt.Sprintf("%s%s", spec.base, tag)
			build.MustRunCommand("docker", "buildx", "build",
				"--build-arg", "COMMIT="+env.Commit,
				"--build-arg", "VERSION="+version.WithMeta+"-fh"+tracers.FirehoseProtocolVersion,
				"--build-arg", "BUILDNUM="+env.Buildnum,
				"--tag", gethImage,
				"--platform", *platform,
				"--push",
				"--file", spec.file, ".")
=======
		{file: "Dockerfile", base: fmt.Sprintf("%s:", *hubImage)},
		{file: "Dockerfile.alltools", base: fmt.Sprintf("%s:alltools-", *hubImage)},
	} {
		for _, tag := range tags { // latest, stable etc
			gethImage := fmt.Sprintf("%s%s", spec.base, tag)
			cmd := exec.Command("docker", "buildx", "build",
				"--build-arg", "COMMIT="+env.Commit,
				"--build-arg", "VERSION="+version.WithMeta,
				"--build-arg", "BUILDNUM="+env.Buildnum,
				"--tag", gethImage,
				"--platform", *platform,
				"--file", spec.file,
			)
			if *upload {
				cmd.Args = append(cmd.Args, "--push")
			}
			cmd.Args = append(cmd.Args, ".")
			build.MustRun(cmd)
>>>>>>> b027a90a
		}
	}
}

// Debian Packaging
func doDebianSource(cmdline []string) {
	var (
		cachedir = flag.String("cachedir", "./build/cache", `Filesystem path to cache the downloaded Go bundles at`)
		signer   = flag.String("signer", "", `Signing key name, also used as package author`)
		upload   = flag.String("upload", "", `Where to upload the source package (usually "ethereum/ethereum")`)
		sshUser  = flag.String("sftp-user", "", `Username for SFTP upload (usually "geth-ci")`)
		workdir  = flag.String("workdir", "", `Output directory for packages (uses temp dir if unset)`)
		now      = time.Now()
	)
	flag.CommandLine.Parse(cmdline)
	*workdir = makeWorkdir(*workdir)
	env := build.Env()
	tc := new(build.GoToolchain)
	maybeSkipArchive(env)

	// Import the signing key.
	if key := getenvBase64("PPA_SIGNING_KEY"); len(key) > 0 {
		gpg := exec.Command("gpg", "--import")
		gpg.Stdin = bytes.NewReader(key)
		build.MustRun(gpg)
	}
	// Download and verify the Go source packages.
	var (
		gobootbundles = downloadGoBootstrapSources(*cachedir)
		gobundle      = downloadGoSources(*cachedir)
	)
	// Download all the dependencies needed to build the sources and run the ci script
	srcdepfetch := tc.Go("mod", "download")
	srcdepfetch.Env = append(srcdepfetch.Env, "GOPATH="+filepath.Join(*workdir, "modgopath"))
	build.MustRun(srcdepfetch)

	cidepfetch := tc.Go("run", "./build/ci.go")
	cidepfetch.Env = append(cidepfetch.Env, "GOPATH="+filepath.Join(*workdir, "modgopath"))
	cidepfetch.Run() // Command fails, don't care, we only need the deps to start it

	// Create Debian packages and upload them.
	for _, pkg := range debPackages {
		for _, distro := range debDistros {
			// Prepare the debian package with the go-ethereum sources.
			meta := newDebMetadata(distro, *signer, env, now, pkg.Name, pkg.Version, pkg.Executables)
			pkgdir := stageDebianSource(*workdir, meta)

			// Add bootstrapper Go source code
			for i, gobootbundle := range gobootbundles {
				if err := build.ExtractArchive(gobootbundle, pkgdir); err != nil {
					log.Fatalf("Failed to extract bootstrapper Go sources: %v", err)
				}
				if err := os.Rename(filepath.Join(pkgdir, "go"), filepath.Join(pkgdir, fmt.Sprintf(".goboot-%d", i+1))); err != nil {
					log.Fatalf("Failed to rename bootstrapper Go source folder: %v", err)
				}
			}
			// Add builder Go source code
			if err := build.ExtractArchive(gobundle, pkgdir); err != nil {
				log.Fatalf("Failed to extract builder Go sources: %v", err)
			}
			if err := os.Rename(filepath.Join(pkgdir, "go"), filepath.Join(pkgdir, ".go")); err != nil {
				log.Fatalf("Failed to rename builder Go source folder: %v", err)
			}
			// Add all dependency modules in compressed form
			os.MkdirAll(filepath.Join(pkgdir, ".mod", "cache"), 0755)
			if err := cp.CopyAll(filepath.Join(pkgdir, ".mod", "cache", "download"), filepath.Join(*workdir, "modgopath", "pkg", "mod", "cache", "download")); err != nil {
				log.Fatalf("Failed to copy Go module dependencies: %v", err)
			}
			// Run the packaging and upload to the PPA
			debuild := exec.Command("debuild", "-S", "-sa", "-us", "-uc", "-d", "-Zxz", "-nc")
			debuild.Dir = pkgdir
			build.MustRun(debuild)

			var (
				basename  = fmt.Sprintf("%s_%s", meta.Name(), meta.VersionString())
				source    = filepath.Join(*workdir, basename+".tar.xz")
				dsc       = filepath.Join(*workdir, basename+".dsc")
				changes   = filepath.Join(*workdir, basename+"_source.changes")
				buildinfo = filepath.Join(*workdir, basename+"_source.buildinfo")
			)
			if *signer != "" {
				build.MustRunCommand("debsign", changes)
			}
			if *upload != "" {
				ppaUpload(*workdir, *upload, *sshUser, []string{source, dsc, changes, buildinfo})
			}
		}
	}
}

// downloadGoBootstrapSources downloads the Go source tarball(s) that will be used
// to bootstrap the builder Go.
func downloadGoBootstrapSources(cachedir string) []string {
	csdb := build.MustLoadChecksums("build/checksums.txt")

	var bundles []string
	for _, booter := range []string{"ppa-builder-1", "ppa-builder-2"} {
		gobootVersion, err := build.Version(csdb, booter)
		if err != nil {
			log.Fatal(err)
		}
		file := fmt.Sprintf("go%s.src.tar.gz", gobootVersion)
		url := "https://dl.google.com/go/" + file
		dst := filepath.Join(cachedir, file)
		if err := csdb.DownloadFile(url, dst); err != nil {
			log.Fatal(err)
		}
		bundles = append(bundles, dst)
	}
	return bundles
}

// downloadGoSources downloads the Go source tarball.
func downloadGoSources(cachedir string) string {
	csdb := build.MustLoadChecksums("build/checksums.txt")
	dlgoVersion, err := build.Version(csdb, "golang")
	if err != nil {
		log.Fatal(err)
	}
	file := fmt.Sprintf("go%s.src.tar.gz", dlgoVersion)
	url := "https://dl.google.com/go/" + file
	dst := filepath.Join(cachedir, file)
	if err := csdb.DownloadFile(url, dst); err != nil {
		log.Fatal(err)
	}
	return dst
}

func ppaUpload(workdir, ppa, sshUser string, files []string) {
	p := strings.Split(ppa, "/")
	if len(p) != 2 {
		log.Fatal("-upload PPA name must contain single /")
	}
	if sshUser == "" {
		sshUser = p[0]
	}
	incomingDir := fmt.Sprintf("~%s/ubuntu/%s", p[0], p[1])
	// Create the SSH identity file if it doesn't exist.
	var idfile string
	if sshkey := getenvBase64("PPA_SSH_KEY"); len(sshkey) > 0 {
		idfile = filepath.Join(workdir, "sshkey")
		if !build.FileExist(idfile) {
			os.WriteFile(idfile, sshkey, 0600)
		}
	}
	// Upload. This doesn't always work, so try up to three times.
	dest := sshUser + "@ppa.launchpad.net"
	for i := 0; i < 3; i++ {
		err := build.UploadSFTP(idfile, dest, incomingDir, files)
		if err == nil {
			return
		}
		log.Println("PPA upload failed:", err)
		time.Sleep(5 * time.Second)
	}
	log.Fatal("PPA upload failed all attempts.")
}

func getenvBase64(variable string) []byte {
	dec, err := base64.StdEncoding.DecodeString(os.Getenv(variable))
	if err != nil {
		log.Fatal("invalid base64 " + variable)
	}
	return []byte(dec)
}

func makeWorkdir(wdflag string) string {
	var err error
	if wdflag != "" {
		err = os.MkdirAll(wdflag, 0744)
	} else {
		wdflag, err = os.MkdirTemp("", "geth-build-")
	}
	if err != nil {
		log.Fatal(err)
	}
	return wdflag
}

func isUnstableBuild(env build.Environment) bool {
	if env.Tag != "" {
		return false
	}
	return true
}

type debPackage struct {
	Name        string          // the name of the Debian package to produce, e.g. "ethereum"
	Version     string          // the clean version of the debPackage, e.g. 1.8.12, without any metadata
	Executables []debExecutable // executables to be included in the package
}

type debMetadata struct {
	Env         build.Environment
	PackageName string

	// go-ethereum version being built. Note that this
	// is not the debian package version. The package version
	// is constructed by VersionString.
	Version string

	Author       string // "name <email>", also selects signing key
	Distro, Time string
	Executables  []debExecutable
}

type debExecutable struct {
	PackageName string
	BinaryName  string
	Description string
}

// Package returns the name of the package if present, or
// fallbacks to BinaryName
func (d debExecutable) Package() string {
	if d.PackageName != "" {
		return d.PackageName
	}
	return d.BinaryName
}

func newDebMetadata(distro, author string, env build.Environment, t time.Time, name string, version string, exes []debExecutable) debMetadata {
	if author == "" {
		// No signing key, use default author.
		author = "Ethereum Builds <fjl@ethereum.org>"
	}
	return debMetadata{
		PackageName: name,
		Env:         env,
		Author:      author,
		Distro:      distro,
		Version:     version,
		Time:        t.Format(time.RFC1123Z),
		Executables: exes,
	}
}

// Name returns the name of the metapackage that depends
// on all executable packages.
func (meta debMetadata) Name() string {
	if isUnstableBuild(meta.Env) {
		return meta.PackageName + "-unstable"
	}
	return meta.PackageName
}

// VersionString returns the debian version of the packages.
func (meta debMetadata) VersionString() string {
	vsn := meta.Version
	if meta.Env.Buildnum != "" {
		vsn += "+build" + meta.Env.Buildnum
	}
	if meta.Distro != "" {
		vsn += "+" + meta.Distro
	}
	return vsn
}

// ExeList returns the list of all executable packages.
func (meta debMetadata) ExeList() string {
	names := make([]string, len(meta.Executables))
	for i, e := range meta.Executables {
		names[i] = meta.ExeName(e)
	}
	return strings.Join(names, ", ")
}

// ExeName returns the package name of an executable package.
func (meta debMetadata) ExeName(exe debExecutable) string {
	if isUnstableBuild(meta.Env) {
		return exe.Package() + "-unstable"
	}
	return exe.Package()
}

// ExeConflicts returns the content of the Conflicts field
// for executable packages.
func (meta debMetadata) ExeConflicts(exe debExecutable) string {
	if isUnstableBuild(meta.Env) {
		// Set up the conflicts list so that the *-unstable packages
		// cannot be installed alongside the regular version.
		//
		// https://www.debian.org/doc/debian-policy/ch-relationships.html
		// is very explicit about Conflicts: and says that Breaks: should
		// be preferred and the conflicting files should be handled via
		// alternates. We might do this eventually but using a conflict is
		// easier now.
		return "ethereum, " + exe.Package()
	}
	return ""
}

func stageDebianSource(tmpdir string, meta debMetadata) (pkgdir string) {
	pkg := meta.Name() + "-" + meta.VersionString()
	pkgdir = filepath.Join(tmpdir, pkg)
	if err := os.Mkdir(pkgdir, 0755); err != nil {
		log.Fatal(err)
	}
	// Copy the source code.
	build.MustRunCommand("git", "checkout-index", "-a", "--prefix", pkgdir+string(filepath.Separator))

	// Put the debian build files in place.
	debian := filepath.Join(pkgdir, "debian")
	build.Render("build/deb/"+meta.PackageName+"/deb.rules", filepath.Join(debian, "rules"), 0755, meta)
	build.Render("build/deb/"+meta.PackageName+"/deb.changelog", filepath.Join(debian, "changelog"), 0644, meta)
	build.Render("build/deb/"+meta.PackageName+"/deb.control", filepath.Join(debian, "control"), 0644, meta)
	build.Render("build/deb/"+meta.PackageName+"/deb.copyright", filepath.Join(debian, "copyright"), 0644, meta)
	build.RenderString("8\n", filepath.Join(debian, "compat"), 0644, meta)
	build.RenderString("3.0 (native)\n", filepath.Join(debian, "source/format"), 0644, meta)
	for _, exe := range meta.Executables {
		install := filepath.Join(debian, meta.ExeName(exe)+".install")
		docs := filepath.Join(debian, meta.ExeName(exe)+".docs")
		build.Render("build/deb/"+meta.PackageName+"/deb.install", install, 0644, exe)
		build.Render("build/deb/"+meta.PackageName+"/deb.docs", docs, 0644, exe)
	}
	return pkgdir
}

// Windows installer
func doWindowsInstaller(cmdline []string) {
	// Parse the flags and make skip installer generation on PRs
	var (
		arch    = flag.String("arch", runtime.GOARCH, "Architecture for cross build packaging")
		signer  = flag.String("signer", "", `Environment variable holding the signing key (e.g. WINDOWS_SIGNING_KEY)`)
		signify = flag.String("signify key", "", `Environment variable holding the signify signing key (e.g. WINDOWS_SIGNIFY_KEY)`)
		upload  = flag.String("upload", "", `Destination to upload the archives (usually "gethstore/builds")`)
		workdir = flag.String("workdir", "", `Output directory for packages (uses temp dir if unset)`)
	)
	flag.CommandLine.Parse(cmdline)
	*workdir = makeWorkdir(*workdir)
	env := build.Env()
	maybeSkipArchive(env)

	// Aggregate binaries that are included in the installer
	var (
		devTools []string
		allTools []string
		gethTool string
	)
	for _, file := range allToolsArchiveFiles {
		if file == "COPYING" { // license, copied later
			continue
		}
		allTools = append(allTools, filepath.Base(file))
		if filepath.Base(file) == "geth.exe" {
			gethTool = file
		} else {
			devTools = append(devTools, file)
		}
	}

	// Render NSIS scripts: Installer NSIS contains two installer sections,
	// first section contains the geth binary, second section holds the dev tools.
	templateData := map[string]interface{}{
		"License":  "COPYING",
		"Geth":     gethTool,
		"DevTools": devTools,
	}
	build.Render("build/nsis.geth.nsi", filepath.Join(*workdir, "geth.nsi"), 0644, nil)
	build.Render("build/nsis.install.nsh", filepath.Join(*workdir, "install.nsh"), 0644, templateData)
	build.Render("build/nsis.uninstall.nsh", filepath.Join(*workdir, "uninstall.nsh"), 0644, allTools)
	build.Render("build/nsis.pathupdate.nsh", filepath.Join(*workdir, "PathUpdate.nsh"), 0644, nil)
	build.Render("build/nsis.envvarupdate.nsh", filepath.Join(*workdir, "EnvVarUpdate.nsh"), 0644, nil)
	if err := cp.CopyFile(filepath.Join(*workdir, "SimpleFC.dll"), "build/nsis.simplefc.dll"); err != nil {
		log.Fatalf("Failed to copy SimpleFC.dll: %v", err)
	}
	if err := cp.CopyFile(filepath.Join(*workdir, "COPYING"), "COPYING"); err != nil {
		log.Fatalf("Failed to copy copyright note: %v", err)
	}
	// Build the installer. This assumes that all the needed files have been previously
	// built (don't mix building and packaging to keep cross compilation complexity to a
	// minimum).
	ver := strings.Split(version.Semantic, ".")
	if env.Commit != "" {
		ver[2] += "-" + env.Commit[:8]
	}
	installer, err := filepath.Abs("geth-" + archiveBasename(*arch, version.Archive(env.Commit)) + ".exe")
	if err != nil {
		log.Fatalf("Failed to convert installer file path: %v", err)
	}
	build.MustRunCommand("makensis.exe",
		"/DOUTPUTFILE="+installer,
		"/DMAJORVERSION="+ver[0],
		"/DMINORVERSION="+ver[1],
		"/DBUILDVERSION="+ver[2],
		"/DARCH="+*arch,
		filepath.Join(*workdir, "geth.nsi"),
	)
	// Sign and publish installer.
	if err := archiveUpload(installer, *upload, *signer, *signify); err != nil {
		log.Fatal(err)
	}
}

// Binary distribution cleanups

func doPurge(cmdline []string) {
	var (
		store = flag.String("store", "", `Destination from where to purge archives (usually "gethstore/builds")`)
		limit = flag.Int("days", 30, `Age threshold above which to delete unstable archives`)
	)
	flag.CommandLine.Parse(cmdline)

	if env := build.Env(); !env.IsCronJob {
		log.Printf("skipping because not a cron job")
		os.Exit(0)
	}
	// Create the azure authentication and list the current archives
	auth := build.AzureBlobstoreConfig{
		Account:   strings.Split(*store, "/")[0],
		Token:     os.Getenv("AZURE_BLOBSTORE_TOKEN"),
		Container: strings.SplitN(*store, "/", 2)[1],
	}
	blobs, err := build.AzureBlobstoreList(auth)
	if err != nil {
		log.Fatal(err)
	}
	fmt.Printf("Found %d blobs\n", len(blobs))

	// Iterate over the blobs, collect and sort all unstable builds
	for i := 0; i < len(blobs); i++ {
		if !strings.Contains(*blobs[i].Name, "unstable") {
			blobs = append(blobs[:i], blobs[i+1:]...)
			i--
		}
	}
	for i := 0; i < len(blobs); i++ {
		for j := i + 1; j < len(blobs); j++ {
			if blobs[i].Properties.LastModified.After(*blobs[j].Properties.LastModified) {
				blobs[i], blobs[j] = blobs[j], blobs[i]
			}
		}
	}
	// Filter out all archives more recent that the given threshold
	for i, blob := range blobs {
		if time.Since(*blob.Properties.LastModified) < time.Duration(*limit)*24*time.Hour {
			blobs = blobs[:i]
			break
		}
	}
	fmt.Printf("Deleting %d blobs\n", len(blobs))
	// Delete all marked as such and return
	if err := build.AzureBlobstoreDelete(auth, blobs); err != nil {
		log.Fatal(err)
	}
}

func doSanityCheck() {
	build.DownloadAndVerifyChecksums(build.MustLoadChecksums("build/checksums.txt"))
}<|MERGE_RESOLUTION|>--- conflicted
+++ resolved
@@ -252,11 +252,7 @@
 		// See https://sourceware.org/binutils/docs-2.23.1/ld/Options.html#Options
 		// regarding the options --build-id=none and --strip-all. It is needed for
 		// reproducible builds; removing references to temporary files in C-land, and
-<<<<<<< HEAD
-		// making build-id reproducably absent.
-=======
 		// making build-id reproducibly absent.
->>>>>>> b027a90a
 		extld := []string{"-Wl,-z,stack-size=0x800000,--build-id=none,--strip-all"}
 		if staticLinking {
 			extld = append(extld, "-static")
@@ -303,13 +299,8 @@
 	}
 	gotest := tc.Go("test")
 
-<<<<<<< HEAD
-	// CI needs a bit more time for the statetests (default 10m).
-	gotest.Args = append(gotest.Args, "-timeout=30m")
-=======
 	// CI needs a bit more time for the statetests (default 45m).
 	gotest.Args = append(gotest.Args, "-timeout=45m")
->>>>>>> b027a90a
 
 	// Enable CKZG backend in CI.
 	gotest.Args = append(gotest.Args, "-tags=ckzg")
@@ -694,12 +685,8 @@
 func doDockerBuildx(cmdline []string) {
 	var (
 		platform = flag.String("platform", "", `Push a multi-arch docker image for the specified architectures (usually "linux/amd64,linux/arm64")`)
-<<<<<<< HEAD
-		upload   = flag.String("upload", "", `Where to upload the docker image (usually "ethereum/client-go")`)
-=======
 		hubImage = flag.String("hub", "ethereum/client-go", `Where to upload the docker image`)
 		upload   = flag.Bool("upload", false, `Whether to trigger upload`)
->>>>>>> b027a90a
 	)
 	flag.CommandLine.Parse(cmdline)
 
@@ -732,43 +719,21 @@
 		tags = []string{"latest"}
 	case strings.HasPrefix(env.Tag, "v1."):
 		tags = []string{"stable", fmt.Sprintf("release-%v", version.Family), "v" + version.Semantic}
-<<<<<<< HEAD
-
 	case strings.HasPrefix(env.Branch, "firehose"):
 		tags = []string{"edge-fh" + tracers.FirehoseProtocolVersion}
 	case strings.Contains(env.Tag, "fh"):
 		tags = []string{"stable-fh" + tracers.FirehoseProtocolVersion, "v" + version.Semantic + "-fh" + tracers.FirehoseProtocolVersion}
 	}
 	// Need to create a mult-arch builder
-	build.MustRunCommand("docker", "buildx", "create", "--use", "--name", "multi-arch-builder", "--platform", *platform)
-=======
-	}
-	// Need to create a mult-arch builder
 	check := exec.Command("docker", "buildx", "inspect", "multi-arch-builder")
 	if check.Run() != nil {
 		build.MustRunCommand("docker", "buildx", "create", "--use", "--name", "multi-arch-builder", "--platform", *platform)
 	}
->>>>>>> b027a90a
 
 	for _, spec := range []struct {
 		file string
 		base string
 	}{
-<<<<<<< HEAD
-		{file: "Dockerfile", base: fmt.Sprintf("%s:", *upload)},
-		// {file: "Dockerfile.alltools", base: fmt.Sprintf("%s:alltools-", *upload)},
-	} {
-		for _, tag := range tags { // latest, stable etc
-			gethImage := fmt.Sprintf("%s%s", spec.base, tag)
-			build.MustRunCommand("docker", "buildx", "build",
-				"--build-arg", "COMMIT="+env.Commit,
-				"--build-arg", "VERSION="+version.WithMeta+"-fh"+tracers.FirehoseProtocolVersion,
-				"--build-arg", "BUILDNUM="+env.Buildnum,
-				"--tag", gethImage,
-				"--platform", *platform,
-				"--push",
-				"--file", spec.file, ".")
-=======
 		{file: "Dockerfile", base: fmt.Sprintf("%s:", *hubImage)},
 		{file: "Dockerfile.alltools", base: fmt.Sprintf("%s:alltools-", *hubImage)},
 	} {
@@ -787,7 +752,6 @@
 			}
 			cmd.Args = append(cmd.Args, ".")
 			build.MustRun(cmd)
->>>>>>> b027a90a
 		}
 	}
 }
