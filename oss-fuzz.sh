--- conflicted
+++ resolved
@@ -102,11 +102,8 @@
 compile_fuzzer tests/fuzzers/difficulty Fuzz fuzzDifficulty
 compile_fuzzer tests/fuzzers/abi        Fuzz fuzzAbi
 compile_fuzzer tests/fuzzers/les        Fuzz fuzzLes
-<<<<<<< HEAD
 compile_fuzzer tests/fuzzers/secp265k1  Fuzz fuzzSecp256k1
-=======
 compile_fuzzer tests/fuzzers/vflux      FuzzClientPool fuzzClientPool
->>>>>>> 9c653ff6
 
 compile_fuzzer tests/fuzzers/bls12381  FuzzG1Add fuzz_g1_add
 compile_fuzzer tests/fuzzers/bls12381  FuzzG1Mul fuzz_g1_mul
