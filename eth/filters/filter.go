// Copyright 2014 The go-ethereum Authors
// This file is part of the go-ethereum library.
//
// The go-ethereum library is free software: you can redistribute it and/or modify
// it under the terms of the GNU Lesser General Public License as published by
// the Free Software Foundation, either version 3 of the License, or
// (at your option) any later version.
//
// The go-ethereum library is distributed in the hope that it will be useful,
// but WITHOUT ANY WARRANTY; without even the implied warranty of
// MERCHANTABILITY or FITNESS FOR A PARTICULAR PURPOSE. See the
// GNU Lesser General Public License for more details.
//
// You should have received a copy of the GNU Lesser General Public License
// along with the go-ethereum library. If not, see <http://www.gnu.org/licenses/>.

package filters

import (
	"context"
	"errors"
	"math/big"

	"github.com/ethereum/go-ethereum/common"
	"github.com/ethereum/go-ethereum/core/bloombits"
	"github.com/ethereum/go-ethereum/core/types"
<<<<<<< HEAD
	"github.com/ethereum/go-ethereum/ethdb"
	"github.com/ethereum/go-ethereum/event"
	"github.com/ethereum/go-ethereum/params"
=======
>>>>>>> d901d853
	"github.com/ethereum/go-ethereum/rpc"
	"github.com/ethereum/go-ethereum/consensus"
)

<<<<<<< HEAD
type Backend interface {
	ChainDb() ethdb.Database
	HeaderByNumber(ctx context.Context, blockNr rpc.BlockNumber) (*types.Header, error)
	HeaderByHash(ctx context.Context, blockHash common.Hash) (*types.Header, error)
	GetReceipts(ctx context.Context, blockHash common.Hash) (types.Receipts, error)
	GetLogs(ctx context.Context, blockHash common.Hash) ([][]*types.Log, error)
	PendingBlockAndReceipts() (*types.Block, types.Receipts)

	SubscribeNewTxsEvent(chan<- core.NewTxsEvent) event.Subscription
	SubscribeDropTxsEvent(ch chan<- core.DropTxsEvent) event.Subscription
	SubscribeRejectedTxEvent(ch chan<- core.RejectedTxEvent) event.Subscription
	SubscribeChainEvent(ch chan<- core.ChainEvent) event.Subscription
	SubscribeRemovedLogsEvent(ch chan<- core.RemovedLogsEvent) event.Subscription
	SubscribeLogsEvent(ch chan<- []*types.Log) event.Subscription
	SubscribePendingLogsEvent(ch chan<- []*types.Log) event.Subscription

	GetPoolTransaction(hash common.Hash) *types.Transaction

	BloomStatus() (uint64, uint64)
	ServiceFilter(ctx context.Context, session *bloombits.MatcherSession)
	BlockByHash(ctx context.Context, hash common.Hash) (*types.Block, error)
	Engine() consensus.Engine

	ChainConfig() *params.ChainConfig
}

=======
>>>>>>> d901d853
// Filter can be used to retrieve and filter logs.
type Filter struct {
	sys *FilterSystem

	addresses []common.Address
	topics    [][]common.Hash

	block      common.Hash // Block hash if filtering a single block
	begin, end int64       // Range interval if filtering multiple blocks

	matcher *bloombits.Matcher
}

// NewRangeFilter creates a new filter which uses a bloom filter on blocks to
<<<<<<< HEAD
// figure out whether a fzticular block is interesting or not.
func NewRangeFilter(backend Backend, begin, end int64, addresses []common.Address, topics [][]common.Hash) *Filter {
=======
// figure out whether a particular block is interesting or not.
func (sys *FilterSystem) NewRangeFilter(begin, end int64, addresses []common.Address, topics [][]common.Hash) *Filter {
>>>>>>> d901d853
	// Flatten the address and topic filter clauses into a single bloombits filter
	// system. Since the bloombits are not positional, nil topics are permitted,
	// which get flattened into a nil byte slice.
	var filters [][][]byte
	if len(addresses) > 0 {
		filter := make([][]byte, len(addresses))
		for i, address := range addresses {
			filter[i] = address.Bytes()
		}
		filters = append(filters, filter)
	}
	for _, topicList := range topics {
		filter := make([][]byte, len(topicList))
		for i, topic := range topicList {
			filter[i] = topic.Bytes()
		}
		filters = append(filters, filter)
	}
	size, _ := sys.backend.BloomStatus()

	// Create a generic filter and convert it into a range filter
	filter := newFilter(sys, addresses, topics)

	filter.matcher = bloombits.NewMatcher(size, filters)
	filter.begin = begin
	filter.end = end

	return filter
}

// NewBlockFilter creates a new filter which directly inspects the contents of
// a block to figure out whether it is interesting or not.
func (sys *FilterSystem) NewBlockFilter(block common.Hash, addresses []common.Address, topics [][]common.Hash) *Filter {
	// Create a generic filter and convert it into a block filter
	filter := newFilter(sys, addresses, topics)
	filter.block = block
	return filter
}

// newFilter creates a generic filter that can either filter based on a block hash,
// or based on range queries. The search criteria needs to be explicitly set.
func newFilter(sys *FilterSystem, addresses []common.Address, topics [][]common.Hash) *Filter {
	return &Filter{
		sys:       sys,
		addresses: addresses,
		topics:    topics,
	}
}

// Logs searches the blockchain for matching log entries, returning all from the
// first block that contains matches, updating the start of the filter accordingly.
func (f *Filter) Logs(ctx context.Context) ([]*types.Log, error) {
	// If we're doing singleton block filtering, execute and return
	if f.block != (common.Hash{}) {
		header, err := f.sys.backend.HeaderByHash(ctx, f.block)
		if err != nil {
			return nil, err
		}
		if header == nil {
			return nil, errors.New("unknown block")
		}
		return f.blockLogs(ctx, header, false)
	}
	// Short-cut if all we care about is pending logs
	if f.begin == rpc.PendingBlockNumber.Int64() {
		if f.end != rpc.PendingBlockNumber.Int64() {
			return nil, errors.New("invalid block range")
		}
		return f.pendingLogs()
	}
	// Figure out the limits of the filter range
	header, _ := f.sys.backend.HeaderByNumber(ctx, rpc.LatestBlockNumber)
	if header == nil {
		return nil, nil
	}
	var (
		head    = header.Number.Uint64()
		end     = uint64(f.end)
		pending = f.end == rpc.PendingBlockNumber.Int64()
	)
	if f.begin == rpc.LatestBlockNumber.Int64() {
		f.begin = int64(head)
	}
	if f.end == rpc.LatestBlockNumber.Int64() || f.end == rpc.PendingBlockNumber.Int64() {
		end = head
	}
	// Gather all indexed logs, and finish with non indexed ones
	var (
		logs           []*types.Log
		err            error
		size, sections = f.sys.backend.BloomStatus()
	)
	if indexed := sections * size; indexed > uint64(f.begin) {
		if indexed > end {
			logs, err = f.indexedLogs(ctx, end)
		} else {
			logs, err = f.indexedLogs(ctx, indexed-1)
		}
		if err != nil {
			return logs, err
		}
	}
	rest, err := f.unindexedLogs(ctx, end)
	logs = append(logs, rest...)
	if pending {
		pendingLogs, err := f.pendingLogs()
		if err != nil {
			return nil, err
		}
		logs = append(logs, pendingLogs...)
	}
	return logs, err
}

// indexedLogs returns the logs matching the filter criteria based on the bloom
// bits indexed available locally or via the network.
func (f *Filter) indexedLogs(ctx context.Context, end uint64) ([]*types.Log, error) {
	// Create a matcher session and request servicing from the backend
	matches := make(chan uint64, 64)

	session, err := f.matcher.Start(ctx, uint64(f.begin), end, matches)
	if err != nil {
		return nil, err
	}
	defer session.Close()

	f.sys.backend.ServiceFilter(ctx, session)

	// Iterate over the matches until exhausted or context closed
	var logs []*types.Log

	for {
		select {
		case number, ok := <-matches:
			// Abort if all matches have been fulfilled
			if !ok {
				err := session.Error()
				if err == nil {
					f.begin = int64(end) + 1
				}
				return logs, err
			}
			f.begin = int64(number) + 1

			// Retrieve the suggested block and pull any truly matching logs
			header, err := f.sys.backend.HeaderByNumber(ctx, rpc.BlockNumber(number))
			if header == nil || err != nil {
				return logs, err
			}
			found, err := f.blockLogs(ctx, header, true)
			if err != nil {
				return logs, err
			}
			logs = append(logs, found...)

		case <-ctx.Done():
			return logs, ctx.Err()
		}
	}
}

// unindexedLogs returns the logs matching the filter criteria based on raw block
// iteration and bloom matching.
func (f *Filter) unindexedLogs(ctx context.Context, end uint64) ([]*types.Log, error) {
	var logs []*types.Log

	for ; f.begin <= int64(end); f.begin++ {
		header, err := f.sys.backend.HeaderByNumber(ctx, rpc.BlockNumber(f.begin))
		if header == nil || err != nil {
			return logs, err
		}
		found, err := f.blockLogs(ctx, header, false)
		if err != nil {
			return logs, err
		}
		logs = append(logs, found...)
	}
	return logs, nil
}

// blockLogs returns the logs matching the filter criteria within a single block.
func (f *Filter) blockLogs(ctx context.Context, header *types.Header, skipBloom bool) ([]*types.Log, error) {
	// Fast track: no filtering criteria
	if len(f.addresses) == 0 && len(f.topics) == 0 {
		list, err := f.sys.cachedGetLogs(ctx, header.Hash(), header.Number.Uint64())
		if err != nil {
			return nil, err
		}
		return flatten(list), nil
	} else if skipBloom || bloomFilter(header.Bloom, f.addresses, f.topics) {
		return f.checkMatches(ctx, header)
	}
	return nil, nil
}

// checkMatches checks if the receipts belonging to the given header contain any log events that
// match the filter criteria. This function is called when the bloom filter signals a potential match.
func (f *Filter) checkMatches(ctx context.Context, header *types.Header) ([]*types.Log, error) {
	logsList, err := f.sys.cachedGetLogs(ctx, header.Hash(), header.Number.Uint64())
	if err != nil {
		return nil, err
	}

	unfiltered := flatten(logsList)
	logs := filterLogs(unfiltered, nil, nil, f.addresses, f.topics)
	if len(logs) > 0 {
		// We have matching logs, check if we need to resolve full logs via the light client
		if logs[0].TxHash == (common.Hash{}) {
			receipts, err := f.sys.backend.GetReceipts(ctx, header.Hash())
			if err != nil {
				return nil, err
			}
			unfiltered = unfiltered[:0]
			for _, receipt := range receipts {
				unfiltered = append(unfiltered, receipt.Logs...)
			}
			logs = filterLogs(unfiltered, nil, nil, f.addresses, f.topics)
		}
		return logs, nil
	}
	return nil, nil
}

// pendingLogs returns the logs matching the filter criteria within the pending block.
func (f *Filter) pendingLogs() ([]*types.Log, error) {
	block, receipts := f.sys.backend.PendingBlockAndReceipts()
	if bloomFilter(block.Bloom(), f.addresses, f.topics) {
		var unfiltered []*types.Log
		for _, r := range receipts {
			unfiltered = append(unfiltered, r.Logs...)
		}
		return filterLogs(unfiltered, nil, nil, f.addresses, f.topics), nil
	}
	return nil, nil
}

func includes(addresses []common.Address, a common.Address) bool {
	for _, addr := range addresses {
		if addr == a {
			return true
		}
	}

	return false
}

// filterLogs creates a slice of logs matching the given criteria.
func filterLogs(logs []*types.Log, fromBlock, toBlock *big.Int, addresses []common.Address, topics [][]common.Hash) []*types.Log {
	var ret []*types.Log
Logs:
	for _, log := range logs {
		if fromBlock != nil && fromBlock.Int64() >= 0 && fromBlock.Uint64() > log.BlockNumber {
			continue
		}
		if toBlock != nil && toBlock.Int64() >= 0 && toBlock.Uint64() < log.BlockNumber {
			continue
		}

		if len(addresses) > 0 && !includes(addresses, log.Address) {
			continue
		}
		// If the to filtered topics is greater than the amount of topics in logs, skip.
		if len(topics) > len(log.Topics) {
			continue
		}
		for i, sub := range topics {
			match := len(sub) == 0 // empty rule set == wildcard
			for _, topic := range sub {
				if log.Topics[i] == topic {
					match = true
					break
				}
			}
			if !match {
				continue Logs
			}
		}
		ret = append(ret, log)
	}
	return ret
}

func bloomFilter(bloom types.Bloom, addresses []common.Address, topics [][]common.Hash) bool {
	if len(addresses) > 0 {
		var included bool
		for _, addr := range addresses {
			if types.BloomLookup(bloom, addr) {
				included = true
				break
			}
		}
		if !included {
			return false
		}
	}

	for _, sub := range topics {
		included := len(sub) == 0 // empty rule set == wildcard
		for _, topic := range sub {
			if types.BloomLookup(bloom, topic) {
				included = true
				break
			}
		}
		if !included {
			return false
		}
	}
	return true
}

func flatten(list [][]*types.Log) []*types.Log {
	var flat []*types.Log
	for _, logs := range list {
		flat = append(flat, logs...)
	}
	return flat
}<|MERGE_RESOLUTION|>--- conflicted
+++ resolved
@@ -24,45 +24,9 @@
 	"github.com/ethereum/go-ethereum/common"
 	"github.com/ethereum/go-ethereum/core/bloombits"
 	"github.com/ethereum/go-ethereum/core/types"
-<<<<<<< HEAD
-	"github.com/ethereum/go-ethereum/ethdb"
-	"github.com/ethereum/go-ethereum/event"
-	"github.com/ethereum/go-ethereum/params"
-=======
->>>>>>> d901d853
 	"github.com/ethereum/go-ethereum/rpc"
-	"github.com/ethereum/go-ethereum/consensus"
 )
 
-<<<<<<< HEAD
-type Backend interface {
-	ChainDb() ethdb.Database
-	HeaderByNumber(ctx context.Context, blockNr rpc.BlockNumber) (*types.Header, error)
-	HeaderByHash(ctx context.Context, blockHash common.Hash) (*types.Header, error)
-	GetReceipts(ctx context.Context, blockHash common.Hash) (types.Receipts, error)
-	GetLogs(ctx context.Context, blockHash common.Hash) ([][]*types.Log, error)
-	PendingBlockAndReceipts() (*types.Block, types.Receipts)
-
-	SubscribeNewTxsEvent(chan<- core.NewTxsEvent) event.Subscription
-	SubscribeDropTxsEvent(ch chan<- core.DropTxsEvent) event.Subscription
-	SubscribeRejectedTxEvent(ch chan<- core.RejectedTxEvent) event.Subscription
-	SubscribeChainEvent(ch chan<- core.ChainEvent) event.Subscription
-	SubscribeRemovedLogsEvent(ch chan<- core.RemovedLogsEvent) event.Subscription
-	SubscribeLogsEvent(ch chan<- []*types.Log) event.Subscription
-	SubscribePendingLogsEvent(ch chan<- []*types.Log) event.Subscription
-
-	GetPoolTransaction(hash common.Hash) *types.Transaction
-
-	BloomStatus() (uint64, uint64)
-	ServiceFilter(ctx context.Context, session *bloombits.MatcherSession)
-	BlockByHash(ctx context.Context, hash common.Hash) (*types.Block, error)
-	Engine() consensus.Engine
-
-	ChainConfig() *params.ChainConfig
-}
-
-=======
->>>>>>> d901d853
 // Filter can be used to retrieve and filter logs.
 type Filter struct {
 	sys *FilterSystem
@@ -77,13 +41,8 @@
 }
 
 // NewRangeFilter creates a new filter which uses a bloom filter on blocks to
-<<<<<<< HEAD
-// figure out whether a fzticular block is interesting or not.
-func NewRangeFilter(backend Backend, begin, end int64, addresses []common.Address, topics [][]common.Hash) *Filter {
-=======
 // figure out whether a particular block is interesting or not.
 func (sys *FilterSystem) NewRangeFilter(begin, end int64, addresses []common.Address, topics [][]common.Hash) *Filter {
->>>>>>> d901d853
 	// Flatten the address and topic filter clauses into a single bloombits filter
 	// system. Since the bloombits are not positional, nil topics are permitted,
 	// which get flattened into a nil byte slice.
