// Copyright 2016 The go-ethereum Authors
// This file is part of the go-ethereum library.
//
// The go-ethereum library is free software: you can redistribute it and/or modify
// it under the terms of the GNU Lesser General Public License as published by
// the Free Software Foundation, either version 3 of the License, or
// (at your option) any later version.
//
// The go-ethereum library is distributed in the hope that it will be useful,
// but WITHOUT ANY WARRANTY; without even the implied warranty of
// MERCHANTABILITY or FITNESS FOR A PARTICULAR PURPOSE. See the
// GNU Lesser General Public License for more details.
//
// You should have received a copy of the GNU Lesser General Public License
// along with the go-ethereum library. If not, see <http://www.gnu.org/licenses/>.

package filters

import (
	"context"
	"errors"
	"math/big"
	"math/rand"
	"reflect"
	"runtime"
	"testing"
	"time"

	"github.com/ethereum/go-ethereum/common"
	"github.com/ethereum/go-ethereum/consensus/ethash"
	"github.com/ethereum/go-ethereum/core"
	"github.com/ethereum/go-ethereum/core/bloombits"
	"github.com/ethereum/go-ethereum/core/rawdb"
	"github.com/ethereum/go-ethereum/core/types"
	"github.com/ethereum/go-ethereum/ethdb"
	"github.com/ethereum/go-ethereum/event"
	"github.com/ethereum/go-ethereum/internal/ethapi"
	"github.com/ethereum/go-ethereum/params"
	"github.com/ethereum/go-ethereum/rpc"
)

type testBackend struct {
	db              ethdb.Database
	sections        uint64
	txFeed          event.Feed
	logsFeed        event.Feed
	rmLogsFeed      event.Feed
	chainFeed       event.Feed
	pendingBlock    *types.Block
	pendingReceipts types.Receipts

	stateSyncFeed event.Feed
}

func (b *testBackend) SubscribeStateSyncEvent(ch chan<- core.StateSyncEvent) event.Subscription {
	return b.stateSyncFeed.Subscribe(ch)
}

func (b *testBackend) ChainConfig() *params.ChainConfig {
	return params.TestChainConfig
}

func (b *testBackend) CurrentHeader() *types.Header {
	hdr, _ := b.HeaderByNumber(context.TODO(), rpc.LatestBlockNumber)
	return hdr
}

func (b *testBackend) ChainDb() ethdb.Database {
	return b.db
}

func (b *testBackend) HeaderByNumber(ctx context.Context, blockNr rpc.BlockNumber) (*types.Header, error) {
	var (
		hash common.Hash
		num  uint64
	)

	// nolint:exhaustive
	switch blockNr {
	case rpc.LatestBlockNumber:
		hash = rawdb.ReadHeadBlockHash(b.db)

		number := rawdb.ReadHeaderNumber(b.db, hash)
		if number == nil {
			//nolint:nilnil
			return nil, nil
		}

		num = *number
	case rpc.FinalizedBlockNumber:
		hash = rawdb.ReadFinalizedBlockHash(b.db)

		number := rawdb.ReadHeaderNumber(b.db, hash)
		if number == nil {
			//nolint:nilnil
			return nil, nil
		}

		num = *number
	case rpc.SafeBlockNumber:
		return nil, errors.New("safe block not found")
	default:
		num = uint64(blockNr)
		hash = rawdb.ReadCanonicalHash(b.db, num)
	}

	return rawdb.ReadHeader(b.db, hash, num), nil
}

func (b *testBackend) HeaderByHash(ctx context.Context, hash common.Hash) (*types.Header, error) {
	number := rawdb.ReadHeaderNumber(b.db, hash)
	if number == nil {
		//nolint:nilnil
		return nil, nil
	}

	return rawdb.ReadHeader(b.db, hash, *number), nil
}

func (b *testBackend) GetBody(ctx context.Context, hash common.Hash, number rpc.BlockNumber) (*types.Body, error) {
	if body := rawdb.ReadBody(b.db, hash, uint64(number)); body != nil {
		return body, nil
	}

	return nil, errors.New("block body not found")
}

func (b *testBackend) GetReceipts(ctx context.Context, hash common.Hash) (types.Receipts, error) {
	if number := rawdb.ReadHeaderNumber(b.db, hash); number != nil {
		if header := rawdb.ReadHeader(b.db, hash, *number); header != nil {
			return rawdb.ReadReceipts(b.db, hash, *number, header.Time, params.TestChainConfig), nil
		}
	}

	return nil, nil
}

func (b *testBackend) GetLogs(ctx context.Context, hash common.Hash, number uint64) ([][]*types.Log, error) {
	logs := rawdb.ReadLogs(b.db, hash, number)
	return logs, nil
}

func (b *testBackend) SubscribeNewTxsEvent(ch chan<- core.NewTxsEvent) event.Subscription {
	return b.txFeed.Subscribe(ch)
}

func (b *testBackend) SubscribeRemovedLogsEvent(ch chan<- core.RemovedLogsEvent) event.Subscription {
	return b.rmLogsFeed.Subscribe(ch)
}

func (b *testBackend) SubscribeLogsEvent(ch chan<- []*types.Log) event.Subscription {
	return b.logsFeed.Subscribe(ch)
}

func (b *testBackend) SubscribeChainEvent(ch chan<- core.ChainEvent) event.Subscription {
	return b.chainFeed.Subscribe(ch)
}

func (b *testBackend) BloomStatus() (uint64, uint64) {
	return params.BloomBitsBlocks, b.sections
}

func (b *testBackend) GetBorBlockReceipt(ctx context.Context, blockHash common.Hash) (*types.Receipt, error) {
	number := rawdb.ReadHeaderNumber(b.db, blockHash)
	if number == nil {
		return &types.Receipt{}, nil
	}

	receipt := rawdb.ReadBorReceipt(b.db, blockHash, *number, nil)
	if receipt == nil {
		return &types.Receipt{}, nil
	}

	return receipt, nil
}

func (b *testBackend) GetBorBlockLogs(ctx context.Context, blockHash common.Hash) ([]*types.Log, error) {
	receipt, err := b.GetBorBlockReceipt(ctx, blockHash)
	if err != nil {
		return []*types.Log{}, err
	}

	if receipt == nil {
		return []*types.Log{}, nil
	}

	return receipt.Logs, nil
}

func (b *testBackend) ServiceFilter(ctx context.Context, session *bloombits.MatcherSession) {
	requests := make(chan chan *bloombits.Retrieval)

	go session.Multiplex(16, 0, requests)
	go func() {
		for {
			// Wait for a service request or a shutdown
			select {
			case <-ctx.Done():
				return

			case request := <-requests:
				task := <-request

				task.Bitsets = make([][]byte, len(task.Sections))
				for i, section := range task.Sections {
					if rand.Int()%4 != 0 { // Handle occasional missing deliveries
						head := rawdb.ReadCanonicalHash(b.db, (section+1)*params.BloomBitsBlocks-1)
						task.Bitsets[i], _ = rawdb.ReadBloomBits(b.db, task.Bit, section, head)
					}
				}
				request <- task
			}
		}
	}()
}

<<<<<<< HEAD
func newTestFilterSystem(_ testing.TB, db ethdb.Database, cfg Config) (*testBackend, *FilterSystem) {
=======
func (b *testBackend) setPending(block *types.Block, receipts types.Receipts) {
	b.pendingBlock = block
	b.pendingReceipts = receipts
}

func newTestFilterSystem(t testing.TB, db ethdb.Database, cfg Config) (*testBackend, *FilterSystem) {
>>>>>>> aadddf3a
	backend := &testBackend{db: db}
	sys := NewFilterSystem(backend, cfg)

	return backend, sys
}

// TestBlockSubscription tests if a block subscription returns block hashes for posted chain events.
// It creates multiple subscriptions:
// - one at the start and should receive all posted chain events and a second (blockHashes)
// - one that is created after a cutoff moment and uninstalled after a second cutoff moment (blockHashes[cutoff1:cutoff2])
// - one that is created after the second cutoff moment (blockHashes[cutoff2:])
func TestBlockSubscription(t *testing.T) {
	t.Parallel()

	var (
		db           = rawdb.NewMemoryDatabase()
		backend, sys = newTestFilterSystem(t, db, Config{})
<<<<<<< HEAD
		api          = NewFilterAPI(sys, false, true)
=======
		api          = NewFilterAPI(sys)
>>>>>>> aadddf3a
		genesis      = &core.Genesis{
			Config:  params.TestChainConfig,
			BaseFee: big.NewInt(params.InitialBaseFee),
		}
		_, chain, _ = core.GenerateChainWithGenesis(genesis, ethash.NewFaker(), 10, func(i int, gen *core.BlockGen) {})
		chainEvents []core.ChainEvent
	)

	for _, blk := range chain {
		chainEvents = append(chainEvents, core.ChainEvent{Hash: blk.Hash(), Block: blk})
	}

	chan0 := make(chan *types.Header)
	sub0 := api.events.SubscribeNewHeads(chan0)
	chan1 := make(chan *types.Header)
	sub1 := api.events.SubscribeNewHeads(chan1)

	go func() { // simulate client
		i1, i2 := 0, 0
		for i1 != len(chainEvents) || i2 != len(chainEvents) {
			select {
			case header := <-chan0:
				if chainEvents[i1].Hash != header.Hash() {
					t.Errorf("sub0 received invalid hash on index %d, want %x, got %x", i1, chainEvents[i1].Hash, header.Hash())
				}

				i1++
			case header := <-chan1:
				if chainEvents[i2].Hash != header.Hash() {
					t.Errorf("sub1 received invalid hash on index %d, want %x, got %x", i2, chainEvents[i2].Hash, header.Hash())
				}

				i2++
			}
		}

		sub0.Unsubscribe()
		sub1.Unsubscribe()
	}()

	time.Sleep(1 * time.Second)

	for _, e := range chainEvents {
		backend.chainFeed.Send(e)
	}

	<-sub0.Err()
	<-sub1.Err()
}

// TestPendingTxFilter tests whether pending tx filters retrieve all pending transactions that are posted to the event mux.
func TestPendingTxFilter(t *testing.T) {
	t.Parallel()

	var (
		db           = rawdb.NewMemoryDatabase()
		backend, sys = newTestFilterSystem(t, db, Config{})
<<<<<<< HEAD
		api          = NewFilterAPI(sys, false, true)
=======
		api          = NewFilterAPI(sys)
>>>>>>> aadddf3a

		transactions = []*types.Transaction{
			types.NewTransaction(0, common.HexToAddress("0xb794f5ea0ba39494ce83a213fffba74279579268"), new(big.Int), 0, new(big.Int), nil),
			types.NewTransaction(1, common.HexToAddress("0xb794f5ea0ba39494ce83a213fffba74279579268"), new(big.Int), 0, new(big.Int), nil),
			types.NewTransaction(2, common.HexToAddress("0xb794f5ea0ba39494ce83a213fffba74279579268"), new(big.Int), 0, new(big.Int), nil),
			types.NewTransaction(3, common.HexToAddress("0xb794f5ea0ba39494ce83a213fffba74279579268"), new(big.Int), 0, new(big.Int), nil),
			types.NewTransaction(4, common.HexToAddress("0xb794f5ea0ba39494ce83a213fffba74279579268"), new(big.Int), 0, new(big.Int), nil),
		}

		hashes []common.Hash
	)

	fid0 := api.NewPendingTransactionFilter(nil)

	time.Sleep(1 * time.Second)
	backend.txFeed.Send(core.NewTxsEvent{Txs: transactions})

	timeout := time.Now().Add(1 * time.Second)

	for {
		results, err := api.GetFilterChanges(fid0)
		if err != nil {
			t.Fatalf("Unable to retrieve logs: %v", err)
		}

		h := results.([]common.Hash)

		hashes = append(hashes, h...)
		if len(hashes) >= len(transactions) {
			break
		}
		// check timeout
		if time.Now().After(timeout) {
			break
		}

		time.Sleep(100 * time.Millisecond)
	}

	if len(hashes) != len(transactions) {
		t.Errorf("invalid number of transactions, want %d transactions(s), got %d", len(transactions), len(hashes))
		return
	}

	for i := range hashes {
		if hashes[i] != transactions[i].Hash() {
			t.Errorf("hashes[%d] invalid, want %x, got %x", i, transactions[i].Hash(), hashes[i])
		}
	}
}

// TestPendingTxFilterFullTx tests whether pending tx filters retrieve all pending transactions that are posted to the event mux.
func TestPendingTxFilterFullTx(t *testing.T) {
	t.Parallel()

	var (
		db           = rawdb.NewMemoryDatabase()
		backend, sys = newTestFilterSystem(t, db, Config{})
<<<<<<< HEAD
		api          = NewFilterAPI(sys, false, true)
=======
		api          = NewFilterAPI(sys)
>>>>>>> aadddf3a

		transactions = []*types.Transaction{
			types.NewTransaction(0, common.HexToAddress("0xb794f5ea0ba39494ce83a213fffba74279579268"), new(big.Int), 0, new(big.Int), nil),
			types.NewTransaction(1, common.HexToAddress("0xb794f5ea0ba39494ce83a213fffba74279579268"), new(big.Int), 0, new(big.Int), nil),
			types.NewTransaction(2, common.HexToAddress("0xb794f5ea0ba39494ce83a213fffba74279579268"), new(big.Int), 0, new(big.Int), nil),
			types.NewTransaction(3, common.HexToAddress("0xb794f5ea0ba39494ce83a213fffba74279579268"), new(big.Int), 0, new(big.Int), nil),
			types.NewTransaction(4, common.HexToAddress("0xb794f5ea0ba39494ce83a213fffba74279579268"), new(big.Int), 0, new(big.Int), nil),
		}

		txs []*ethapi.RPCTransaction
	)

	fullTx := true
	fid0 := api.NewPendingTransactionFilter(&fullTx)

	time.Sleep(1 * time.Second)
	backend.txFeed.Send(core.NewTxsEvent{Txs: transactions})

	timeout := time.Now().Add(1 * time.Second)

	for {
		results, err := api.GetFilterChanges(fid0)
		if err != nil {
			t.Fatalf("Unable to retrieve logs: %v", err)
		}

		tx := results.([]*ethapi.RPCTransaction)

		txs = append(txs, tx...)
		if len(txs) >= len(transactions) {
			break
		}
		// check timeout
		if time.Now().After(timeout) {
			break
		}

		time.Sleep(100 * time.Millisecond)
	}

	if len(txs) != len(transactions) {
		t.Errorf("invalid number of transactions, want %d transactions(s), got %d", len(transactions), len(txs))
		return
	}

	for i := range txs {
		if txs[i].Hash != transactions[i].Hash() {
			t.Errorf("hashes[%d] invalid, want %x, got %x", i, transactions[i].Hash(), txs[i].Hash)
		}
	}
}

// TestLogFilterCreation test whether a given filter criteria makes sense.
// If not it must return an error.
func TestLogFilterCreation(t *testing.T) {
	var (
		db     = rawdb.NewMemoryDatabase()
		_, sys = newTestFilterSystem(t, db, Config{})
<<<<<<< HEAD
		api    = NewFilterAPI(sys, false, true)
=======
		api    = NewFilterAPI(sys)
>>>>>>> aadddf3a

		testCases = []struct {
			crit    FilterCriteria
			success bool
		}{
			// defaults
			{FilterCriteria{}, true},
			// valid block number range
			{FilterCriteria{FromBlock: big.NewInt(1), ToBlock: big.NewInt(2)}, true},
			// "mined" block range to pending
			{FilterCriteria{FromBlock: big.NewInt(1), ToBlock: big.NewInt(rpc.LatestBlockNumber.Int64())}, true},
			// from block "higher" than to block
			{FilterCriteria{FromBlock: big.NewInt(2), ToBlock: big.NewInt(1)}, false},
			// from block "higher" than to block
			{FilterCriteria{FromBlock: big.NewInt(rpc.LatestBlockNumber.Int64()), ToBlock: big.NewInt(100)}, false},
			// from block "higher" than to block
			{FilterCriteria{FromBlock: big.NewInt(rpc.PendingBlockNumber.Int64()), ToBlock: big.NewInt(100)}, false},
			// from block "higher" than to block
			{FilterCriteria{FromBlock: big.NewInt(rpc.PendingBlockNumber.Int64()), ToBlock: big.NewInt(rpc.LatestBlockNumber.Int64())}, false},
			// topics more than 4
			{FilterCriteria{Topics: [][]common.Hash{{}, {}, {}, {}, {}}}, false},
		}
	)

	for i, test := range testCases {
		id, err := api.NewFilter(test.crit)
		if err != nil && test.success {
			t.Errorf("expected filter creation for case %d to success, got %v", i, err)
		}

		if err == nil {
			api.UninstallFilter(id)

			if !test.success {
				t.Errorf("expected testcase %d to fail with an error", i)
			}
		}
	}
}

// TestInvalidLogFilterCreation tests whether invalid filter log criteria results in an error
// when the filter is created.
func TestInvalidLogFilterCreation(t *testing.T) {
	t.Parallel()

	var (
		db     = rawdb.NewMemoryDatabase()
		_, sys = newTestFilterSystem(t, db, Config{})
<<<<<<< HEAD
		api    = NewFilterAPI(sys, false, true)
=======
		api    = NewFilterAPI(sys)
>>>>>>> aadddf3a
	)

	// different situations where log filter creation should fail.
	// Reason: fromBlock > toBlock
	testCases := []FilterCriteria{
		0: {FromBlock: big.NewInt(rpc.PendingBlockNumber.Int64()), ToBlock: big.NewInt(rpc.LatestBlockNumber.Int64())},
		1: {FromBlock: big.NewInt(rpc.PendingBlockNumber.Int64()), ToBlock: big.NewInt(100)},
		2: {FromBlock: big.NewInt(rpc.LatestBlockNumber.Int64()), ToBlock: big.NewInt(100)},
		3: {Topics: [][]common.Hash{{}, {}, {}, {}, {}}},
	}

	for i, test := range testCases {
		if _, err := api.NewFilter(test); err == nil {
			t.Errorf("Expected NewFilter for case #%d to fail", i)
		}
	}
}

// TestInvalidGetLogsRequest tests invalid getLogs requests
func TestInvalidGetLogsRequest(t *testing.T) {
	t.Parallel()

	var (
		db        = rawdb.NewMemoryDatabase()
		_, sys    = newTestFilterSystem(t, db, Config{})
<<<<<<< HEAD
		api       = NewFilterAPI(sys, false, true)
=======
		api       = NewFilterAPI(sys)
>>>>>>> aadddf3a
		blockHash = common.HexToHash("0x1111111111111111111111111111111111111111111111111111111111111111")
	)

	api.SetChainConfig(params.BorUnittestChainConfig)

	// Reason: Cannot specify both BlockHash and FromBlock/ToBlock)
	testCases := []FilterCriteria{
		0: {BlockHash: &blockHash, FromBlock: big.NewInt(100)},
		1: {BlockHash: &blockHash, ToBlock: big.NewInt(500)},
		2: {BlockHash: &blockHash, FromBlock: big.NewInt(rpc.LatestBlockNumber.Int64())},
		3: {BlockHash: &blockHash, Topics: [][]common.Hash{{}, {}, {}, {}, {}}},
	}

	for i, test := range testCases {
		if _, err := api.GetLogs(context.Background(), test); err == nil {
			t.Errorf("Expected Logs for case #%d to fail", i)
		}
	}
}

// TestInvalidGetRangeLogsRequest tests getLogs with invalid block range
func TestInvalidGetRangeLogsRequest(t *testing.T) {
	t.Parallel()

	var (
		db     = rawdb.NewMemoryDatabase()
		_, sys = newTestFilterSystem(t, db, Config{})
<<<<<<< HEAD
		api    = NewFilterAPI(sys, false, true)
=======
		api    = NewFilterAPI(sys)
>>>>>>> aadddf3a
	)

	api.SetChainConfig(params.BorTestChainConfig)

	if _, err := api.GetLogs(context.Background(), FilterCriteria{FromBlock: big.NewInt(2), ToBlock: big.NewInt(1)}); err != errInvalidBlockRange {
		t.Errorf("Expected Logs for invalid range return error, but got: %v", err)
	}
}

// TestLogFilter tests whether log filters match the correct logs that are posted to the event feed.
func TestLogFilter(t *testing.T) {
	t.Parallel()

	var (
		db           = rawdb.NewMemoryDatabase()
		backend, sys = newTestFilterSystem(t, db, Config{})
<<<<<<< HEAD
		api          = NewFilterAPI(sys, false, true)
=======
		api          = NewFilterAPI(sys)
>>>>>>> aadddf3a

		firstAddr      = common.HexToAddress("0x1111111111111111111111111111111111111111")
		secondAddr     = common.HexToAddress("0x2222222222222222222222222222222222222222")
		thirdAddress   = common.HexToAddress("0x3333333333333333333333333333333333333333")
		notUsedAddress = common.HexToAddress("0x9999999999999999999999999999999999999999")
		firstTopic     = common.HexToHash("0x1111111111111111111111111111111111111111111111111111111111111111")
		secondTopic    = common.HexToHash("0x2222222222222222222222222222222222222222222222222222222222222222")
		notUsedTopic   = common.HexToHash("0x9999999999999999999999999999999999999999999999999999999999999999")

		// posted twice, once as regular logs and once as pending logs.
		allLogs = []*types.Log{
			{Address: firstAddr},
			{Address: firstAddr, Topics: []common.Hash{firstTopic}, BlockNumber: 1},
			{Address: secondAddr, Topics: []common.Hash{firstTopic}, BlockNumber: 1},
			{Address: thirdAddress, Topics: []common.Hash{secondTopic}, BlockNumber: 2},
			{Address: thirdAddress, Topics: []common.Hash{secondTopic}, BlockNumber: 3},
		}

		testCases = []struct {
			crit     FilterCriteria
			expected []*types.Log
			id       rpc.ID
		}{
			// match all
			0: {FilterCriteria{}, allLogs, ""},
			// match none due to no matching addresses
			1: {FilterCriteria{Addresses: []common.Address{{}, notUsedAddress}, Topics: [][]common.Hash{nil}}, []*types.Log{}, ""},
			// match logs based on addresses, ignore topics
			2: {FilterCriteria{Addresses: []common.Address{firstAddr}}, allLogs[:2], ""},
			// match none due to no matching topics (match with address)
			3: {FilterCriteria{Addresses: []common.Address{secondAddr}, Topics: [][]common.Hash{{notUsedTopic}}}, []*types.Log{}, ""},
			// match logs based on addresses and topics
			4: {FilterCriteria{Addresses: []common.Address{thirdAddress}, Topics: [][]common.Hash{{firstTopic, secondTopic}}}, allLogs[3:5], ""},
			// match logs based on multiple addresses and "or" topics
			5: {FilterCriteria{Addresses: []common.Address{secondAddr, thirdAddress}, Topics: [][]common.Hash{{firstTopic, secondTopic}}}, allLogs[2:5], ""},
			// all "mined" logs with block num >= 2
			6: {FilterCriteria{FromBlock: big.NewInt(2), ToBlock: big.NewInt(rpc.LatestBlockNumber.Int64())}, allLogs[3:], ""},
			// all "mined" logs
			7: {FilterCriteria{ToBlock: big.NewInt(rpc.LatestBlockNumber.Int64())}, allLogs, ""},
			// all "mined" logs with 1>= block num <=2 and topic secondTopic
			8: {FilterCriteria{FromBlock: big.NewInt(1), ToBlock: big.NewInt(2), Topics: [][]common.Hash{{secondTopic}}}, allLogs[3:4], ""},
			// match all logs due to wildcard topic
			9: {FilterCriteria{Topics: [][]common.Hash{nil}}, allLogs[1:], ""},
		}
	)

	// create all filters
	for i := range testCases {
		testCases[i].id, _ = api.NewFilter(testCases[i].crit)
	}

	// raise events
	time.Sleep(1 * time.Second)

	if nsend := backend.logsFeed.Send(allLogs); nsend == 0 {
		t.Fatal("Logs event not delivered")
	}
<<<<<<< HEAD

	if nsend := backend.pendingLogsFeed.Send(allLogs); nsend == 0 {
		t.Fatal("Pending logs event not delivered")
	}
=======
>>>>>>> aadddf3a

	for i, tt := range testCases {
		var fetched []*types.Log

		timeout := time.Now().Add(1 * time.Second)

		for { // fetch all expected logs
			results, err := api.GetFilterChanges(tt.id)
			if err != nil {
				t.Fatalf("test %d: unable to fetch logs: %v", i, err)
			}

			fetched = append(fetched, results.([]*types.Log)...)
			if len(fetched) >= len(tt.expected) {
				break
			}
			// check timeout
			if time.Now().After(timeout) {
				break
			}

			time.Sleep(100 * time.Millisecond)
		}

		if len(fetched) != len(tt.expected) {
			t.Errorf("invalid number of logs for case %d, want %d log(s), got %d", i, len(tt.expected), len(fetched))
			return
		}

		for l := range fetched {
			if fetched[l].Removed {
				t.Errorf("expected log not to be removed for log %d in case %d", l, i)
			}

			if !reflect.DeepEqual(fetched[l], tt.expected[l]) {
				t.Errorf("invalid log on index %d for case %d", l, i)
			}
		}
	}
}

<<<<<<< HEAD
// TestPendingLogsSubscription tests if a subscription receives the correct pending logs that are posted to the event feed.
func TestPendingLogsSubscription(t *testing.T) {
	t.Parallel()

	var (
		db           = rawdb.NewMemoryDatabase()
		backend, sys = newTestFilterSystem(t, db, Config{})
		api          = NewFilterAPI(sys, false, true)

		firstAddr      = common.HexToAddress("0x1111111111111111111111111111111111111111")
		secondAddr     = common.HexToAddress("0x2222222222222222222222222222222222222222")
		thirdAddress   = common.HexToAddress("0x3333333333333333333333333333333333333333")
		notUsedAddress = common.HexToAddress("0x9999999999999999999999999999999999999999")
		firstTopic     = common.HexToHash("0x1111111111111111111111111111111111111111111111111111111111111111")
		secondTopic    = common.HexToHash("0x2222222222222222222222222222222222222222222222222222222222222222")
		thirdTopic     = common.HexToHash("0x3333333333333333333333333333333333333333333333333333333333333333")
		fourthTopic    = common.HexToHash("0x4444444444444444444444444444444444444444444444444444444444444444")
		notUsedTopic   = common.HexToHash("0x9999999999999999999999999999999999999999999999999999999999999999")

		allLogs = [][]*types.Log{
			{{Address: firstAddr, Topics: []common.Hash{}, BlockNumber: 0}},
			{{Address: firstAddr, Topics: []common.Hash{firstTopic}, BlockNumber: 1}},
			{{Address: secondAddr, Topics: []common.Hash{firstTopic}, BlockNumber: 2}},
			{{Address: thirdAddress, Topics: []common.Hash{secondTopic}, BlockNumber: 3}},
			{{Address: thirdAddress, Topics: []common.Hash{secondTopic}, BlockNumber: 4}},
			{
				{Address: thirdAddress, Topics: []common.Hash{firstTopic}, BlockNumber: 5},
				{Address: thirdAddress, Topics: []common.Hash{thirdTopic}, BlockNumber: 5},
				{Address: thirdAddress, Topics: []common.Hash{fourthTopic}, BlockNumber: 5},
				{Address: firstAddr, Topics: []common.Hash{firstTopic}, BlockNumber: 5},
			},
		}

		pendingBlockNumber = big.NewInt(rpc.PendingBlockNumber.Int64())

		testCases = []struct {
			crit     ethereum.FilterQuery
			expected []*types.Log
			c        chan []*types.Log
			sub      *Subscription
			err      chan error
		}{
			// match all
			{
				ethereum.FilterQuery{FromBlock: pendingBlockNumber, ToBlock: pendingBlockNumber},
				flattenLogs(allLogs),
				nil, nil, nil,
			},
			// match none due to no matching addresses
			{
				ethereum.FilterQuery{Addresses: []common.Address{{}, notUsedAddress}, Topics: [][]common.Hash{nil}, FromBlock: pendingBlockNumber, ToBlock: pendingBlockNumber},
				nil,
				nil, nil, nil,
			},
			// match logs based on addresses, ignore topics
			{
				ethereum.FilterQuery{Addresses: []common.Address{firstAddr}, FromBlock: pendingBlockNumber, ToBlock: pendingBlockNumber},
				append(flattenLogs(allLogs[:2]), allLogs[5][3]),
				nil, nil, nil,
			},
			// match none due to no matching topics (match with address)
			{
				ethereum.FilterQuery{Addresses: []common.Address{secondAddr}, Topics: [][]common.Hash{{notUsedTopic}}, FromBlock: pendingBlockNumber, ToBlock: pendingBlockNumber},
				nil,
				nil, nil, nil,
			},
			// match logs based on addresses and topics
			{
				ethereum.FilterQuery{Addresses: []common.Address{thirdAddress}, Topics: [][]common.Hash{{firstTopic, secondTopic}}, FromBlock: pendingBlockNumber, ToBlock: pendingBlockNumber},
				append(flattenLogs(allLogs[3:5]), allLogs[5][0]),
				nil, nil, nil,
			},
			// match logs based on multiple addresses and "or" topics
			{
				ethereum.FilterQuery{Addresses: []common.Address{secondAddr, thirdAddress}, Topics: [][]common.Hash{{firstTopic, secondTopic}}, FromBlock: pendingBlockNumber, ToBlock: pendingBlockNumber},
				append(flattenLogs(allLogs[2:5]), allLogs[5][0]),
				nil, nil, nil,
			},
			// multiple pending logs, should match only 2 topics from the logs in block 5
			{
				ethereum.FilterQuery{Addresses: []common.Address{thirdAddress}, Topics: [][]common.Hash{{firstTopic, fourthTopic}}, FromBlock: pendingBlockNumber, ToBlock: pendingBlockNumber},
				[]*types.Log{allLogs[5][0], allLogs[5][2]},
				nil, nil, nil,
			},
			// match none due to only matching new mined logs
			{
				ethereum.FilterQuery{},
				nil,
				nil, nil, nil,
			},
			// match none due to only matching mined logs within a specific block range
			{
				ethereum.FilterQuery{FromBlock: big.NewInt(1), ToBlock: big.NewInt(2)},
				nil,
				nil, nil, nil,
			},
			// match all due to matching mined and pending logs
			{
				ethereum.FilterQuery{FromBlock: big.NewInt(rpc.LatestBlockNumber.Int64()), ToBlock: big.NewInt(rpc.PendingBlockNumber.Int64())},
				flattenLogs(allLogs),
				nil, nil, nil,
			},
			// match none due to matching logs from a specific block number to new mined blocks
			{
				ethereum.FilterQuery{FromBlock: big.NewInt(1), ToBlock: big.NewInt(rpc.LatestBlockNumber.Int64())},
				nil,
				nil, nil, nil,
			},
		}
	)

	// create all subscriptions, this ensures all subscriptions are created before the events are posted.
	// on slow machines this could otherwise lead to missing events when the subscription is created after
	// (some) events are posted.
	for i := range testCases {
		testCases[i].c = make(chan []*types.Log)
		testCases[i].err = make(chan error, 1)

		var err error

		testCases[i].sub, err = api.events.SubscribeLogs(testCases[i].crit, testCases[i].c)
		if err != nil {
			t.Fatalf("SubscribeLogs %d failed: %v\n", i, err)
		}
	}

	for n, test := range testCases {
		i := n
		tt := test

		go func() {
			defer tt.sub.Unsubscribe()

			var fetched []*types.Log

			timeout := time.After(1 * time.Second)
		fetchLoop:
			for {
				select {
				case logs := <-tt.c:
					// Do not break early if we've fetched greater, or equal,
					// to the number of logs expected. This ensures we do not
					// deadlock the filter system because it will do a blocking
					// send on this channel if another log arrives.
					fetched = append(fetched, logs...)
				case <-timeout:
					break fetchLoop
				}
			}

			if len(fetched) != len(tt.expected) {
				tt.err <- fmt.Errorf("invalid number of logs for case %d, want %d log(s), got %d", i, len(tt.expected), len(fetched))
				return
			}

			for l := range fetched {
				if fetched[l].Removed {
					tt.err <- fmt.Errorf("expected log not to be removed for log %d in case %d", l, i)
					return
				}

				if !reflect.DeepEqual(fetched[l], tt.expected[l]) {
					tt.err <- fmt.Errorf("invalid log on index %d for case %d\n", l, i)
					return
				}
			}
			tt.err <- nil
		}()
	}

	// raise events
	for _, ev := range allLogs {
		backend.pendingLogsFeed.Send(ev)
	}

	for i := range testCases {
		err := <-testCases[i].err
		if err != nil {
			t.Fatalf("test %d failed: %v", i, err)
		}

		<-testCases[i].sub.Err()
	}
}

// nolint:gocognit
func TestLightFilterLogs(t *testing.T) {
	t.Parallel()

	var (
		db           = rawdb.NewMemoryDatabase()
		backend, sys = newTestFilterSystem(t, db, Config{})
		api          = NewFilterAPI(sys, true, true)
		signer       = types.HomesteadSigner{}

		firstAddr      = common.HexToAddress("0x1111111111111111111111111111111111111111")
		secondAddr     = common.HexToAddress("0x2222222222222222222222222222222222222222")
		thirdAddress   = common.HexToAddress("0x3333333333333333333333333333333333333333")
		notUsedAddress = common.HexToAddress("0x9999999999999999999999999999999999999999")
		firstTopic     = common.HexToHash("0x1111111111111111111111111111111111111111111111111111111111111111")
		secondTopic    = common.HexToHash("0x2222222222222222222222222222222222222222222222222222222222222222")

		// posted twice, once as regular logs and once as pending logs.
		allLogs = []*types.Log{
			// Block 1
			{Address: firstAddr, Topics: []common.Hash{}, Data: []byte{}, BlockNumber: 2, Index: 0},
			// Block 2
			{Address: firstAddr, Topics: []common.Hash{firstTopic}, Data: []byte{}, BlockNumber: 3, Index: 0},
			{Address: secondAddr, Topics: []common.Hash{firstTopic}, Data: []byte{}, BlockNumber: 3, Index: 1},
			{Address: thirdAddress, Topics: []common.Hash{secondTopic}, Data: []byte{}, BlockNumber: 3, Index: 2},
			// Block 3
			{Address: thirdAddress, Topics: []common.Hash{secondTopic}, Data: []byte{}, BlockNumber: 4, Index: 0},
		}

		testCases = []struct {
			crit     FilterCriteria
			expected []*types.Log
			id       rpc.ID
		}{
			// match all
			0: {FilterCriteria{}, allLogs, ""},
			// match none due to no matching addresses
			1: {FilterCriteria{Addresses: []common.Address{{}, notUsedAddress}, Topics: [][]common.Hash{nil}}, []*types.Log{}, ""},
			// match logs based on addresses, ignore topics
			2: {FilterCriteria{Addresses: []common.Address{firstAddr}}, allLogs[:2], ""},
			// match logs based on addresses and topics
			3: {FilterCriteria{Addresses: []common.Address{thirdAddress}, Topics: [][]common.Hash{{firstTopic, secondTopic}}}, allLogs[3:5], ""},
			// all logs with block num >= 3
			4: {FilterCriteria{FromBlock: big.NewInt(3), ToBlock: big.NewInt(5)}, allLogs[1:], ""},
			// all logs
			5: {FilterCriteria{FromBlock: big.NewInt(0), ToBlock: big.NewInt(5)}, allLogs, ""},
			// all logs with 1>= block num <=2 and topic secondTopic
			6: {FilterCriteria{FromBlock: big.NewInt(2), ToBlock: big.NewInt(3), Topics: [][]common.Hash{{secondTopic}}}, allLogs[3:4], ""},
		}

		key, _  = crypto.GenerateKey()
		addr    = crypto.PubkeyToAddress(key.PublicKey)
		genesis = &core.Genesis{Config: params.TestChainConfig,
			Alloc: types.GenesisAlloc{
				addr: {Balance: big.NewInt(params.Ether)},
			},
		}
		receipts = []*types.Receipt{{
			Logs: []*types.Log{allLogs[0]},
		}, {
			Logs: []*types.Log{allLogs[1], allLogs[2], allLogs[3]},
		}, {
			Logs: []*types.Log{allLogs[4]},
		}}
	)

	_, blocks, _ := core.GenerateChainWithGenesis(genesis, ethash.NewFaker(), 4, func(i int, b *core.BlockGen) {
		if i == 0 {
			return
		}

		receipts[i-1].Bloom = types.CreateBloom(types.Receipts{receipts[i-1]})
		b.AddUncheckedReceipt(receipts[i-1])
		tx, _ := types.SignTx(types.NewTx(&types.LegacyTx{Nonce: uint64(i - 1), To: &common.Address{}, Value: big.NewInt(1000), Gas: params.TxGas, GasPrice: b.BaseFee(), Data: nil}), signer, key)
		b.AddTx(tx)
	})
	for i, block := range blocks {
		rawdb.WriteBlock(db, block)
		rawdb.WriteCanonicalHash(db, block.Hash(), block.NumberU64())
		rawdb.WriteHeadBlockHash(db, block.Hash())

		if i > 0 {
			rawdb.WriteReceipts(db, block.Hash(), block.NumberU64(), []*types.Receipt{receipts[i-1]})
		}
	}
	// create all filters
	for i := range testCases {
		id, err := api.NewFilter(testCases[i].crit)
		if err != nil {
			t.Fatal(err)
		}

		testCases[i].id = id
	}

	// raise events
	time.Sleep(1 * time.Second)

	for _, block := range blocks {
		backend.chainFeed.Send(core.ChainEvent{Block: block, Hash: common.Hash{}, Logs: allLogs})
	}

	for i, tt := range testCases {
		var fetched []*types.Log

		timeout := time.Now().Add(1 * time.Second)

		for { // fetch all expected logs
			results, err := api.GetFilterChanges(tt.id)
			if err != nil {
				t.Fatalf("Unable to fetch logs: %v", err)
			}

			fetched = append(fetched, results.([]*types.Log)...)
			if len(fetched) >= len(tt.expected) {
				break
			}
			// check timeout
			if time.Now().After(timeout) {
				break
			}

			time.Sleep(100 * time.Millisecond)
		}

		if len(fetched) != len(tt.expected) {
			t.Errorf("invalid number of logs for case %d, want %d log(s), got %d", i, len(tt.expected), len(fetched))
			return
		}

		for l := range fetched {
			if fetched[l].Removed {
				t.Errorf("expected log not to be removed for log %d in case %d", l, i)
			}

			expected := *tt.expected[l]
			blockNum := expected.BlockNumber - 1
			expected.BlockHash = blocks[blockNum].Hash()
			expected.TxHash = blocks[blockNum].Transactions()[0].Hash()

			if !reflect.DeepEqual(fetched[l], &expected) {
				t.Errorf("invalid log on index %d for case %d", l, i)
			}
		}
	}
}

=======
>>>>>>> aadddf3a
// TestPendingTxFilterDeadlock tests if the event loop hangs when pending
// txes arrive at the same time that one of multiple filters is timing out.
// Please refer to #22131 for more details.
func TestPendingTxFilterDeadlock(t *testing.T) {
	t.Parallel()

	timeout := 100 * time.Millisecond

	var (
		db           = rawdb.NewMemoryDatabase()
		backend, sys = newTestFilterSystem(t, db, Config{Timeout: timeout})
<<<<<<< HEAD
		api          = NewFilterAPI(sys, false, true)
=======
		api          = NewFilterAPI(sys)
>>>>>>> aadddf3a
		done         = make(chan struct{})
	)

	go func() {
		// Bombard feed with txes until signal was received to stop
		i := uint64(0)

		for {
			select {
			case <-done:
				return
			default:
			}

			tx := types.NewTransaction(i, common.HexToAddress("0xb794f5ea0ba39494ce83a213fffba74279579268"), new(big.Int), 0, new(big.Int), nil)
			backend.txFeed.Send(core.NewTxsEvent{Txs: []*types.Transaction{tx}})

			i++
		}
	}()

	// Create a bunch of filters that will
	// timeout either in 100ms or 200ms
	subs := make([]*Subscription, 20)
	for i := 0; i < len(subs); i++ {
		fid := api.NewPendingTransactionFilter(nil)
		f, ok := api.filters[fid]
		if !ok {
			t.Fatalf("Filter %s should exist", fid)
		}
		subs[i] = f.s
		// Wait for at least one tx to arrive in filter
		for {
			hashes, err := api.GetFilterChanges(fid)
			if err != nil {
				t.Fatalf("Filter should exist: %v\n", err)
			}

			if len(hashes.([]common.Hash)) > 0 {
				break
			}

			runtime.Gosched()
		}
	}

	// Wait until filters have timed out and have been uninstalled.
	for _, sub := range subs {
		select {
		case <-sub.Err():
		case <-time.After(1 * time.Second):
			t.Fatalf("Filter timeout is hanging")
		}
	}
<<<<<<< HEAD
}

func flattenLogs(pl [][]*types.Log) []*types.Log {
	var logs []*types.Log
	for _, l := range pl {
		logs = append(logs, l...)
	}

	return logs
=======
>>>>>>> aadddf3a
}<|MERGE_RESOLUTION|>--- conflicted
+++ resolved
@@ -45,6 +45,7 @@
 	txFeed          event.Feed
 	logsFeed        event.Feed
 	rmLogsFeed      event.Feed
+	pendingLogsFeed event.Feed
 	chainFeed       event.Feed
 	pendingBlock    *types.Block
 	pendingReceipts types.Receipts
@@ -150,6 +151,10 @@
 
 func (b *testBackend) SubscribeLogsEvent(ch chan<- []*types.Log) event.Subscription {
 	return b.logsFeed.Subscribe(ch)
+}
+
+func (b *testBackend) SubscribePendingLogsEvent(ch chan<- []*types.Log) event.Subscription {
+	return b.pendingLogsFeed.Subscribe(ch)
 }
 
 func (b *testBackend) SubscribeChainEvent(ch chan<- core.ChainEvent) event.Subscription {
@@ -214,16 +219,12 @@
 	}()
 }
 
-<<<<<<< HEAD
-func newTestFilterSystem(_ testing.TB, db ethdb.Database, cfg Config) (*testBackend, *FilterSystem) {
-=======
 func (b *testBackend) setPending(block *types.Block, receipts types.Receipts) {
 	b.pendingBlock = block
 	b.pendingReceipts = receipts
 }
 
 func newTestFilterSystem(t testing.TB, db ethdb.Database, cfg Config) (*testBackend, *FilterSystem) {
->>>>>>> aadddf3a
 	backend := &testBackend{db: db}
 	sys := NewFilterSystem(backend, cfg)
 
@@ -241,11 +242,7 @@
 	var (
 		db           = rawdb.NewMemoryDatabase()
 		backend, sys = newTestFilterSystem(t, db, Config{})
-<<<<<<< HEAD
-		api          = NewFilterAPI(sys, false, true)
-=======
-		api          = NewFilterAPI(sys)
->>>>>>> aadddf3a
+		api          = NewFilterAPI(sys, true)
 		genesis      = &core.Genesis{
 			Config:  params.TestChainConfig,
 			BaseFee: big.NewInt(params.InitialBaseFee),
@@ -303,11 +300,7 @@
 	var (
 		db           = rawdb.NewMemoryDatabase()
 		backend, sys = newTestFilterSystem(t, db, Config{})
-<<<<<<< HEAD
-		api          = NewFilterAPI(sys, false, true)
-=======
-		api          = NewFilterAPI(sys)
->>>>>>> aadddf3a
+		api          = NewFilterAPI(sys, true)
 
 		transactions = []*types.Transaction{
 			types.NewTransaction(0, common.HexToAddress("0xb794f5ea0ba39494ce83a213fffba74279579268"), new(big.Int), 0, new(big.Int), nil),
@@ -366,11 +359,7 @@
 	var (
 		db           = rawdb.NewMemoryDatabase()
 		backend, sys = newTestFilterSystem(t, db, Config{})
-<<<<<<< HEAD
-		api          = NewFilterAPI(sys, false, true)
-=======
-		api          = NewFilterAPI(sys)
->>>>>>> aadddf3a
+		api          = NewFilterAPI(sys, true)
 
 		transactions = []*types.Transaction{
 			types.NewTransaction(0, common.HexToAddress("0xb794f5ea0ba39494ce83a213fffba74279579268"), new(big.Int), 0, new(big.Int), nil),
@@ -429,11 +418,7 @@
 	var (
 		db     = rawdb.NewMemoryDatabase()
 		_, sys = newTestFilterSystem(t, db, Config{})
-<<<<<<< HEAD
-		api    = NewFilterAPI(sys, false, true)
-=======
-		api    = NewFilterAPI(sys)
->>>>>>> aadddf3a
+		api    = NewFilterAPI(sys, true)
 
 		testCases = []struct {
 			crit    FilterCriteria
@@ -482,11 +467,7 @@
 	var (
 		db     = rawdb.NewMemoryDatabase()
 		_, sys = newTestFilterSystem(t, db, Config{})
-<<<<<<< HEAD
-		api    = NewFilterAPI(sys, false, true)
-=======
-		api    = NewFilterAPI(sys)
->>>>>>> aadddf3a
+		api    = NewFilterAPI(sys, true)
 	)
 
 	// different situations where log filter creation should fail.
@@ -512,11 +493,7 @@
 	var (
 		db        = rawdb.NewMemoryDatabase()
 		_, sys    = newTestFilterSystem(t, db, Config{})
-<<<<<<< HEAD
-		api       = NewFilterAPI(sys, false, true)
-=======
-		api       = NewFilterAPI(sys)
->>>>>>> aadddf3a
+		api       = NewFilterAPI(sys, true)
 		blockHash = common.HexToHash("0x1111111111111111111111111111111111111111111111111111111111111111")
 	)
 
@@ -544,11 +521,7 @@
 	var (
 		db     = rawdb.NewMemoryDatabase()
 		_, sys = newTestFilterSystem(t, db, Config{})
-<<<<<<< HEAD
-		api    = NewFilterAPI(sys, false, true)
-=======
-		api    = NewFilterAPI(sys)
->>>>>>> aadddf3a
+		api    = NewFilterAPI(sys, true)
 	)
 
 	api.SetChainConfig(params.BorTestChainConfig)
@@ -565,11 +538,7 @@
 	var (
 		db           = rawdb.NewMemoryDatabase()
 		backend, sys = newTestFilterSystem(t, db, Config{})
-<<<<<<< HEAD
-		api          = NewFilterAPI(sys, false, true)
-=======
-		api          = NewFilterAPI(sys)
->>>>>>> aadddf3a
+		api          = NewFilterAPI(sys, true)
 
 		firstAddr      = common.HexToAddress("0x1111111111111111111111111111111111111111")
 		secondAddr     = common.HexToAddress("0x2222222222222222222222222222222222222222")
@@ -627,13 +596,10 @@
 	if nsend := backend.logsFeed.Send(allLogs); nsend == 0 {
 		t.Fatal("Logs event not delivered")
 	}
-<<<<<<< HEAD
 
 	if nsend := backend.pendingLogsFeed.Send(allLogs); nsend == 0 {
 		t.Fatal("Pending logs event not delivered")
 	}
-=======
->>>>>>> aadddf3a
 
 	for i, tt := range testCases {
 		var fetched []*types.Log
@@ -675,341 +641,6 @@
 	}
 }
 
-<<<<<<< HEAD
-// TestPendingLogsSubscription tests if a subscription receives the correct pending logs that are posted to the event feed.
-func TestPendingLogsSubscription(t *testing.T) {
-	t.Parallel()
-
-	var (
-		db           = rawdb.NewMemoryDatabase()
-		backend, sys = newTestFilterSystem(t, db, Config{})
-		api          = NewFilterAPI(sys, false, true)
-
-		firstAddr      = common.HexToAddress("0x1111111111111111111111111111111111111111")
-		secondAddr     = common.HexToAddress("0x2222222222222222222222222222222222222222")
-		thirdAddress   = common.HexToAddress("0x3333333333333333333333333333333333333333")
-		notUsedAddress = common.HexToAddress("0x9999999999999999999999999999999999999999")
-		firstTopic     = common.HexToHash("0x1111111111111111111111111111111111111111111111111111111111111111")
-		secondTopic    = common.HexToHash("0x2222222222222222222222222222222222222222222222222222222222222222")
-		thirdTopic     = common.HexToHash("0x3333333333333333333333333333333333333333333333333333333333333333")
-		fourthTopic    = common.HexToHash("0x4444444444444444444444444444444444444444444444444444444444444444")
-		notUsedTopic   = common.HexToHash("0x9999999999999999999999999999999999999999999999999999999999999999")
-
-		allLogs = [][]*types.Log{
-			{{Address: firstAddr, Topics: []common.Hash{}, BlockNumber: 0}},
-			{{Address: firstAddr, Topics: []common.Hash{firstTopic}, BlockNumber: 1}},
-			{{Address: secondAddr, Topics: []common.Hash{firstTopic}, BlockNumber: 2}},
-			{{Address: thirdAddress, Topics: []common.Hash{secondTopic}, BlockNumber: 3}},
-			{{Address: thirdAddress, Topics: []common.Hash{secondTopic}, BlockNumber: 4}},
-			{
-				{Address: thirdAddress, Topics: []common.Hash{firstTopic}, BlockNumber: 5},
-				{Address: thirdAddress, Topics: []common.Hash{thirdTopic}, BlockNumber: 5},
-				{Address: thirdAddress, Topics: []common.Hash{fourthTopic}, BlockNumber: 5},
-				{Address: firstAddr, Topics: []common.Hash{firstTopic}, BlockNumber: 5},
-			},
-		}
-
-		pendingBlockNumber = big.NewInt(rpc.PendingBlockNumber.Int64())
-
-		testCases = []struct {
-			crit     ethereum.FilterQuery
-			expected []*types.Log
-			c        chan []*types.Log
-			sub      *Subscription
-			err      chan error
-		}{
-			// match all
-			{
-				ethereum.FilterQuery{FromBlock: pendingBlockNumber, ToBlock: pendingBlockNumber},
-				flattenLogs(allLogs),
-				nil, nil, nil,
-			},
-			// match none due to no matching addresses
-			{
-				ethereum.FilterQuery{Addresses: []common.Address{{}, notUsedAddress}, Topics: [][]common.Hash{nil}, FromBlock: pendingBlockNumber, ToBlock: pendingBlockNumber},
-				nil,
-				nil, nil, nil,
-			},
-			// match logs based on addresses, ignore topics
-			{
-				ethereum.FilterQuery{Addresses: []common.Address{firstAddr}, FromBlock: pendingBlockNumber, ToBlock: pendingBlockNumber},
-				append(flattenLogs(allLogs[:2]), allLogs[5][3]),
-				nil, nil, nil,
-			},
-			// match none due to no matching topics (match with address)
-			{
-				ethereum.FilterQuery{Addresses: []common.Address{secondAddr}, Topics: [][]common.Hash{{notUsedTopic}}, FromBlock: pendingBlockNumber, ToBlock: pendingBlockNumber},
-				nil,
-				nil, nil, nil,
-			},
-			// match logs based on addresses and topics
-			{
-				ethereum.FilterQuery{Addresses: []common.Address{thirdAddress}, Topics: [][]common.Hash{{firstTopic, secondTopic}}, FromBlock: pendingBlockNumber, ToBlock: pendingBlockNumber},
-				append(flattenLogs(allLogs[3:5]), allLogs[5][0]),
-				nil, nil, nil,
-			},
-			// match logs based on multiple addresses and "or" topics
-			{
-				ethereum.FilterQuery{Addresses: []common.Address{secondAddr, thirdAddress}, Topics: [][]common.Hash{{firstTopic, secondTopic}}, FromBlock: pendingBlockNumber, ToBlock: pendingBlockNumber},
-				append(flattenLogs(allLogs[2:5]), allLogs[5][0]),
-				nil, nil, nil,
-			},
-			// multiple pending logs, should match only 2 topics from the logs in block 5
-			{
-				ethereum.FilterQuery{Addresses: []common.Address{thirdAddress}, Topics: [][]common.Hash{{firstTopic, fourthTopic}}, FromBlock: pendingBlockNumber, ToBlock: pendingBlockNumber},
-				[]*types.Log{allLogs[5][0], allLogs[5][2]},
-				nil, nil, nil,
-			},
-			// match none due to only matching new mined logs
-			{
-				ethereum.FilterQuery{},
-				nil,
-				nil, nil, nil,
-			},
-			// match none due to only matching mined logs within a specific block range
-			{
-				ethereum.FilterQuery{FromBlock: big.NewInt(1), ToBlock: big.NewInt(2)},
-				nil,
-				nil, nil, nil,
-			},
-			// match all due to matching mined and pending logs
-			{
-				ethereum.FilterQuery{FromBlock: big.NewInt(rpc.LatestBlockNumber.Int64()), ToBlock: big.NewInt(rpc.PendingBlockNumber.Int64())},
-				flattenLogs(allLogs),
-				nil, nil, nil,
-			},
-			// match none due to matching logs from a specific block number to new mined blocks
-			{
-				ethereum.FilterQuery{FromBlock: big.NewInt(1), ToBlock: big.NewInt(rpc.LatestBlockNumber.Int64())},
-				nil,
-				nil, nil, nil,
-			},
-		}
-	)
-
-	// create all subscriptions, this ensures all subscriptions are created before the events are posted.
-	// on slow machines this could otherwise lead to missing events when the subscription is created after
-	// (some) events are posted.
-	for i := range testCases {
-		testCases[i].c = make(chan []*types.Log)
-		testCases[i].err = make(chan error, 1)
-
-		var err error
-
-		testCases[i].sub, err = api.events.SubscribeLogs(testCases[i].crit, testCases[i].c)
-		if err != nil {
-			t.Fatalf("SubscribeLogs %d failed: %v\n", i, err)
-		}
-	}
-
-	for n, test := range testCases {
-		i := n
-		tt := test
-
-		go func() {
-			defer tt.sub.Unsubscribe()
-
-			var fetched []*types.Log
-
-			timeout := time.After(1 * time.Second)
-		fetchLoop:
-			for {
-				select {
-				case logs := <-tt.c:
-					// Do not break early if we've fetched greater, or equal,
-					// to the number of logs expected. This ensures we do not
-					// deadlock the filter system because it will do a blocking
-					// send on this channel if another log arrives.
-					fetched = append(fetched, logs...)
-				case <-timeout:
-					break fetchLoop
-				}
-			}
-
-			if len(fetched) != len(tt.expected) {
-				tt.err <- fmt.Errorf("invalid number of logs for case %d, want %d log(s), got %d", i, len(tt.expected), len(fetched))
-				return
-			}
-
-			for l := range fetched {
-				if fetched[l].Removed {
-					tt.err <- fmt.Errorf("expected log not to be removed for log %d in case %d", l, i)
-					return
-				}
-
-				if !reflect.DeepEqual(fetched[l], tt.expected[l]) {
-					tt.err <- fmt.Errorf("invalid log on index %d for case %d\n", l, i)
-					return
-				}
-			}
-			tt.err <- nil
-		}()
-	}
-
-	// raise events
-	for _, ev := range allLogs {
-		backend.pendingLogsFeed.Send(ev)
-	}
-
-	for i := range testCases {
-		err := <-testCases[i].err
-		if err != nil {
-			t.Fatalf("test %d failed: %v", i, err)
-		}
-
-		<-testCases[i].sub.Err()
-	}
-}
-
-// nolint:gocognit
-func TestLightFilterLogs(t *testing.T) {
-	t.Parallel()
-
-	var (
-		db           = rawdb.NewMemoryDatabase()
-		backend, sys = newTestFilterSystem(t, db, Config{})
-		api          = NewFilterAPI(sys, true, true)
-		signer       = types.HomesteadSigner{}
-
-		firstAddr      = common.HexToAddress("0x1111111111111111111111111111111111111111")
-		secondAddr     = common.HexToAddress("0x2222222222222222222222222222222222222222")
-		thirdAddress   = common.HexToAddress("0x3333333333333333333333333333333333333333")
-		notUsedAddress = common.HexToAddress("0x9999999999999999999999999999999999999999")
-		firstTopic     = common.HexToHash("0x1111111111111111111111111111111111111111111111111111111111111111")
-		secondTopic    = common.HexToHash("0x2222222222222222222222222222222222222222222222222222222222222222")
-
-		// posted twice, once as regular logs and once as pending logs.
-		allLogs = []*types.Log{
-			// Block 1
-			{Address: firstAddr, Topics: []common.Hash{}, Data: []byte{}, BlockNumber: 2, Index: 0},
-			// Block 2
-			{Address: firstAddr, Topics: []common.Hash{firstTopic}, Data: []byte{}, BlockNumber: 3, Index: 0},
-			{Address: secondAddr, Topics: []common.Hash{firstTopic}, Data: []byte{}, BlockNumber: 3, Index: 1},
-			{Address: thirdAddress, Topics: []common.Hash{secondTopic}, Data: []byte{}, BlockNumber: 3, Index: 2},
-			// Block 3
-			{Address: thirdAddress, Topics: []common.Hash{secondTopic}, Data: []byte{}, BlockNumber: 4, Index: 0},
-		}
-
-		testCases = []struct {
-			crit     FilterCriteria
-			expected []*types.Log
-			id       rpc.ID
-		}{
-			// match all
-			0: {FilterCriteria{}, allLogs, ""},
-			// match none due to no matching addresses
-			1: {FilterCriteria{Addresses: []common.Address{{}, notUsedAddress}, Topics: [][]common.Hash{nil}}, []*types.Log{}, ""},
-			// match logs based on addresses, ignore topics
-			2: {FilterCriteria{Addresses: []common.Address{firstAddr}}, allLogs[:2], ""},
-			// match logs based on addresses and topics
-			3: {FilterCriteria{Addresses: []common.Address{thirdAddress}, Topics: [][]common.Hash{{firstTopic, secondTopic}}}, allLogs[3:5], ""},
-			// all logs with block num >= 3
-			4: {FilterCriteria{FromBlock: big.NewInt(3), ToBlock: big.NewInt(5)}, allLogs[1:], ""},
-			// all logs
-			5: {FilterCriteria{FromBlock: big.NewInt(0), ToBlock: big.NewInt(5)}, allLogs, ""},
-			// all logs with 1>= block num <=2 and topic secondTopic
-			6: {FilterCriteria{FromBlock: big.NewInt(2), ToBlock: big.NewInt(3), Topics: [][]common.Hash{{secondTopic}}}, allLogs[3:4], ""},
-		}
-
-		key, _  = crypto.GenerateKey()
-		addr    = crypto.PubkeyToAddress(key.PublicKey)
-		genesis = &core.Genesis{Config: params.TestChainConfig,
-			Alloc: types.GenesisAlloc{
-				addr: {Balance: big.NewInt(params.Ether)},
-			},
-		}
-		receipts = []*types.Receipt{{
-			Logs: []*types.Log{allLogs[0]},
-		}, {
-			Logs: []*types.Log{allLogs[1], allLogs[2], allLogs[3]},
-		}, {
-			Logs: []*types.Log{allLogs[4]},
-		}}
-	)
-
-	_, blocks, _ := core.GenerateChainWithGenesis(genesis, ethash.NewFaker(), 4, func(i int, b *core.BlockGen) {
-		if i == 0 {
-			return
-		}
-
-		receipts[i-1].Bloom = types.CreateBloom(types.Receipts{receipts[i-1]})
-		b.AddUncheckedReceipt(receipts[i-1])
-		tx, _ := types.SignTx(types.NewTx(&types.LegacyTx{Nonce: uint64(i - 1), To: &common.Address{}, Value: big.NewInt(1000), Gas: params.TxGas, GasPrice: b.BaseFee(), Data: nil}), signer, key)
-		b.AddTx(tx)
-	})
-	for i, block := range blocks {
-		rawdb.WriteBlock(db, block)
-		rawdb.WriteCanonicalHash(db, block.Hash(), block.NumberU64())
-		rawdb.WriteHeadBlockHash(db, block.Hash())
-
-		if i > 0 {
-			rawdb.WriteReceipts(db, block.Hash(), block.NumberU64(), []*types.Receipt{receipts[i-1]})
-		}
-	}
-	// create all filters
-	for i := range testCases {
-		id, err := api.NewFilter(testCases[i].crit)
-		if err != nil {
-			t.Fatal(err)
-		}
-
-		testCases[i].id = id
-	}
-
-	// raise events
-	time.Sleep(1 * time.Second)
-
-	for _, block := range blocks {
-		backend.chainFeed.Send(core.ChainEvent{Block: block, Hash: common.Hash{}, Logs: allLogs})
-	}
-
-	for i, tt := range testCases {
-		var fetched []*types.Log
-
-		timeout := time.Now().Add(1 * time.Second)
-
-		for { // fetch all expected logs
-			results, err := api.GetFilterChanges(tt.id)
-			if err != nil {
-				t.Fatalf("Unable to fetch logs: %v", err)
-			}
-
-			fetched = append(fetched, results.([]*types.Log)...)
-			if len(fetched) >= len(tt.expected) {
-				break
-			}
-			// check timeout
-			if time.Now().After(timeout) {
-				break
-			}
-
-			time.Sleep(100 * time.Millisecond)
-		}
-
-		if len(fetched) != len(tt.expected) {
-			t.Errorf("invalid number of logs for case %d, want %d log(s), got %d", i, len(tt.expected), len(fetched))
-			return
-		}
-
-		for l := range fetched {
-			if fetched[l].Removed {
-				t.Errorf("expected log not to be removed for log %d in case %d", l, i)
-			}
-
-			expected := *tt.expected[l]
-			blockNum := expected.BlockNumber - 1
-			expected.BlockHash = blocks[blockNum].Hash()
-			expected.TxHash = blocks[blockNum].Transactions()[0].Hash()
-
-			if !reflect.DeepEqual(fetched[l], &expected) {
-				t.Errorf("invalid log on index %d for case %d", l, i)
-			}
-		}
-	}
-}
-
-=======
->>>>>>> aadddf3a
 // TestPendingTxFilterDeadlock tests if the event loop hangs when pending
 // txes arrive at the same time that one of multiple filters is timing out.
 // Please refer to #22131 for more details.
@@ -1021,11 +652,7 @@
 	var (
 		db           = rawdb.NewMemoryDatabase()
 		backend, sys = newTestFilterSystem(t, db, Config{Timeout: timeout})
-<<<<<<< HEAD
-		api          = NewFilterAPI(sys, false, true)
-=======
-		api          = NewFilterAPI(sys)
->>>>>>> aadddf3a
+		api          = NewFilterAPI(sys, true)
 		done         = make(chan struct{})
 	)
 
@@ -1080,7 +707,6 @@
 			t.Fatalf("Filter timeout is hanging")
 		}
 	}
-<<<<<<< HEAD
 }
 
 func flattenLogs(pl [][]*types.Log) []*types.Log {
@@ -1090,6 +716,4 @@
 	}
 
 	return logs
-=======
->>>>>>> aadddf3a
 }