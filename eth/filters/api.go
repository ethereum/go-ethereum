// Copyright 2015 The go-ethereum Authors
// This file is part of the go-ethereum library.
//
// The go-ethereum library is free software: you can redistribute it and/or modify
// it under the terms of the GNU Lesser General Public License as published by
// the Free Software Foundation, either version 3 of the License, or
// (at your option) any later version.
//
// The go-ethereum library is distributed in the hope that it will be useful,
// but WITHOUT ANY WARRANTY; without even the implied warranty of
// MERCHANTABILITY or FITNESS FOR A PARTICULAR PURPOSE. See the
// GNU Lesser General Public License for more details.
//
// You should have received a copy of the GNU Lesser General Public License
// along with the go-ethereum library. If not, see <http://www.gnu.org/licenses/>.

package filters

import (
	"context"
	"encoding/json"
	"errors"
	"fmt"
	"math/big"
	"sync"
	"time"

	"github.com/ethereum/go-ethereum"
	"github.com/ethereum/go-ethereum/common"
	"github.com/ethereum/go-ethereum/common/hexutil"
	"github.com/ethereum/go-ethereum/core/types"
	"github.com/ethereum/go-ethereum/rpc"
)

// filter is a helper struct that holds meta information over the filter type
// and associated subscription in the event system.
type filter struct {
	typ      Type
	deadline *time.Timer // filter is inactive when deadline triggers
	hashes   []common.Hash
	crit     FilterCriteria
	logs     []*types.Log
	s        *Subscription // associated subscription in event system
}

// FilterAPI offers support to create and manage filters. This will allow external clients to retrieve various
// information related to the Ethereum protocol such als blocks, transactions and logs.
type FilterAPI struct {
	sys       *FilterSystem
	events    *EventSystem
	filtersMu sync.Mutex
	filters   map[rpc.ID]*filter
	timeout   time.Duration
}

// NewFilterAPI returns a new FilterAPI instance.
func NewFilterAPI(system *FilterSystem, lightMode bool) *FilterAPI {
	api := &FilterAPI{
		sys:     system,
		events:  NewEventSystem(system, lightMode),
		filters: make(map[rpc.ID]*filter),
		timeout: system.cfg.Timeout,
	}
<<<<<<< HEAD
	go api.timeoutLoop(timeout)
	go api.dropLoop()
=======
	go api.timeoutLoop(system.cfg.Timeout)
>>>>>>> d901d853

	return api
}

// timeoutLoop runs at the interval set by 'timeout' and deletes filters
// that have not been recently used. It is started when the API is created.
func (api *FilterAPI) timeoutLoop(timeout time.Duration) {
	var toUninstall []*Subscription
	ticker := time.NewTicker(timeout)
	defer ticker.Stop()
	for {
		<-ticker.C
		api.filtersMu.Lock()
		for id, f := range api.filters {
			select {
			case <-f.deadline.C:
				toUninstall = append(toUninstall, f.s)
				delete(api.filters, id)
			default:
				continue
			}
		}
		api.filtersMu.Unlock()

		// Unsubscribes are processed outside the lock to avoid the following scenario:
		// event loop attempts broadcasting events to still active filters while
		// Unsubscribe is waiting for it to process the uninstall request.
		for _, s := range toUninstall {
			s.Unsubscribe()
		}
		toUninstall = nil
	}
}

// NewPendingTransactionFilter creates a filter that fetches pending transaction hashes
// as transactions enter the pending state.
//
// It is part of the filter package because this filter can be used through the
// `eth_getFilterChanges` polling method that is also used for log filters.
func (api *FilterAPI) NewPendingTransactionFilter() rpc.ID {
	var (
		pendingTxs   = make(chan []common.Hash)
		pendingTxSub = api.events.SubscribePendingTxs(pendingTxs)
	)

	api.filtersMu.Lock()
	api.filters[pendingTxSub.ID] = &filter{typ: PendingTransactionsSubscription, deadline: time.NewTimer(api.timeout), hashes: make([]common.Hash, 0), s: pendingTxSub}
	api.filtersMu.Unlock()

	go func() {
		for {
			select {
			case ph := <-pendingTxs:
				api.filtersMu.Lock()
				if f, found := api.filters[pendingTxSub.ID]; found {
					f.hashes = append(f.hashes, ph...)
				}
				api.filtersMu.Unlock()
			case <-pendingTxSub.Err():
				api.filtersMu.Lock()
				delete(api.filters, pendingTxSub.ID)
				api.filtersMu.Unlock()
				return
			}
		}
	}()

	return pendingTxSub.ID
}

// NewPendingTransactions creates a subscription that is triggered each time a transaction
// enters the transaction pool and was signed from one of the transactions this nodes manages.
func (api *FilterAPI) NewPendingTransactions(ctx context.Context) (*rpc.Subscription, error) {
	notifier, supported := rpc.NotifierFromContext(ctx)
	if !supported {
		return &rpc.Subscription{}, rpc.ErrNotificationsUnsupported
	}

	rpcSub := notifier.CreateSubscription()

	go func() {
		txHashes := make(chan []common.Hash, 128)
		pendingTxSub := api.events.SubscribePendingTxs(txHashes)

		for {
			select {
			case hashes := <-txHashes:
				// To keep the original behaviour, send a single tx hash in one notification.
				// TODO(rjl493456442) Send a batch of tx hashes in one notification
				for _, h := range hashes {
					notifier.Notify(rpcSub.ID, h)
				}
			case <-rpcSub.Err():
				pendingTxSub.Unsubscribe()
				return
			case <-notifier.Closed():
				pendingTxSub.Unsubscribe()
				return
			}
		}
	}()

	return rpcSub, nil
}

// NewBlockFilter creates a filter that fetches blocks that are imported into the chain.
// It is part of the filter package since polling goes with eth_getFilterChanges.
func (api *FilterAPI) NewBlockFilter() rpc.ID {
	var (
		headers   = make(chan *types.Header)
		headerSub = api.events.SubscribeNewHeads(headers)
	)

	api.filtersMu.Lock()
	api.filters[headerSub.ID] = &filter{typ: BlocksSubscription, deadline: time.NewTimer(api.timeout), hashes: make([]common.Hash, 0), s: headerSub}
	api.filtersMu.Unlock()

	go func() {
		for {
			select {
			case h := <-headers:
				api.filtersMu.Lock()
				if f, found := api.filters[headerSub.ID]; found {
					f.hashes = append(f.hashes, h.Hash())
				}
				api.filtersMu.Unlock()
			case <-headerSub.Err():
				api.filtersMu.Lock()
				delete(api.filters, headerSub.ID)
				api.filtersMu.Unlock()
				return
			}
		}
	}()

	return headerSub.ID
}

// NewHeads send a notification each time a new (header) block is appended to the chain.
func (api *FilterAPI) NewHeads(ctx context.Context) (*rpc.Subscription, error) {
	notifier, supported := rpc.NotifierFromContext(ctx)
	if !supported {
		return &rpc.Subscription{}, rpc.ErrNotificationsUnsupported
	}

	rpcSub := notifier.CreateSubscription()

	go func() {
		headers := make(chan *types.Header)
		headersSub := api.events.SubscribeNewHeads(headers)

		for {
			select {
			case h := <-headers:
				notifier.Notify(rpcSub.ID, h)
			case <-rpcSub.Err():
				headersSub.Unsubscribe()
				return
			case <-notifier.Closed():
				headersSub.Unsubscribe()
				return
			}
		}
	}()

	return rpcSub, nil
}

// Logs creates a subscription that fires for all new log that match the given filter criteria.
func (api *FilterAPI) Logs(ctx context.Context, crit FilterCriteria) (*rpc.Subscription, error) {
	notifier, supported := rpc.NotifierFromContext(ctx)
	if !supported {
		return &rpc.Subscription{}, rpc.ErrNotificationsUnsupported
	}

	var (
		rpcSub      = notifier.CreateSubscription()
		matchedLogs = make(chan []*types.Log)
	)

	logsSub, err := api.events.SubscribeLogs(ethereum.FilterQuery(crit), matchedLogs)
	if err != nil {
		return nil, err
	}

	go func() {
		for {
			select {
			case logs := <-matchedLogs:
				for _, log := range logs {
					log := log
					notifier.Notify(rpcSub.ID, &log)
				}
			case <-rpcSub.Err(): // client send an unsubscribe request
				logsSub.Unsubscribe()
				return
			case <-notifier.Closed(): // connection dropped
				logsSub.Unsubscribe()
				return
			}
		}
	}()

	return rpcSub, nil
}

// FilterCriteria represents a request to create a new filter.
// Same as ethereum.FilterQuery but with UnmarshalJSON() method.
type FilterCriteria ethereum.FilterQuery

// NewFilter creates a new filter and returns the filter id. It can be
// used to retrieve logs when the state changes. This method cannot be
// used to fetch logs that are already stored in the state.
//
// Default criteria for the from and to block are "latest".
// Using "latest" as block number will return logs for mined blocks.
// Using "pending" as block number returns logs for not yet mined (pending) blocks.
// In case logs are removed (chain reorg) previously returned logs are returned
// again but with the removed property set to true.
//
// In case "fromBlock" > "toBlock" an error is returned.
func (api *FilterAPI) NewFilter(crit FilterCriteria) (rpc.ID, error) {
	logs := make(chan []*types.Log)
	logsSub, err := api.events.SubscribeLogs(ethereum.FilterQuery(crit), logs)
	if err != nil {
		return "", err
	}

	api.filtersMu.Lock()
	api.filters[logsSub.ID] = &filter{typ: LogsSubscription, crit: crit, deadline: time.NewTimer(api.timeout), logs: make([]*types.Log, 0), s: logsSub}
	api.filtersMu.Unlock()

	go func() {
		for {
			select {
			case l := <-logs:
				api.filtersMu.Lock()
				if f, found := api.filters[logsSub.ID]; found {
					f.logs = append(f.logs, l...)
				}
				api.filtersMu.Unlock()
			case <-logsSub.Err():
				api.filtersMu.Lock()
				delete(api.filters, logsSub.ID)
				api.filtersMu.Unlock()
				return
			}
		}
	}()

	return logsSub.ID, nil
}

// GetLogs returns logs matching the given argument that are stored within the state.
func (api *FilterAPI) GetLogs(ctx context.Context, crit FilterCriteria) ([]*types.Log, error) {
	var filter *Filter
	if crit.BlockHash != nil {
		// Block filter requested, construct a single-shot filter
		filter = api.sys.NewBlockFilter(*crit.BlockHash, crit.Addresses, crit.Topics)
	} else {
		// Convert the RPC block numbers into internal representations
		begin := rpc.LatestBlockNumber.Int64()
		if crit.FromBlock != nil {
			begin = crit.FromBlock.Int64()
		}
		end := rpc.LatestBlockNumber.Int64()
		if crit.ToBlock != nil {
			end = crit.ToBlock.Int64()
		}
		// Construct the range filter
		filter = api.sys.NewRangeFilter(begin, end, crit.Addresses, crit.Topics)
	}
	// Run the filter and return all the logs
	logs, err := filter.Logs(ctx)
	if err != nil {
		return nil, err
	}
	return returnLogs(logs), err
}

// UninstallFilter removes the filter with the given filter id.
func (api *FilterAPI) UninstallFilter(id rpc.ID) bool {
	api.filtersMu.Lock()
	f, found := api.filters[id]
	if found {
		delete(api.filters, id)
	}
	api.filtersMu.Unlock()
	if found {
		f.s.Unsubscribe()
	}

	return found
}

// GetFilterLogs returns the logs for the filter with the given id.
// If the filter could not be found an empty array of logs is returned.
func (api *FilterAPI) GetFilterLogs(ctx context.Context, id rpc.ID) ([]*types.Log, error) {
	api.filtersMu.Lock()
	f, found := api.filters[id]
	api.filtersMu.Unlock()

	if !found || f.typ != LogsSubscription {
		return nil, fmt.Errorf("filter not found")
	}

	var filter *Filter
	if f.crit.BlockHash != nil {
		// Block filter requested, construct a single-shot filter
		filter = api.sys.NewBlockFilter(*f.crit.BlockHash, f.crit.Addresses, f.crit.Topics)
	} else {
		// Convert the RPC block numbers into internal representations
		begin := rpc.LatestBlockNumber.Int64()
		if f.crit.FromBlock != nil {
			begin = f.crit.FromBlock.Int64()
		}
		end := rpc.LatestBlockNumber.Int64()
		if f.crit.ToBlock != nil {
			end = f.crit.ToBlock.Int64()
		}
		// Construct the range filter
		filter = api.sys.NewRangeFilter(begin, end, f.crit.Addresses, f.crit.Topics)
	}
	// Run the filter and return all the logs
	logs, err := filter.Logs(ctx)
	if err != nil {
		return nil, err
	}
	return returnLogs(logs), nil
}

// GetFilterChanges returns the logs for the filter with the given id since
// last time it was called. This can be used for polling.
//
// For pending transaction and block filters the result is []common.Hash.
// (pending)Log filters return []Log.
func (api *FilterAPI) GetFilterChanges(id rpc.ID) (interface{}, error) {
	api.filtersMu.Lock()
	defer api.filtersMu.Unlock()

	if f, found := api.filters[id]; found {
		if !f.deadline.Stop() {
			// timer expired but filter is not yet removed in timeout loop
			// receive timer value and reset timer
			<-f.deadline.C
		}
		f.deadline.Reset(api.timeout)

		switch f.typ {
		case PendingTransactionsSubscription, BlocksSubscription:
			hashes := f.hashes
			f.hashes = nil
			return returnHashes(hashes), nil
		case LogsSubscription, MinedAndPendingLogsSubscription:
			logs := f.logs
			f.logs = nil
			return returnLogs(logs), nil
		}
	}

	return []interface{}{}, fmt.Errorf("filter not found")
}

// returnHashes is a helper that will return an empty hash array case the given hash array is nil,
// otherwise the given hashes array is returned.
func returnHashes(hashes []common.Hash) []common.Hash {
	if hashes == nil {
		return []common.Hash{}
	}
	return hashes
}

// returnLogs is a helper that will return an empty log array in case the given logs array is nil,
// otherwise the given logs array is returned.
func returnLogs(logs []*types.Log) []*types.Log {
	if logs == nil {
		return []*types.Log{}
	}
	return logs
}

// UnmarshalJSON sets *args fields with given data.
func (args *FilterCriteria) UnmarshalJSON(data []byte) error {
	type input struct {
		BlockHash *common.Hash     `json:"blockHash"`
		FromBlock *rpc.BlockNumber `json:"fromBlock"`
		ToBlock   *rpc.BlockNumber `json:"toBlock"`
		Addresses interface{}      `json:"address"`
		Topics    []interface{}    `json:"topics"`
	}

	var raw input
	if err := json.Unmarshal(data, &raw); err != nil {
		return err
	}

	if raw.BlockHash != nil {
		if raw.FromBlock != nil || raw.ToBlock != nil {
			// BlockHash is mutually exclusive with FromBlock/ToBlock criteria
			return fmt.Errorf("cannot specify both BlockHash and FromBlock/ToBlock, choose one or the other")
		}
		args.BlockHash = raw.BlockHash
	} else {
		if raw.FromBlock != nil {
			args.FromBlock = big.NewInt(raw.FromBlock.Int64())
		}

		if raw.ToBlock != nil {
			args.ToBlock = big.NewInt(raw.ToBlock.Int64())
		}
	}

	args.Addresses = []common.Address{}

	if raw.Addresses != nil {
		// raw.Address can contain a single address or an array of addresses
		switch rawAddr := raw.Addresses.(type) {
		case []interface{}:
			for i, addr := range rawAddr {
				if strAddr, ok := addr.(string); ok {
					addr, err := decodeAddress(strAddr)
					if err != nil {
						return fmt.Errorf("invalid address at index %d: %v", i, err)
					}
					args.Addresses = append(args.Addresses, addr)
				} else {
					return fmt.Errorf("non-string address at index %d", i)
				}
			}
		case string:
			addr, err := decodeAddress(rawAddr)
			if err != nil {
				return fmt.Errorf("invalid address: %v", err)
			}
			args.Addresses = []common.Address{addr}
		default:
			return errors.New("invalid addresses in query")
		}
	}

	// topics is an array consisting of strings and/or arrays of strings.
	// JSON null values are converted to common.Hash{} and ignored by the filter manager.
	if len(raw.Topics) > 0 {
		args.Topics = make([][]common.Hash, len(raw.Topics))
		for i, t := range raw.Topics {
			switch topic := t.(type) {
			case nil:
				// ignore topic when matching logs

			case string:
				// match specific topic
				top, err := decodeTopic(topic)
				if err != nil {
					return err
				}
				args.Topics[i] = []common.Hash{top}

			case []interface{}:
				// or case e.g. [null, "topic0", "topic1"]
				for _, rawTopic := range topic {
					if rawTopic == nil {
						// null component, match all
						args.Topics[i] = nil
						break
					}
					if topic, ok := rawTopic.(string); ok {
						parsed, err := decodeTopic(topic)
						if err != nil {
							return err
						}
						args.Topics[i] = append(args.Topics[i], parsed)
					} else {
						return fmt.Errorf("invalid topic(s)")
					}
				}
			default:
				return fmt.Errorf("invalid topic(s)")
			}
		}
	}

	return nil
}

func decodeAddress(s string) (common.Address, error) {
	b, err := hexutil.Decode(s)
	if err == nil && len(b) != common.AddressLength {
		err = fmt.Errorf("hex has invalid length %d after decoding; expected %d for address", len(b), common.AddressLength)
	}
	return common.BytesToAddress(b), err
}

func decodeTopic(s string) (common.Hash, error) {
	b, err := hexutil.Decode(s)
	if err == nil && len(b) != common.HashLength {
		err = fmt.Errorf("hex has invalid length %d after decoding; expected %d for topic", len(b), common.HashLength)
	}
	return common.BytesToHash(b), err
}<|MERGE_RESOLUTION|>--- conflicted
+++ resolved
@@ -61,12 +61,8 @@
 		filters: make(map[rpc.ID]*filter),
 		timeout: system.cfg.Timeout,
 	}
-<<<<<<< HEAD
-	go api.timeoutLoop(timeout)
+	go api.timeoutLoop(system.cfg.Timeout)
 	go api.dropLoop()
-=======
-	go api.timeoutLoop(system.cfg.Timeout)
->>>>>>> d901d853
 
 	return api
 }
