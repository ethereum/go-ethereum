// Copyright 2015 The go-ethereum Authors
// This file is part of the go-ethereum library.
//
// The go-ethereum library is free software: you can redistribute it and/or modify
// it under the terms of the GNU Lesser General Public License as published by
// the Free Software Foundation, either version 3 of the License, or
// (at your option) any later version.
//
// The go-ethereum library is distributed in the hope that it will be useful,
// but WITHOUT ANY WARRANTY; without even the implied warranty of
// MERCHANTABILITY or FITNESS FOR A PARTICULAR PURPOSE. See the
// GNU Lesser General Public License for more details.
//
// You should have received a copy of the GNU Lesser General Public License
// along with the go-ethereum library. If not, see <http://www.gnu.org/licenses/>.

// Package filters implements an ethereum filtering system for block,
// transactions and log events.
package filters

import (
	"context"
	"fmt"
	"sync"
	"sync/atomic"
	"time"

	"github.com/ethereum/go-ethereum"
	"github.com/ethereum/go-ethereum/common"
	"github.com/ethereum/go-ethereum/common/lru"
	"github.com/ethereum/go-ethereum/core"
	"github.com/ethereum/go-ethereum/core/bloombits"
	"github.com/ethereum/go-ethereum/core/rawdb"
	"github.com/ethereum/go-ethereum/core/types"
	"github.com/ethereum/go-ethereum/ethdb"
	"github.com/ethereum/go-ethereum/event"
	"github.com/ethereum/go-ethereum/log"
	"github.com/ethereum/go-ethereum/params"
	"github.com/ethereum/go-ethereum/rpc"
)

// Config represents the configuration of the filter system.
type Config struct {
	LogCacheSize int           // maximum number of cached blocks (default: 32)
	Timeout      time.Duration // how long filters stay active (default: 5min)
}

func (cfg Config) withDefaults() Config {
	if cfg.Timeout == 0 {
		cfg.Timeout = 5 * time.Minute
	}
	if cfg.LogCacheSize == 0 {
		cfg.LogCacheSize = 32
	}
	return cfg
}

type Backend interface {
	ChainDb() ethdb.Database
	HeaderByNumber(ctx context.Context, blockNr rpc.BlockNumber) (*types.Header, error)
	HeaderByHash(ctx context.Context, blockHash common.Hash) (*types.Header, error)
	GetBody(ctx context.Context, hash common.Hash, number rpc.BlockNumber) (*types.Body, error)
	GetReceipts(ctx context.Context, blockHash common.Hash) (types.Receipts, error)
	GetLogs(ctx context.Context, blockHash common.Hash, number uint64) ([][]*types.Log, error)
	PendingBlockAndReceipts() (*types.Block, types.Receipts)

	CurrentHeader() *types.Header
	ChainConfig() *params.ChainConfig
	SubscribeNewTxsEvent(chan<- core.NewTxsEvent) event.Subscription
	SubscribeChainEvent(ch chan<- core.ChainEvent) event.Subscription
	SubscribeRemovedLogsEvent(ch chan<- core.RemovedLogsEvent) event.Subscription
	SubscribeLogsEvent(ch chan<- []*types.Log) event.Subscription
	SubscribePendingLogsEvent(ch chan<- []*types.Log) event.Subscription

	BloomStatus() (uint64, uint64)
	ServiceFilter(ctx context.Context, session *bloombits.MatcherSession)
}

// FilterSystem holds resources shared by all filters.
type FilterSystem struct {
	backend   Backend
	logsCache *lru.Cache[common.Hash, *logCacheElem]
	cfg       *Config
}

// NewFilterSystem creates a filter system.
func NewFilterSystem(backend Backend, config Config) *FilterSystem {
	config = config.withDefaults()
	return &FilterSystem{
		backend:   backend,
		logsCache: lru.NewCache[common.Hash, *logCacheElem](config.LogCacheSize),
		cfg:       &config,
	}
}

type logCacheElem struct {
	logs []*types.Log
	body atomic.Value
}

// cachedLogElem loads block logs from the backend and caches the result.
func (sys *FilterSystem) cachedLogElem(ctx context.Context, blockHash common.Hash, number uint64) (*logCacheElem, error) {
	cached, ok := sys.logsCache.Get(blockHash)
	if ok {
		return cached, nil
	}

	logs, err := sys.backend.GetLogs(ctx, blockHash, number)
	if err != nil {
		return nil, err
	}
	if logs == nil {
		return nil, fmt.Errorf("failed to get logs for block #%d (0x%s)", number, blockHash.TerminalString())
	}
	// Database logs are un-derived.
	// Fill in whatever we can (txHash is inaccessible at this point).
	flattened := make([]*types.Log, 0)
	var logIdx uint
	for i, txLogs := range logs {
		for _, log := range txLogs {
			log.BlockHash = blockHash
			log.BlockNumber = number
			log.TxIndex = uint(i)
			log.Index = logIdx
			logIdx++
			flattened = append(flattened, log)
		}
	}
	elem := &logCacheElem{logs: flattened}
	sys.logsCache.Add(blockHash, elem)
	return elem, nil
}

func (sys *FilterSystem) cachedGetBody(ctx context.Context, elem *logCacheElem, hash common.Hash, number uint64) (*types.Body, error) {
	if body := elem.body.Load(); body != nil {
		return body.(*types.Body), nil
	}
	body, err := sys.backend.GetBody(ctx, hash, rpc.BlockNumber(number))
	if err != nil {
		return nil, err
	}
	elem.body.Store(body)
	return body, nil
}

// Type determines the kind of filter and is used to put the filter in to
// the correct bucket when added.
type Type byte

const (
	// UnknownSubscription indicates an unknown subscription type
	UnknownSubscription Type = iota
	// LogsSubscription queries for new or removed (chain reorg) logs
	LogsSubscription
	// PendingLogsSubscription queries for logs in pending blocks
	PendingLogsSubscription
	// MinedAndPendingLogsSubscription queries for logs in mined and pending blocks.
	MinedAndPendingLogsSubscription
	// PendingTransactionsSubscription queries for pending transactions entering
	// the pending state
	PendingTransactionsSubscription
	// BlocksSubscription queries hashes for blocks that are imported
	BlocksSubscription
<<<<<<< HEAD
	// StateSyncSubscription to listen main chain state
	StateSyncSubscription
=======
>>>>>>> ea9e62ca
	// LastIndexSubscription keeps track of the last index
	LastIndexSubscription
)

const (
	// txChanSize is the size of channel listening to NewTxsEvent.
	// The number is referenced from the size of tx pool.
	txChanSize = 4096
	// rmLogsChanSize is the size of channel listening to RemovedLogsEvent.
	rmLogsChanSize = 10
	// logsChanSize is the size of channel listening to LogsEvent.
	logsChanSize = 10
	// chainEvChanSize is the size of channel listening to ChainEvent.
	chainEvChanSize = 10
	// stateEvChanSize is the size of channel listening to StateSyncEvent.
	stateEvChanSize = 10
)

type subscription struct {
	id        rpc.ID
	typ       Type
	created   time.Time
	logsCrit  ethereum.FilterQuery
	logs      chan []*types.Log
	txs       chan []*types.Transaction
	headers   chan *types.Header
	installed chan struct{} // closed when the filter is installed
	err       chan error    // closed when the filter is uninstalled

	stateSyncData chan *types.StateSyncData
}

// EventSystem creates subscriptions, processes events and broadcasts them to the
// subscription which match the subscription criteria.
type EventSystem struct {
	backend   Backend
	sys       *FilterSystem
	lightMode bool
	lastHead  *types.Header

	// Subscriptions
	txsSub         event.Subscription // Subscription for new transaction event
	logsSub        event.Subscription // Subscription for new log event
	rmLogsSub      event.Subscription // Subscription for removed log event
	pendingLogsSub event.Subscription // Subscription for pending log event
	chainSub       event.Subscription // Subscription for new chain event

	// Channels
	install       chan *subscription         // install filter for event notification
	uninstall     chan *subscription         // remove filter for event notification
	txsCh         chan core.NewTxsEvent      // Channel to receive new transactions event
	logsCh        chan []*types.Log          // Channel to receive new log event
	pendingLogsCh chan []*types.Log          // Channel to receive new log event
	rmLogsCh      chan core.RemovedLogsEvent // Channel to receive removed log event
	chainCh       chan core.ChainEvent       // Channel to receive new chain event

	// Bor related subscription and channels
	stateSyncSub event.Subscription       // Subscription for new state event
	stateSyncCh  chan core.StateSyncEvent // Channel to receive deposit state change event
}

// NewEventSystem creates a new manager that listens for event on the given mux,
// parses and filters them. It uses the all map to retrieve filter changes. The
// work loop holds its own index that is used to forward events to filters.
//
// The returned manager has a loop that needs to be stopped with the Stop function
// or by stopping the given mux.
func NewEventSystem(sys *FilterSystem, lightMode bool) *EventSystem {
	m := &EventSystem{
		sys:           sys,
		backend:       sys.backend,
		lightMode:     lightMode,
		install:       make(chan *subscription),
		uninstall:     make(chan *subscription),
		txsCh:         make(chan core.NewTxsEvent, txChanSize),
		logsCh:        make(chan []*types.Log, logsChanSize),
		rmLogsCh:      make(chan core.RemovedLogsEvent, rmLogsChanSize),
		pendingLogsCh: make(chan []*types.Log, logsChanSize),
		chainCh:       make(chan core.ChainEvent, chainEvChanSize),
		stateSyncCh:   make(chan core.StateSyncEvent, stateEvChanSize),
	}

	// Subscribe events
	m.txsSub = m.backend.SubscribeNewTxsEvent(m.txsCh)
	m.logsSub = m.backend.SubscribeLogsEvent(m.logsCh)
	m.rmLogsSub = m.backend.SubscribeRemovedLogsEvent(m.rmLogsCh)
	m.chainSub = m.backend.SubscribeChainEvent(m.chainCh)
	m.pendingLogsSub = m.backend.SubscribePendingLogsEvent(m.pendingLogsCh)
	m.stateSyncSub = m.backend.SubscribeStateSyncEvent(m.stateSyncCh)

	// Make sure none of the subscriptions are empty
	if m.txsSub == nil || m.logsSub == nil || m.rmLogsSub == nil || m.chainSub == nil || m.pendingLogsSub == nil {
		log.Crit("Subscribe for event system failed")
	}

	go m.eventLoop()
	return m
}

// Subscription is created when the client registers itself for a particular event.
type Subscription struct {
	ID        rpc.ID
	f         *subscription
	es        *EventSystem
	unsubOnce sync.Once
}

// Err returns a channel that is closed when unsubscribed.
func (sub *Subscription) Err() <-chan error {
	return sub.f.err
}

// Unsubscribe uninstalls the subscription from the event broadcast loop.
func (sub *Subscription) Unsubscribe() {
	sub.unsubOnce.Do(func() {
	uninstallLoop:
		for {
			// write uninstall request and consume logs/hashes. This prevents
			// the eventLoop broadcast method to deadlock when writing to the
			// filter event channel while the subscription loop is waiting for
			// this method to return (and thus not reading these events).
			select {
			case sub.es.uninstall <- sub.f:
				break uninstallLoop
			case <-sub.f.logs:
			case <-sub.f.txs:
			case <-sub.f.headers:
			}
		}

		// wait for filter to be uninstalled in work loop before returning
		// this ensures that the manager won't use the event channel which
		// will probably be closed by the client asap after this method returns.
		<-sub.Err()
	})
}

// subscribe installs the subscription in the event broadcast loop.
func (es *EventSystem) subscribe(sub *subscription) *Subscription {
	es.install <- sub
	<-sub.installed
	return &Subscription{ID: sub.id, f: sub, es: es}
}

// SubscribeLogs creates a subscription that will write all logs matching the
// given criteria to the given logs channel. Default value for the from and to
// block is "latest". If the fromBlock > toBlock an error is returned.
func (es *EventSystem) SubscribeLogs(crit ethereum.FilterQuery, logs chan []*types.Log) (*Subscription, error) {
	var from, to rpc.BlockNumber
	if crit.FromBlock == nil {
		from = rpc.LatestBlockNumber
	} else {
		from = rpc.BlockNumber(crit.FromBlock.Int64())
	}
	if crit.ToBlock == nil {
		to = rpc.LatestBlockNumber
	} else {
		to = rpc.BlockNumber(crit.ToBlock.Int64())
	}

	// only interested in pending logs
	if from == rpc.PendingBlockNumber && to == rpc.PendingBlockNumber {
		return es.subscribePendingLogs(crit, logs), nil
	}
	// only interested in new mined logs
	if from == rpc.LatestBlockNumber && to == rpc.LatestBlockNumber {
		return es.subscribeLogs(crit, logs), nil
	}
	// only interested in mined logs within a specific block range
	if from >= 0 && to >= 0 && to >= from {
		return es.subscribeLogs(crit, logs), nil
	}
	// interested in mined logs from a specific block number, new logs and pending logs
	if from >= rpc.LatestBlockNumber && to == rpc.PendingBlockNumber {
		return es.subscribeMinedPendingLogs(crit, logs), nil
	}
	// interested in logs from a specific block number to new mined blocks
	if from >= 0 && to == rpc.LatestBlockNumber {
		return es.subscribeLogs(crit, logs), nil
	}
	return nil, fmt.Errorf("invalid from and to block combination: from > to")
}

// subscribeMinedPendingLogs creates a subscription that returned mined and
// pending logs that match the given criteria.
func (es *EventSystem) subscribeMinedPendingLogs(crit ethereum.FilterQuery, logs chan []*types.Log) *Subscription {
	sub := &subscription{
		id:        rpc.NewID(),
		typ:       MinedAndPendingLogsSubscription,
		logsCrit:  crit,
		created:   time.Now(),
		logs:      logs,
		txs:       make(chan []*types.Transaction),
		headers:   make(chan *types.Header),
		installed: make(chan struct{}),
		err:       make(chan error),
	}
	return es.subscribe(sub)
}

// subscribeLogs creates a subscription that will write all logs matching the
// given criteria to the given logs channel.
func (es *EventSystem) subscribeLogs(crit ethereum.FilterQuery, logs chan []*types.Log) *Subscription {
	sub := &subscription{
		id:        rpc.NewID(),
		typ:       LogsSubscription,
		logsCrit:  crit,
		created:   time.Now(),
		logs:      logs,
		txs:       make(chan []*types.Transaction),
		headers:   make(chan *types.Header),
		installed: make(chan struct{}),
		err:       make(chan error),
	}
	return es.subscribe(sub)
}

// subscribePendingLogs creates a subscription that writes contract event logs for
// transactions that enter the transaction pool.
func (es *EventSystem) subscribePendingLogs(crit ethereum.FilterQuery, logs chan []*types.Log) *Subscription {
	sub := &subscription{
		id:        rpc.NewID(),
		typ:       PendingLogsSubscription,
		logsCrit:  crit,
		created:   time.Now(),
		logs:      logs,
		txs:       make(chan []*types.Transaction),
		headers:   make(chan *types.Header),
		installed: make(chan struct{}),
		err:       make(chan error),
	}
	return es.subscribe(sub)
}

// SubscribeNewHeads creates a subscription that writes the header of a block that is
// imported in the chain.
func (es *EventSystem) SubscribeNewHeads(headers chan *types.Header) *Subscription {
	sub := &subscription{
		id:        rpc.NewID(),
		typ:       BlocksSubscription,
		created:   time.Now(),
		logs:      make(chan []*types.Log),
		txs:       make(chan []*types.Transaction),
		headers:   headers,
		installed: make(chan struct{}),
		err:       make(chan error),
	}
	return es.subscribe(sub)
}

// SubscribePendingTxs creates a subscription that writes transactions for
// transactions that enter the transaction pool.
func (es *EventSystem) SubscribePendingTxs(txs chan []*types.Transaction) *Subscription {
	sub := &subscription{
		id:        rpc.NewID(),
		typ:       PendingTransactionsSubscription,
		created:   time.Now(),
		logs:      make(chan []*types.Log),
		txs:       txs,
		headers:   make(chan *types.Header),
		installed: make(chan struct{}),
		err:       make(chan error),
	}
	return es.subscribe(sub)
}

type filterIndex map[Type]map[rpc.ID]*subscription

func (es *EventSystem) handleLogs(filters filterIndex, ev []*types.Log) {
	if len(ev) == 0 {
		return
	}
	for _, f := range filters[LogsSubscription] {
		matchedLogs := filterLogs(ev, f.logsCrit.FromBlock, f.logsCrit.ToBlock, f.logsCrit.Addresses, f.logsCrit.Topics)
		if len(matchedLogs) > 0 {
			f.logs <- matchedLogs
		}
	}
}

func (es *EventSystem) handlePendingLogs(filters filterIndex, ev []*types.Log) {
	if len(ev) == 0 {
		return
	}
	for _, f := range filters[PendingLogsSubscription] {
		matchedLogs := filterLogs(ev, nil, f.logsCrit.ToBlock, f.logsCrit.Addresses, f.logsCrit.Topics)
		if len(matchedLogs) > 0 {
			f.logs <- matchedLogs
		}
	}
}

func (es *EventSystem) handleRemovedLogs(filters filterIndex, ev core.RemovedLogsEvent) {
	for _, f := range filters[LogsSubscription] {
		matchedLogs := filterLogs(ev.Logs, f.logsCrit.FromBlock, f.logsCrit.ToBlock, f.logsCrit.Addresses, f.logsCrit.Topics)
		if len(matchedLogs) > 0 {
			f.logs <- matchedLogs
		}
	}
}

func (es *EventSystem) handleTxsEvent(filters filterIndex, ev core.NewTxsEvent) {
	for _, f := range filters[PendingTransactionsSubscription] {
		f.txs <- ev.Txs
	}
}

func (es *EventSystem) handleChainEvent(filters filterIndex, ev core.ChainEvent) {
	for _, f := range filters[BlocksSubscription] {
		f.headers <- ev.Block.Header()
	}
	if es.lightMode && len(filters[LogsSubscription]) > 0 {
		es.lightFilterNewHead(ev.Block.Header(), func(header *types.Header, remove bool) {
			for _, f := range filters[LogsSubscription] {
				if f.logsCrit.FromBlock != nil && header.Number.Cmp(f.logsCrit.FromBlock) < 0 {
					continue
				}
				if f.logsCrit.ToBlock != nil && header.Number.Cmp(f.logsCrit.ToBlock) > 0 {
					continue
				}
				if matchedLogs := es.lightFilterLogs(header, f.logsCrit.Addresses, f.logsCrit.Topics, remove); len(matchedLogs) > 0 {
					f.logs <- matchedLogs
				}
			}
		})
	}
}

func (es *EventSystem) lightFilterNewHead(newHeader *types.Header, callBack func(*types.Header, bool)) {
	oldh := es.lastHead
	es.lastHead = newHeader
	if oldh == nil {
		return
	}
	newh := newHeader
	// find common ancestor, create list of rolled back and new block hashes
	var oldHeaders, newHeaders []*types.Header
	for oldh.Hash() != newh.Hash() {
		if oldh.Number.Uint64() >= newh.Number.Uint64() {
			oldHeaders = append(oldHeaders, oldh)
			oldh = rawdb.ReadHeader(es.backend.ChainDb(), oldh.ParentHash, oldh.Number.Uint64()-1)
		}
		if oldh.Number.Uint64() < newh.Number.Uint64() {
			newHeaders = append(newHeaders, newh)
			newh = rawdb.ReadHeader(es.backend.ChainDb(), newh.ParentHash, newh.Number.Uint64()-1)
			if newh == nil {
				// happens when CHT syncing, nothing to do
				newh = oldh
			}
		}
	}
	// roll back old blocks
	for _, h := range oldHeaders {
		callBack(h, true)
	}
	// check new blocks (array is in reverse order)
	for i := len(newHeaders) - 1; i >= 0; i-- {
		callBack(newHeaders[i], false)
	}
}

// filter logs of a single header in light client mode
func (es *EventSystem) lightFilterLogs(header *types.Header, addresses []common.Address, topics [][]common.Hash, remove bool) []*types.Log {
	if !bloomFilter(header.Bloom, addresses, topics) {
		return nil
	}
	// Get the logs of the block
	ctx, cancel := context.WithTimeout(context.Background(), time.Second*5)
	defer cancel()
	cached, err := es.sys.cachedLogElem(ctx, header.Hash(), header.Number.Uint64())
	if err != nil {
		return nil
	}
	unfiltered := append([]*types.Log{}, cached.logs...)
	for i, log := range unfiltered {
		// Don't modify in-cache elements
		logcopy := *log
		logcopy.Removed = remove
		// Swap copy in-place
		unfiltered[i] = &logcopy
	}
	logs := filterLogs(unfiltered, nil, nil, addresses, topics)
	// Txhash is already resolved
	if len(logs) > 0 && logs[0].TxHash != (common.Hash{}) {
		return logs
	}
	// Resolve txhash
	body, err := es.sys.cachedGetBody(ctx, cached, header.Hash(), header.Number.Uint64())
	if err != nil {
		return nil
	}
	for _, log := range logs {
		// logs are already copied, safe to modify
		log.TxHash = body.Transactions[log.TxIndex].Hash()
	}
	return logs
}

// eventLoop (un)installs filters and processes mux events.
func (es *EventSystem) eventLoop() {
	// Ensure all subscriptions get cleaned up
	defer func() {
		es.txsSub.Unsubscribe()
		es.logsSub.Unsubscribe()
		es.rmLogsSub.Unsubscribe()
		es.pendingLogsSub.Unsubscribe()
		es.chainSub.Unsubscribe()
		es.stateSyncSub.Unsubscribe()
	}()

	index := make(filterIndex)
	for i := UnknownSubscription; i < LastIndexSubscription; i++ {
		index[i] = make(map[rpc.ID]*subscription)
	}

	for {
		select {
		case ev := <-es.txsCh:
			es.handleTxsEvent(index, ev)
		case ev := <-es.logsCh:
			es.handleLogs(index, ev)
		case ev := <-es.rmLogsCh:
			es.handleRemovedLogs(index, ev)
		case ev := <-es.pendingLogsCh:
			es.handlePendingLogs(index, ev)
		case ev := <-es.chainCh:
			es.handleChainEvent(index, ev)
		case ev := <-es.stateSyncCh:
			es.handleStateSyncEvent(index, ev)

		case f := <-es.install:
			if f.typ == MinedAndPendingLogsSubscription {
				// the type are logs and pending logs subscriptions
				index[LogsSubscription][f.id] = f
				index[PendingLogsSubscription][f.id] = f
			} else {
				index[f.typ][f.id] = f
			}
			close(f.installed)

		case f := <-es.uninstall:
			if f.typ == MinedAndPendingLogsSubscription {
				// the type are logs and pending logs subscriptions
				delete(index[LogsSubscription], f.id)
				delete(index[PendingLogsSubscription], f.id)
			} else {
				delete(index[f.typ], f.id)
			}
			close(f.err)

		// System stopped
		case <-es.txsSub.Err():
			return
		case <-es.logsSub.Err():
			return
		case <-es.rmLogsSub.Err():
			return
		case <-es.chainSub.Err():
			return
		}
	}
}<|MERGE_RESOLUTION|>--- conflicted
+++ resolved
@@ -63,6 +63,8 @@
 	GetReceipts(ctx context.Context, blockHash common.Hash) (types.Receipts, error)
 	GetLogs(ctx context.Context, blockHash common.Hash, number uint64) ([][]*types.Log, error)
 	PendingBlockAndReceipts() (*types.Block, types.Receipts)
+	GetBorBlockReceipt(ctx context.Context, blockHash common.Hash) (*types.Receipt, error)
+	GetBorBlockLogs(ctx context.Context, blockHash common.Hash) ([]*types.Log, error)
 
 	CurrentHeader() *types.Header
 	ChainConfig() *params.ChainConfig
@@ -161,11 +163,8 @@
 	PendingTransactionsSubscription
 	// BlocksSubscription queries hashes for blocks that are imported
 	BlocksSubscription
-<<<<<<< HEAD
 	// StateSyncSubscription to listen main chain state
 	StateSyncSubscription
-=======
->>>>>>> ea9e62ca
 	// LastIndexSubscription keeps track of the last index
 	LastIndexSubscription
 )
