--- conflicted
+++ resolved
@@ -2,30 +2,14 @@
 
 import (
 	"context"
-
+	"github.com/ethereum/go-ethereum/core"
+	"github.com/ethereum/go-ethereum/core/types"
 	"github.com/ethereum/go-ethereum/common"
 	"github.com/ethereum/go-ethereum/common/hexutil"
-	"github.com/ethereum/go-ethereum/core"
-	"github.com/ethereum/go-ethereum/core/types"
 	"github.com/ethereum/go-ethereum/internal/ethapi"
 	"github.com/ethereum/go-ethereum/rpc"
-<<<<<<< HEAD
 	lru "github.com/hashicorp/golang-lru"
 	"sync"
-)
-
-type dropNotification struct {
-	TxHash common.Hash `json:"txhash"`
-	Reason string `json:"reason"`
-	Replacement string `json:"replacedby,omitempty"`
-	Peer interface{} `json:"peer,omitempty"`
-}
-
-type rejectNotification struct {
-	Tx *ethapi.RPCTransaction `json:"tx"`
-	Reason string `json:"reason"`
-	Peer interface{} `json:"peer,omitempty"`
-=======
 )
 
 type dropNotification struct {
@@ -33,12 +17,13 @@
 	Tx          *ethapi.RPCTransaction `json:"tx"`
 	Reason      string                 `json:"reason"`
 	Replacement string                 `json:"replacedby,omitempty"`
+	Peer interface{}                   `json:"peer,omitempty"`
 }
 
 type rejectNotification struct {
 	Tx     *ethapi.RPCTransaction `json:"tx"`
 	Reason string                 `json:"reason"`
->>>>>>> 6f450561
+	Peer   interface{} `json:"peer,omitempty"`
 }
 
 // newRPCTransaction returns a transaction that will serialize to the RPC
@@ -93,9 +78,8 @@
 			select {
 			case d := <-dropped:
 				for _, tx := range d.Txs {
-<<<<<<< HEAD
 					notification := &dropNotification{
-						TxHash: tx.Hash(),
+						Tx: newRPCPendingTransaction(tx),
 						Reason: d.Reason,
 						Replacement: replacementHashString(d.Replacement),
 					}
@@ -104,9 +88,6 @@
 						notification.Peer, _ = peerIDMap.Load(peerid) 
 					}
 					notifier.Notify(rpcSub.ID, notification)
-=======
-					notifier.Notify(rpcSub.ID, &dropNotification{Tx: newRPCPendingTransaction(tx), Reason: d.Reason, Replacement: replacementHashString(d.Replacement)})
->>>>>>> 6f450561
 				}
 			case <-rpcSub.Err():
 				droppedSub.Unsubscribe()
