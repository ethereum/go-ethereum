// Copyright 2015 The go-ethereum Authors
// This file is part of the go-ethereum library.
//
// The go-ethereum library is free software: you can redistribute it and/or modify
// it under the terms of the GNU Lesser General Public License as published by
// the Free Software Foundation, either version 3 of the License, or
// (at your option) any later version.
//
// The go-ethereum library is distributed in the hope that it will be useful,
// but WITHOUT ANY WARRANTY; without even the implied warranty of
// MERCHANTABILITY or FITNESS FOR A PARTICULAR PURPOSE. See the
// GNU Lesser General Public License for more details.
//
// You should have received a copy of the GNU Lesser General Public License
// along with the go-ethereum library. If not, see <http://www.gnu.org/licenses/>.

// Package downloader contains the manual full chain synchronisation.
package downloader

import (
	"errors"
	"fmt"
	"math/big"
	"sync"
	"sync/atomic"
	"time"

<<<<<<< HEAD
	ethereum "github.com/ubiq/go-ubiq"
	"github.com/ubiq/go-ubiq/common"
	"github.com/ubiq/go-ubiq/core/types"
	"github.com/ubiq/go-ubiq/ethdb"
	"github.com/ubiq/go-ubiq/event"
	"github.com/ubiq/go-ubiq/log"
	"github.com/ubiq/go-ubiq/params"
	"github.com/rcrowley/go-metrics"
=======
	ethereum "github.com/ethereum/go-ethereum"
	"github.com/ethereum/go-ethereum/common"
	"github.com/ethereum/go-ethereum/core/rawdb"
	"github.com/ethereum/go-ethereum/core/types"
	"github.com/ethereum/go-ethereum/ethdb"
	"github.com/ethereum/go-ethereum/event"
	"github.com/ethereum/go-ethereum/log"
	"github.com/ethereum/go-ethereum/metrics"
	"github.com/ethereum/go-ethereum/params"
>>>>>>> c9427004
)

var (
	MaxHashFetch    = 512 // Amount of hashes to be fetched per retrieval request
	MaxBlockFetch   = 128 // Amount of blocks to be fetched per retrieval request
	MaxHeaderFetch  = 192 // Amount of block headers to be fetched per retrieval request
	MaxSkeletonSize = 128 // Number of header fetches to need for a skeleton assembly
	MaxBodyFetch    = 128 // Amount of block bodies to be fetched per retrieval request
	MaxReceiptFetch = 256 // Amount of transaction receipts to allow fetching per request
	MaxStateFetch   = 384 // Amount of node state values to allow fetching per request

	MaxForkAncestry  = 3 * params.EpochDuration // Maximum chain reorganisation
	rttMinEstimate   = 2 * time.Second          // Minimum round-trip time to target for download requests
	rttMaxEstimate   = 20 * time.Second         // Maximum round-trip time to target for download requests
	rttMinConfidence = 0.1                      // Worse confidence factor in our estimated RTT value
	ttlScaling       = 3                        // Constant scaling factor for RTT -> TTL conversion
	ttlLimit         = time.Minute              // Maximum TTL allowance to prevent reaching crazy timeouts

	qosTuningPeers   = 5    // Number of peers to tune based on (best peers)
	qosConfidenceCap = 10   // Number of peers above which not to modify RTT confidence
	qosTuningImpact  = 0.25 // Impact that a new tuning target has on the previous value

	maxQueuedHeaders  = 32 * 1024 // [eth/62] Maximum number of headers to queue for import (DOS protection)
	// set maxHeadersProcess & maxResultsProcess to 1 so calcPastMedianTime/flux dont implode.
	maxHeadersProcess = 1 // Number of header download results to import at once into the chain
	maxResultsProcess = 1 // Number of content download results to import at once into the chain

	reorgProtThreshold   = 48 // Threshold number of recent blocks to disable mini reorg protection
	reorgProtHeaderDelay = 2  // Number of headers to delay delivering to cover mini reorgs

	fsHeaderCheckFrequency = 100             // Verification frequency of the downloaded headers during fast sync
	fsHeaderSafetyNet      = 2048            // Number of headers to discard in case a chain violation is detected
	fsHeaderForceVerify    = 24              // Number of headers to verify before and after the pivot to accept it
	fsHeaderContCheck      = 3 * time.Second // Time interval to check for header continuations during state download
	fsMinFullBlocks        = 64              // Number of blocks to retrieve fully even in fast sync
)

var (
	errBusy                    = errors.New("busy")
	errUnknownPeer             = errors.New("peer is unknown or unhealthy")
	errBadPeer                 = errors.New("action from bad peer ignored")
	errStallingPeer            = errors.New("peer is stalling")
	errNoPeers                 = errors.New("no peers to keep download active")
	errTimeout                 = errors.New("timeout")
	errEmptyHeaderSet          = errors.New("empty header set by peer")
	errPeersUnavailable        = errors.New("no peers available or all tried for download")
	errInvalidAncestor         = errors.New("retrieved ancestor is invalid")
	errInvalidChain            = errors.New("retrieved hash chain is invalid")
	errInvalidBlock            = errors.New("retrieved block is invalid")
	errInvalidBody             = errors.New("retrieved block body is invalid")
	errInvalidReceipt          = errors.New("retrieved receipt is invalid")
	errCancelBlockFetch        = errors.New("block download canceled (requested)")
	errCancelHeaderFetch       = errors.New("block header download canceled (requested)")
	errCancelBodyFetch         = errors.New("block body download canceled (requested)")
	errCancelReceiptFetch      = errors.New("receipt download canceled (requested)")
	errCancelStateFetch        = errors.New("state data download canceled (requested)")
	errCancelHeaderProcessing  = errors.New("header processing canceled (requested)")
	errCancelContentProcessing = errors.New("content processing canceled (requested)")
	errNoSyncActive            = errors.New("no sync active")
	errTooOld                  = errors.New("peer doesn't speak recent enough protocol version (need version >= 62)")
)

type Downloader struct {
	mode SyncMode       // Synchronisation mode defining the strategy used (per sync cycle)
	mux  *event.TypeMux // Event multiplexer to announce sync operation events

	genesis uint64   // Genesis block number to limit sync to (e.g. light client CHT)
	queue   *queue   // Scheduler for selecting the hashes to download
	peers   *peerSet // Set of active peers from which download can proceed
	stateDB ethdb.Database

	rttEstimate   uint64 // Round trip time to target for download requests
	rttConfidence uint64 // Confidence in the estimated RTT (unit: millionths to allow atomic ops)

	// Statistics
	syncStatsChainOrigin uint64 // Origin block number where syncing started at
	syncStatsChainHeight uint64 // Highest block number known when syncing started
	syncStatsState       stateSyncStats
	syncStatsLock        sync.RWMutex // Lock protecting the sync stats fields

	lightchain LightChain
	blockchain BlockChain

	// Callbacks
	dropPeer peerDropFn // Drops a peer for misbehaving

	// Status
	synchroniseMock func(id string, hash common.Hash) error // Replacement for synchronise during testing
	synchronising   int32
	notified        int32
	committed       int32

	// Channels
	headerCh      chan dataPack        // [eth/62] Channel receiving inbound block headers
	bodyCh        chan dataPack        // [eth/62] Channel receiving inbound block bodies
	receiptCh     chan dataPack        // [eth/63] Channel receiving inbound receipts
	bodyWakeCh    chan bool            // [eth/62] Channel to signal the block body fetcher of new tasks
	receiptWakeCh chan bool            // [eth/63] Channel to signal the receipt fetcher of new tasks
	headerProcCh  chan []*types.Header // [eth/62] Channel to feed the header processor new tasks

	// for stateFetcher
	stateSyncStart chan *stateSync
	trackStateReq  chan *stateReq
	stateCh        chan dataPack // [eth/63] Channel receiving inbound node state data

	// Cancellation and termination
	cancelPeer string         // Identifier of the peer currently being used as the master (cancel on drop)
	cancelCh   chan struct{}  // Channel to cancel mid-flight syncs
	cancelLock sync.RWMutex   // Lock to protect the cancel channel and peer in delivers
	cancelWg   sync.WaitGroup // Make sure all fetcher goroutines have exited.

	quitCh   chan struct{} // Quit channel to signal termination
	quitLock sync.RWMutex  // Lock to prevent double closes

	// Testing hooks
	syncInitHook     func(uint64, uint64)  // Method to call upon initiating a new sync run
	bodyFetchHook    func([]*types.Header) // Method to call upon starting a block body fetch
	receiptFetchHook func([]*types.Header) // Method to call upon starting a receipt fetch
	chainInsertHook  func([]*fetchResult)  // Method to call upon inserting a chain of blocks (possibly in multiple invocations)
}

// LightChain encapsulates functions required to synchronise a light chain.
type LightChain interface {
	// HasHeader verifies a header's presence in the local chain.
	HasHeader(common.Hash, uint64) bool

	// GetHeaderByHash retrieves a header from the local chain.
	GetHeaderByHash(common.Hash) *types.Header

	// CurrentHeader retrieves the head header from the local chain.
	CurrentHeader() *types.Header

	// GetTd returns the total difficulty of a local block.
	GetTd(common.Hash, uint64) *big.Int

	// InsertHeaderChain inserts a batch of headers into the local chain.
	InsertHeaderChain([]*types.Header, int) (int, error)

	// Rollback removes a few recently added elements from the local chain.
	Rollback([]common.Hash)
}

// BlockChain encapsulates functions required to sync a (full or fast) blockchain.
type BlockChain interface {
	LightChain

	// HasBlock verifies a block's presence in the local chain.
	HasBlock(common.Hash, uint64) bool

	// HasFastBlock verifies a fast block's presence in the local chain.
	HasFastBlock(common.Hash, uint64) bool

	// GetBlockByHash retrieves a block from the local chain.
	GetBlockByHash(common.Hash) *types.Block

	// CurrentBlock retrieves the head block from the local chain.
	CurrentBlock() *types.Block

	// CurrentFastBlock retrieves the head fast block from the local chain.
	CurrentFastBlock() *types.Block

	// FastSyncCommitHead directly commits the head block to a certain entity.
	FastSyncCommitHead(common.Hash) error

	// InsertChain inserts a batch of blocks into the local chain.
	InsertChain(types.Blocks) (int, error)

	// InsertReceiptChain inserts a batch of receipts into the local chain.
	InsertReceiptChain(types.Blocks, []types.Receipts) (int, error)
}

// New creates a new downloader to fetch hashes and blocks from remote peers.
func New(mode SyncMode, stateDb ethdb.Database, mux *event.TypeMux, chain BlockChain, lightchain LightChain, dropPeer peerDropFn) *Downloader {
	if lightchain == nil {
		lightchain = chain
	}

	dl := &Downloader{
		mode:           mode,
		stateDB:        stateDb,
		mux:            mux,
		queue:          newQueue(),
		peers:          newPeerSet(),
		rttEstimate:    uint64(rttMaxEstimate),
		rttConfidence:  uint64(1000000),
		blockchain:     chain,
		lightchain:     lightchain,
		dropPeer:       dropPeer,
		headerCh:       make(chan dataPack, 1),
		bodyCh:         make(chan dataPack, 1),
		receiptCh:      make(chan dataPack, 1),
		bodyWakeCh:     make(chan bool, 1),
		receiptWakeCh:  make(chan bool, 1),
		headerProcCh:   make(chan []*types.Header, 1),
		quitCh:         make(chan struct{}),
		stateCh:        make(chan dataPack),
		stateSyncStart: make(chan *stateSync),
		syncStatsState: stateSyncStats{
			processed: rawdb.ReadFastTrieProgress(stateDb),
		},
		trackStateReq: make(chan *stateReq),
	}
	go dl.qosTuner()
	go dl.stateFetcher()
	return dl
}

// Progress retrieves the synchronisation boundaries, specifically the origin
// block where synchronisation started at (may have failed/suspended); the block
// or header sync is currently at; and the latest known block which the sync targets.
//
// In addition, during the state download phase of fast synchronisation the number
// of processed and the total number of known states are also returned. Otherwise
// these are zero.
func (d *Downloader) Progress() ethereum.SyncProgress {
	// Lock the current stats and return the progress
	d.syncStatsLock.RLock()
	defer d.syncStatsLock.RUnlock()

	current := uint64(0)
	switch d.mode {
	case FullSync:
		current = d.blockchain.CurrentBlock().NumberU64()
	case FastSync:
		current = d.blockchain.CurrentFastBlock().NumberU64()
	case LightSync:
		current = d.lightchain.CurrentHeader().Number.Uint64()
	}
	return ethereum.SyncProgress{
		StartingBlock: d.syncStatsChainOrigin,
		CurrentBlock:  current,
		HighestBlock:  d.syncStatsChainHeight,
		PulledStates:  d.syncStatsState.processed,
		KnownStates:   d.syncStatsState.processed + d.syncStatsState.pending,
	}
}

// Synchronising returns whether the downloader is currently retrieving blocks.
func (d *Downloader) Synchronising() bool {
	return atomic.LoadInt32(&d.synchronising) > 0
}

// RegisterPeer injects a new download peer into the set of block source to be
// used for fetching hashes and blocks from.
func (d *Downloader) RegisterPeer(id string, version int, peer Peer) error {
	logger := log.New("peer", id)
	logger.Trace("Registering sync peer")
	if err := d.peers.Register(newPeerConnection(id, version, peer, logger)); err != nil {
		logger.Error("Failed to register sync peer", "err", err)
		return err
	}
	d.qosReduceConfidence()

	return nil
}

// RegisterLightPeer injects a light client peer, wrapping it so it appears as a regular peer.
func (d *Downloader) RegisterLightPeer(id string, version int, peer LightPeer) error {
	return d.RegisterPeer(id, version, &lightPeerWrapper{peer})
}

// UnregisterPeer remove a peer from the known list, preventing any action from
// the specified peer. An effort is also made to return any pending fetches into
// the queue.
func (d *Downloader) UnregisterPeer(id string) error {
	// Unregister the peer from the active peer set and revoke any fetch tasks
	logger := log.New("peer", id)
	logger.Trace("Unregistering sync peer")
	if err := d.peers.Unregister(id); err != nil {
		logger.Error("Failed to unregister sync peer", "err", err)
		return err
	}
	d.queue.Revoke(id)

	// If this peer was the master peer, abort sync immediately
	d.cancelLock.RLock()
	master := id == d.cancelPeer
	d.cancelLock.RUnlock()

	if master {
		d.cancel()
	}
	return nil
}

// Synchronise tries to sync up our local block chain with a remote peer, both
// adding various sanity checks as well as wrapping it with various log entries.
func (d *Downloader) Synchronise(id string, head common.Hash, td *big.Int, mode SyncMode) error {
	err := d.synchronise(id, head, td, mode)
	switch err {
	case nil:
	case errBusy:

	case errTimeout, errBadPeer, errStallingPeer,
		errEmptyHeaderSet, errPeersUnavailable, errTooOld,
		errInvalidAncestor, errInvalidChain:
		log.Warn("Synchronisation failed, dropping peer", "peer", id, "err", err)
		if d.dropPeer == nil {
			// The dropPeer method is nil when `--copydb` is used for a local copy.
			// Timeouts can occur if e.g. compaction hits at the wrong time, and can be ignored
			log.Warn("Downloader wants to drop peer, but peerdrop-function is not set", "peer", id)
		} else {
			d.dropPeer(id)
		}
	default:
		log.Warn("Synchronisation failed, retrying", "err", err)
	}
	return err
}

// synchronise will select the peer and use it for synchronising. If an empty string is given
// it will use the best peer possible and synchronize if its TD is higher than our own. If any of the
// checks fail an error will be returned. This method is synchronous
func (d *Downloader) synchronise(id string, hash common.Hash, td *big.Int, mode SyncMode) error {
	// Mock out the synchronisation if testing
	if d.synchroniseMock != nil {
		return d.synchroniseMock(id, hash)
	}
	// Make sure only one goroutine is ever allowed past this point at once
	if !atomic.CompareAndSwapInt32(&d.synchronising, 0, 1) {
		return errBusy
	}
	defer atomic.StoreInt32(&d.synchronising, 0)

	// Post a user notification of the sync (only once per session)
	if atomic.CompareAndSwapInt32(&d.notified, 0, 1) {
		log.Info("Block synchronisation started")
	}
	// Reset the queue, peer set and wake channels to clean any internal leftover state
	d.queue.Reset()
	d.peers.Reset()

	for _, ch := range []chan bool{d.bodyWakeCh, d.receiptWakeCh} {
		select {
		case <-ch:
		default:
		}
	}
	for _, ch := range []chan dataPack{d.headerCh, d.bodyCh, d.receiptCh} {
		for empty := false; !empty; {
			select {
			case <-ch:
			default:
				empty = true
			}
		}
	}
	for empty := false; !empty; {
		select {
		case <-d.headerProcCh:
		default:
			empty = true
		}
	}
	// Create cancel channel for aborting mid-flight and mark the master peer
	d.cancelLock.Lock()
	d.cancelCh = make(chan struct{})
	d.cancelPeer = id
	d.cancelLock.Unlock()

	defer d.Cancel() // No matter what, we can't leave the cancel channel open

	// Set the requested sync mode, unless it's forbidden
	d.mode = mode
<<<<<<< HEAD
	if d.mode == FastSync && atomic.LoadUint32(&d.fsPivotFails) >= fsCriticalTrials {
		d.mode = FullSync
	}

	// If FastSync its safe to increase maxResultsProcess
	if d.mode == FastSync {
		maxResultsProcess = 2048
	} else {
		maxResultsProcess = 1
	}
=======
>>>>>>> c9427004

	// Retrieve the origin peer and initiate the downloading process
	p := d.peers.Peer(id)
	if p == nil {
		return errUnknownPeer
	}
	return d.syncWithPeer(p, hash, td)
}

// syncWithPeer starts a block synchronization based on the hash chain from the
// specified peer and head hash.
func (d *Downloader) syncWithPeer(p *peerConnection, hash common.Hash, td *big.Int) (err error) {
	d.mux.Post(StartEvent{})
	defer func() {
		// reset on error
		if err != nil {
			d.mux.Post(FailedEvent{err})
		} else {
			d.mux.Post(DoneEvent{})
		}
	}()
	if p.version < 62 {
		return errTooOld
	}

	log.Debug("Synchronising with the network", "peer", p.id, "eth", p.version, "head", hash, "td", td, "mode", d.mode)
	defer func(start time.Time) {
		log.Debug("Synchronisation terminated", "elapsed", time.Since(start))
	}(time.Now())

	// Look up the sync boundaries: the common ancestor and the target block
	latest, err := d.fetchHeight(p)
	if err != nil {
		return err
	}
	height := latest.Number.Uint64()

	origin, err := d.findAncestor(p, latest)
	if err != nil {
		return err
	}
	d.syncStatsLock.Lock()
	if d.syncStatsChainHeight <= origin || d.syncStatsChainOrigin > origin {
		d.syncStatsChainOrigin = origin
	}
	d.syncStatsChainHeight = height
	d.syncStatsLock.Unlock()

	// Ensure our origin point is below any fast sync pivot point
	pivot := uint64(0)
	if d.mode == FastSync {
		if height <= uint64(fsMinFullBlocks) {
			origin = 0
		} else {
			pivot = height - uint64(fsMinFullBlocks)
			if pivot <= origin {
				origin = pivot - 1
			}
		}
	}
	d.committed = 1
	if d.mode == FastSync && pivot != 0 {
		d.committed = 0
	}
	// Initiate the sync using a concurrent header and content retrieval algorithm
	d.queue.Prepare(origin+1, d.mode)
	if d.syncInitHook != nil {
		d.syncInitHook(origin, height)
	}

	fetchers := []func() error{
		func() error { return d.fetchHeaders(p, origin+1, pivot) }, // Headers are always retrieved
		func() error { return d.fetchBodies(origin + 1) },          // Bodies are retrieved during normal and fast sync
		func() error { return d.fetchReceipts(origin + 1) },        // Receipts are retrieved during fast sync
		func() error { return d.processHeaders(origin+1, pivot, td) },
	}
	if d.mode == FastSync {
		fetchers = append(fetchers, func() error { return d.processFastSyncContent(latest) })
	} else if d.mode == FullSync {
		fetchers = append(fetchers, d.processFullSyncContent)
	}
	return d.spawnSync(fetchers)
}

// spawnSync runs d.process and all given fetcher functions to completion in
// separate goroutines, returning the first error that appears.
func (d *Downloader) spawnSync(fetchers []func() error) error {
	errc := make(chan error, len(fetchers))
	d.cancelWg.Add(len(fetchers))
	for _, fn := range fetchers {
		fn := fn
		go func() { defer d.cancelWg.Done(); errc <- fn() }()
	}
	// Wait for the first error, then terminate the others.
	var err error
	for i := 0; i < len(fetchers); i++ {
		if i == len(fetchers)-1 {
			// Close the queue when all fetchers have exited.
			// This will cause the block processor to end when
			// it has processed the queue.
			d.queue.Close()
		}
		if err = <-errc; err != nil {
			break
		}
	}
	d.queue.Close()
	d.Cancel()
	return err
}

// cancel aborts all of the operations and resets the queue. However, cancel does
// not wait for the running download goroutines to finish. This method should be
// used when cancelling the downloads from inside the downloader.
func (d *Downloader) cancel() {
	// Close the current cancel channel
	d.cancelLock.Lock()
	if d.cancelCh != nil {
		select {
		case <-d.cancelCh:
			// Channel was already closed
		default:
			close(d.cancelCh)
		}
	}
	d.cancelLock.Unlock()
}

// Cancel aborts all of the operations and waits for all download goroutines to
// finish before returning.
func (d *Downloader) Cancel() {
	d.cancel()
	d.cancelWg.Wait()
}

// Terminate interrupts the downloader, canceling all pending operations.
// The downloader cannot be reused after calling Terminate.
func (d *Downloader) Terminate() {
	// Close the termination channel (make sure double close is allowed)
	d.quitLock.Lock()
	select {
	case <-d.quitCh:
	default:
		close(d.quitCh)
	}
	d.quitLock.Unlock()

	// Cancel any pending download requests
	d.Cancel()
}

// fetchHeight retrieves the head header of the remote peer to aid in estimating
// the total time a pending synchronisation would take.
func (d *Downloader) fetchHeight(p *peerConnection) (*types.Header, error) {
	p.log.Debug("Retrieving remote chain height")

	// Request the advertised remote head block and wait for the response
	head, _ := p.peer.Head()
	go p.peer.RequestHeadersByHash(head, 1, 0, false)

	ttl := d.requestTTL()
	timeout := time.After(ttl)
	for {
		select {
		case <-d.cancelCh:
			return nil, errCancelBlockFetch

		case packet := <-d.headerCh:
			// Discard anything not from the origin peer
			if packet.PeerId() != p.id {
				log.Debug("Received headers from incorrect peer", "peer", packet.PeerId())
				break
			}
			// Make sure the peer actually gave something valid
			headers := packet.(*headerPack).headers
			if len(headers) != 1 {
				p.log.Debug("Multiple headers for single request", "headers", len(headers))
				return nil, errBadPeer
			}
			head := headers[0]
			p.log.Debug("Remote head header identified", "number", head.Number, "hash", head.Hash())
			return head, nil

		case <-timeout:
			p.log.Debug("Waiting for head header timed out", "elapsed", ttl)
			return nil, errTimeout

		case <-d.bodyCh:
		case <-d.receiptCh:
			// Out of bounds delivery, ignore
		}
	}
}

// calculateRequestSpan calculates what headers to request from a peer when trying to determine the
// common ancestor.
// It returns parameters to be used for peer.RequestHeadersByNumber:
//  from - starting block number
//  count - number of headers to request
//  skip - number of headers to skip
// and also returns 'max', the last block which is expected to be returned by the remote peers,
// given the (from,count,skip)
func calculateRequestSpan(remoteHeight, localHeight uint64) (int64, int, int, uint64) {
	var (
		from     int
		count    int
		MaxCount = MaxHeaderFetch / 16
	)
	// requestHead is the highest block that we will ask for. If requestHead is not offset,
	// the highest block that we will get is 16 blocks back from head, which means we
	// will fetch 14 or 15 blocks unnecessarily in the case the height difference
	// between us and the peer is 1-2 blocks, which is most common
	requestHead := int(remoteHeight) - 1
	if requestHead < 0 {
		requestHead = 0
	}
	// requestBottom is the lowest block we want included in the query
	// Ideally, we want to include just below own head
	requestBottom := int(localHeight - 1)
	if requestBottom < 0 {
		requestBottom = 0
	}
	totalSpan := requestHead - requestBottom
	span := 1 + totalSpan/MaxCount
	if span < 2 {
		span = 2
	}
	if span > 16 {
		span = 16
	}

	count = 1 + totalSpan/span
	if count > MaxCount {
		count = MaxCount
	}
	if count < 2 {
		count = 2
	}
	from = requestHead - (count-1)*span
	if from < 0 {
		from = 0
	}
	max := from + (count-1)*span
	return int64(from), count, span - 1, uint64(max)
}

// findAncestor tries to locate the common ancestor link of the local chain and
// a remote peers blockchain. In the general case when our node was in sync and
// on the correct chain, checking the top N links should already get us a match.
// In the rare scenario when we ended up on a long reorganisation (i.e. none of
// the head links match), we do a binary search to find the common ancestor.
func (d *Downloader) findAncestor(p *peerConnection, remoteHeader *types.Header) (uint64, error) {
	// Figure out the valid ancestor range to prevent rewrite attacks
	var (
		floor        = int64(-1)
		localHeight  uint64
		remoteHeight = remoteHeader.Number.Uint64()
	)
	switch d.mode {
	case FullSync:
		localHeight = d.blockchain.CurrentBlock().NumberU64()
	case FastSync:
		localHeight = d.blockchain.CurrentFastBlock().NumberU64()
	default:
		localHeight = d.lightchain.CurrentHeader().Number.Uint64()
	}
	p.log.Debug("Looking for common ancestor", "local", localHeight, "remote", remoteHeight)
	if localHeight >= MaxForkAncestry {
		// We're above the max reorg threshold, find the earliest fork point
		floor = int64(localHeight - MaxForkAncestry)

		// If we're doing a light sync, ensure the floor doesn't go below the CHT, as
		// all headers before that point will be missing.
		if d.mode == LightSync {
			// If we dont know the current CHT position, find it
			if d.genesis == 0 {
				header := d.lightchain.CurrentHeader()
				for header != nil {
					d.genesis = header.Number.Uint64()
					if floor >= int64(d.genesis)-1 {
						break
					}
					header = d.lightchain.GetHeaderByHash(header.ParentHash)
				}
			}
			// We already know the "genesis" block number, cap floor to that
			if floor < int64(d.genesis)-1 {
				floor = int64(d.genesis) - 1
			}
		}
	}
	from, count, skip, max := calculateRequestSpan(remoteHeight, localHeight)

	p.log.Trace("Span searching for common ancestor", "count", count, "from", from, "skip", skip)
	go p.peer.RequestHeadersByNumber(uint64(from), count, skip, false)

	// Wait for the remote response to the head fetch
	number, hash := uint64(0), common.Hash{}

	ttl := d.requestTTL()
	timeout := time.After(ttl)

	for finished := false; !finished; {
		select {
		case <-d.cancelCh:
			return 0, errCancelHeaderFetch

		case packet := <-d.headerCh:
			// Discard anything not from the origin peer
			if packet.PeerId() != p.id {
				log.Debug("Received headers from incorrect peer", "peer", packet.PeerId())
				break
			}
			// Make sure the peer actually gave something valid
			headers := packet.(*headerPack).headers
			if len(headers) == 0 {
				p.log.Warn("Empty head header set")
				return 0, errEmptyHeaderSet
			}
			// Make sure the peer's reply conforms to the request
			for i, header := range headers {
				expectNumber := from + int64(i)*int64((skip+1))
				if number := header.Number.Int64(); number != expectNumber {
					p.log.Warn("Head headers broke chain ordering", "index", i, "requested", expectNumber, "received", number)
					return 0, errInvalidChain
				}
			}
			// Check if a common ancestor was found
			finished = true
			for i := len(headers) - 1; i >= 0; i-- {
				// Skip any headers that underflow/overflow our requested set
				if headers[i].Number.Int64() < from || headers[i].Number.Uint64() > max {
					continue
				}
				// Otherwise check if we already know the header or not
				h := headers[i].Hash()
				n := headers[i].Number.Uint64()

				var known bool
				switch d.mode {
				case FullSync:
					known = d.blockchain.HasBlock(h, n)
				case FastSync:
					known = d.blockchain.HasFastBlock(h, n)
				default:
					known = d.lightchain.HasHeader(h, n)
				}
				if known {
					number, hash = n, h
					break
				}
			}

		case <-timeout:
			p.log.Debug("Waiting for head header timed out", "elapsed", ttl)
			return 0, errTimeout

		case <-d.bodyCh:
		case <-d.receiptCh:
			// Out of bounds delivery, ignore
		}
	}
	// If the head fetch already found an ancestor, return
	if hash != (common.Hash{}) {
		if int64(number) <= floor {
			p.log.Warn("Ancestor below allowance", "number", number, "hash", hash, "allowance", floor)
			return 0, errInvalidAncestor
		}
		p.log.Debug("Found common ancestor", "number", number, "hash", hash)
		return number, nil
	}
	// Ancestor not found, we need to binary search over our chain
	start, end := uint64(0), remoteHeight
	if floor > 0 {
		start = uint64(floor)
	}
	p.log.Trace("Binary searching for common ancestor", "start", start, "end", end)

	for start+1 < end {
		// Split our chain interval in two, and request the hash to cross check
		check := (start + end) / 2

		ttl := d.requestTTL()
		timeout := time.After(ttl)

		go p.peer.RequestHeadersByNumber(check, 1, 0, false)

		// Wait until a reply arrives to this request
		for arrived := false; !arrived; {
			select {
			case <-d.cancelCh:
				return 0, errCancelHeaderFetch

			case packer := <-d.headerCh:
				// Discard anything not from the origin peer
				if packer.PeerId() != p.id {
					log.Debug("Received headers from incorrect peer", "peer", packer.PeerId())
					break
				}
				// Make sure the peer actually gave something valid
				headers := packer.(*headerPack).headers
				if len(headers) != 1 {
					p.log.Debug("Multiple headers for single request", "headers", len(headers))
					return 0, errBadPeer
				}
				arrived = true

				// Modify the search interval based on the response
				h := headers[0].Hash()
				n := headers[0].Number.Uint64()

				var known bool
				switch d.mode {
				case FullSync:
					known = d.blockchain.HasBlock(h, n)
				case FastSync:
					known = d.blockchain.HasFastBlock(h, n)
				default:
					known = d.lightchain.HasHeader(h, n)
				}
				if !known {
					end = check
					break
				}
				header := d.lightchain.GetHeaderByHash(h) // Independent of sync mode, header surely exists
				if header.Number.Uint64() != check {
					p.log.Debug("Received non requested header", "number", header.Number, "hash", header.Hash(), "request", check)
					return 0, errBadPeer
				}
				start = check
				hash = h

			case <-timeout:
				p.log.Debug("Waiting for search header timed out", "elapsed", ttl)
				return 0, errTimeout

			case <-d.bodyCh:
			case <-d.receiptCh:
				// Out of bounds delivery, ignore
			}
		}
	}
	// Ensure valid ancestry and return
	if int64(start) <= floor {
		p.log.Warn("Ancestor below allowance", "number", start, "hash", hash, "allowance", floor)
		return 0, errInvalidAncestor
	}
	p.log.Debug("Found common ancestor", "number", start, "hash", hash)
	return start, nil
}

// fetchHeaders keeps retrieving headers concurrently from the number
// requested, until no more are returned, potentially throttling on the way. To
// facilitate concurrency but still protect against malicious nodes sending bad
// headers, we construct a header chain skeleton using the "origin" peer we are
// syncing with, and fill in the missing headers using anyone else. Headers from
// other peers are only accepted if they map cleanly to the skeleton. If no one
// can fill in the skeleton - not even the origin peer - it's assumed invalid and
// the origin is dropped.
func (d *Downloader) fetchHeaders(p *peerConnection, from uint64, pivot uint64) error {
	p.log.Debug("Directing header downloads", "origin", from)
	defer p.log.Debug("Header download terminated")

	// Create a timeout timer, and the associated header fetcher
	skeleton := true            // Skeleton assembly phase or finishing up
	request := time.Now()       // time of the last skeleton fetch request
	timeout := time.NewTimer(0) // timer to dump a non-responsive active peer
	<-timeout.C                 // timeout channel should be initially empty
	defer timeout.Stop()

	var ttl time.Duration
	getHeaders := func(from uint64) {
		request = time.Now()

		ttl = d.requestTTL()
		timeout.Reset(ttl)

		if skeleton {
			p.log.Trace("Fetching skeleton headers", "count", MaxHeaderFetch, "from", from)
			go p.peer.RequestHeadersByNumber(from+uint64(MaxHeaderFetch)-1, MaxSkeletonSize, MaxHeaderFetch-1, false)
		} else {
			p.log.Trace("Fetching full headers", "count", MaxHeaderFetch, "from", from)
			go p.peer.RequestHeadersByNumber(from, MaxHeaderFetch, 0, false)
		}
	}
	// Start pulling the header chain skeleton until all is done
	getHeaders(from)

	for {
		select {
		case <-d.cancelCh:
			return errCancelHeaderFetch

		case packet := <-d.headerCh:
			// Make sure the active peer is giving us the skeleton headers
			if packet.PeerId() != p.id {
				log.Debug("Received skeleton from incorrect peer", "peer", packet.PeerId())
				break
			}
			headerReqTimer.UpdateSince(request)
			timeout.Stop()

			// If the skeleton's finished, pull any remaining head headers directly from the origin
			if packet.Items() == 0 && skeleton {
				skeleton = false
				getHeaders(from)
				continue
			}
			// If no more headers are inbound, notify the content fetchers and return
			if packet.Items() == 0 {
				// Don't abort header fetches while the pivot is downloading
				if atomic.LoadInt32(&d.committed) == 0 && pivot <= from {
					p.log.Debug("No headers, waiting for pivot commit")
					select {
					case <-time.After(fsHeaderContCheck):
						getHeaders(from)
						continue
					case <-d.cancelCh:
						return errCancelHeaderFetch
					}
				}
				// Pivot done (or not in fast sync) and no more headers, terminate the process
				p.log.Debug("No more headers available")
				select {
				case d.headerProcCh <- nil:
					return nil
				case <-d.cancelCh:
					return errCancelHeaderFetch
				}
			}
			headers := packet.(*headerPack).headers

			// If we received a skeleton batch, resolve internals concurrently
			if skeleton {
				filled, proced, err := d.fillHeaderSkeleton(from, headers)
				if err != nil {
					p.log.Debug("Skeleton chain invalid", "err", err)
					return errInvalidChain
				}
				headers = filled[proced:]
				from += uint64(proced)
			} else {
				// If we're closing in on the chain head, but haven't yet reached it, delay
				// the last few headers so mini reorgs on the head don't cause invalid hash
				// chain errors.
				if n := len(headers); n > 0 {
					// Retrieve the current head we're at
					head := uint64(0)
					if d.mode == LightSync {
						head = d.lightchain.CurrentHeader().Number.Uint64()
					} else {
						head = d.blockchain.CurrentFastBlock().NumberU64()
						if full := d.blockchain.CurrentBlock().NumberU64(); head < full {
							head = full
						}
					}
					// If the head is way older than this batch, delay the last few headers
					if head+uint64(reorgProtThreshold) < headers[n-1].Number.Uint64() {
						delay := reorgProtHeaderDelay
						if delay > n {
							delay = n
						}
						headers = headers[:n-delay]
					}
				}
			}
			// Insert all the new headers and fetch the next batch
			if len(headers) > 0 {
				p.log.Trace("Scheduling new headers", "count", len(headers), "from", from)
				select {
				case d.headerProcCh <- headers:
				case <-d.cancelCh:
					return errCancelHeaderFetch
				}
				from += uint64(len(headers))
				getHeaders(from)
			} else {
				// No headers delivered, or all of them being delayed, sleep a bit and retry
				p.log.Trace("All headers delayed, waiting")
				select {
				case <-time.After(fsHeaderContCheck):
					getHeaders(from)
					continue
				case <-d.cancelCh:
					return errCancelHeaderFetch
				}
			}

		case <-timeout.C:
			if d.dropPeer == nil {
				// The dropPeer method is nil when `--copydb` is used for a local copy.
				// Timeouts can occur if e.g. compaction hits at the wrong time, and can be ignored
				p.log.Warn("Downloader wants to drop peer, but peerdrop-function is not set", "peer", p.id)
				break
			}
			// Header retrieval timed out, consider the peer bad and drop
			p.log.Debug("Header request timed out", "elapsed", ttl)
			headerTimeoutMeter.Mark(1)
			d.dropPeer(p.id)

			// Finish the sync gracefully instead of dumping the gathered data though
			for _, ch := range []chan bool{d.bodyWakeCh, d.receiptWakeCh} {
				select {
				case ch <- false:
				case <-d.cancelCh:
				}
			}
			select {
			case d.headerProcCh <- nil:
			case <-d.cancelCh:
			}
			return errBadPeer
		}
	}
}

// fillHeaderSkeleton concurrently retrieves headers from all our available peers
// and maps them to the provided skeleton header chain.
//
// Any partial results from the beginning of the skeleton is (if possible) forwarded
// immediately to the header processor to keep the rest of the pipeline full even
// in the case of header stalls.
//
// The method returns the entire filled skeleton and also the number of headers
// already forwarded for processing.
func (d *Downloader) fillHeaderSkeleton(from uint64, skeleton []*types.Header) ([]*types.Header, int, error) {
	log.Debug("Filling up skeleton", "from", from)
	d.queue.ScheduleSkeleton(from, skeleton)

	var (
		deliver = func(packet dataPack) (int, error) {
			pack := packet.(*headerPack)
			return d.queue.DeliverHeaders(pack.peerID, pack.headers, d.headerProcCh)
		}
		expire   = func() map[string]int { return d.queue.ExpireHeaders(d.requestTTL()) }
		throttle = func() bool { return false }
		reserve  = func(p *peerConnection, count int) (*fetchRequest, bool, error) {
			return d.queue.ReserveHeaders(p, count), false, nil
		}
		fetch    = func(p *peerConnection, req *fetchRequest) error { return p.FetchHeaders(req.From, MaxHeaderFetch) }
		capacity = func(p *peerConnection) int { return p.HeaderCapacity(d.requestRTT()) }
		setIdle  = func(p *peerConnection, accepted int) { p.SetHeadersIdle(accepted) }
	)
	err := d.fetchParts(errCancelHeaderFetch, d.headerCh, deliver, d.queue.headerContCh, expire,
		d.queue.PendingHeaders, d.queue.InFlightHeaders, throttle, reserve,
		nil, fetch, d.queue.CancelHeaders, capacity, d.peers.HeaderIdlePeers, setIdle, "headers")

	log.Debug("Skeleton fill terminated", "err", err)

	filled, proced := d.queue.RetrieveHeaders()
	return filled, proced, err
}

// fetchBodies iteratively downloads the scheduled block bodies, taking any
// available peers, reserving a chunk of blocks for each, waiting for delivery
// and also periodically checking for timeouts.
func (d *Downloader) fetchBodies(from uint64) error {
	log.Debug("Downloading block bodies", "origin", from)

	var (
		deliver = func(packet dataPack) (int, error) {
			pack := packet.(*bodyPack)
			return d.queue.DeliverBodies(pack.peerID, pack.transactions, pack.uncles)
		}
		expire   = func() map[string]int { return d.queue.ExpireBodies(d.requestTTL()) }
		fetch    = func(p *peerConnection, req *fetchRequest) error { return p.FetchBodies(req) }
		capacity = func(p *peerConnection) int { return p.BlockCapacity(d.requestRTT()) }
		setIdle  = func(p *peerConnection, accepted int) { p.SetBodiesIdle(accepted) }
	)
	err := d.fetchParts(errCancelBodyFetch, d.bodyCh, deliver, d.bodyWakeCh, expire,
		d.queue.PendingBlocks, d.queue.InFlightBlocks, d.queue.ShouldThrottleBlocks, d.queue.ReserveBodies,
		d.bodyFetchHook, fetch, d.queue.CancelBodies, capacity, d.peers.BodyIdlePeers, setIdle, "bodies")

	log.Debug("Block body download terminated", "err", err)
	return err
}

// fetchReceipts iteratively downloads the scheduled block receipts, taking any
// available peers, reserving a chunk of receipts for each, waiting for delivery
// and also periodically checking for timeouts.
func (d *Downloader) fetchReceipts(from uint64) error {
	log.Debug("Downloading transaction receipts", "origin", from)

	var (
		deliver = func(packet dataPack) (int, error) {
			pack := packet.(*receiptPack)
			return d.queue.DeliverReceipts(pack.peerID, pack.receipts)
		}
		expire   = func() map[string]int { return d.queue.ExpireReceipts(d.requestTTL()) }
		fetch    = func(p *peerConnection, req *fetchRequest) error { return p.FetchReceipts(req) }
		capacity = func(p *peerConnection) int { return p.ReceiptCapacity(d.requestRTT()) }
		setIdle  = func(p *peerConnection, accepted int) { p.SetReceiptsIdle(accepted) }
	)
	err := d.fetchParts(errCancelReceiptFetch, d.receiptCh, deliver, d.receiptWakeCh, expire,
		d.queue.PendingReceipts, d.queue.InFlightReceipts, d.queue.ShouldThrottleReceipts, d.queue.ReserveReceipts,
		d.receiptFetchHook, fetch, d.queue.CancelReceipts, capacity, d.peers.ReceiptIdlePeers, setIdle, "receipts")

	log.Debug("Transaction receipt download terminated", "err", err)
	return err
}

// fetchParts iteratively downloads scheduled block parts, taking any available
// peers, reserving a chunk of fetch requests for each, waiting for delivery and
// also periodically checking for timeouts.
//
// As the scheduling/timeout logic mostly is the same for all downloaded data
// types, this method is used by each for data gathering and is instrumented with
// various callbacks to handle the slight differences between processing them.
//
// The instrumentation parameters:
//  - errCancel:   error type to return if the fetch operation is cancelled (mostly makes logging nicer)
//  - deliveryCh:  channel from which to retrieve downloaded data packets (merged from all concurrent peers)
//  - deliver:     processing callback to deliver data packets into type specific download queues (usually within `queue`)
//  - wakeCh:      notification channel for waking the fetcher when new tasks are available (or sync completed)
//  - expire:      task callback method to abort requests that took too long and return the faulty peers (traffic shaping)
//  - pending:     task callback for the number of requests still needing download (detect completion/non-completability)
//  - inFlight:    task callback for the number of in-progress requests (wait for all active downloads to finish)
//  - throttle:    task callback to check if the processing queue is full and activate throttling (bound memory use)
//  - reserve:     task callback to reserve new download tasks to a particular peer (also signals partial completions)
//  - fetchHook:   tester callback to notify of new tasks being initiated (allows testing the scheduling logic)
//  - fetch:       network callback to actually send a particular download request to a physical remote peer
//  - cancel:      task callback to abort an in-flight download request and allow rescheduling it (in case of lost peer)
//  - capacity:    network callback to retrieve the estimated type-specific bandwidth capacity of a peer (traffic shaping)
//  - idle:        network callback to retrieve the currently (type specific) idle peers that can be assigned tasks
//  - setIdle:     network callback to set a peer back to idle and update its estimated capacity (traffic shaping)
//  - kind:        textual label of the type being downloaded to display in log mesages
func (d *Downloader) fetchParts(errCancel error, deliveryCh chan dataPack, deliver func(dataPack) (int, error), wakeCh chan bool,
	expire func() map[string]int, pending func() int, inFlight func() bool, throttle func() bool, reserve func(*peerConnection, int) (*fetchRequest, bool, error),
	fetchHook func([]*types.Header), fetch func(*peerConnection, *fetchRequest) error, cancel func(*fetchRequest), capacity func(*peerConnection) int,
	idle func() ([]*peerConnection, int), setIdle func(*peerConnection, int), kind string) error {

	// Create a ticker to detect expired retrieval tasks
	ticker := time.NewTicker(100 * time.Millisecond)
	defer ticker.Stop()

	update := make(chan struct{}, 1)

	// Prepare the queue and fetch block parts until the block header fetcher's done
	finished := false
	for {
		select {
		case <-d.cancelCh:
			return errCancel

		case packet := <-deliveryCh:
			// If the peer was previously banned and failed to deliver its pack
			// in a reasonable time frame, ignore its message.
			if peer := d.peers.Peer(packet.PeerId()); peer != nil {
				// Deliver the received chunk of data and check chain validity
				accepted, err := deliver(packet)
				if err == errInvalidChain {
					return err
				}
				// Unless a peer delivered something completely else than requested (usually
				// caused by a timed out request which came through in the end), set it to
				// idle. If the delivery's stale, the peer should have already been idled.
				if err != errStaleDelivery {
					setIdle(peer, accepted)
				}
				// Issue a log to the user to see what's going on
				switch {
				case err == nil && packet.Items() == 0:
					peer.log.Trace("Requested data not delivered", "type", kind)
				case err == nil:
					peer.log.Trace("Delivered new batch of data", "type", kind, "count", packet.Stats())
				default:
					peer.log.Trace("Failed to deliver retrieved data", "type", kind, "err", err)
				}
			}
			// Blocks assembled, try to update the progress
			select {
			case update <- struct{}{}:
			default:
			}

		case cont := <-wakeCh:
			// The header fetcher sent a continuation flag, check if it's done
			if !cont {
				finished = true
			}
			// Headers arrive, try to update the progress
			select {
			case update <- struct{}{}:
			default:
			}

		case <-ticker.C:
			// Sanity check update the progress
			select {
			case update <- struct{}{}:
			default:
			}

		case <-update:
			// Short circuit if we lost all our peers
			if d.peers.Len() == 0 {
				return errNoPeers
			}
			// Check for fetch request timeouts and demote the responsible peers
			for pid, fails := range expire() {
				if peer := d.peers.Peer(pid); peer != nil {
					// If a lot of retrieval elements expired, we might have overestimated the remote peer or perhaps
					// ourselves. Only reset to minimal throughput but don't drop just yet. If even the minimal times
					// out that sync wise we need to get rid of the peer.
					//
					// The reason the minimum threshold is 2 is because the downloader tries to estimate the bandwidth
					// and latency of a peer separately, which requires pushing the measures capacity a bit and seeing
					// how response times reacts, to it always requests one more than the minimum (i.e. min 2).
					if fails > 2 {
						peer.log.Trace("Data delivery timed out", "type", kind)
						setIdle(peer, 0)
					} else {
						peer.log.Debug("Stalling delivery, dropping", "type", kind)
						if d.dropPeer == nil {
							// The dropPeer method is nil when `--copydb` is used for a local copy.
							// Timeouts can occur if e.g. compaction hits at the wrong time, and can be ignored
							peer.log.Warn("Downloader wants to drop peer, but peerdrop-function is not set", "peer", pid)
						} else {
							d.dropPeer(pid)
						}
					}
				}
			}
			// If there's nothing more to fetch, wait or terminate
			if pending() == 0 {
				if !inFlight() && finished {
					log.Debug("Data fetching completed", "type", kind)
					return nil
				}
				break
			}
			// Send a download request to all idle peers, until throttled
			progressed, throttled, running := false, false, inFlight()
			idles, total := idle()

			for _, peer := range idles {
				// Short circuit if throttling activated
				if throttle() {
					throttled = true
					break
				}
				// Short circuit if there is no more available task.
				if pending() == 0 {
					break
				}
				// Reserve a chunk of fetches for a peer. A nil can mean either that
				// no more headers are available, or that the peer is known not to
				// have them.
				request, progress, err := reserve(peer, capacity(peer))
				if err != nil {
					return err
				}
				if progress {
					progressed = true
				}
				if request == nil {
					continue
				}
				if request.From > 0 {
					peer.log.Trace("Requesting new batch of data", "type", kind, "from", request.From)
				} else {
					peer.log.Trace("Requesting new batch of data", "type", kind, "count", len(request.Headers), "from", request.Headers[0].Number)
				}
				// Fetch the chunk and make sure any errors return the hashes to the queue
				if fetchHook != nil {
					fetchHook(request.Headers)
				}
				if err := fetch(peer, request); err != nil {
					// Although we could try and make an attempt to fix this, this error really
					// means that we've double allocated a fetch task to a peer. If that is the
					// case, the internal state of the downloader and the queue is very wrong so
					// better hard crash and note the error instead of silently accumulating into
					// a much bigger issue.
					panic(fmt.Sprintf("%v: %s fetch assignment failed", peer, kind))
				}
				running = true
			}
			// Make sure that we have peers available for fetching. If all peers have been tried
			// and all failed throw an error
			if !progressed && !throttled && !running && len(idles) == total && pending() > 0 {
				return errPeersUnavailable
			}
		}
	}
}

// processHeaders takes batches of retrieved headers from an input channel and
// keeps processing and scheduling them into the header chain and downloader's
// queue until the stream ends or a failure occurs.
func (d *Downloader) processHeaders(origin uint64, pivot uint64, td *big.Int) error {
	// Keep a count of uncertain headers to roll back
	rollback := []*types.Header{}
	defer func() {
		if len(rollback) > 0 {
			// Flatten the headers and roll them back
			hashes := make([]common.Hash, len(rollback))
			for i, header := range rollback {
				hashes[i] = header.Hash()
			}
			lastHeader, lastFastBlock, lastBlock := d.lightchain.CurrentHeader().Number, common.Big0, common.Big0
			if d.mode != LightSync {
				lastFastBlock = d.blockchain.CurrentFastBlock().Number()
				lastBlock = d.blockchain.CurrentBlock().Number()
			}
			d.lightchain.Rollback(hashes)
			curFastBlock, curBlock := common.Big0, common.Big0
			if d.mode != LightSync {
				curFastBlock = d.blockchain.CurrentFastBlock().Number()
				curBlock = d.blockchain.CurrentBlock().Number()
			}
			log.Warn("Rolled back headers", "count", len(hashes),
				"header", fmt.Sprintf("%d->%d", lastHeader, d.lightchain.CurrentHeader().Number),
				"fast", fmt.Sprintf("%d->%d", lastFastBlock, curFastBlock),
				"block", fmt.Sprintf("%d->%d", lastBlock, curBlock))
		}
	}()

	// Wait for batches of headers to process
	gotHeaders := false

	for {
		select {
		case <-d.cancelCh:
			return errCancelHeaderProcessing

		case headers := <-d.headerProcCh:
			// Terminate header processing if we synced up
			if len(headers) == 0 {
				// Notify everyone that headers are fully processed
				for _, ch := range []chan bool{d.bodyWakeCh, d.receiptWakeCh} {
					select {
					case ch <- false:
					case <-d.cancelCh:
					}
				}
				// If no headers were retrieved at all, the peer violated its TD promise that it had a
				// better chain compared to ours. The only exception is if its promised blocks were
				// already imported by other means (e.g. fetcher):
				//
				// R <remote peer>, L <local node>: Both at block 10
				// R: Mine block 11, and propagate it to L
				// L: Queue block 11 for import
				// L: Notice that R's head and TD increased compared to ours, start sync
				// L: Import of block 11 finishes
				// L: Sync begins, and finds common ancestor at 11
				// L: Request new headers up from 11 (R's TD was higher, it must have something)
				// R: Nothing to give
				if d.mode != LightSync {
					head := d.blockchain.CurrentBlock()
					if !gotHeaders && td.Cmp(d.blockchain.GetTd(head.Hash(), head.NumberU64())) > 0 {
						return errStallingPeer
					}
				}
				// If fast or light syncing, ensure promised headers are indeed delivered. This is
				// needed to detect scenarios where an attacker feeds a bad pivot and then bails out
				// of delivering the post-pivot blocks that would flag the invalid content.
				//
				// This check cannot be executed "as is" for full imports, since blocks may still be
				// queued for processing when the header download completes. However, as long as the
				// peer gave us something useful, we're already happy/progressed (above check).
				if d.mode == FastSync || d.mode == LightSync {
					head := d.lightchain.CurrentHeader()
					if td.Cmp(d.lightchain.GetTd(head.Hash(), head.Number.Uint64())) > 0 {
						return errStallingPeer
					}
				}
				// Disable any rollback and return
				rollback = nil
				return nil
			}
			// Otherwise split the chunk of headers into batches and process them
			gotHeaders = true

			for len(headers) > 0 {
				// Terminate if something failed in between processing chunks
				select {
				case <-d.cancelCh:
					return errCancelHeaderProcessing
				default:
				}
				// Select the next chunk of headers to import
				limit := maxHeadersProcess
				if limit > len(headers) {
					limit = len(headers)
				}
				chunk := headers[:limit]

				// In case of header only syncing, validate the chunk immediately
				if d.mode == FastSync || d.mode == LightSync {
					// Collect the yet unknown headers to mark them as uncertain
					unknown := make([]*types.Header, 0, len(headers))
					for _, header := range chunk {
						if !d.lightchain.HasHeader(header.Hash(), header.Number.Uint64()) {
							unknown = append(unknown, header)
						}
					}
					// If we're importing pure headers, verify based on their recentness
					frequency := fsHeaderCheckFrequency
					if chunk[len(chunk)-1].Number.Uint64()+uint64(fsHeaderForceVerify) > pivot {
						frequency = 1
					}
					if n, err := d.lightchain.InsertHeaderChain(chunk, frequency); err != nil {
						// If some headers were inserted, add them too to the rollback list
						if n > 0 {
							rollback = append(rollback, chunk[:n]...)
						}
						log.Debug("Invalid header encountered", "number", chunk[n].Number, "hash", chunk[n].Hash(), "err", err)
						return errInvalidChain
					}
					// All verifications passed, store newly found uncertain headers
					rollback = append(rollback, unknown...)
					if len(rollback) > fsHeaderSafetyNet {
						rollback = append(rollback[:0], rollback[len(rollback)-fsHeaderSafetyNet:]...)
					}
				}
				// Unless we're doing light chains, schedule the headers for associated content retrieval
				if d.mode == FullSync || d.mode == FastSync {
					// If we've reached the allowed number of pending headers, stall a bit
					for d.queue.PendingBlocks() >= maxQueuedHeaders || d.queue.PendingReceipts() >= maxQueuedHeaders {
						select {
						case <-d.cancelCh:
							return errCancelHeaderProcessing
						case <-time.After(time.Second):
						}
					}
					// Otherwise insert the headers for content retrieval
					inserts := d.queue.Schedule(chunk, origin)
					if len(inserts) != len(chunk) {
						log.Debug("Stale headers")
						return errBadPeer
					}
				}
				headers = headers[limit:]
				origin += uint64(limit)
			}

			// Update the highest block number we know if a higher one is found.
			d.syncStatsLock.Lock()
			if d.syncStatsChainHeight < origin {
				d.syncStatsChainHeight = origin - 1
			}
			d.syncStatsLock.Unlock()

			// Signal the content downloaders of the availablility of new tasks
			for _, ch := range []chan bool{d.bodyWakeCh, d.receiptWakeCh} {
				select {
				case ch <- true:
				default:
				}
			}
		}
	}
}

// processFullSyncContent takes fetch results from the queue and imports them into the chain.
func (d *Downloader) processFullSyncContent() error {
	for {
		results := d.queue.Results(true)
		if len(results) == 0 {
			return nil
		}
		if d.chainInsertHook != nil {
			d.chainInsertHook(results)
		}
		if err := d.importBlockResults(results); err != nil {
			return err
		}
	}
}

func (d *Downloader) importBlockResults(results []*fetchResult) error {
	// Check for any early termination requests
	if len(results) == 0 {
		return nil
	}
	select {
	case <-d.quitCh:
		return errCancelContentProcessing
	default:
	}
	// Retrieve the a batch of results to import
	first, last := results[0].Header, results[len(results)-1].Header
	log.Debug("Inserting downloaded chain", "items", len(results),
		"firstnum", first.Number, "firsthash", first.Hash(),
		"lastnum", last.Number, "lasthash", last.Hash(),
	)
	blocks := make([]*types.Block, len(results))
	for i, result := range results {
		blocks[i] = types.NewBlockWithHeader(result.Header).WithBody(result.Transactions, result.Uncles)
	}
	if index, err := d.blockchain.InsertChain(blocks); err != nil {
		if index < len(results) {
			log.Debug("Downloaded item processing failed", "number", results[index].Header.Number, "hash", results[index].Header.Hash(), "err", err)
		} else {
			// The InsertChain method in blockchain.go will sometimes return an out-of-bounds index,
			// when it needs to preprocess blocks to import a sidechain.
			// The importer will put together a new list of blocks to import, which is a superset
			// of the blocks delivered from the downloader, and the indexing will be off.
			log.Debug("Downloaded item processing failed on sidechain import", "index", index, "err", err)
		}
		return errInvalidChain
	}
	return nil
}

// processFastSyncContent takes fetch results from the queue and writes them to the
// database. It also controls the synchronisation of state nodes of the pivot block.
func (d *Downloader) processFastSyncContent(latest *types.Header) error {
	// Start syncing state of the reported head block. This should get us most of
	// the state of the pivot block.
	stateSync := d.syncState(latest.Root)
	defer stateSync.Cancel()
	go func() {
		if err := stateSync.Wait(); err != nil && err != errCancelStateFetch {
			d.queue.Close() // wake up Results
		}
	}()
	// Figure out the ideal pivot block. Note, that this goalpost may move if the
	// sync takes long enough for the chain head to move significantly.
	pivot := uint64(0)
	if height := latest.Number.Uint64(); height > uint64(fsMinFullBlocks) {
		pivot = height - uint64(fsMinFullBlocks)
	}
	// To cater for moving pivot points, track the pivot block and subsequently
	// accumulated download results separately.
	var (
		oldPivot *fetchResult   // Locked in pivot block, might change eventually
		oldTail  []*fetchResult // Downloaded content after the pivot
	)
	for {
		// Wait for the next batch of downloaded data to be available, and if the pivot
		// block became stale, move the goalpost
		results := d.queue.Results(oldPivot == nil) // Block if we're not monitoring pivot staleness
		if len(results) == 0 {
			// If pivot sync is done, stop
			if oldPivot == nil {
				return stateSync.Cancel()
			}
			// If sync failed, stop
			select {
			case <-d.cancelCh:
				return stateSync.Cancel()
			default:
			}
		}
		if d.chainInsertHook != nil {
			d.chainInsertHook(results)
		}
		if oldPivot != nil {
			results = append(append([]*fetchResult{oldPivot}, oldTail...), results...)
		}
		// Split around the pivot block and process the two sides via fast/full sync
		if atomic.LoadInt32(&d.committed) == 0 {
			latest = results[len(results)-1].Header
			if height := latest.Number.Uint64(); height > pivot+2*uint64(fsMinFullBlocks) {
				log.Warn("Pivot became stale, moving", "old", pivot, "new", height-uint64(fsMinFullBlocks))
				pivot = height - uint64(fsMinFullBlocks)
			}
		}
		P, beforeP, afterP := splitAroundPivot(pivot, results)
		if err := d.commitFastSyncData(beforeP, stateSync); err != nil {
			return err
		}
		if P != nil {
			// If new pivot block found, cancel old state retrieval and restart
			if oldPivot != P {
				stateSync.Cancel()

				stateSync = d.syncState(P.Header.Root)
				defer stateSync.Cancel()
				go func() {
					if err := stateSync.Wait(); err != nil && err != errCancelStateFetch {
						d.queue.Close() // wake up Results
					}
				}()
				oldPivot = P
			}
			// Wait for completion, occasionally checking for pivot staleness
			select {
			case <-stateSync.done:
				if stateSync.err != nil {
					return stateSync.err
				}
				if err := d.commitPivotBlock(P); err != nil {
					return err
				}
				oldPivot = nil

			case <-time.After(time.Second):
				oldTail = afterP
				continue
			}
		}
		// Fast sync done, pivot commit done, full import
		if err := d.importBlockResults(afterP); err != nil {
			return err
		}
	}
}

func splitAroundPivot(pivot uint64, results []*fetchResult) (p *fetchResult, before, after []*fetchResult) {
	for _, result := range results {
		num := result.Header.Number.Uint64()
		switch {
		case num < pivot:
			before = append(before, result)
		case num == pivot:
			p = result
		default:
			after = append(after, result)
		}
	}
	return p, before, after
}

func (d *Downloader) commitFastSyncData(results []*fetchResult, stateSync *stateSync) error {
	// Check for any early termination requests
	if len(results) == 0 {
		return nil
	}
	select {
	case <-d.quitCh:
		return errCancelContentProcessing
	case <-stateSync.done:
		if err := stateSync.Wait(); err != nil {
			return err
		}
	default:
	}
	// Retrieve the a batch of results to import
	first, last := results[0].Header, results[len(results)-1].Header
	log.Debug("Inserting fast-sync blocks", "items", len(results),
		"firstnum", first.Number, "firsthash", first.Hash(),
		"lastnumn", last.Number, "lasthash", last.Hash(),
	)
	blocks := make([]*types.Block, len(results))
	receipts := make([]types.Receipts, len(results))
	for i, result := range results {
		blocks[i] = types.NewBlockWithHeader(result.Header).WithBody(result.Transactions, result.Uncles)
		receipts[i] = result.Receipts
	}
	if index, err := d.blockchain.InsertReceiptChain(blocks, receipts); err != nil {
		log.Debug("Downloaded item processing failed", "number", results[index].Header.Number, "hash", results[index].Header.Hash(), "err", err)
		return errInvalidChain
	}
	return nil
}

func (d *Downloader) commitPivotBlock(result *fetchResult) error {
	block := types.NewBlockWithHeader(result.Header).WithBody(result.Transactions, result.Uncles)
	log.Debug("Committing fast sync pivot as new head", "number", block.Number(), "hash", block.Hash())
	if _, err := d.blockchain.InsertReceiptChain([]*types.Block{block}, []types.Receipts{result.Receipts}); err != nil {
		return err
	}
	if err := d.blockchain.FastSyncCommitHead(block.Hash()); err != nil {
		return err
	}
	atomic.StoreInt32(&d.committed, 1)
	return nil
}

// DeliverHeaders injects a new batch of block headers received from a remote
// node into the download schedule.
func (d *Downloader) DeliverHeaders(id string, headers []*types.Header) (err error) {
	return d.deliver(id, d.headerCh, &headerPack{id, headers}, headerInMeter, headerDropMeter)
}

// DeliverBodies injects a new batch of block bodies received from a remote node.
func (d *Downloader) DeliverBodies(id string, transactions [][]*types.Transaction, uncles [][]*types.Header) (err error) {
	return d.deliver(id, d.bodyCh, &bodyPack{id, transactions, uncles}, bodyInMeter, bodyDropMeter)
}

// DeliverReceipts injects a new batch of receipts received from a remote node.
func (d *Downloader) DeliverReceipts(id string, receipts [][]*types.Receipt) (err error) {
	return d.deliver(id, d.receiptCh, &receiptPack{id, receipts}, receiptInMeter, receiptDropMeter)
}

// DeliverNodeData injects a new batch of node state data received from a remote node.
func (d *Downloader) DeliverNodeData(id string, data [][]byte) (err error) {
	return d.deliver(id, d.stateCh, &statePack{id, data}, stateInMeter, stateDropMeter)
}

// deliver injects a new batch of data received from a remote node.
func (d *Downloader) deliver(id string, destCh chan dataPack, packet dataPack, inMeter, dropMeter metrics.Meter) (err error) {
	// Update the delivery metrics for both good and failed deliveries
	inMeter.Mark(int64(packet.Items()))
	defer func() {
		if err != nil {
			dropMeter.Mark(int64(packet.Items()))
		}
	}()
	// Deliver or abort if the sync is canceled while queuing
	d.cancelLock.RLock()
	cancel := d.cancelCh
	d.cancelLock.RUnlock()
	if cancel == nil {
		return errNoSyncActive
	}
	select {
	case destCh <- packet:
		return nil
	case <-cancel:
		return errNoSyncActive
	}
}

// qosTuner is the quality of service tuning loop that occasionally gathers the
// peer latency statistics and updates the estimated request round trip time.
func (d *Downloader) qosTuner() {
	for {
		// Retrieve the current median RTT and integrate into the previoust target RTT
		rtt := time.Duration((1-qosTuningImpact)*float64(atomic.LoadUint64(&d.rttEstimate)) + qosTuningImpact*float64(d.peers.medianRTT()))
		atomic.StoreUint64(&d.rttEstimate, uint64(rtt))

		// A new RTT cycle passed, increase our confidence in the estimated RTT
		conf := atomic.LoadUint64(&d.rttConfidence)
		conf = conf + (1000000-conf)/2
		atomic.StoreUint64(&d.rttConfidence, conf)

		// Log the new QoS values and sleep until the next RTT
		log.Debug("Recalculated downloader QoS values", "rtt", rtt, "confidence", float64(conf)/1000000.0, "ttl", d.requestTTL())
		select {
		case <-d.quitCh:
			return
		case <-time.After(rtt):
		}
	}
}

// qosReduceConfidence is meant to be called when a new peer joins the downloader's
// peer set, needing to reduce the confidence we have in out QoS estimates.
func (d *Downloader) qosReduceConfidence() {
	// If we have a single peer, confidence is always 1
	peers := uint64(d.peers.Len())
	if peers == 0 {
		// Ensure peer connectivity races don't catch us off guard
		return
	}
	if peers == 1 {
		atomic.StoreUint64(&d.rttConfidence, 1000000)
		return
	}
	// If we have a ton of peers, don't drop confidence)
	if peers >= uint64(qosConfidenceCap) {
		return
	}
	// Otherwise drop the confidence factor
	conf := atomic.LoadUint64(&d.rttConfidence) * (peers - 1) / peers
	if float64(conf)/1000000 < rttMinConfidence {
		conf = uint64(rttMinConfidence * 1000000)
	}
	atomic.StoreUint64(&d.rttConfidence, conf)

	rtt := time.Duration(atomic.LoadUint64(&d.rttEstimate))
	log.Debug("Relaxed downloader QoS values", "rtt", rtt, "confidence", float64(conf)/1000000.0, "ttl", d.requestTTL())
}

// requestRTT returns the current target round trip time for a download request
// to complete in.
//
// Note, the returned RTT is .9 of the actually estimated RTT. The reason is that
// the downloader tries to adapt queries to the RTT, so multiple RTT values can
// be adapted to, but smaller ones are preferred (stabler download stream).
func (d *Downloader) requestRTT() time.Duration {
	return time.Duration(atomic.LoadUint64(&d.rttEstimate)) * 9 / 10
}

// requestTTL returns the current timeout allowance for a single download request
// to finish under.
func (d *Downloader) requestTTL() time.Duration {
	var (
		rtt  = time.Duration(atomic.LoadUint64(&d.rttEstimate))
		conf = float64(atomic.LoadUint64(&d.rttConfidence)) / 1000000.0
	)
	ttl := time.Duration(ttlScaling) * time.Duration(float64(rtt)/conf)
	if ttl > ttlLimit {
		ttl = ttlLimit
	}
	return ttl
}<|MERGE_RESOLUTION|>--- conflicted
+++ resolved
@@ -25,26 +25,15 @@
 	"sync/atomic"
 	"time"
 
-<<<<<<< HEAD
 	ethereum "github.com/ubiq/go-ubiq"
 	"github.com/ubiq/go-ubiq/common"
+	"github.com/ubiq/go-ubiq/core/rawdb"
 	"github.com/ubiq/go-ubiq/core/types"
 	"github.com/ubiq/go-ubiq/ethdb"
 	"github.com/ubiq/go-ubiq/event"
 	"github.com/ubiq/go-ubiq/log"
+	"github.com/ubiq/go-ubiq/metrics"
 	"github.com/ubiq/go-ubiq/params"
-	"github.com/rcrowley/go-metrics"
-=======
-	ethereum "github.com/ethereum/go-ethereum"
-	"github.com/ethereum/go-ethereum/common"
-	"github.com/ethereum/go-ethereum/core/rawdb"
-	"github.com/ethereum/go-ethereum/core/types"
-	"github.com/ethereum/go-ethereum/ethdb"
-	"github.com/ethereum/go-ethereum/event"
-	"github.com/ethereum/go-ethereum/log"
-	"github.com/ethereum/go-ethereum/metrics"
-	"github.com/ethereum/go-ethereum/params"
->>>>>>> c9427004
 )
 
 var (
@@ -409,19 +398,6 @@
 
 	// Set the requested sync mode, unless it's forbidden
 	d.mode = mode
-<<<<<<< HEAD
-	if d.mode == FastSync && atomic.LoadUint32(&d.fsPivotFails) >= fsCriticalTrials {
-		d.mode = FullSync
-	}
-
-	// If FastSync its safe to increase maxResultsProcess
-	if d.mode == FastSync {
-		maxResultsProcess = 2048
-	} else {
-		maxResultsProcess = 1
-	}
-=======
->>>>>>> c9427004
 
 	// Retrieve the origin peer and initiate the downloading process
 	p := d.peers.Peer(id)
