--- conflicted
+++ resolved
@@ -92,14 +92,10 @@
 		chain:   chain,
 		peers:   make(map[string]*downloadTesterPeer),
 	}
-<<<<<<< HEAD
 
 	//nolint: staticcheck
 	tester.downloader = New(0, db, new(event.TypeMux), tester.chain, nil, tester.dropPeer, success, whitelist.NewService(10))
 
-=======
-	tester.downloader = New(db, new(event.TypeMux), tester.chain, nil, tester.dropPeer, success)
->>>>>>> bed84606
 	return tester
 }
 
@@ -1837,73 +1833,8 @@
 
 // Tests that peers below a pre-configured checkpoint block are prevented from
 // being fast-synced from, avoiding potential cheap eclipse attacks.
-<<<<<<< HEAD
-func TestCheckpointEnforcement66Full(t *testing.T) {
-	t.Parallel()
-	testCheckpointEnforcement(t, eth.ETH66, FullSync)
-}
-func TestCheckpointEnforcement66Snap(t *testing.T) {
-	t.Parallel()
-	testCheckpointEnforcement(t, eth.ETH66, SnapSync)
-}
-func TestCheckpointEnforcement66Light(t *testing.T) {
-	t.Parallel()
-	testCheckpointEnforcement(t, eth.ETH66, LightSync)
-}
-func TestCheckpointEnforcement67Full(t *testing.T) {
-	t.Parallel()
-	testCheckpointEnforcement(t, eth.ETH67, FullSync)
-}
-func TestCheckpointEnforcement67Snap(t *testing.T) {
-	t.Parallel()
-	testCheckpointEnforcement(t, eth.ETH67, SnapSync)
-}
-func TestCheckpointEnforcement67Light(t *testing.T) {
-	t.Parallel()
-	testCheckpointEnforcement(t, eth.ETH67, LightSync)
-}
-
-func testCheckpointEnforcement(t *testing.T, protocol uint, mode SyncMode) {
-	// Create a new tester with a particular hard coded checkpoint block
-	tester := newTester(t)
-	defer tester.terminate()
-
-	tester.downloader.checkpoint = uint64(fsMinFullBlocks) + 256
-	chain := testChainBase.shorten(int(tester.downloader.checkpoint) - 1)
-
-	// Attempt to sync with the peer and validate the result
-	tester.newPeer("peer", protocol, chain.blocks[1:])
-
-	var expect error
-	if mode == SnapSync || mode == LightSync {
-		expect = errUnsyncedPeer
-	}
-
-	if err := tester.sync("peer", nil, mode); !errors.Is(err, expect) {
-		t.Fatalf("block sync error mismatch: have %v, want %v", err, expect)
-	}
-
-	if mode == SnapSync || mode == LightSync {
-		assertOwnChain(t, tester, 1)
-	} else {
-		assertOwnChain(t, tester, len(chain.blocks))
-	}
-}
-
-// Tests that peers below a pre-configured checkpoint block are prevented from
-// being fast-synced from, avoiding potential cheap eclipse attacks.
-func TestBeaconSync66Full(t *testing.T) {
-	t.Parallel()
-	testBeaconSync(t, eth.ETH66, FullSync)
-}
-func TestBeaconSync66Snap(t *testing.T) {
-	t.Parallel()
-	testBeaconSync(t, eth.ETH66, SnapSync)
-}
-=======
 func TestBeaconSync66Full(t *testing.T) { testBeaconSync(t, eth.ETH66, FullSync) }
 func TestBeaconSync66Snap(t *testing.T) { testBeaconSync(t, eth.ETH66, SnapSync) }
->>>>>>> bed84606
 
 func testBeaconSync(t *testing.T, protocol uint, mode SyncMode) {
 	t.Helper()
