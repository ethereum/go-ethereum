--- conflicted
+++ resolved
@@ -42,12 +42,7 @@
 // listens for events from the downloader through the global event mux. In case it receives one of
 // these events it broadcasts it to all syncing subscriptions that are installed through the
 // installSyncSubscription channel.
-<<<<<<< HEAD
-// nolint: staticcheck
-func NewDownloaderAPI(d *Downloader, m *event.TypeMux) *DownloaderAPI {
-=======
 func NewDownloaderAPI(d *Downloader, chain *core.BlockChain, m *event.TypeMux) *DownloaderAPI {
->>>>>>> c5ba367e
 	api := &DownloaderAPI{
 		d:                         d,
 		chain:                     chain,
