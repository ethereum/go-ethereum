--- conflicted
+++ resolved
@@ -19,12 +19,7 @@
 import (
 	"fmt"
 
-<<<<<<< HEAD
-	"github.com/expanse-org/go-expanse/common"
 	"github.com/expanse-org/go-expanse/core/types"
-=======
-	"github.com/ethereum/go-ethereum/core/types"
->>>>>>> e9295163
 )
 
 // peerDropFn is a callback type for dropping a peer detected as malicious.
