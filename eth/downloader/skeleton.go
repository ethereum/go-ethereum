// Copyright 2022 The go-ethereum Authors
// This file is part of the go-ethereum library.
//
// The go-ethereum library is free software: you can redistribute it and/or modify
// it under the terms of the GNU Lesser General Public License as published by
// the Free Software Foundation, either version 3 of the License, or
// (at your option) any later version.
//
// The go-ethereum library is distributed in the hope that it will be useful,
// but WITHOUT ANY WARRANTY; without even the implied warranty of
// MERCHANTABILITY or FITNESS FOR A PARTICULAR PURPOSE. See the
// GNU Lesser General Public License for more details.
//
// You should have received a copy of the GNU Lesser General Public License
// along with the go-ethereum library. If not, see <http://www.gnu.org/licenses/>.

package downloader

import (
	"encoding/json"
	"errors"
	"fmt"
	"math/rand"
	"sort"
	"time"

	"github.com/ethereum/go-ethereum/common"
	"github.com/ethereum/go-ethereum/core/rawdb"
	"github.com/ethereum/go-ethereum/core/types"
	"github.com/ethereum/go-ethereum/eth/protocols/eth"
	"github.com/ethereum/go-ethereum/ethdb"
	"github.com/ethereum/go-ethereum/log"
)

// scratchHeaders is the number of headers to store in a scratch space to allow
// concurrent downloads. A header is about 0.5KB in size, so there is no worry
// about using too much memory. The only catch is that we can only validate gaps
// after they're linked to the head, so the bigger the scratch space, the larger
// potential for invalid headers.
//
// The current scratch space of 131072 headers is expected to use 64MB RAM.
const scratchHeaders = 131072

// requestHeaders is the number of header to request from a remote peer in a single
// network packet. Although the skeleton downloader takes into consideration peer
// capacities when picking idlers, the packet size was decided to remain constant
// since headers are relatively small and it's easier to work with fixed batches
// vs. dynamic interval fillings.
const requestHeaders = 512

// errSyncLinked is an internal helper error to signal that the current sync
// cycle linked up to the genesis block, this the skeleton syncer should ping
// the backfiller to resume. Since we already have that logic on sync start,
// piggy-back on that instead of 2 entrypoints.
var errSyncLinked = errors.New("sync linked")

// errSyncMerged is an internal helper error to signal that the current sync
// cycle merged with a previously aborted subchain, thus the skeleton syncer
// should abort and restart with the new state.
var errSyncMerged = errors.New("sync merged")

// errSyncReorged is an internal helper error to signal that the head chain of
// the current sync cycle was (partially) reorged, thus the skeleton syncer
// should abort and restart with the new state.
var errSyncReorged = errors.New("sync reorged")

// errTerminated is returned if the sync mechanism was terminated for this run of
// the process. This is usually the case when Geth is shutting down and some events
// might still be propagating.
var errTerminated = errors.New("terminated")

// errChainReorged is an internal helper error to signal that the header chain
// of the current sync cycle was (partially) reorged.
var errChainReorged = errors.New("chain reorged")

// errChainGapped is an internal helper error to signal that the header chain
// of the current sync cycle is gaped with the one advertised by consensus client.
var errChainGapped = errors.New("chain gapped")

// errChainForked is an internal helper error to signal that the header chain
// of the current sync cycle is forked with the one advertised by consensus client.
var errChainForked = errors.New("chain forked")

func init() {
	// Tuning parameters is nice, but the scratch space must be assignable in
	// full to peers. It's a useless cornercase to support a dangling half-group.
	if scratchHeaders%requestHeaders != 0 {
		panic("Please make scratchHeaders divisible by requestHeaders")
	}
}

// subchain is a contiguous header chain segment that is backed by the database,
// but may not be linked to the live chain. The skeleton downloader may produce
// a new one of these every time it is restarted until the subchain grows large
// enough to connect with a previous subchain.
//
// The subchains use the exact same database namespace and are not disjoint from
// each other. As such, extending one to overlap the other entails reducing the
// second one first. This combined buffer model is used to avoid having to move
// data on disk when two subchains are joined together.
type subchain struct {
	Head uint64      // Block number of the newest header in the subchain
	Tail uint64      // Block number of the oldest header in the subchain
	Next common.Hash // Block hash of the next oldest header in the subchain
}

// skeletonProgress is a database entry to allow suspending and resuming a chain
// sync. As the skeleton header chain is downloaded backwards, restarts can and
// will produce temporarily disjoint subchains. There is no way to restart a
// suspended skeleton sync without prior knowledge of all prior suspension points.
type skeletonProgress struct {
	Subchains []*subchain // Disjoint subchains downloaded until now
	Finalized *uint64     // Last known finalized block number
}

// headUpdate is a notification that the beacon sync should switch to a new target.
// The update might request whether to forcefully change the target, or only try to
// extend it and fail if it's not possible.
type headUpdate struct {
	header *types.Header // Header to update the sync target to
	final  *types.Header // Finalized header to use as thresholds
	force  bool          // Whether to force the update or only extend if possible
	errc   chan error    // Channel to signal acceptance of the new head
}

// headerRequest tracks a pending header request to ensure responses are to
// actual requests and to validate any security constraints.
//
// Concurrency note: header requests and responses are handled concurrently from
// the main runloop to allow Keccak256 hash verifications on the peer's thread and
// to drop on invalid response. The request struct must contain all the data to
// construct the response without accessing runloop internals (i.e. subchains).
// That is only included to allow the runloop to match a response to the task being
// synced without having yet another set of maps.
type headerRequest struct {
	peer string // Peer to which this request is assigned
	id   uint64 // Request ID of this request

	deliver chan *headerResponse // Channel to deliver successful response on
	revert  chan *headerRequest  // Channel to deliver request failure on
	cancel  chan struct{}        // Channel to track sync cancellation
	stale   chan struct{}        // Channel to signal the request was dropped

	head uint64 // Head number of the requested batch of headers
}

// headerResponse is an already verified remote response to a header request.
type headerResponse struct {
	peer    *peerConnection // Peer from which this response originates
	reqid   uint64          // Request ID that this response fulfils
	headers []*types.Header // Chain of headers
}

// backfiller is a callback interface through which the skeleton sync can tell
// the downloader that it should suspend or resume backfilling on specific head
// events (e.g. suspend on forks or gaps, resume on successful linkups).
type backfiller interface {
	// suspend requests the backfiller to abort any running full or snap sync
	// based on the skeleton chain as it might be invalid. The backfiller should
	// gracefully handle multiple consecutive suspends without a resume, even
	// on initial startup.
	//
	// The method should return the last block header that has been successfully
	// backfilled (in the current or a previous run), falling back to the genesis.
	suspend() *types.Header

	// resume requests the backfiller to start running fill or snap sync based on
	// the skeleton chain as it has successfully been linked. Appending new heads
	// to the end of the chain will not result in suspend/resume cycles.
	// leaking too much sync logic out to the filler.
	resume()
}

// skeleton represents a header chain synchronized after the merge where blocks
// aren't validated any more via PoW in a forward fashion, rather are dictated
// and extended at the head via the beacon chain and backfilled on the original
// Ethereum block sync protocol.
//
// Since the skeleton is grown backwards from head to genesis, it is handled as
// a separate entity, not mixed in with the logical sequential transition of the
// blocks. Once the skeleton is connected to an existing, validated chain, the
// headers will be moved into the main downloader for filling and execution.
//
// Opposed to the original Ethereum block synchronization which is trustless (and
// uses a master peer to minimize the attack surface), post-merge block sync starts
// from a trusted head. As such, there is no need for a master peer any more and
// headers can be requested fully concurrently (though some batches might be
// discarded if they don't link up correctly).
//
// Although a skeleton is part of a sync cycle, it is not recreated, rather stays
// alive throughout the lifetime of the downloader. This allows it to be extended
// concurrently with the sync cycle, since extensions arrive from an API surface,
// not from within (vs. legacy Ethereum sync).
//
// Since the skeleton tracks the entire header chain until it is consumed by the
// forward block filling, it needs 0.5KB/block storage. At current mainnet sizes
// this is only possible with a disk backend. Since the skeleton is separate from
// the node's header chain, storing the headers ephemerally until sync finishes
// is wasted disk IO, but it's a price we're going to pay to keep things simple
// for now.
type skeleton struct {
	db     ethdb.Database // Database backing the skeleton
	filler backfiller     // Chain syncer suspended/resumed by head events

	peers *peerSet                   // Set of peers we can sync from
	idles map[string]*peerConnection // Set of idle peers in the current sync cycle
	drop  peerDropFn                 // Drops a peer for misbehaving

	progress *skeletonProgress // Sync progress tracker for resumption and metrics
	started  time.Time         // Timestamp when the skeleton syncer was created
	logged   time.Time         // Timestamp when progress was last logged to the user
	pulled   uint64            // Number of headers downloaded in this run

	scratchSpace  []*types.Header // Scratch space to accumulate headers in (first = recent)
	scratchOwners []string        // Peer IDs owning chunks of the scratch space (pend or delivered)
	scratchHead   uint64          // Block number of the first item in the scratch space

	requests map[uint64]*headerRequest // Header requests currently running

	headEvents chan *headUpdate // Notification channel for new heads
	terminate  chan chan error  // Termination channel to abort sync
	terminated chan struct{}    // Channel to signal that the syncer is dead

	// Callback hooks used during testing
	syncStarting func() // callback triggered after a sync cycle is inited but before started
}

// newSkeleton creates a new sync skeleton that tracks a potentially dangling
// header chain until it's linked into an existing set of blocks.
func newSkeleton(db ethdb.Database, peers *peerSet, drop peerDropFn, filler backfiller) *skeleton {
	sk := &skeleton{
		db:         db,
		filler:     filler,
		peers:      peers,
		drop:       drop,
		requests:   make(map[uint64]*headerRequest),
		headEvents: make(chan *headUpdate),
		terminate:  make(chan chan error),
		terminated: make(chan struct{}),
	}
	go sk.startup()

	return sk
}

// startup is an initial background loop which waits for an event to start or
// tear the syncer down. This is required to make the skeleton sync loop once
// per process but at the same time not start before the beacon chain announces
// a new (existing) head.
func (s *skeleton) startup() {
	// Close a notification channel so anyone sending us events will know if the
	// sync loop was torn down for good.
	defer close(s.terminated)

	// Wait for startup or teardown. This wait might loop a few times if a beacon
	// client requests sync head extensions, but not forced reorgs (i.e. they are
	// giving us new payloads without setting a starting head initially).
	for {
		select {
		case errc := <-s.terminate:
			// No head was announced but Geth is shutting down
			errc <- nil
			return

		case event := <-s.headEvents:
			// New head announced, start syncing to it, looping every time a current
			// cycle is terminated due to a chain event (head reorg, old chain merge).
			if !event.force {
				event.errc <- errors.New("forced head needed for startup")
				continue
			}
			event.errc <- nil // forced head accepted for startup
			head := event.header
			s.started = time.Now()

			for {
				// If the sync cycle terminated or was terminated, propagate up when
				// higher layers request termination. There's no fancy explicit error
				// signalling as the sync loop should never terminate (TM).
				newhead, err := s.sync(head)

				switch {
				case err == errSyncLinked:
					// Sync cycle linked up to the genesis block, or the existent chain
					// segment. Tear down the loop and restart it so, it can properly
					// notify the backfiller. Don't account a new head.
					head = nil

				case err == errSyncMerged:
					// Subchains were merged, we just need to reinit the internal
					// start to continue on the tail of the merged chain. Don't
					// announce a new head,
					head = nil

				case err == errSyncReorged:
					// The subchain being synced got modified at the head in a
					// way that requires resyncing it. Restart sync with the new
					// head to force a cleanup.
					head = newhead

				case err == errTerminated:
					// Sync was requested to be terminated from within, stop and
					// return (no need to pass a message, was already done internally)
					return

				default:
					// Sync either successfully terminated or failed with an unhandled
					// error. Abort and wait until Geth requests a termination.
					errc := <-s.terminate
					errc <- err

					return
				}
			}
		}
	}
}

// Terminate tears down the syncer indefinitely.
func (s *skeleton) Terminate() error {
	// Request termination and fetch any errors
	errc := make(chan error)
	s.terminate <- errc
	err := <-errc

	// Wait for full shutdown (not necessary, but cleaner)
	<-s.terminated

	return err
}

// Sync starts or resumes a previous sync cycle to download and maintain a reverse
// header chain starting at the head and leading towards genesis to an available
// ancestor.
//
// This method does not block, rather it just waits until the syncer receives the
// fed header. What the syncer does with it is the syncer's problem.
func (s *skeleton) Sync(head *types.Header, final *types.Header, force bool) error {
	log.Trace("New skeleton head announced", "number", head.Number, "hash", head.Hash(), "force", force)

	errc := make(chan error)

	select {
	case s.headEvents <- &headUpdate{header: head, final: final, force: force, errc: errc}:
		return <-errc
	case <-s.terminated:
		return errTerminated
	}
}

// sync is the internal version of Sync that executes a single sync cycle, either
// until some termination condition is reached, or until the current cycle merges
// with a previously aborted run.
func (s *skeleton) sync(head *types.Header) (*types.Header, error) {
	// If we're continuing a previous merge interrupt, just access the existing
	// old state without initing from disk.
	if head == nil {
		head = rawdb.ReadSkeletonHeader(s.db, s.progress.Subchains[0].Head)
	} else {
		// Otherwise, initialize the sync, trimming and previous leftovers until
		// we're consistent with the newly requested chain head
		s.initSync(head)
	}
	// Create the scratch space to fill with concurrently downloaded headers
	s.scratchSpace = make([]*types.Header, scratchHeaders)
	defer func() { s.scratchSpace = nil }() // don't hold on to references after sync

	s.scratchOwners = make([]string, scratchHeaders/requestHeaders)
	defer func() { s.scratchOwners = nil }() // don't hold on to references after sync

	s.scratchHead = s.progress.Subchains[0].Tail - 1 // tail must not be 0!

	// If the sync is already done, resume the backfiller. When the loop stops,
	// terminate the backfiller too.
	linked := len(s.progress.Subchains) == 1 &&
		rawdb.HasHeader(s.db, s.progress.Subchains[0].Next, s.scratchHead) &&
		rawdb.HasBody(s.db, s.progress.Subchains[0].Next, s.scratchHead) &&
		rawdb.HasReceipts(s.db, s.progress.Subchains[0].Next, s.scratchHead)
	if linked {
		s.filler.resume()
	}

	defer func() {
		// The filler needs to be suspended, but since it can block for a while
		// when there are many blocks queued up for full-sync importing, run it
		// on a separate goroutine and consume head messages that need instant
		// replies.
		done := make(chan struct{})
		go func() {
			defer close(done)
			filled := s.filler.suspend()
			if filled == nil {
				log.Error("Latest filled block is not available")
				return
			}
			// If something was filled, try to delete stale sync helpers. If
			// unsuccessful, warn the user, but not much else we can do (it's
			// a programming error, just let users report an issue and don't
			// choke in the meantime).
			if err := s.cleanStales(filled); err != nil {
				log.Error("Failed to clean stale beacon headers", "err", err)
			}
		}()
		// Wait for the suspend to finish, consuming head events in the meantime
		// and dropping them on the floor.
		for {
			select {
			case <-done:
				return
			case event := <-s.headEvents:
				event.errc <- errors.New("beacon syncer reorging")
			}
		}
	}()
	// Create a set of unique channels for this sync cycle. We need these to be
	// ephemeral so a data race doesn't accidentally deliver something stale on
	// a persistent channel across syncs (yup, this happened)
	var (
		requestFails = make(chan *headerRequest)
		responses    = make(chan *headerResponse)
	)

	cancel := make(chan struct{})
	defer close(cancel)

	log.Debug("Starting reverse header sync cycle", "head", head.Number, "hash", head.Hash(), "cont", s.scratchHead)

	// Whether sync completed or not, disregard any future packets
	defer func() {
		log.Debug("Terminating reverse header sync cycle", "head", head.Number, "hash", head.Hash(), "cont", s.scratchHead)
		s.requests = make(map[uint64]*headerRequest)
	}()

	// Start tracking idle peers for task assignments
	peering := make(chan *peeringEvent, 64) // arbitrary buffer, just some burst protection

	peeringSub := s.peers.SubscribeEvents(peering)
	defer peeringSub.Unsubscribe()

	s.idles = make(map[string]*peerConnection)
	for _, peer := range s.peers.AllPeers() {
		s.idles[peer.id] = peer
	}
	// Notify any tester listening for startup events
	if s.syncStarting != nil {
		s.syncStarting()
	}

	for {
		// Something happened, try to assign new tasks to any idle peers
		if !linked {
			s.assignTasks(responses, requestFails, cancel)
		}
		// Wait for something to happen
		select {
		case event := <-peering:
			// A peer joined or left, the tasks queue and allocations need to be
			// checked for potential assignment or reassignment
			peerid := event.peer.id
			if event.join {
				log.Debug("Joining skeleton peer", "id", peerid)

				s.idles[peerid] = event.peer
			} else {
				log.Debug("Leaving skeleton peer", "id", peerid)
				s.revertRequests(peerid)
				delete(s.idles, peerid)
			}

		case errc := <-s.terminate:
			errc <- nil
			return nil, errTerminated

		case event := <-s.headEvents:
			// New head was announced, try to integrate it. If successful, nothing
			// needs to be done as the head simply extended the last range. For now
			// we don't seamlessly integrate reorgs to keep things simple. If the
			// network starts doing many mini reorgs, it might be worthwhile handling
			// a limited depth without an error.
			if err := s.processNewHead(event.header, event.final); err != nil {
				// If a reorg is needed, and we're forcing the new head, signal
				// the syncer to tear down and start over. Otherwise, drop the
				// non-force reorg.
				if event.force {
					event.errc <- nil // forced head reorg accepted
					log.Info("Restarting sync cycle", "reason", err)
					return event.header, errSyncReorged
				}
				event.errc <- err
				continue
			}
			event.errc <- nil // head extension accepted

			// New head was integrated into the skeleton chain. If the backfiller
			// is still running, it will pick it up. If it already terminated,
			// a new cycle needs to be spun up.
			if linked {
				s.filler.resume()
			}

		case req := <-requestFails:
			s.revertRequest(req)

		case res := <-responses:
			// Process the batch of headers. If though processing we managed to
			// link the current subchain to a previously downloaded one, abort the
			// sync and restart with the merged subchains.
			//
			// If we managed to link to the existing local chain or genesis block,
			// abort sync altogether.
			linked, merged := s.processResponse(res)
			if linked {
				log.Debug("Beacon sync linked to local chain")
				return nil, errSyncLinked
			}

			if merged {
				log.Debug("Beacon sync merged subchains")
				return nil, errSyncMerged
			}
			// We still have work to do, loop and repeat
		}
	}
}

// initSync attempts to get the skeleton sync into a consistent state wrt any
// past state on disk and the newly requested head to sync to. If the new head
// is nil, the method will return and continue from the previous head.
func (s *skeleton) initSync(head *types.Header) {
	// Extract the head number, we'll need it all over
	number := head.Number.Uint64()

	// Retrieve the previously saved sync progress
	if status := rawdb.ReadSkeletonSyncStatus(s.db); len(status) > 0 {
		s.progress = new(skeletonProgress)
		if err := json.Unmarshal(status, s.progress); err != nil {
			log.Error("Failed to decode skeleton sync status", "err", err)
		} else {
			// Previous sync was available, print some continuation logs
			for _, subchain := range s.progress.Subchains {
				log.Debug("Restarting skeleton subchain", "head", subchain.Head, "tail", subchain.Tail)
			}
			// Create a new subchain for the head (unless the last can be extended),
			// trimming anything it would overwrite
			headchain := &subchain{
				Head: number,
				Tail: number,
				Next: head.ParentHash,
			}

			for len(s.progress.Subchains) > 0 {
				// If the last chain is above the new head, delete altogether
				lastchain := s.progress.Subchains[0]
				if lastchain.Tail >= headchain.Tail {
					log.Debug("Dropping skeleton subchain", "head", lastchain.Head, "tail", lastchain.Tail)

					s.progress.Subchains = s.progress.Subchains[1:]

					continue
				}
				// Otherwise truncate the last chain if needed and abort trimming
				if lastchain.Head >= headchain.Tail {
					log.Debug("Trimming skeleton subchain", "oldhead", lastchain.Head, "newhead", headchain.Tail-1, "tail", lastchain.Tail)
					lastchain.Head = headchain.Tail - 1
				}

				break
			}
			// If the last subchain can be extended, we're lucky. Otherwise, create
			// a new subchain sync task.
			var extended bool

			if n := len(s.progress.Subchains); n > 0 {
				lastchain := s.progress.Subchains[0]
				if lastchain.Head == headchain.Tail-1 {
					lasthead := rawdb.ReadSkeletonHeader(s.db, lastchain.Head)
					if lasthead.Hash() == head.ParentHash {
						log.Debug("Extended skeleton subchain with new head", "head", headchain.Tail, "tail", lastchain.Tail)
						lastchain.Head = headchain.Tail
						extended = true
					}
				}
			}

			if !extended {
				log.Debug("Created new skeleton subchain", "head", number, "tail", number)

				s.progress.Subchains = append([]*subchain{headchain}, s.progress.Subchains...)
			}
			// Update the database with the new sync stats and insert the new
			// head header. We won't delete any trimmed skeleton headers since
			// those will be outside the index space of the many subchains and
			// the database space will be reclaimed eventually when processing
			// blocks above the current head (TODO(karalabe): don't forget).
			batch := s.db.NewBatch()

			rawdb.WriteSkeletonHeader(batch, head)
			s.saveSyncStatus(batch)

			if err := batch.Write(); err != nil {
				log.Crit("Failed to write skeleton sync status", "err", err)
			}

			return
		}
	}
	// Either we've failed to decode the previous state, or there was none. Start
	// a fresh sync with a single subchain represented by the currently sent
	// chain head.
	s.progress = &skeletonProgress{
		Subchains: []*subchain{
			{
				Head: number,
				Tail: number,
				Next: head.ParentHash,
			},
		},
	}
	batch := s.db.NewBatch()

	rawdb.WriteSkeletonHeader(batch, head)
	s.saveSyncStatus(batch)

	if err := batch.Write(); err != nil {
		log.Crit("Failed to write initial skeleton sync status", "err", err)
	}

	log.Debug("Created initial skeleton subchain", "head", number, "tail", number)
}

// saveSyncStatus marshals the remaining sync tasks into leveldb.
func (s *skeleton) saveSyncStatus(db ethdb.KeyValueWriter) {
	status, err := json.Marshal(s.progress)
	if err != nil {
		panic(err) // This can only fail during implementation
	}

	rawdb.WriteSkeletonSyncStatus(db, status)
}

// processNewHead does the internal shuffling for a new head marker and either
// accepts and integrates it into the skeleton or requests a reorg. Upon reorg,
// the syncer will tear itself down and restart with a fresh head. It is simpler
// to reconstruct the sync state than to mutate it and hope for the best.
func (s *skeleton) processNewHead(head *types.Header, final *types.Header) error {
	// If a new finalized block was announced, update the sync process independent
	// of what happens with the sync head below
	if final != nil {
		if number := final.Number.Uint64(); s.progress.Finalized == nil || *s.progress.Finalized != number {
			s.progress.Finalized = new(uint64)
			*s.progress.Finalized = final.Number.Uint64()

			s.saveSyncStatus(s.db)
		}
	}
	// If the header cannot be inserted without interruption, return an error for
	// the outer loop to tear down the skeleton sync and restart it
	number := head.Number.Uint64()

	lastchain := s.progress.Subchains[0]
	if lastchain.Tail >= number {
		// If the chain is down to a single beacon header, and it is re-announced
		// once more, ignore it instead of tearing down sync for a noop.
		if lastchain.Head == lastchain.Tail {
			if current := rawdb.ReadSkeletonHeader(s.db, number); current.Hash() == head.Hash() {
				return nil
			}
		}
		// Not a noop / double head announce, abort with a reorg
		return fmt.Errorf("%w, tail: %d, head: %d, newHead: %d", errChainReorged, lastchain.Tail, lastchain.Head, number)
	}

	if lastchain.Head+1 < number {
		return fmt.Errorf("%w, head: %d, newHead: %d", errChainGapped, lastchain.Head, number)
	}

	if parent := rawdb.ReadSkeletonHeader(s.db, number-1); parent.Hash() != head.ParentHash {
		return fmt.Errorf("%w, ancestor: %d, hash: %s, want: %s", errChainForked, number-1, parent.Hash(), head.ParentHash)
	}
	// New header seems to be in the last subchain range. Unwind any extra headers
	// from the chain tip and insert the new head. We won't delete any trimmed
	// skeleton headers since those will be outside the index space of the many
	// subchains and the database space will be reclaimed eventually when processing
	// blocks above the current head (TODO(karalabe): don't forget).
	batch := s.db.NewBatch()

	rawdb.WriteSkeletonHeader(batch, head)

	lastchain.Head = number

	s.saveSyncStatus(batch)

	if err := batch.Write(); err != nil {
		log.Crit("Failed to write skeleton sync status", "err", err)
	}
	return nil
}

// assignTasks attempts to match idle peers to pending header retrievals.
func (s *skeleton) assignTasks(success chan *headerResponse, fail chan *headerRequest, cancel chan struct{}) {
	// Sort the peers by download capacity to use faster ones if many available
	idlers := &peerCapacitySort{
		peers: make([]*peerConnection, 0, len(s.idles)),
		caps:  make([]int, 0, len(s.idles)),
	}
	targetTTL := s.peers.rates.TargetTimeout()

	for _, peer := range s.idles {
		idlers.peers = append(idlers.peers, peer)
		idlers.caps = append(idlers.caps, s.peers.rates.Capacity(peer.id, eth.BlockHeadersMsg, targetTTL))
	}

	if len(idlers.peers) == 0 {
		return
	}

	sort.Sort(idlers)

	// Find header regions not yet downloading and fill them
	for task, owner := range s.scratchOwners {
		// If we're out of idle peers, stop assigning tasks
		if len(idlers.peers) == 0 {
			return
		}
		// Skip any tasks already filling
		if owner != "" {
			continue
		}
		// If we've reached the genesis, stop assigning tasks
		if uint64(task*requestHeaders) >= s.scratchHead {
			return
		}
		// Found a task and have peers available, assign it
		idle := idlers.peers[0]

		idlers.peers = idlers.peers[1:]
		idlers.caps = idlers.caps[1:]

		// Matched a pending task to an idle peer, allocate a unique request id
		var reqid uint64

		for {
			reqid = uint64(rand.Int63())
			if reqid == 0 {
				continue
			}

			if _, ok := s.requests[reqid]; ok {
				continue
			}

			break
		}
		// Generate the network query and send it to the peer
		req := &headerRequest{
			peer:    idle.id,
			id:      reqid,
			deliver: success,
			revert:  fail,
			cancel:  cancel,
			stale:   make(chan struct{}),
			head:    s.scratchHead - uint64(task*requestHeaders),
		}
		s.requests[reqid] = req
		delete(s.idles, idle.id)

		// Generate the network query and send it to the peer
		go s.executeTask(idle, req)

		// Inject the request into the task to block further assignments
		s.scratchOwners[task] = idle.id
	}
}

// executeTask executes a single fetch request, blocking until either a result
// arrives or a timeouts / cancellation is triggered. The method should be run
// on its own goroutine and will deliver on the requested channels.
func (s *skeleton) executeTask(peer *peerConnection, req *headerRequest) {
	start := time.Now()
	resCh := make(chan *eth.Response)

	// Figure out how many headers to fetch. Usually this will be a full batch,
	// but for the very tail of the chain, trim the request to the number left.
	// Since nodes may or may not return the genesis header for a batch request,
	// don't even request it. The parent hash of block #1 is enough to link.
	requestCount := requestHeaders
	if req.head < requestHeaders {
		requestCount = int(req.head)
	}

	peer.log.Trace("Fetching skeleton headers", "from", req.head, "count", requestCount)

	netreq, err := peer.peer.RequestHeadersByNumber(req.head, requestCount, 0, true, resCh)
	if err != nil {
		peer.log.Trace("Failed to request headers", "err", err)
		s.scheduleRevertRequest(req)

		return
	}

	defer netreq.Close()

	// Wait until the response arrives, the request is cancelled or times out
	ttl := s.peers.rates.TargetTimeout()

	timeoutTimer := time.NewTimer(ttl)
	defer timeoutTimer.Stop()

	select {
	case <-req.cancel:
		peer.log.Debug("Header request cancelled")
		s.scheduleRevertRequest(req)

	case <-timeoutTimer.C:
		// Header retrieval timed out, update the metrics
		peer.log.Warn("Header request timed out, dropping peer", "elapsed", ttl)
		headerTimeoutMeter.Mark(1)
		s.peers.rates.Update(peer.id, eth.BlockHeadersMsg, 0, 0)
		s.scheduleRevertRequest(req)

		// At this point we either need to drop the offending peer, or we need a
		// mechanism to allow waiting for the response and not cancel it. For now
		// lets go with dropping since the header sizes are deterministic and the
		// beacon sync runs exclusive (downloader is idle) so there should be no
		// other load to make timeouts probable. If we notice that timeouts happen
		// more often than we'd like, we can introduce a tracker for the requests
		// gone stale and monitor them. However, in that case too, we need a way
		// to protect against malicious peers never responding, so it would need
		// a second, hard-timeout mechanism.
		s.drop(peer.id)

	case res := <-resCh:
		// Headers successfully retrieved, update the metrics
		headers := *res.Res.(*eth.BlockHeadersRequest)

		headerReqTimer.Update(time.Since(start))
		s.peers.rates.Update(peer.id, eth.BlockHeadersMsg, res.Time, len(headers))

		// Cross validate the headers with the requests
		switch {
		case len(headers) == 0:
			// No headers were delivered, reject the response and reschedule
			peer.log.Debug("No headers delivered")
			res.Done <- errors.New("no headers delivered")

			s.scheduleRevertRequest(req)

		case headers[0].Number.Uint64() != req.head:
			// Header batch anchored at non-requested number
			peer.log.Debug("Invalid header response head", "have", headers[0].Number, "want", req.head)
			res.Done <- errors.New("invalid header batch anchor")

			s.scheduleRevertRequest(req)

		case req.head >= requestHeaders && len(headers) != requestHeaders:
			// Invalid number of non-genesis headers delivered, reject the response and reschedule
			peer.log.Debug("Invalid non-genesis header count", "have", len(headers), "want", requestHeaders)
			res.Done <- errors.New("not enough non-genesis headers delivered")

			s.scheduleRevertRequest(req)

		case req.head < requestHeaders && uint64(len(headers)) != req.head:
			// Invalid number of genesis headers delivered, reject the response and reschedule
			peer.log.Debug("Invalid genesis header count", "have", len(headers), "want", headers[0].Number.Uint64())
			res.Done <- errors.New("not enough genesis headers delivered")

			s.scheduleRevertRequest(req)

		default:
			// Packet seems structurally valid, check hash progression and if it
			// is correct too, deliver for storage
			for i := 0; i < len(headers)-1; i++ {
				if headers[i].ParentHash != headers[i+1].Hash() {
					peer.log.Debug("Invalid hash progression", "index", i, "wantparenthash", headers[i].ParentHash, "haveparenthash", headers[i+1].Hash())
					res.Done <- errors.New("invalid hash progression")

					s.scheduleRevertRequest(req)

					return
				}
			}
			// Hash chain is valid. The delivery might still be junk as we're
			// downloading batches concurrently (so no way to link the headers
			// until gaps are filled); in that case, we'll nuke the peer when
			// we detect the fault.
			res.Done <- nil

			select {
			case req.deliver <- &headerResponse{
				peer:    peer,
				reqid:   req.id,
				headers: headers,
			}:
			case <-req.cancel:
			}
		}
	}
}

// revertRequests locates all the currently pending requests from a particular
// peer and reverts them, rescheduling for others to fulfill.
func (s *skeleton) revertRequests(peer string) {
	// Gather the requests first, revertals need the lock too
	var requests []*headerRequest
	for _, req := range s.requests {
		if req.peer == peer {
			requests = append(requests, req)
		}
	}
	// Revert all the requests matching the peer
	for _, req := range requests {
		s.revertRequest(req)
	}
}

// scheduleRevertRequest asks the event loop to clean up a request and return
// all failed retrieval tasks to the scheduler for reassignment.
func (s *skeleton) scheduleRevertRequest(req *headerRequest) {
	select {
	case req.revert <- req:
		// Sync event loop notified
	case <-req.cancel:
		// Sync cycle got cancelled
	case <-req.stale:
		// Request already reverted
	}
}

// revertRequest cleans up a request and returns all failed retrieval tasks to
// the scheduler for reassignment.
//
// Note, this needs to run on the event runloop thread to reschedule to idle peers.
// On peer threads, use scheduleRevertRequest.
func (s *skeleton) revertRequest(req *headerRequest) {
	log.Trace("Reverting header request", "peer", req.peer, "reqid", req.id)
	select {
	case <-req.stale:
		log.Trace("Header request already reverted", "peer", req.peer, "reqid", req.id)
		return
	default:
	}
	close(req.stale)

	// Remove the request from the tracked set
	delete(s.requests, req.id)

	// Remove the request from the tracked set and mark the task as not-pending,
	// ready for rescheduling
	s.scratchOwners[(s.scratchHead-req.head)/requestHeaders] = ""
}

func (s *skeleton) processResponse(res *headerResponse) (linked bool, merged bool) {
	res.peer.log.Trace("Processing header response", "head", res.headers[0].Number, "hash", res.headers[0].Hash(), "count", len(res.headers))

	// Whether the response is valid, we can mark the peer as idle and notify
	// the scheduler to assign a new task. If the response is invalid, we'll
	// drop the peer in a bit.
	s.idles[res.peer.id] = res.peer

	// Ensure the response is for a valid request
	if _, ok := s.requests[res.reqid]; !ok {
		// Some internal accounting is broken. A request either times out or it
		// gets fulfilled successfully. It should not be possible to deliver a
		// response to a non-existing request.
		res.peer.log.Error("Unexpected header packet")
		return false, false
	}

	delete(s.requests, res.reqid)

	// Insert the delivered headers into the scratch space independent of the
	// content or continuation; those will be validated in a moment
	head := res.headers[0].Number.Uint64()
	copy(s.scratchSpace[s.scratchHead-head:], res.headers)

	// If there's still a gap in the head of the scratch space, abort
	if s.scratchSpace[0] == nil {
		return false, false
	}
	// Try to consume any head headers, validating the boundary conditions
	batch := s.db.NewBatch()

	for s.scratchSpace[0] != nil {
		// Next batch of headers available, cross-reference with the subchain
		// we are extending and either accept or discard
		if s.progress.Subchains[0].Next != s.scratchSpace[0].Hash() {
			// Print a log messages to track what's going on
			tail := s.progress.Subchains[0].Tail
			want := s.progress.Subchains[0].Next
			have := s.scratchSpace[0].Hash()

			log.Warn("Invalid skeleton headers", "peer", s.scratchOwners[0], "number", tail-1, "want", want, "have", have)

			// The peer delivered junk, or at least not the subchain we are
			// syncing to. Free up the scratch space and assignment, reassign
			// and drop the original peer.
			for i := 0; i < requestHeaders; i++ {
				s.scratchSpace[i] = nil
			}
			s.drop(s.scratchOwners[0])
			s.scratchOwners[0] = ""

			break
		}
		// Scratch delivery matches required subchain, deliver the batch of
		// headers and push the subchain forward
		var consumed int

		for _, header := range s.scratchSpace[:requestHeaders] {
			if header != nil { // nil when the genesis is reached
				consumed++

				rawdb.WriteSkeletonHeader(batch, header)

				s.pulled++

				s.progress.Subchains[0].Tail--
				s.progress.Subchains[0].Next = header.ParentHash

				// If we've reached an existing block in the chain, stop retrieving
				// headers. Note, if we want to support light clients with the same
				// code we'd need to switch here based on the downloader mode. That
				// said, there's no such functionality for now, so don't complicate.
				//
				// In the case of full sync it would be enough to check for the body,
				// but even a full syncing node will generate a receipt once block
				// processing is done, so it's just one more "needless" check.
				//
				// The weird cascading checks are done to minimize the database reads.
				linked = rawdb.HasHeader(s.db, header.ParentHash, header.Number.Uint64()-1) &&
					rawdb.HasBody(s.db, header.ParentHash, header.Number.Uint64()-1) &&
					rawdb.HasReceipts(s.db, header.ParentHash, header.Number.Uint64()-1)
				if linked {
					break
				}
			}
		}

		head := s.progress.Subchains[0].Head
		tail := s.progress.Subchains[0].Tail
		next := s.progress.Subchains[0].Next

		log.Trace("Primary subchain extended", "head", head, "tail", tail, "next", next)

		// If the beacon chain was linked to the local chain, completely swap out
		// all internal progress and abort header synchronization.
		if linked {
			// Linking into the local chain should also mean that there are no
			// leftover subchains, but in the case of importing the blocks via
			// the engine API, we will not push the subchains forward. This will
			// lead to a gap between an old sync cycle and a future one.
			if subchains := len(s.progress.Subchains); subchains > 1 {
				switch {
				// If there are only 2 subchains - the current one and an older
				// one - and the old one consists of a single block, then it's
				// the expected new sync cycle after some propagated blocks. Log
				// it for debugging purposes, explicitly clean and don't escalate.
				case subchains == 2 && s.progress.Subchains[1].Head == s.progress.Subchains[1].Tail:
					// Remove the leftover skeleton header associated with old
					// skeleton chain only if it's not covered by the current
					// skeleton range.
					if s.progress.Subchains[1].Head < s.progress.Subchains[0].Tail {
						log.Debug("Cleaning previous beacon sync state", "head", s.progress.Subchains[1].Head)
						rawdb.DeleteSkeletonHeader(batch, s.progress.Subchains[1].Head)
					}
					// Drop the leftover skeleton chain since it's stale.
					s.progress.Subchains = s.progress.Subchains[:1]

				// If we have more than one header or more than one leftover chain,
				// the syncer's internal state is corrupted. Do try to fix it, but
				// be very vocal about the fault.
				default:
					var context []interface{}

					for i := range s.progress.Subchains[1:] {
						context = append(context, fmt.Sprintf("stale_head_%d", i+1))
						context = append(context, s.progress.Subchains[i+1].Head)
						context = append(context, fmt.Sprintf("stale_tail_%d", i+1))
						context = append(context, s.progress.Subchains[i+1].Tail)
						context = append(context, fmt.Sprintf("stale_next_%d", i+1))
						context = append(context, s.progress.Subchains[i+1].Next)
					}

					log.Error("Cleaning spurious beacon sync leftovers", context...)

					// Note, here we didn't actually delete the headers at all,
					// just the metadata. We could implement a cleanup mechanism,
					// but further modifying corrupted state is kind of asking
					// for it. Unless there's a good enough reason to risk it,
					// better to live with the small database junk.

					s.progress.Subchains = s.progress.Subchains[:1]
				}
			}

			break
		}
		// Batch of headers consumed, shift the download window forward
		copy(s.scratchSpace, s.scratchSpace[requestHeaders:])

		for i := 0; i < requestHeaders; i++ {
			s.scratchSpace[scratchHeaders-i-1] = nil
		}
		copy(s.scratchOwners, s.scratchOwners[1:])
		s.scratchOwners[scratchHeaders/requestHeaders-1] = ""

		s.scratchHead -= uint64(consumed)

		// If the subchain extended into the next subchain, we need to handle
		// the overlap. Since there could be many overlaps (come on), do this
		// in a loop.
		for len(s.progress.Subchains) > 1 && s.progress.Subchains[1].Head >= s.progress.Subchains[0].Tail {
			// Extract some stats from the second subchain
			head := s.progress.Subchains[1].Head
			tail := s.progress.Subchains[1].Tail
			next := s.progress.Subchains[1].Next

			// Since we just overwrote part of the next subchain, we need to trim
			// its head independent of matching or mismatching content
			if s.progress.Subchains[1].Tail >= s.progress.Subchains[0].Tail {
				// Fully overwritten, get rid of the subchain as a whole
				log.Debug("Previous subchain fully overwritten", "head", head, "tail", tail, "next", next)

				s.progress.Subchains = append(s.progress.Subchains[:1], s.progress.Subchains[2:]...)

				continue
			} else {
				// Partially overwritten, trim the head to the overwritten size
				log.Debug("Previous subchain partially overwritten", "head", head, "tail", tail, "next", next)

				s.progress.Subchains[1].Head = s.progress.Subchains[0].Tail - 1
			}
			// If the old subchain is an extension of the new one, merge the two
			// and let the skeleton syncer restart (to clean internal state)
			if rawdb.ReadSkeletonHeader(s.db, s.progress.Subchains[1].Head).Hash() == s.progress.Subchains[0].Next {
				log.Debug("Previous subchain merged", "head", head, "tail", tail, "next", next)

				s.progress.Subchains[0].Tail = s.progress.Subchains[1].Tail
				s.progress.Subchains[0].Next = s.progress.Subchains[1].Next

				s.progress.Subchains = append(s.progress.Subchains[:1], s.progress.Subchains[2:]...)
				merged = true
			}
		}
		// If subchains were merged, all further available headers in the scratch
		// space are invalid since we skipped ahead. Stop processing the scratch
		// space to avoid dropping peers thinking they delivered invalid data.
		if merged {
			break
		}
	}
	s.saveSyncStatus(batch)

	if err := batch.Write(); err != nil {
		log.Crit("Failed to write skeleton headers and progress", "err", err)
	}
	// Print a progress report making the UX a bit nicer
	left := s.progress.Subchains[0].Tail - 1
	if linked {
		left = 0
	}

	if time.Since(s.logged) > 8*time.Second || left == 0 {
		s.logged = time.Now()

		if s.pulled == 0 {
			log.Info("Beacon sync starting", "left", left)
		} else {
			eta := float64(time.Since(s.started)) / float64(s.pulled) * float64(left)
			log.Info("Syncing beacon headers", "downloaded", s.pulled, "left", left, "eta", common.PrettyDuration(eta))
		}
	}

	return linked, merged
}

// cleanStales removes previously synced beacon headers that have become stale
// due to the downloader backfilling past the tracked tail.
func (s *skeleton) cleanStales(filled *types.Header) error {
	number := filled.Number.Uint64()
	log.Trace("Cleaning stale beacon headers", "filled", number, "hash", filled.Hash())

	// If the filled header is below the linked subchain, something's corrupted
	// internally. Report and error and refuse to do anything.
	if number+1 < s.progress.Subchains[0].Tail {
		return fmt.Errorf("filled header below beacon header tail: %d < %d", number, s.progress.Subchains[0].Tail)
	}
	// If nothing in subchain is filled, don't bother to do cleanup.
	if number+1 == s.progress.Subchains[0].Tail {
		return nil
	}
	var (
		start uint64
		end   uint64
		batch = s.db.NewBatch()
	)
<<<<<<< HEAD

	s.progress.Subchains[0].Tail = number
	s.progress.Subchains[0].Next = filled.ParentHash

	if s.progress.Subchains[0].Head < number {
		// If more headers were filled than available, push the entire
		// subchain forward to keep tracking the node's block imports
		end = s.progress.Subchains[0].Head + 1 // delete the entire original range, including the head
		s.progress.Subchains[0].Head = number  // assign a new head (tail is already assigned to this)

		// The entire original skeleton chain was deleted and a new one
		// defined. Make sure the new single-header chain gets pushed to
		// disk to keep internal state consistent.
		rawdb.WriteSkeletonHeader(batch, filled)
=======
	if number < s.progress.Subchains[0].Head {
		// The skeleton chain is partially consumed, set the new tail as filled+1.
		tail := rawdb.ReadSkeletonHeader(s.db, number+1)
		if tail.ParentHash != filled.Hash() {
			return fmt.Errorf("filled header is discontinuous with subchain: %d %s, please file an issue", number, filled.Hash())
		}
		start, end = s.progress.Subchains[0].Tail, number+1 // remove headers in [tail, filled]
		s.progress.Subchains[0].Tail = tail.Number.Uint64()
		s.progress.Subchains[0].Next = tail.ParentHash
	} else {
		// The skeleton chain is fully consumed, set both head and tail as filled.
		start, end = s.progress.Subchains[0].Tail, filled.Number.Uint64() // remove headers in [tail, filled)
		s.progress.Subchains[0].Tail = filled.Number.Uint64()
		s.progress.Subchains[0].Next = filled.ParentHash

		// If more headers were filled than available, push the entire subchain
		// forward to keep tracking the node's block imports.
		if number > s.progress.Subchains[0].Head {
			end = s.progress.Subchains[0].Head + 1 // delete the entire original range, including the head
			s.progress.Subchains[0].Head = number  // assign a new head (tail is already assigned to this)

			// The entire original skeleton chain was deleted and a new one
			// defined. Make sure the new single-header chain gets pushed to
			// disk to keep internal state consistent.
			rawdb.WriteSkeletonHeader(batch, filled)
		}
>>>>>>> c5ba367e
	}
	// Execute the trimming and the potential rewiring of the progress
	s.saveSyncStatus(batch)

	for n := start; n < end; n++ {
		// If the batch grew too big, flush it and continue with a new batch.
		// The catch is that the sync metadata needs to reflect the actually
		// flushed state, so temporarily change the subchain progress and
		// revert after the flush.
		if batch.ValueSize() >= ethdb.IdealBatchSize {
			tmpTail := s.progress.Subchains[0].Tail
			tmpNext := s.progress.Subchains[0].Next

			s.progress.Subchains[0].Tail = n
			s.progress.Subchains[0].Next = rawdb.ReadSkeletonHeader(s.db, n).ParentHash
			s.saveSyncStatus(batch)

			if err := batch.Write(); err != nil {
				log.Crit("Failed to write beacon trim data", "err", err)
			}

			batch.Reset()

			s.progress.Subchains[0].Tail = tmpTail
			s.progress.Subchains[0].Next = tmpNext
			s.saveSyncStatus(batch)
		}

		rawdb.DeleteSkeletonHeader(batch, n)
	}

	if err := batch.Write(); err != nil {
		log.Crit("Failed to write beacon trim data", "err", err)
	}

	return nil
}

// Bounds retrieves the current head and tail tracked by the skeleton syncer
// and optionally the last known finalized header if any was announced and if
// it is still in the sync range. This method is used by the backfiller, whose
// life cycle is controlled by the skeleton syncer.
//
// Note, the method will not use the internal state of the skeleton, but will
// rather blindly pull stuff from the database. This is fine, because the back-
// filler will only run when the skeleton chain is fully downloaded and stable.
// There might be new heads appended, but those are atomic from the perspective
// of this method. Any head reorg will first tear down the backfiller and only
// then make the modification.
func (s *skeleton) Bounds() (head *types.Header, tail *types.Header, final *types.Header, err error) {
	// Read the current sync progress from disk and figure out the current head.
	// Although there's a lot of error handling here, these are mostly as sanity
	// checks to avoid crashing if a programming error happens. These should not
	// happen in live code.
	status := rawdb.ReadSkeletonSyncStatus(s.db)
	if len(status) == 0 {
		return nil, nil, nil, errors.New("beacon sync not yet started")
	}

	progress := new(skeletonProgress)
	if err := json.Unmarshal(status, progress); err != nil {
		return nil, nil, nil, err
	}

	head = rawdb.ReadSkeletonHeader(s.db, progress.Subchains[0].Head)

	if head == nil {
		return nil, nil, nil, fmt.Errorf("head skeleton header %d is missing", progress.Subchains[0].Head)
	}

	tail = rawdb.ReadSkeletonHeader(s.db, progress.Subchains[0].Tail)

	if tail == nil {
		return nil, nil, nil, fmt.Errorf("tail skeleton header %d is missing", progress.Subchains[0].Tail)
	}

	if progress.Finalized != nil && tail.Number.Uint64() <= *progress.Finalized && *progress.Finalized <= head.Number.Uint64() {
		final = rawdb.ReadSkeletonHeader(s.db, *progress.Finalized)
		if final == nil {
			return nil, nil, nil, fmt.Errorf("finalized skeleton header %d is missing", *progress.Finalized)
		}
	}

	return head, tail, final, nil
}

// Header retrieves a specific header tracked by the skeleton syncer. This method
// is meant to be used by the backfiller, whose life cycle is controlled by the
// skeleton syncer.
//
// Note, outside the permitted runtimes, this method might return nil results and
// subsequent calls might return headers from different chains.
func (s *skeleton) Header(number uint64) *types.Header {
	return rawdb.ReadSkeletonHeader(s.db, number)
}<|MERGE_RESOLUTION|>--- conflicted
+++ resolved
@@ -1194,22 +1194,6 @@
 		end   uint64
 		batch = s.db.NewBatch()
 	)
-<<<<<<< HEAD
-
-	s.progress.Subchains[0].Tail = number
-	s.progress.Subchains[0].Next = filled.ParentHash
-
-	if s.progress.Subchains[0].Head < number {
-		// If more headers were filled than available, push the entire
-		// subchain forward to keep tracking the node's block imports
-		end = s.progress.Subchains[0].Head + 1 // delete the entire original range, including the head
-		s.progress.Subchains[0].Head = number  // assign a new head (tail is already assigned to this)
-
-		// The entire original skeleton chain was deleted and a new one
-		// defined. Make sure the new single-header chain gets pushed to
-		// disk to keep internal state consistent.
-		rawdb.WriteSkeletonHeader(batch, filled)
-=======
 	if number < s.progress.Subchains[0].Head {
 		// The skeleton chain is partially consumed, set the new tail as filled+1.
 		tail := rawdb.ReadSkeletonHeader(s.db, number+1)
@@ -1236,7 +1220,6 @@
 			// disk to keep internal state consistent.
 			rawdb.WriteSkeletonHeader(batch, filled)
 		}
->>>>>>> c5ba367e
 	}
 	// Execute the trimming and the potential rewiring of the progress
 	s.saveSyncStatus(batch)
