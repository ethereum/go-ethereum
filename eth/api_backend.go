--- conflicted
+++ resolved
@@ -103,10 +103,6 @@
 		}
 		return block, nil
 	}
-<<<<<<< HEAD
-
-	return b.eth.blockchain.GetHeaderByNumber(uint64(number)), nil
-=======
 	var bn uint64
 	if number == rpc.EarliestBlockNumber {
 		bn = b.HistoryPruningCutoff()
@@ -114,7 +110,6 @@
 		bn = uint64(number)
 	}
 	return b.eth.blockchain.GetHeaderByNumber(bn), nil
->>>>>>> 36b2371c
 }
 
 func (b *EthAPIBackend) HeaderByNumberOrHash(ctx context.Context, blockNrOrHash rpc.BlockNumberOrHash) (*types.Header, error) {
@@ -175,10 +170,6 @@
 			return b.eth.blockchain.GetBlock(header.Hash(), header.Number.Uint64()), nil
 		}
 	}
-<<<<<<< HEAD
-
-	return b.eth.blockchain.GetBlockByNumber(uint64(number)), nil
-=======
 	bn := uint64(number) // the resolved number
 	if number == rpc.EarliestBlockNumber {
 		bn = b.HistoryPruningCutoff()
@@ -188,7 +179,6 @@
 		return nil, &history.PrunedHistoryError{}
 	}
 	return block, nil
->>>>>>> 36b2371c
 }
 
 func (b *EthAPIBackend) BlockByHash(ctx context.Context, hash common.Hash) (*types.Block, error) {
@@ -208,14 +198,6 @@
 	if number < 0 || hash == (common.Hash{}) {
 		return nil, errors.New("invalid arguments; expect hash and no special block numbers")
 	}
-<<<<<<< HEAD
-
-	if body := b.eth.blockchain.GetBody(hash); body != nil {
-		return body, nil
-	}
-
-	return nil, errors.New("block body not found")
-=======
 	body := b.eth.blockchain.GetBody(hash)
 	if body == nil {
 		if uint64(number) < b.HistoryPruningCutoff() {
@@ -224,7 +206,6 @@
 		return nil, errors.New("block body not found")
 	}
 	return body, nil
->>>>>>> 36b2371c
 }
 
 func (b *EthAPIBackend) BlockByNumberOrHash(ctx context.Context, blockNrOrHash rpc.BlockNumberOrHash) (*types.Block, error) {
