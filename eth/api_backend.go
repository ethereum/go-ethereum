// Copyright 2015 The go-ethereum Authors
// This file is part of the go-ethereum library.
//
// The go-ethereum library is free software: you can redistribute it and/or modify
// it under the terms of the GNU Lesser General Public License as published by
// the Free Software Foundation, either version 3 of the License, or
// (at your option) any later version.
//
// The go-ethereum library is distributed in the hope that it will be useful,
// but WITHOUT ANY WARRANTY; without even the implied warranty of
// MERCHANTABILITY or FITNESS FOR A PARTICULAR PURPOSE. See the
// GNU Lesser General Public License for more details.
//
// You should have received a copy of the GNU Lesser General Public License
// along with the go-ethereum library. If not, see <http://www.gnu.org/licenses/>.

package eth

import (
	"context"
	"errors"
	"math/big"
	"time"

	"github.com/ethereum/go-ethereum"
	"github.com/ethereum/go-ethereum/accounts"
	"github.com/ethereum/go-ethereum/common"
	"github.com/ethereum/go-ethereum/consensus"
	"github.com/ethereum/go-ethereum/core"
	"github.com/ethereum/go-ethereum/core/bloombits"
	"github.com/ethereum/go-ethereum/core/rawdb"
	"github.com/ethereum/go-ethereum/core/state"
	"github.com/ethereum/go-ethereum/core/txpool"
	"github.com/ethereum/go-ethereum/core/types"
	"github.com/ethereum/go-ethereum/core/vm"
	"github.com/ethereum/go-ethereum/eth/gasprice"
	"github.com/ethereum/go-ethereum/eth/tracers"
	"github.com/ethereum/go-ethereum/ethdb"
	"github.com/ethereum/go-ethereum/event"
	"github.com/ethereum/go-ethereum/miner"
	"github.com/ethereum/go-ethereum/params"
	"github.com/ethereum/go-ethereum/rpc"
)

// EthAPIBackend implements ethapi.Backend and tracers.Backend for full nodes
type EthAPIBackend struct {
	extRPCEnabled       bool
	allowUnprotectedTxs bool
	eth                 *Ethereum
	gpo                 *gasprice.Oracle
}

// ChainConfig returns the active chain configuration.
func (b *EthAPIBackend) ChainConfig() *params.ChainConfig {
	return b.eth.blockchain.Config()
}

func (b *EthAPIBackend) CurrentBlock() *types.Header {
	return b.eth.blockchain.CurrentBlock()
}

func (b *EthAPIBackend) SetHead(number uint64) {
	b.eth.handler.downloader.Cancel()
	b.eth.blockchain.SetHead(number)
}

func (b *EthAPIBackend) HeaderByNumber(ctx context.Context, number rpc.BlockNumber) (*types.Header, error) {
	// Pending block is only known by the miner
	if number == rpc.PendingBlockNumber {
		block := b.eth.miner.PendingBlock()
		if block == nil {
			return nil, errors.New("pending block is not available")
		}
		return block.Header(), nil
	}
	// Otherwise resolve and return the block
	if number == rpc.LatestBlockNumber {
		return b.eth.blockchain.CurrentBlock(), nil
	}

	if number == rpc.FinalizedBlockNumber {
		if !b.eth.Merger().TDDReached() {
			return nil, errors.New("'finalized' tag not supported on pre-merge network")
		}

		block := b.eth.blockchain.CurrentFinalBlock()

		if block != nil {
			return block, nil
		}

		return nil, errors.New("finalized block not found")
	}

	if number == rpc.SafeBlockNumber {
		if !b.eth.Merger().TDDReached() {
			return nil, errors.New("'safe' tag not supported on pre-merge network")
		}

		block := b.eth.blockchain.CurrentSafeBlock()

		if block != nil {
			return block, nil
		}

		return nil, errors.New("safe block not found")
	}

	return b.eth.blockchain.GetHeaderByNumber(uint64(number)), nil
}

func (b *EthAPIBackend) HeaderByNumberOrHash(ctx context.Context, blockNrOrHash rpc.BlockNumberOrHash) (*types.Header, error) {
	if blockNr, ok := blockNrOrHash.Number(); ok {
		return b.HeaderByNumber(ctx, blockNr)
	}

	if hash, ok := blockNrOrHash.Hash(); ok {
		header := b.eth.blockchain.GetHeaderByHash(hash)
		if header == nil {
			return nil, errors.New("header for hash not found")
		}

		if blockNrOrHash.RequireCanonical && b.eth.blockchain.GetCanonicalHash(header.Number.Uint64()) != hash {
			return nil, errors.New("hash is not currently canonical")
		}

		return header, nil
	}

	return nil, errors.New("invalid arguments; neither block nor hash specified")
}

func (b *EthAPIBackend) HeaderByHash(ctx context.Context, hash common.Hash) (*types.Header, error) {
	return b.eth.blockchain.GetHeaderByHash(hash), nil
}

func (b *EthAPIBackend) BlockByNumber(ctx context.Context, number rpc.BlockNumber) (*types.Block, error) {
	// Pending block is only known by the miner
	if number == rpc.PendingBlockNumber {
		block := b.eth.miner.PendingBlock()
		if block == nil {
			return nil, errors.New("pending block is not available")
		}
		return block, nil
	}
	// Otherwise resolve and return the block
	if number == rpc.LatestBlockNumber {
		header := b.eth.blockchain.CurrentBlock()
		return b.eth.blockchain.GetBlock(header.Hash(), header.Number.Uint64()), nil
	}

	if number == rpc.FinalizedBlockNumber {
		if !b.eth.Merger().TDDReached() {
			return nil, errors.New("'finalized' tag not supported on pre-merge network")
		}

		header := b.eth.blockchain.CurrentFinalBlock()
<<<<<<< HEAD

=======
		if header == nil {
			return nil, errors.New("finalized block not found")
		}
>>>>>>> bed84606
		return b.eth.blockchain.GetBlock(header.Hash(), header.Number.Uint64()), nil
	}

	if number == rpc.SafeBlockNumber {
		if !b.eth.Merger().TDDReached() {
			return nil, errors.New("'safe' tag not supported on pre-merge network")
		}

		header := b.eth.blockchain.CurrentSafeBlock()
<<<<<<< HEAD

=======
		if header == nil {
			return nil, errors.New("safe block not found")
		}
>>>>>>> bed84606
		return b.eth.blockchain.GetBlock(header.Hash(), header.Number.Uint64()), nil
	}

	return b.eth.blockchain.GetBlockByNumber(uint64(number)), nil
}

func (b *EthAPIBackend) BlockByHash(ctx context.Context, hash common.Hash) (*types.Block, error) {
	return b.eth.blockchain.GetBlockByHash(hash), nil
}

// GetBody returns body of a block. It does not resolve special block numbers.
func (b *EthAPIBackend) GetBody(ctx context.Context, hash common.Hash, number rpc.BlockNumber) (*types.Body, error) {
	if number < 0 || hash == (common.Hash{}) {
		return nil, errors.New("invalid arguments; expect hash and no special block numbers")
	}

	if body := b.eth.blockchain.GetBody(hash); body != nil {
		return body, nil
	}

	return nil, errors.New("block body not found")
}

func (b *EthAPIBackend) BlockByNumberOrHash(ctx context.Context, blockNrOrHash rpc.BlockNumberOrHash) (*types.Block, error) {
	if blockNr, ok := blockNrOrHash.Number(); ok {
		return b.BlockByNumber(ctx, blockNr)
	}

	if hash, ok := blockNrOrHash.Hash(); ok {
		header := b.eth.blockchain.GetHeaderByHash(hash)
		if header == nil {
			return nil, errors.New("header for hash not found")
		}

		if blockNrOrHash.RequireCanonical && b.eth.blockchain.GetCanonicalHash(header.Number.Uint64()) != hash {
			return nil, errors.New("hash is not currently canonical")
		}

		block := b.eth.blockchain.GetBlock(hash, header.Number.Uint64())
		if block == nil {
			return nil, errors.New("header found, but block body is missing")
		}

		return block, nil
	}

	return nil, errors.New("invalid arguments; neither block nor hash specified")
}

func (b *EthAPIBackend) PendingBlockAndReceipts() (*types.Block, types.Receipts) {
	return b.eth.miner.PendingBlockAndReceipts()
}

func (b *EthAPIBackend) StateAndHeaderByNumber(ctx context.Context, number rpc.BlockNumber) (*state.StateDB, *types.Header, error) {
	// Pending state is only known by the miner
	if number == rpc.PendingBlockNumber {
		block, state := b.eth.miner.Pending()
		if block == nil || state == nil {
			return nil, nil, errors.New("pending state is not available")
		}
		return state, block.Header(), nil
	}
	// Otherwise resolve the block number and return its state
	header, err := b.HeaderByNumber(ctx, number)
	if err != nil {
		return nil, nil, err
	}

	if header == nil {
		return nil, nil, errors.New("header not found")
	}

	stateDb, err := b.eth.BlockChain().StateAt(header.Root)

	return stateDb, header, err
}

func (b *EthAPIBackend) StateAndHeaderByNumberOrHash(ctx context.Context, blockNrOrHash rpc.BlockNumberOrHash) (*state.StateDB, *types.Header, error) {
	if blockNr, ok := blockNrOrHash.Number(); ok {
		return b.StateAndHeaderByNumber(ctx, blockNr)
	}

	if hash, ok := blockNrOrHash.Hash(); ok {
		header, err := b.HeaderByHash(ctx, hash)
		if err != nil {
			return nil, nil, err
		}

		if header == nil {
			return nil, nil, errors.New("header for hash not found")
		}

		if blockNrOrHash.RequireCanonical && b.eth.blockchain.GetCanonicalHash(header.Number.Uint64()) != hash {
			return nil, nil, errors.New("hash is not currently canonical")
		}

		stateDb, err := b.eth.BlockChain().StateAt(header.Root)

		return stateDb, header, err
	}

	return nil, nil, errors.New("invalid arguments; neither block nor hash specified")
}

func (b *EthAPIBackend) GetReceipts(ctx context.Context, hash common.Hash) (types.Receipts, error) {
	return b.eth.blockchain.GetReceiptsByHash(hash), nil
}

func (b *EthAPIBackend) GetLogs(ctx context.Context, hash common.Hash, number uint64) ([][]*types.Log, error) {
	return rawdb.ReadLogs(b.eth.chainDb, hash, number, b.ChainConfig()), nil
}

func (b *EthAPIBackend) GetTd(ctx context.Context, hash common.Hash) *big.Int {
	if header := b.eth.blockchain.GetHeaderByHash(hash); header != nil {
		return b.eth.blockchain.GetTd(hash, header.Number.Uint64())
	}

	return nil
}

func (b *EthAPIBackend) GetEVM(ctx context.Context, msg *core.Message, state *state.StateDB, header *types.Header, vmConfig *vm.Config, blockCtx *vm.BlockContext) (*vm.EVM, func() error) {
	if vmConfig == nil {
		vmConfig = b.eth.blockchain.GetVMConfig()
	}

	txContext := core.NewEVMTxContext(msg)
<<<<<<< HEAD
	context := core.NewEVMBlockContext(header, b.eth.BlockChain(), nil)

	return vm.NewEVM(context, txContext, state, b.eth.blockchain.Config(), *vmConfig), state.Error, nil
=======
	var context vm.BlockContext
	if blockCtx != nil {
		context = *blockCtx
	} else {
		context = core.NewEVMBlockContext(header, b.eth.BlockChain(), nil)
	}
	return vm.NewEVM(context, txContext, state, b.eth.blockchain.Config(), *vmConfig), state.Error
>>>>>>> bed84606
}

func (b *EthAPIBackend) SubscribeRemovedLogsEvent(ch chan<- core.RemovedLogsEvent) event.Subscription {
	return b.eth.BlockChain().SubscribeRemovedLogsEvent(ch)
}

func (b *EthAPIBackend) SubscribePendingLogsEvent(ch chan<- []*types.Log) event.Subscription {
	return b.eth.miner.SubscribePendingLogs(ch)
}

func (b *EthAPIBackend) SubscribeChainEvent(ch chan<- core.ChainEvent) event.Subscription {
	return b.eth.BlockChain().SubscribeChainEvent(ch)
}

func (b *EthAPIBackend) SubscribeChainHeadEvent(ch chan<- core.ChainHeadEvent) event.Subscription {
	return b.eth.BlockChain().SubscribeChainHeadEvent(ch)
}

func (b *EthAPIBackend) SubscribeChainSideEvent(ch chan<- core.ChainSideEvent) event.Subscription {
	return b.eth.BlockChain().SubscribeChainSideEvent(ch)
}

func (b *EthAPIBackend) SubscribeLogsEvent(ch chan<- []*types.Log) event.Subscription {
	return b.eth.BlockChain().SubscribeLogsEvent(ch)
}

func (b *EthAPIBackend) SendTx(ctx context.Context, signedTx *types.Transaction) error {
<<<<<<< HEAD
	err := b.eth.txPool.AddLocal(signedTx)
	if err != nil {
		if unwrapped := errors.Unwrap(err); unwrapped != nil {
			return unwrapped
		}
	}

	return err
=======
	return b.eth.txPool.Add([]*txpool.Transaction{{Tx: signedTx}}, true, false)[0]
>>>>>>> bed84606
}

func (b *EthAPIBackend) GetPoolTransactions() (types.Transactions, error) {
	pending := b.eth.txPool.Pending(context.Background(), false)

	var txs types.Transactions

	for _, batch := range pending {
		for _, lazy := range batch {
			if tx := lazy.Resolve(); tx != nil {
				txs = append(txs, tx.Tx)
			}
		}
	}

	return txs, nil
}

func (b *EthAPIBackend) GetPoolTransaction(hash common.Hash) *types.Transaction {
	if tx := b.eth.txPool.Get(hash); tx != nil {
		return tx.Tx
	}
	return nil
}

func (b *EthAPIBackend) GetTransaction(ctx context.Context, txHash common.Hash) (*types.Transaction, common.Hash, uint64, uint64, error) {
	tx, blockHash, blockNumber, index := rawdb.ReadTransaction(b.eth.ChainDb(), txHash)
	return tx, blockHash, blockNumber, index, nil
}

func (b *EthAPIBackend) GetPoolNonce(ctx context.Context, addr common.Address) (uint64, error) {
	return b.eth.txPool.Nonce(addr), nil
}

func (b *EthAPIBackend) Stats() (runnable int, blocked int) {
	return b.eth.txPool.Stats()
}

func (b *EthAPIBackend) TxPoolContent() (map[common.Address][]*types.Transaction, map[common.Address][]*types.Transaction) {
	return b.eth.txPool.Content()
}

func (b *EthAPIBackend) TxPoolContentFrom(addr common.Address) ([]*types.Transaction, []*types.Transaction) {
	return b.eth.txPool.ContentFrom(addr)
}

func (b *EthAPIBackend) TxPool() *txpool.TxPool {
	return b.eth.txPool
}

func (b *EthAPIBackend) SubscribeNewTxsEvent(ch chan<- core.NewTxsEvent) event.Subscription {
	return b.eth.txPool.SubscribeNewTxsEvent(ch)
}

func (b *EthAPIBackend) SyncProgress() ethereum.SyncProgress {
	return b.eth.Downloader().Progress()
}

func (b *EthAPIBackend) SuggestGasTipCap(ctx context.Context) (*big.Int, error) {
	return b.gpo.SuggestTipCap(ctx)
}

func (b *EthAPIBackend) FeeHistory(ctx context.Context, blockCount uint64, lastBlock rpc.BlockNumber, rewardPercentiles []float64) (firstBlock *big.Int, reward [][]*big.Int, baseFee []*big.Int, gasUsedRatio []float64, err error) {
	return b.gpo.FeeHistory(ctx, blockCount, lastBlock, rewardPercentiles)
}

func (b *EthAPIBackend) ChainDb() ethdb.Database {
	return b.eth.ChainDb()
}

func (b *EthAPIBackend) EventMux() *event.TypeMux {
	return b.eth.EventMux()
}

func (b *EthAPIBackend) AccountManager() *accounts.Manager {
	return b.eth.AccountManager()
}

func (b *EthAPIBackend) ExtRPCEnabled() bool {
	return b.extRPCEnabled
}

func (b *EthAPIBackend) UnprotectedAllowed() bool {
	return b.allowUnprotectedTxs
}

func (b *EthAPIBackend) RPCGasCap() uint64 {
	return b.eth.config.RPCGasCap
}

func (b *EthAPIBackend) RPCRpcReturnDataLimit() uint64 {
	return b.eth.config.RPCReturnDataLimit
}

func (b *EthAPIBackend) RPCEVMTimeout() time.Duration {
	return b.eth.config.RPCEVMTimeout
}

func (b *EthAPIBackend) RPCTxFeeCap() float64 {
	return b.eth.config.RPCTxFeeCap
}

func (b *EthAPIBackend) BloomStatus() (uint64, uint64) {
	sections, _, _ := b.eth.bloomIndexer.Sections()
	return params.BloomBitsBlocks, sections
}

func (b *EthAPIBackend) ServiceFilter(ctx context.Context, session *bloombits.MatcherSession) {
	for i := 0; i < bloomFilterThreads; i++ {
		go session.Multiplex(bloomRetrievalBatch, bloomRetrievalWait, b.eth.bloomRequests)
	}
}

func (b *EthAPIBackend) Engine() consensus.Engine {
	return b.eth.engine
}

func (b *EthAPIBackend) CurrentHeader() *types.Header {
	return b.eth.blockchain.CurrentHeader()
}

func (b *EthAPIBackend) Miner() *miner.Miner {
	return b.eth.Miner()
}

func (b *EthAPIBackend) StartMining() error {
	return b.eth.StartMining()
}

func (b *EthAPIBackend) StateAtBlock(ctx context.Context, block *types.Block, reexec uint64, base *state.StateDB, readOnly bool, preferDisk bool) (*state.StateDB, tracers.StateReleaseFunc, error) {
	return b.eth.StateAtBlock(ctx, block, reexec, base, readOnly, preferDisk)
}

func (b *EthAPIBackend) StateAtTransaction(ctx context.Context, block *types.Block, txIndex int, reexec uint64) (*core.Message, vm.BlockContext, *state.StateDB, tracers.StateReleaseFunc, error) {
	return b.eth.stateAtTransaction(ctx, block, txIndex, reexec)
}

func (b *EthAPIBackend) GetCheckpointWhitelist() map[uint64]common.Hash {
	return b.eth.Downloader().ChainValidator.GetCheckpointWhitelist()
}

func (b *EthAPIBackend) PurgeCheckpointWhitelist() {
	b.eth.Downloader().ChainValidator.PurgeCheckpointWhitelist()
}<|MERGE_RESOLUTION|>--- conflicted
+++ resolved
@@ -155,13 +155,9 @@
 		}
 
 		header := b.eth.blockchain.CurrentFinalBlock()
-<<<<<<< HEAD
-
-=======
 		if header == nil {
 			return nil, errors.New("finalized block not found")
 		}
->>>>>>> bed84606
 		return b.eth.blockchain.GetBlock(header.Hash(), header.Number.Uint64()), nil
 	}
 
@@ -171,13 +167,9 @@
 		}
 
 		header := b.eth.blockchain.CurrentSafeBlock()
-<<<<<<< HEAD
-
-=======
 		if header == nil {
 			return nil, errors.New("safe block not found")
 		}
->>>>>>> bed84606
 		return b.eth.blockchain.GetBlock(header.Hash(), header.Number.Uint64()), nil
 	}
 
@@ -304,11 +296,6 @@
 	}
 
 	txContext := core.NewEVMTxContext(msg)
-<<<<<<< HEAD
-	context := core.NewEVMBlockContext(header, b.eth.BlockChain(), nil)
-
-	return vm.NewEVM(context, txContext, state, b.eth.blockchain.Config(), *vmConfig), state.Error, nil
-=======
 	var context vm.BlockContext
 	if blockCtx != nil {
 		context = *blockCtx
@@ -316,7 +303,6 @@
 		context = core.NewEVMBlockContext(header, b.eth.BlockChain(), nil)
 	}
 	return vm.NewEVM(context, txContext, state, b.eth.blockchain.Config(), *vmConfig), state.Error
->>>>>>> bed84606
 }
 
 func (b *EthAPIBackend) SubscribeRemovedLogsEvent(ch chan<- core.RemovedLogsEvent) event.Subscription {
@@ -344,18 +330,7 @@
 }
 
 func (b *EthAPIBackend) SendTx(ctx context.Context, signedTx *types.Transaction) error {
-<<<<<<< HEAD
-	err := b.eth.txPool.AddLocal(signedTx)
-	if err != nil {
-		if unwrapped := errors.Unwrap(err); unwrapped != nil {
-			return unwrapped
-		}
-	}
-
-	return err
-=======
 	return b.eth.txPool.Add([]*txpool.Transaction{{Tx: signedTx}}, true, false)[0]
->>>>>>> bed84606
 }
 
 func (b *EthAPIBackend) GetPoolTransactions() (types.Transactions, error) {
