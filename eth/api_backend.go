--- conflicted
+++ resolved
@@ -328,12 +328,8 @@
 }
 
 func (b *EthAPIBackend) GetPoolTransactions() (types.Transactions, error) {
-<<<<<<< HEAD
-	pending := b.eth.txPool.Pending(false)
-
-=======
 	pending := b.eth.txPool.Pending(txpool.PendingFilter{})
->>>>>>> c5ba367e
+
 	var txs types.Transactions
 
 	for _, batch := range pending {
