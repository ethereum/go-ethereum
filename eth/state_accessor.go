--- conflicted
+++ resolved
@@ -35,9 +35,6 @@
 // are attempted to be reexecuted to generate the desired state. The optional
 // base layer statedb can be passed then it's regarded as the statedb of the
 // parent block.
-<<<<<<< HEAD
-func (eth *Ethereum) StateAtBlock(block *types.Block, reexec uint64, base *state.StateDB, checkLive bool) (statedb *state.StateDB, err error) {
-=======
 // Parameters:
 // - block: The block for which we want the state (== state at the stateRoot of the parent)
 // - reexec: The maximum number of blocks to reprocess trying to obtain the desired state
@@ -48,8 +45,7 @@
 //        storing trash persistently
 // - preferDisk: this arg can be used by the caller to signal that even though the 'base' is provided,
 //        it would be preferrable to start from a fresh state, if we have it on disk.
-func (eth *Ethereum) stateAtBlock(block *types.Block, reexec uint64, base *state.StateDB, checkLive bool, preferDisk bool) (statedb *state.StateDB, err error) {
->>>>>>> aa2727f8
+func (eth *Ethereum) StateAtBlock(block *types.Block, reexec uint64, base *state.StateDB, checkLive bool, preferDisk bool) (statedb *state.StateDB, err error) {
 	var (
 		current  *types.Block
 		database state.Database
@@ -175,11 +171,7 @@
 	}
 	// Lookup the statedb of parent block from the live database,
 	// otherwise regenerate it on the flight.
-<<<<<<< HEAD
-	statedb, err := eth.StateAtBlock(parent, reexec, nil, true)
-=======
-	statedb, err := eth.stateAtBlock(parent, reexec, nil, true, false)
->>>>>>> aa2727f8
+	statedb, err := eth.StateAtBlock(parent, reexec, nil, true, false)
 	if err != nil {
 		return nil, vm.BlockContext{}, nil, err
 	}
