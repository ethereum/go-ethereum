// Copyright 2016 The go-ethereum Authors
// This file is part of the go-ethereum library.
//
// The go-ethereum library is free software: you can redistribute it and/or modify
// it under the terms of the GNU Lesser General Public License as published by
// the Free Software Foundation, either version 3 of the License, or
// (at your option) any later version.
//
// The go-ethereum library is distributed in the hope that it will be useful,
// but WITHOUT ANY WARRANTY; without even the implied warranty of
// MERCHANTABILITY or FITNESS FOR A PARTICULAR PURPOSE. See the
// GNU Lesser General Public License for more details.
//
// You should have received a copy of the GNU Lesser General Public License
// along with the go-ethereum library. If not, see <http://www.gnu.org/licenses/>.

// Package eth implements the Ethereum protocol.
package eth

import (
	"bytes"
	"fmt"
	"time"

<<<<<<< HEAD
	"github.com/ubiq/go-ubiq/common"
	"github.com/ubiq/go-ubiq/core"
	"github.com/ubiq/go-ubiq/ethdb"
	"github.com/ubiq/go-ubiq/logger"
	"github.com/ubiq/go-ubiq/logger/glog"
	"github.com/ubiq/go-ubiq/rlp"
=======
	"github.com/ethereum/go-ethereum/common"
	"github.com/ethereum/go-ethereum/core"
	"github.com/ethereum/go-ethereum/core/types"
	"github.com/ethereum/go-ethereum/ethdb"
	"github.com/ethereum/go-ethereum/log"
	"github.com/ethereum/go-ethereum/rlp"
>>>>>>> ab5646c5
)

var deduplicateData = []byte("dbUpgrade_20170714deduplicateData")

// upgradeDeduplicateData checks the chain database version and
// starts a background process to make upgrades if necessary.
// Returns a stop function that blocks until the process has
// been safely stopped.
func upgradeDeduplicateData(db ethdb.Database) func() error {
	// If the database is already converted or empty, bail out
	data, _ := db.Get(deduplicateData)
	if len(data) > 0 && data[0] == 42 {
		return nil
	}
	if data, _ := db.Get([]byte("LastHeader")); len(data) == 0 {
		db.Put(deduplicateData, []byte{42})
		return nil
	}
<<<<<<< HEAD
	// Start the deduplication upgrade on a new goroutine
	glog.V(logger.Info).Infof("Upgrading database to use lookup entries")
	stop := make(chan chan error)

	go func() {
		// Create an iterator to read the entire database and covert old lookup entires
		it := db.(*ethdb.LDBDatabase).NewIterator()
		defer func() {
			if it != nil {
				it.Release()
			}
		}()

		var (
			converted uint64
			failed    error
		)
		for failed == nil && it.Next() {
			// Skip any entries that don't look like old transaction meta entires (<hash>0x01)
			key := it.Key()
			if len(key) != common.HashLength+1 || key[common.HashLength] != 0x01 {
				continue
			}
			// Skip any entries that don't contain metadata (name clash between <hash>0x01 and <some-prefix><hash>)
			var meta struct {
				BlockHash  common.Hash
				BlockIndex uint64
				Index      uint64
			}
			if err := rlp.DecodeBytes(it.Value(), &meta); err != nil {
				continue
			}
			// Skip any already upgraded entries (clash due to <hash> ending with 0x01 (old suffix))
			hash := key[:common.HashLength]

			if hash[0] == byte('l') {
				// Potential clash, the "old" `hash` must point to a live transaction.
				if tx, _, _, _ := core.GetTransaction(db, common.BytesToHash(hash)); tx == nil || !bytes.Equal(tx.Hash().Bytes(), hash) {
					continue
				}
			}
			// Convert the old metadata to a new lookup entry, delete duplicate data
			if failed = db.Put(append([]byte("l"), hash...), it.Value()); failed == nil { // Write the new looku entry
				if failed = db.Delete(hash); failed == nil { // Delete the duplicate transaction data
					if failed = db.Delete(append([]byte("receipts-"), hash...)); failed == nil { // Delete the duplicate receipt data
						if failed = db.Delete(key); failed != nil { // Delete the old transaction metadata
							break
						}
					}
				}
			}
			// Bump the conversion counter, and recreate the iterator occasionally to
			// avoid too high memory consumption.
			converted++
			if converted%100000 == 0 {
				it.Release()
				it = db.(*ethdb.LDBDatabase).NewIterator()
				it.Seek(key)

				glog.V(logger.Info).Infof("Deduplicating database entries. deduped: %d", converted)
			}
			// Check for termination, or continue after a bit of a timeout
			select {
			case errc := <-stop:
				errc <- nil
				return
			case <-time.After(time.Microsecond * 100):
			}
		}
		// Upgrade finished, mark a such and terminate
		if failed == nil {
			glog.V(logger.Info).Infof("Database deduplication successful. deduped: %d", converted)
			db.Put(deduplicateData, []byte{42})
		} else {
			glog.V(logger.Error).Infof("Database deduplication failed. deduped: %d", converted, "err", failed)
		}
		it.Release()
		it = nil

		errc := <-stop
		errc <- failed
	}()
	// Assembly the cancellation callback
	return func() error {
		errc := make(chan error)
		stop <- errc
		return <-errc
	}
=======

	log.Warn("Upgrading chain database to use sequential keys")

	stopChn := make(chan struct{})
	stoppedChn := make(chan struct{})

	go func() {
		stopFn := func() bool {
			select {
			case <-time.After(time.Microsecond * 100): // make sure other processes don't get starved
			case <-stopChn:
				return true
			}
			return false
		}

		err, stopped := upgradeSequentialCanonicalNumbers(db, stopFn)
		if err == nil && !stopped {
			err, stopped = upgradeSequentialBlocks(db, stopFn)
		}
		if err == nil && !stopped {
			err, stopped = upgradeSequentialOrphanedReceipts(db, stopFn)
		}
		if err == nil && !stopped {
			log.Info("Database conversion successful")
			db.Put(useSequentialKeys, []byte{42})
		}
		if err != nil {
			log.Error("Database conversion failed", "err", err)
		}
		close(stoppedChn)
	}()

	return func() {
		close(stopChn)
		<-stoppedChn
	}
}

// upgradeSequentialCanonicalNumbers reads all old format canonical numbers from
// the database, writes them in new format and deletes the old ones if successful.
func upgradeSequentialCanonicalNumbers(db ethdb.Database, stopFn func() bool) (error, bool) {
	prefix := []byte("block-num-")
	it := db.(*ethdb.LDBDatabase).NewIterator()
	defer func() {
		it.Release()
	}()
	it.Seek(prefix)
	cnt := 0
	for bytes.HasPrefix(it.Key(), prefix) {
		keyPtr := it.Key()
		if len(keyPtr) < 20 {
			cnt++
			if cnt%100000 == 0 {
				it.Release()
				it = db.(*ethdb.LDBDatabase).NewIterator()
				it.Seek(keyPtr)
				log.Info("Converting canonical numbers", "count", cnt)
			}
			number := big.NewInt(0).SetBytes(keyPtr[10:]).Uint64()
			newKey := []byte("h12345678n")
			binary.BigEndian.PutUint64(newKey[1:9], number)
			if err := db.Put(newKey, it.Value()); err != nil {
				return err, false
			}
			if err := db.Delete(keyPtr); err != nil {
				return err, false
			}
		}

		if stopFn() {
			return nil, true
		}
		it.Next()
	}
	if cnt > 0 {
		log.Info("converted canonical numbers", "count", cnt)
	}
	return nil, false
}

// upgradeSequentialBlocks reads all old format block headers, bodies, TDs and block
// receipts from the database, writes them in new format and deletes the old ones
// if successful.
func upgradeSequentialBlocks(db ethdb.Database, stopFn func() bool) (error, bool) {
	prefix := []byte("block-")
	it := db.(*ethdb.LDBDatabase).NewIterator()
	defer func() {
		it.Release()
	}()
	it.Seek(prefix)
	cnt := 0
	for bytes.HasPrefix(it.Key(), prefix) {
		keyPtr := it.Key()
		if len(keyPtr) >= 38 {
			cnt++
			if cnt%10000 == 0 {
				it.Release()
				it = db.(*ethdb.LDBDatabase).NewIterator()
				it.Seek(keyPtr)
				log.Info("Converting blocks", "count", cnt)
			}
			// convert header, body, td and block receipts
			var keyPrefix [38]byte
			copy(keyPrefix[:], keyPtr[0:38])
			hash := keyPrefix[6:38]
			if err := upgradeSequentialBlockData(db, hash); err != nil {
				return err, false
			}
			// delete old db entries belonging to this hash
			for bytes.HasPrefix(it.Key(), keyPrefix[:]) {
				if err := db.Delete(it.Key()); err != nil {
					return err, false
				}
				it.Next()
			}
			if err := db.Delete(append([]byte("receipts-block-"), hash...)); err != nil {
				return err, false
			}
		} else {
			it.Next()
		}

		if stopFn() {
			return nil, true
		}
	}
	if cnt > 0 {
		log.Info("Converted blocks", "count", cnt)
	}
	return nil, false
}

// upgradeSequentialOrphanedReceipts removes any old format block receipts from the
// database that did not have a corresponding block
func upgradeSequentialOrphanedReceipts(db ethdb.Database, stopFn func() bool) (error, bool) {
	prefix := []byte("receipts-block-")
	it := db.(*ethdb.LDBDatabase).NewIterator()
	defer it.Release()
	it.Seek(prefix)
	cnt := 0
	for bytes.HasPrefix(it.Key(), prefix) {
		// phase 2 already converted receipts belonging to existing
		// blocks, just remove if there's anything left
		cnt++
		if err := db.Delete(it.Key()); err != nil {
			return err, false
		}

		if stopFn() {
			return nil, true
		}
		it.Next()
	}
	if cnt > 0 {
		log.Info("Removed orphaned block receipts", "count", cnt)
	}
	return nil, false
}

// upgradeSequentialBlockData upgrades the header, body, td and block receipts
// database entries belonging to a single hash (doesn't delete old data).
func upgradeSequentialBlockData(db ethdb.Database, hash []byte) error {
	// get old chain data and block number
	headerRLP, _ := db.Get(append(append([]byte("block-"), hash...), []byte("-header")...))
	if len(headerRLP) == 0 {
		return nil
	}
	header := new(types.Header)
	if err := rlp.Decode(bytes.NewReader(headerRLP), header); err != nil {
		return err
	}
	number := header.Number.Uint64()
	bodyRLP, _ := db.Get(append(append([]byte("block-"), hash...), []byte("-body")...))
	tdRLP, _ := db.Get(append(append([]byte("block-"), hash...), []byte("-td")...))
	receiptsRLP, _ := db.Get(append([]byte("receipts-block-"), hash...))
	// store new hash -> number association
	encNum := make([]byte, 8)
	binary.BigEndian.PutUint64(encNum, number)
	if err := db.Put(append([]byte("H"), hash...), encNum); err != nil {
		return err
	}
	// store new chain data
	if err := db.Put(append(append([]byte("h"), encNum...), hash...), headerRLP); err != nil {
		return err
	}
	if len(tdRLP) != 0 {
		if err := db.Put(append(append(append([]byte("h"), encNum...), hash...), []byte("t")...), tdRLP); err != nil {
			return err
		}
	}
	if len(bodyRLP) != 0 {
		if err := db.Put(append(append([]byte("b"), encNum...), hash...), bodyRLP); err != nil {
			return err
		}
	}
	if len(receiptsRLP) != 0 {
		if err := db.Put(append(append([]byte("r"), encNum...), hash...), receiptsRLP); err != nil {
			return err
		}
	}
	return nil
>>>>>>> ab5646c5
}

func addMipmapBloomBins(db ethdb.Database) (err error) {
	const mipmapVersion uint = 2

	// check if the version is set. We ignore data for now since there's
	// only one version so we can easily ignore it for now
	var data []byte
	data, _ = db.Get([]byte("setting-mipmap-version"))
	if len(data) > 0 {
		var version uint
		if err := rlp.DecodeBytes(data, &version); err == nil && version == mipmapVersion {
			return nil
		}
	}

	defer func() {
		if err == nil {
			var val []byte
			val, err = rlp.EncodeToBytes(mipmapVersion)
			if err == nil {
				err = db.Put([]byte("setting-mipmap-version"), val)
			}
			return
		}
	}()
	latestHash := core.GetHeadBlockHash(db)
	latestBlock := core.GetBlock(db, latestHash, core.GetBlockNumber(db, latestHash))
	if latestBlock == nil { // clean database
		return
	}

	tstart := time.Now()
	log.Warn("Upgrading db log bloom bins")
	for i := uint64(0); i <= latestBlock.NumberU64(); i++ {
		hash := core.GetCanonicalHash(db, i)
		if (hash == common.Hash{}) {
			return fmt.Errorf("chain db corrupted. Could not find block %d.", i)
		}
		core.WriteMipmapBloom(db, i, core.GetBlockReceipts(db, hash, i))
	}
	log.Info("Bloom-bin upgrade completed", "elapsed", common.PrettyDuration(time.Since(tstart)))
	return nil
}<|MERGE_RESOLUTION|>--- conflicted
+++ resolved
@@ -14,7 +14,7 @@
 // You should have received a copy of the GNU Lesser General Public License
 // along with the go-ethereum library. If not, see <http://www.gnu.org/licenses/>.
 
-// Package eth implements the Ethereum protocol.
+// Package eth implements the Ubiq protocol.
 package eth
 
 import (
@@ -22,21 +22,12 @@
 	"fmt"
 	"time"
 
-<<<<<<< HEAD
 	"github.com/ubiq/go-ubiq/common"
 	"github.com/ubiq/go-ubiq/core"
+	"github.com/ubiq/go-ubiq/core/types"
 	"github.com/ubiq/go-ubiq/ethdb"
-	"github.com/ubiq/go-ubiq/logger"
-	"github.com/ubiq/go-ubiq/logger/glog"
+	"github.com/ubiq/go-ubiq/log"
 	"github.com/ubiq/go-ubiq/rlp"
-=======
-	"github.com/ethereum/go-ethereum/common"
-	"github.com/ethereum/go-ethereum/core"
-	"github.com/ethereum/go-ethereum/core/types"
-	"github.com/ethereum/go-ethereum/ethdb"
-	"github.com/ethereum/go-ethereum/log"
-	"github.com/ethereum/go-ethereum/rlp"
->>>>>>> ab5646c5
 )
 
 var deduplicateData = []byte("dbUpgrade_20170714deduplicateData")
@@ -55,96 +46,6 @@
 		db.Put(deduplicateData, []byte{42})
 		return nil
 	}
-<<<<<<< HEAD
-	// Start the deduplication upgrade on a new goroutine
-	glog.V(logger.Info).Infof("Upgrading database to use lookup entries")
-	stop := make(chan chan error)
-
-	go func() {
-		// Create an iterator to read the entire database and covert old lookup entires
-		it := db.(*ethdb.LDBDatabase).NewIterator()
-		defer func() {
-			if it != nil {
-				it.Release()
-			}
-		}()
-
-		var (
-			converted uint64
-			failed    error
-		)
-		for failed == nil && it.Next() {
-			// Skip any entries that don't look like old transaction meta entires (<hash>0x01)
-			key := it.Key()
-			if len(key) != common.HashLength+1 || key[common.HashLength] != 0x01 {
-				continue
-			}
-			// Skip any entries that don't contain metadata (name clash between <hash>0x01 and <some-prefix><hash>)
-			var meta struct {
-				BlockHash  common.Hash
-				BlockIndex uint64
-				Index      uint64
-			}
-			if err := rlp.DecodeBytes(it.Value(), &meta); err != nil {
-				continue
-			}
-			// Skip any already upgraded entries (clash due to <hash> ending with 0x01 (old suffix))
-			hash := key[:common.HashLength]
-
-			if hash[0] == byte('l') {
-				// Potential clash, the "old" `hash` must point to a live transaction.
-				if tx, _, _, _ := core.GetTransaction(db, common.BytesToHash(hash)); tx == nil || !bytes.Equal(tx.Hash().Bytes(), hash) {
-					continue
-				}
-			}
-			// Convert the old metadata to a new lookup entry, delete duplicate data
-			if failed = db.Put(append([]byte("l"), hash...), it.Value()); failed == nil { // Write the new looku entry
-				if failed = db.Delete(hash); failed == nil { // Delete the duplicate transaction data
-					if failed = db.Delete(append([]byte("receipts-"), hash...)); failed == nil { // Delete the duplicate receipt data
-						if failed = db.Delete(key); failed != nil { // Delete the old transaction metadata
-							break
-						}
-					}
-				}
-			}
-			// Bump the conversion counter, and recreate the iterator occasionally to
-			// avoid too high memory consumption.
-			converted++
-			if converted%100000 == 0 {
-				it.Release()
-				it = db.(*ethdb.LDBDatabase).NewIterator()
-				it.Seek(key)
-
-				glog.V(logger.Info).Infof("Deduplicating database entries. deduped: %d", converted)
-			}
-			// Check for termination, or continue after a bit of a timeout
-			select {
-			case errc := <-stop:
-				errc <- nil
-				return
-			case <-time.After(time.Microsecond * 100):
-			}
-		}
-		// Upgrade finished, mark a such and terminate
-		if failed == nil {
-			glog.V(logger.Info).Infof("Database deduplication successful. deduped: %d", converted)
-			db.Put(deduplicateData, []byte{42})
-		} else {
-			glog.V(logger.Error).Infof("Database deduplication failed. deduped: %d", converted, "err", failed)
-		}
-		it.Release()
-		it = nil
-
-		errc := <-stop
-		errc <- failed
-	}()
-	// Assembly the cancellation callback
-	return func() error {
-		errc := make(chan error)
-		stop <- errc
-		return <-errc
-	}
-=======
 
 	log.Warn("Upgrading chain database to use sequential keys")
 
@@ -347,7 +248,6 @@
 		}
 	}
 	return nil
->>>>>>> ab5646c5
 }
 
 func addMipmapBloomBins(db ethdb.Database) (err error) {
