--- conflicted
+++ resolved
@@ -161,8 +161,19 @@
 //
 // CaptureState also tracks SLOAD/SSTORE ops to track storage change.
 func (l *StructLogger) CaptureState(pc uint64, op vm.OpCode, gas, cost uint64, scope *vm.ScopeContext, rData []byte, depth int, err error) {
-<<<<<<< HEAD
+	// If tracing was interrupted, set the error and stop
+	if atomic.LoadUint32(&l.interrupt) > 0 {
+		l.env.Cancel()
+		return
+	}
+	// check if already accumulated the specified number of logs
+	if l.cfg.Limit != 0 && l.cfg.Limit <= len(l.logs) {
+		return
+	}
+
+	memory := scope.Memory
 	stack := scope.Stack
+	contract := scope.Contract
 	for i := l.depth - (depth - 1); l.depth > depth-1; l.depth, i = l.depth-1, i-1 {
 		if l.current.error == nil {
 			switch stack.Data()[len(stack.Data())-i].Bytes32()[31] {
@@ -191,23 +202,6 @@
 		return
 	}
 
-	memory := scope.Memory
-	contract := scope.Contract
-=======
-	// If tracing was interrupted, set the error and stop
-	if atomic.LoadUint32(&l.interrupt) > 0 {
-		l.env.Cancel()
-		return
-	}
->>>>>>> 23bee162
-	// check if already accumulated the specified number of logs
-	if l.cfg.Limit != 0 && l.cfg.Limit <= len(l.logs) {
-		return
-	}
-
-	memory := scope.Memory
-	stack := scope.Stack
-	contract := scope.Contract
 	// Copy a snapshot of the current memory state to a new buffer
 	var mem []byte
 	if l.cfg.EnableMemory {
