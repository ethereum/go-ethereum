// Copyright 2021 The go-ethereum Authors
// This file is part of the go-ethereum library.
//
// The go-ethereum library is free software: you can redistribute it and/or modify
// it under the terms of the GNU Lesser General Public License as published by
// the Free Software Foundation, either version 3 of the License, or
// (at your option) any later version.
//
// The go-ethereum library is distributed in the hope that it will be useful,
// but WITHOUT ANY WARRANTY; without even the implied warranty of
// MERCHANTABILITY or FITNESS FOR A PARTICULAR PURPOSE. See the
// GNU Lesser General Public License for more details.
//
// You should have received a copy of the GNU Lesser General Public License
// along with the go-ethereum library. If not, see <http://www.gnu.org/licenses/>.

package logger

import (
	"encoding/hex"
	"encoding/json"
	"fmt"
	"io"
	"math/big"
	"strings"
	"sync/atomic"

	"github.com/ethereum/go-ethereum/common"
	"github.com/ethereum/go-ethereum/common/hexutil"
	"github.com/ethereum/go-ethereum/common/math"
	"github.com/ethereum/go-ethereum/core/types"
	"github.com/ethereum/go-ethereum/core/vm"
	"github.com/ethereum/go-ethereum/params"
	"github.com/holiman/uint256"
)

// Storage represents a contract's storage.
type Storage map[common.Hash]common.Hash

// Copy duplicates the current storage.
func (s Storage) Copy() Storage {
	cpy := make(Storage, len(s))
	for key, value := range s {
		cpy[key] = value
	}
	return cpy
}

// Config are the configuration options for structured logger the EVM
type Config struct {
	EnableMemory     bool // enable memory capture
	DisableStack     bool // disable stack capture
	DisableStorage   bool // disable storage capture
	EnableReturnData bool // enable return data capture
	Debug            bool // print output during capture end
	Limit            int  // maximum length of output, but zero means unlimited
	// Chain overrides, can be used to execute a trace using future fork rules
	Overrides *params.ChainConfig `json:"overrides,omitempty"`
}

//go:generate go run github.com/fjl/gencodec -type StructLog -field-override structLogMarshaling -out gen_structlog.go

// StructLog is emitted to the EVM each cycle and lists information about the current internal state
// prior to the execution of the statement.
type StructLog struct {
	Pc            uint64                      `json:"pc"`
	Op            vm.OpCode                   `json:"op"`
	Gas           uint64                      `json:"gas"`
	GasCost       uint64                      `json:"gasCost"`
	Memory        []byte                      `json:"memory,omitempty"`
	MemorySize    int                         `json:"memSize"`
	Stack         []uint256.Int               `json:"stack"`
	ReturnData    []byte                      `json:"returnData,omitempty"`
	Storage       map[common.Hash]common.Hash `json:"-"`
	Depth         int                         `json:"depth"`
	RefundCounter uint64                      `json:"refund"`
	Err           error                       `json:"-"`
}

// overrides for gencodec
type structLogMarshaling struct {
	Gas         math.HexOrDecimal64
	GasCost     math.HexOrDecimal64
	Memory      hexutil.Bytes
	ReturnData  hexutil.Bytes
	OpName      string `json:"opName"`          // adds call to OpName() in MarshalJSON
	ErrorString string `json:"error,omitempty"` // adds call to ErrorString() in MarshalJSON
}

// OpName formats the operand name in a human-readable format.
func (s *StructLog) OpName() string {
	return s.Op.String()
}

// ErrorString formats the log's error as a string.
func (s *StructLog) ErrorString() string {
	if s.Err != nil {
		return s.Err.Error()
	}
	return ""
}

type wrappedLog struct {
	parent   *wrappedLog
	error    error
	log      StructLog
	children []*wrappedLog
}

// StructLogger is an EVM state logger and implements EVMLogger.
//
// StructLogger can capture state based on the given Log configuration and also keeps
// a track record of modified storage which is used in reporting snapshots of the
// contract their storage.
type StructLogger struct {
	current *wrappedLog
	depth   int

	cfg Config
	env *vm.EVM

	storage  map[common.Address]Storage
	logs     []StructLog
	output   []byte
	err      error
	gasLimit uint64
	usedGas  uint64

	interrupt uint32 // Atomic flag to signal execution interruption
	reason    error  // Textual reason for the interruption
}

// NewStructLogger returns a new logger
func NewStructLogger(cfg *Config) *StructLogger {
	logger := &StructLogger{
		storage: make(map[common.Address]Storage),
	}
	if cfg != nil {
		logger.cfg = *cfg
	}
	return logger
}

// Reset clears the data held by the logger.
func (l *StructLogger) Reset() {
	l.storage = make(map[common.Address]Storage)
	l.output = make([]byte, 0)
	l.logs = l.logs[:0]
	l.err = nil
}

// CaptureStart implements the EVMLogger interface to initialize the tracing operation.
func (l *StructLogger) CaptureStart(env *vm.EVM, from common.Address, to common.Address, create bool, input []byte, gas uint64, value *big.Int) {
	l.env = env
	l.depth = 0
	l.current = &wrappedLog{}
}

// CaptureState logs a new structured log message and pushes it out to the environment
//
// CaptureState also tracks SLOAD/SSTORE ops to track storage change.
func (l *StructLogger) CaptureState(pc uint64, op vm.OpCode, gas, cost uint64, scope *vm.ScopeContext, rData []byte, depth int, err error) {
	// If tracing was interrupted, set the error and stop
	if atomic.LoadUint32(&l.interrupt) > 0 {
		return
	}
	// check if already accumulated the specified number of logs
	if l.cfg.Limit != 0 && l.cfg.Limit <= len(l.logs) {
		return
	}

	memory := scope.Memory
	stack := scope.Stack
	contract := scope.Contract
	for ; l.depth > depth-1; l.depth = l.depth - 1 {
		i := l.depth - (depth - 1)
		if l.current.error == nil {
			switch stack.Data()[len(stack.Data())-i].Bytes32()[31] {
			case 0x00:
				l.current.error = fmt.Errorf("call failed")
			}
		}
		l.current = l.current.parent
	}
	if err != nil {
		l.current.error = err
	}
	switch op {
	case vm.CALL, vm.DELEGATECALL, vm.STATICCALL, vm.CALLCODE:
		l.depth = l.depth + 1
		wl := &wrappedLog{
			parent: l.current,
			error:  l.current.error,
		}
		l.current.children = append(l.current.children, wl)
		l.current = wl
	case vm.REVERT:
		l.current.error = vm.ErrExecutionReverted
		return
	default:
		return
	}

	// Copy a snapshot of the current memory state to a new buffer
	var mem []byte
	if l.cfg.EnableMemory {
		mem = make([]byte, len(memory.Data()))
		copy(mem, memory.Data())
	}
	// Copy a snapshot of the current stack state to a new buffer
	var stck []uint256.Int
	if !l.cfg.DisableStack {
		stck = make([]uint256.Int, len(stack.Data()))
		for i, item := range stack.Data() {
			stck[i] = item
		}
	}
	stackData := stack.Data()
	stackLen := len(stackData)
	// Copy a snapshot of the current storage to a new container
	var storage Storage
	if !l.cfg.DisableStorage && (op == vm.SLOAD || op == vm.SSTORE) {
		// initialise new changed values storage container for this contract
		// if not present.
		if l.storage[contract.Address()] == nil {
			l.storage[contract.Address()] = make(Storage)
		}
		// capture SLOAD opcodes and record the read entry in the local storage
		if op == vm.SLOAD && stackLen >= 1 {
			var (
				address = common.Hash(stackData[stackLen-1].Bytes32())
				value   = l.env.StateDB.GetState(contract.Address(), address)
			)
			l.storage[contract.Address()][address] = value
			storage = l.storage[contract.Address()].Copy()
		} else if op == vm.SSTORE && stackLen >= 2 {
			// capture SSTORE opcodes and record the written entry in the local storage.
			var (
				value   = common.Hash(stackData[stackLen-2].Bytes32())
				address = common.Hash(stackData[stackLen-1].Bytes32())
			)
			l.storage[contract.Address()][address] = value
			storage = l.storage[contract.Address()].Copy()
		}
	}
	var rdata []byte
	if l.cfg.EnableReturnData {
		rdata = make([]byte, len(rData))
		copy(rdata, rData)
	}
	// create a new snapshot of the EVM.
	log := StructLog{pc, op, gas, cost, mem, memory.Len(), stck, rdata, storage, depth, l.env.StateDB.GetRefund(), err}
	l.current.log = log
}

// CaptureFault implements the EVMLogger interface to trace an execution fault
// while running an opcode.
func (l *StructLogger) CaptureFault(pc uint64, op vm.OpCode, gas, cost uint64, scope *vm.ScopeContext, depth int, err error) {
}

// CaptureEnd is called after the call finishes to finalize the tracing.
<<<<<<< HEAD
func (l *StructLogger) CaptureEnd(output []byte, gasUsed uint64, err error) {
=======
func (l *StructLogger) CaptureEnd(output []byte, gasUsed uint64, t time.Duration, err error) {
	for ; l.depth > 1; l.depth-- {
		l.current = l.current.parent
	}
	l.current.log = StructLog{
		Op:         vm.CALL,
		GasCost:    gasUsed,
		ReturnData: output,
		Depth:      0,
		Err:        err,
	}

>>>>>>> 42b793fa
	l.output = output
	l.err = err
	if l.cfg.Debug {
		fmt.Printf("%#x\n", output)
		if err != nil {
			fmt.Printf(" error: %v\n", err)
		}
	}
}

func (l *StructLogger) CaptureEnter(typ vm.OpCode, from common.Address, to common.Address, input []byte, gas uint64, value *big.Int) {
}

func (l *StructLogger) CaptureExit(output []byte, gasUsed uint64, err error) {
}

func (l *StructLogger) GetResult() (json.RawMessage, error) {
	// Tracing aborted
	if l.reason != nil {
		return nil, l.reason
	}
	failed := l.err != nil
	returnData := common.CopyBytes(l.output)
	// Return data when successful and revert reason when reverted, otherwise empty.
	returnVal := fmt.Sprintf("%x", returnData)
	if failed && l.err != vm.ErrExecutionReverted {
		returnVal = ""
	}
	return json.Marshal(&ExecutionResult{
		Gas:         l.usedGas,
		Failed:      failed,
		ReturnValue: returnVal,
		StructLogs:  formatLogs(l.StructLogs()),
	})
}

// Stop terminates execution of the tracer at the first opportune moment.
func (l *StructLogger) Stop(err error) {
	l.reason = err
	atomic.StoreUint32(&l.interrupt, 1)
}

func (l *StructLogger) CaptureTxStart(gasLimit uint64) {
	l.gasLimit = gasLimit
}

func (l *StructLogger) CaptureTxEnd(restGas uint64) {
	l.usedGas = l.gasLimit - restGas
}

// Depth first append for all children (stack max depth is 1024)
func (l *wrappedLog) getLogs() []StructLog {
	var logs []StructLog
	l.log.Err = l.error
	logs = append(logs, l.log)
	for _, child := range l.children {
		logs = append(logs, child.getLogs()...)
	}
	return logs
}

// StructLogs returns the captured log entries.
func (l *StructLogger) StructLogs() []StructLog { return l.current.getLogs() }

// Error returns the VM error captured by the trace.
func (l *StructLogger) Error() error { return l.err }

// Output returns the VM return value captured by the trace.
func (l *StructLogger) Output() []byte { return l.output }

// WriteTrace writes a formatted trace to the given writer
func WriteTrace(writer io.Writer, logs []StructLog) {
	for _, log := range logs {
		fmt.Fprintf(writer, "%-16spc=%08d gas=%v cost=%v", log.Op, log.Pc, log.Gas, log.GasCost)
		if log.Err != nil {
			fmt.Fprintf(writer, " ERROR: %v", log.Err)
		}
		fmt.Fprintln(writer)

		if len(log.Stack) > 0 {
			fmt.Fprintln(writer, "Stack:")
			for i := len(log.Stack) - 1; i >= 0; i-- {
				fmt.Fprintf(writer, "%08d  %s\n", len(log.Stack)-i-1, log.Stack[i].Hex())
			}
		}
		if len(log.Memory) > 0 {
			fmt.Fprintln(writer, "Memory:")
			fmt.Fprint(writer, hex.Dump(log.Memory))
		}
		if len(log.Storage) > 0 {
			fmt.Fprintln(writer, "Storage:")
			for h, item := range log.Storage {
				fmt.Fprintf(writer, "%x: %x\n", h, item)
			}
		}
		if len(log.ReturnData) > 0 {
			fmt.Fprintln(writer, "ReturnData:")
			fmt.Fprint(writer, hex.Dump(log.ReturnData))
		}
		fmt.Fprintln(writer)
	}
}

// WriteLogs writes vm logs in a readable format to the given writer
func WriteLogs(writer io.Writer, logs []*types.Log) {
	for _, log := range logs {
		fmt.Fprintf(writer, "LOG%d: %x bn=%d txi=%x\n", len(log.Topics), log.Address, log.BlockNumber, log.TxIndex)

		for i, topic := range log.Topics {
			fmt.Fprintf(writer, "%08d  %x\n", i, topic)
		}

		fmt.Fprint(writer, hex.Dump(log.Data))
		fmt.Fprintln(writer)
	}
}

type mdLogger struct {
	out io.Writer
	cfg *Config
	env *vm.EVM
}

// NewMarkdownLogger creates a logger which outputs information in a format adapted
// for human readability, and is also a valid markdown table
func NewMarkdownLogger(cfg *Config, writer io.Writer) *mdLogger {
	l := &mdLogger{out: writer, cfg: cfg}
	if l.cfg == nil {
		l.cfg = &Config{}
	}
	return l
}

func (t *mdLogger) CaptureStart(env *vm.EVM, from common.Address, to common.Address, create bool, input []byte, gas uint64, value *big.Int) {
	t.env = env
	if !create {
		fmt.Fprintf(t.out, "From: `%v`\nTo: `%v`\nData: `%#x`\nGas: `%d`\nValue `%v` wei\n",
			from.String(), to.String(),
			input, gas, value)
	} else {
		fmt.Fprintf(t.out, "From: `%v`\nCreate at: `%v`\nData: `%#x`\nGas: `%d`\nValue `%v` wei\n",
			from.String(), to.String(),
			input, gas, value)
	}

	fmt.Fprintf(t.out, `
|  Pc   |      Op     | Cost |   Stack   |   RStack  |  Refund |
|-------|-------------|------|-----------|-----------|---------|
`)
}

// CaptureState also tracks SLOAD/SSTORE ops to track storage change.
func (t *mdLogger) CaptureState(pc uint64, op vm.OpCode, gas, cost uint64, scope *vm.ScopeContext, rData []byte, depth int, err error) {
	stack := scope.Stack
	fmt.Fprintf(t.out, "| %4d  | %10v  |  %3d |", pc, op, cost)

	if !t.cfg.DisableStack {
		// format stack
		var a []string
		for _, elem := range stack.Data() {
			a = append(a, elem.Hex())
		}
		b := fmt.Sprintf("[%v]", strings.Join(a, ","))
		fmt.Fprintf(t.out, "%10v |", b)
	}
	fmt.Fprintf(t.out, "%10v |", t.env.StateDB.GetRefund())
	fmt.Fprintln(t.out, "")
	if err != nil {
		fmt.Fprintf(t.out, "Error: %v\n", err)
	}
}

func (t *mdLogger) CaptureFault(pc uint64, op vm.OpCode, gas, cost uint64, scope *vm.ScopeContext, depth int, err error) {
	fmt.Fprintf(t.out, "\nError: at pc=%d, op=%v: %v\n", pc, op, err)
}

func (t *mdLogger) CaptureEnd(output []byte, gasUsed uint64, err error) {
	fmt.Fprintf(t.out, "\nOutput: `%#x`\nConsumed gas: `%d`\nError: `%v`\n",
		output, gasUsed, err)
}

func (t *mdLogger) CaptureEnter(typ vm.OpCode, from common.Address, to common.Address, input []byte, gas uint64, value *big.Int) {
}

func (t *mdLogger) CaptureExit(output []byte, gasUsed uint64, err error) {}

func (*mdLogger) CaptureTxStart(gasLimit uint64) {}

func (*mdLogger) CaptureTxEnd(restGas uint64) {}

// ExecutionResult groups all structured logs emitted by the EVM
// while replaying a transaction in debug mode as well as transaction
// execution status, the amount of gas used and the return value
type ExecutionResult struct {
	Gas         uint64         `json:"gas"`
	Failed      bool           `json:"failed"`
	ReturnValue string         `json:"returnValue"`
	StructLogs  []StructLogRes `json:"structLogs"`
}

// StructLogRes stores a structured log emitted by the EVM while replaying a
// transaction in debug mode
type StructLogRes struct {
	Pc            uint64             `json:"pc"`
	Op            string             `json:"op"`
	Gas           uint64             `json:"gas"`
	GasCost       uint64             `json:"gasCost"`
	Depth         int                `json:"depth"`
	Error         string             `json:"error,omitempty"`
	Stack         *[]string          `json:"stack,omitempty"`
	Memory        *[]string          `json:"memory,omitempty"`
	Storage       *map[string]string `json:"storage,omitempty"`
	RefundCounter uint64             `json:"refund,omitempty"`
}

// formatLogs formats EVM returned structured logs for json output
func formatLogs(logs []StructLog) []StructLogRes {
	formatted := make([]StructLogRes, len(logs))
	for index, trace := range logs {
		formatted[index] = StructLogRes{
			Pc:            trace.Pc,
			Op:            trace.Op.String(),
			Gas:           trace.Gas,
			GasCost:       trace.GasCost,
			Depth:         trace.Depth,
			Error:         trace.ErrorString(),
			RefundCounter: trace.RefundCounter,
		}
		if trace.Stack != nil {
			stack := make([]string, len(trace.Stack))
			for i, stackValue := range trace.Stack {
				stack[i] = stackValue.Hex()
			}
			formatted[index].Stack = &stack
		}
		if trace.Memory != nil {
			memory := make([]string, 0, (len(trace.Memory)+31)/32)
			for i := 0; i+32 <= len(trace.Memory); i += 32 {
				memory = append(memory, fmt.Sprintf("%x", trace.Memory[i:i+32]))
			}
			formatted[index].Memory = &memory
		}
		if trace.Storage != nil {
			storage := make(map[string]string)
			for i, storageValue := range trace.Storage {
				storage[fmt.Sprintf("%x", i)] = fmt.Sprintf("%x", storageValue)
			}
			formatted[index].Storage = &storage
		}
	}
	return formatted
}<|MERGE_RESOLUTION|>--- conflicted
+++ resolved
@@ -259,10 +259,7 @@
 }
 
 // CaptureEnd is called after the call finishes to finalize the tracing.
-<<<<<<< HEAD
 func (l *StructLogger) CaptureEnd(output []byte, gasUsed uint64, err error) {
-=======
-func (l *StructLogger) CaptureEnd(output []byte, gasUsed uint64, t time.Duration, err error) {
 	for ; l.depth > 1; l.depth-- {
 		l.current = l.current.parent
 	}
@@ -274,7 +271,6 @@
 		Err:        err,
 	}
 
->>>>>>> 42b793fa
 	l.output = output
 	l.err = err
 	if l.cfg.Debug {
