package tracetest

import (
	"context"
	"encoding/json"
	"fmt"
	"math/big"
	"os"
	"path/filepath"
	"reflect"
	"strings"
	"testing"

	"github.com/ethereum/go-ethereum/common"
	"github.com/ethereum/go-ethereum/common/hexutil"
	"github.com/ethereum/go-ethereum/core"
	"github.com/ethereum/go-ethereum/core/rawdb"
	"github.com/ethereum/go-ethereum/core/types"
	"github.com/ethereum/go-ethereum/core/vm"
	"github.com/ethereum/go-ethereum/rlp"
	"github.com/ethereum/go-ethereum/tests"

	// Force-load the native, to trigger registration
	"github.com/ethereum/go-ethereum/eth/tracers"
)

// flatCallTrace is the result of a callTracerParity run.
type flatCallTrace struct {
	Action              flatCallTraceAction `json:"action"`
	BlockHash           common.Hash         `json:"-"`
	BlockNumber         uint64              `json:"-"`
	Error               string              `json:"error,omitempty"`
	Result              flatCallTraceResult `json:"result,omitempty"`
	Subtraces           int                 `json:"subtraces"`
	TraceAddress        []int               `json:"traceAddress"`
	TransactionHash     common.Hash         `json:"-"`
	TransactionPosition uint64              `json:"-"`
	Type                string              `json:"type"`
	Time                string              `json:"-"`
}

type flatCallTraceAction struct {
	Author         common.Address `json:"author,omitempty"`
	RewardType     string         `json:"rewardType,omitempty"`
	SelfDestructed common.Address `json:"address,omitempty"`
	Balance        hexutil.Big    `json:"balance,omitempty"`
	CallType       string         `json:"callType,omitempty"`
	CreationMethod string         `json:"creationMethod,omitempty"`
	From           common.Address `json:"from,omitempty"`
	Gas            hexutil.Uint64 `json:"gas,omitempty"`
	Init           hexutil.Bytes  `json:"init,omitempty"`
	Input          hexutil.Bytes  `json:"input,omitempty"`
	RefundAddress  common.Address `json:"refundAddress,omitempty"`
	To             common.Address `json:"to,omitempty"`
	Value          hexutil.Big    `json:"value,omitempty"`
}

type flatCallTraceResult struct {
	Address common.Address `json:"address,omitempty"`
	Code    hexutil.Bytes  `json:"code,omitempty"`
	GasUsed hexutil.Uint64 `json:"gasUsed,omitempty"`
	Output  hexutil.Bytes  `json:"output,omitempty"`
}

// flatCallTracerTest defines a single test to check the call tracer against.
type flatCallTracerTest struct {
	Genesis      core.Genesis    `json:"genesis"`
	Context      callContext     `json:"context"`
	Input        string          `json:"input"`
	TracerConfig json.RawMessage `json:"tracerConfig"`
	Result       []flatCallTrace `json:"result"`
}

func flatCallTracerTestRunner(tb testing.TB, tracerName string, filename string, dirPath string) error {
	tb.Helper()

	// Call tracer test found, read if from disk
	blob, err := os.ReadFile(filepath.Join("testdata", dirPath, filename))
	if err != nil {
		return fmt.Errorf("failed to read testcase: %v", err)
	}

	test := new(flatCallTracerTest)

	if err := json.Unmarshal(blob, test); err != nil {
		return fmt.Errorf("failed to parse testcase: %v", err)
	}
	// Configure a blockchain with the given prestate
	tx := new(types.Transaction)
	if err := rlp.DecodeBytes(common.FromHex(test.Input), tx); err != nil {
		return fmt.Errorf("failed to parse testcase input: %v", err)
	}
	signer := types.MakeSigner(test.Genesis.Config, new(big.Int).SetUint64(uint64(test.Context.Number)), uint64(test.Context.Time))
<<<<<<< HEAD
	origin, _ := signer.Sender(tx)
	txContext := vm.TxContext{
		Origin:   origin,
		GasPrice: tx.GasPrice(),
	}
	blockContext := vm.BlockContext{
=======
	context := vm.BlockContext{
>>>>>>> c5ba367e
		CanTransfer: core.CanTransfer,
		Transfer:    core.Transfer,
		Coinbase:    test.Context.Miner,
		BlockNumber: new(big.Int).SetUint64(uint64(test.Context.Number)),
		Time:        uint64(test.Context.Time),
		Difficulty:  (*big.Int)(test.Context.Difficulty),
		GasLimit:    uint64(test.Context.GasLimit),
	}
	state := tests.MakePreState(rawdb.NewMemoryDatabase(), test.Genesis.Alloc, false, rawdb.HashScheme)
	defer state.Close()

	// Create the tracer, the EVM environment and run it
	tracer, err := tracers.DefaultDirectory.New(tracerName, new(tracers.Context), test.TracerConfig)
	if err != nil {
		return fmt.Errorf("failed to create call tracer: %v", err)
	}
<<<<<<< HEAD

	evm := vm.NewEVM(blockContext, txContext, statedb, test.Genesis.Config, vm.Config{Tracer: tracer})

	msg, err := core.TransactionToMessage(tx, signer, nil)
	if err != nil {
		return fmt.Errorf("failed to prepare transaction for tracing: %v", err)
	}

=======
	msg, err := core.TransactionToMessage(tx, signer, context.BaseFee)
	if err != nil {
		return fmt.Errorf("failed to prepare transaction for tracing: %v", err)
	}
	evm := vm.NewEVM(context, core.NewEVMTxContext(msg), state.StateDB, test.Genesis.Config, vm.Config{Tracer: tracer})
>>>>>>> c5ba367e
	st := core.NewStateTransition(evm, msg, new(core.GasPool).AddGas(tx.Gas()))

	if _, err = st.TransitionDb(context.Background()); err != nil {
		return fmt.Errorf("failed to execute transaction: %v", err)
	}

	// Retrieve the trace result and compare against the etalon
	res, err := tracer.GetResult()
	if err != nil {
		return fmt.Errorf("failed to retrieve trace result: %v", err)
	}

	ret := make([]flatCallTrace, 0)

	if err := json.Unmarshal(res, &ret); err != nil {
		return fmt.Errorf("failed to unmarshal trace result: %v", err)
	}

	if !jsonEqualFlat(ret, test.Result) {
		tb.Logf("tracer name: %s", tracerName)

		// uncomment this for easier debugging
		// have, _ := json.MarshalIndent(ret, "", " ")
		// want, _ := json.MarshalIndent(test.Result, "", " ")
		// tb.Logf("trace mismatch: \nhave %+v\nwant %+v", string(have), string(want))

		// uncomment this for harder debugging <3 meowsbits
		// lines := deep.Equal(ret, test.Result)
		// for _, l := range lines {
		// 	tb.Logf("%s", l)
		// 	tb.FailNow()
		// }

		tb.Fatalf("trace mismatch: \nhave %+v\nwant %+v", ret, test.Result)
	}

	return nil
}

// Iterates over all the input-output datasets in the tracer parity test harness and
// runs the Native tracer against them.
func TestFlatCallTracerNative(t *testing.T) {
	t.Parallel()
	testFlatCallTracer(t, "flatCallTracer", "call_tracer_flat")
}

func testFlatCallTracer(t *testing.T, tracerName string, dirPath string) {
	t.Helper()

	files, err := os.ReadDir(filepath.Join("testdata", dirPath))
	if err != nil {
		t.Fatalf("failed to retrieve tracer test suite: %v", err)
	}

	for _, file := range files {
		if !strings.HasSuffix(file.Name(), ".json") {
			continue
		}

		file := file // capture range variable
		t.Run(camel(strings.TrimSuffix(file.Name(), ".json")), func(t *testing.T) {
			t.Parallel()

			err := flatCallTracerTestRunner(t, tracerName, file.Name(), dirPath)
			if err != nil {
				t.Fatal(err)
			}
		})
	}
}

// jsonEqual is similar to reflect.DeepEqual, but does a 'bounce' via json prior to
// comparison
func jsonEqualFlat(x, y interface{}) bool {
	xTrace := new([]flatCallTrace)
	yTrace := new([]flatCallTrace)

	if xj, err := json.Marshal(x); err == nil {
		_ = json.Unmarshal(xj, xTrace)
	} else {
		return false
	}

	if yj, err := json.Marshal(y); err == nil {
		_ = json.Unmarshal(yj, yTrace)
	} else {
		return false
	}

	return reflect.DeepEqual(xTrace, yTrace)
}

func BenchmarkFlatCallTracer(b *testing.B) {
	files, err := filepath.Glob("testdata/call_tracer_flat/*.json")
	if err != nil {
		b.Fatalf("failed to read testdata: %v", err)
	}

	for _, file := range files {
		filename := strings.TrimPrefix(file, "testdata/call_tracer_flat/")
		b.Run(camel(strings.TrimSuffix(filename, ".json")), func(b *testing.B) {
			for n := 0; n < b.N; n++ {
				err := flatCallTracerTestRunner(b, "flatCallTracer", filename, "call_tracer_flat")
				if err != nil {
					b.Fatal(err)
				}
			}
		})
	}
}<|MERGE_RESOLUTION|>--- conflicted
+++ resolved
@@ -91,16 +91,7 @@
 		return fmt.Errorf("failed to parse testcase input: %v", err)
 	}
 	signer := types.MakeSigner(test.Genesis.Config, new(big.Int).SetUint64(uint64(test.Context.Number)), uint64(test.Context.Time))
-<<<<<<< HEAD
-	origin, _ := signer.Sender(tx)
-	txContext := vm.TxContext{
-		Origin:   origin,
-		GasPrice: tx.GasPrice(),
-	}
 	blockContext := vm.BlockContext{
-=======
-	context := vm.BlockContext{
->>>>>>> c5ba367e
 		CanTransfer: core.CanTransfer,
 		Transfer:    core.Transfer,
 		Coinbase:    test.Context.Miner,
@@ -117,22 +108,11 @@
 	if err != nil {
 		return fmt.Errorf("failed to create call tracer: %v", err)
 	}
-<<<<<<< HEAD
-
-	evm := vm.NewEVM(blockContext, txContext, statedb, test.Genesis.Config, vm.Config{Tracer: tracer})
-
-	msg, err := core.TransactionToMessage(tx, signer, nil)
+	msg, err := core.TransactionToMessage(tx, signer, blockContext.BaseFee)
 	if err != nil {
 		return fmt.Errorf("failed to prepare transaction for tracing: %v", err)
 	}
-
-=======
-	msg, err := core.TransactionToMessage(tx, signer, context.BaseFee)
-	if err != nil {
-		return fmt.Errorf("failed to prepare transaction for tracing: %v", err)
-	}
-	evm := vm.NewEVM(context, core.NewEVMTxContext(msg), state.StateDB, test.Genesis.Config, vm.Config{Tracer: tracer})
->>>>>>> c5ba367e
+	evm := vm.NewEVM(blockContext, core.NewEVMTxContext(msg), state.StateDB, test.Genesis.Config, vm.Config{Tracer: tracer})
 	st := core.NewStateTransition(evm, msg, new(core.GasPool).AddGas(tx.Gas()))
 
 	if _, err = st.TransitionDb(context.Background()); err != nil {
