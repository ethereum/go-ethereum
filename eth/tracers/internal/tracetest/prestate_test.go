// Copyright 2021 The go-ethereum Authors
// This file is part of the go-ethereum library.
//
// The go-ethereum library is free software: you can redistribute it and/or modify
// it under the terms of the GNU Lesser General Public License as published by
// the Free Software Foundation, either version 3 of the License, or
// (at your option) any later version.
//
// The go-ethereum library is distributed in the hope that it will be useful,
// but WITHOUT ANY WARRANTY; without even the implied warranty of
// MERCHANTABILITY or FITNESS FOR A PARTICULAR PURPOSE. See the
// GNU Lesser General Public License for more details.
//
// You should have received a copy of the GNU Lesser General Public License
// along with the go-ethereum library. If not, see <http://www.gnu.org/licenses/>.

package tracetest

import (
	"context"
	"encoding/json"
	"math/big"
	"os"
	"path/filepath"
	"strings"
	"testing"

	"github.com/ethereum/go-ethereum/common"
	"github.com/ethereum/go-ethereum/core"
	"github.com/ethereum/go-ethereum/core/rawdb"
	"github.com/ethereum/go-ethereum/core/types"
	"github.com/ethereum/go-ethereum/core/vm"
	"github.com/ethereum/go-ethereum/eth/tracers"
	"github.com/ethereum/go-ethereum/tests"
)

// prestateTrace is the result of a prestateTrace run.
type prestateTrace = map[common.Address]*account

type account struct {
	Balance string                      `json:"balance"`
	Code    string                      `json:"code"`
	Nonce   uint64                      `json:"nonce"`
	Storage map[common.Hash]common.Hash `json:"storage"`
}

// testcase defines a single test to check the stateDiff tracer against.
type testcase struct {
	Genesis      *core.Genesis   `json:"genesis"`
	Context      *callContext    `json:"context"`
	Input        string          `json:"input"`
	TracerConfig json.RawMessage `json:"tracerConfig"`
	Result       interface{}     `json:"result"`
}

func TestPrestateTracerLegacy(t *testing.T) {
	t.Parallel()
	testPrestateDiffTracer(t, "prestateTracerLegacy", "prestate_tracer_legacy")
}

func TestPrestateTracer(t *testing.T) {
	t.Parallel()
	testPrestateDiffTracer(t, "prestateTracer", "prestate_tracer")
}

func TestPrestateWithDiffModeTracer(t *testing.T) {
	t.Parallel()
	testPrestateDiffTracer(t, "prestateTracer", "prestate_tracer_with_diff_mode")
}

// nolint:gocognit
func testPrestateDiffTracer(t *testing.T, tracerName string, dirPath string) {
	t.Helper()

	files, err := os.ReadDir(filepath.Join("testdata", dirPath))
	if err != nil {
		t.Fatalf("failed to retrieve tracer test suite: %v", err)
	}

	for _, file := range files {
		if !strings.HasSuffix(file.Name(), ".json") {
			continue
		}
<<<<<<< HEAD

		file := file // capture range variable
=======
>>>>>>> eb00f169
		t.Run(camel(strings.TrimSuffix(file.Name(), ".json")), func(t *testing.T) {
			t.Parallel()

			var (
				test = new(testcase)
				tx   = new(types.Transaction)
			)
			// Call tracer test found, read if from disk
			if blob, err := os.ReadFile(filepath.Join("testdata", dirPath, file.Name())); err != nil {
				t.Fatalf("failed to read testcase: %v", err)
			} else if err := json.Unmarshal(blob, test); err != nil {
				t.Fatalf("failed to parse testcase: %v", err)
			}

			if err := tx.UnmarshalBinary(common.FromHex(test.Input)); err != nil {
				t.Fatalf("failed to parse testcase input: %v", err)
			}
			// Configure a blockchain with the given prestate
			var (
				signer       = types.MakeSigner(test.Genesis.Config, new(big.Int).SetUint64(uint64(test.Context.Number)), uint64(test.Context.Time))
				blockContext = test.Context.toBlockContext(test.Genesis)
				state        = tests.MakePreState(rawdb.NewMemoryDatabase(), test.Genesis.Alloc, false, rawdb.HashScheme)
			)
			defer state.Close()

			tracer, err := tracers.DefaultDirectory.New(tracerName, new(tracers.Context), test.TracerConfig, test.Genesis.Config)
			if err != nil {
				t.Fatalf("failed to create call tracer: %v", err)
			}

<<<<<<< HEAD
			state.StateDB.SetLogger(tracer.Hooks)
			msg, err := core.TransactionToMessage(tx, signer, blockContext.BaseFee)
=======
			msg, err := core.TransactionToMessage(tx, signer, context.BaseFee)
>>>>>>> eb00f169
			if err != nil {
				t.Fatalf("failed to prepare transaction for tracing: %v", err)
			}
			evm := vm.NewEVM(blockContext, core.NewEVMTxContext(msg), state.StateDB, test.Genesis.Config, vm.Config{Tracer: tracer.Hooks})
			tracer.OnTxStart(evm.GetVMContext(), tx, msg.From)
			vmRet, err := core.ApplyMessage(evm, msg, new(core.GasPool).AddGas(tx.Gas()), context.Background())
			if err != nil {
				t.Fatalf("failed to execute transaction: %v", err)
			}
			tracer.OnTxEnd(&types.Receipt{GasUsed: vmRet.UsedGas}, nil)
			// Retrieve the trace result and compare against the expected
			res, err := tracer.GetResult()
			if err != nil {
				t.Fatalf("failed to retrieve trace result: %v", err)
			}
			// The legacy javascript calltracer marshals json in js, which
			// is not deterministic (as opposed to the golang json encoder).
			if strings.HasSuffix(dirPath, "_legacy") {
				// This is a tweak to make it deterministic. Can be removed when
				// we remove the legacy tracer.
				var x prestateTrace

				_ = json.Unmarshal(res, &x)
				res, _ = json.Marshal(x)
			}

			want, err := json.Marshal(test.Result)
			if err != nil {
				t.Fatalf("failed to marshal test: %v", err)
			}

			if string(want) != string(res) {
				t.Fatalf("trace mismatch\n have: %v\n want: %v\n", string(res), string(want))
			}
		})
	}
}<|MERGE_RESOLUTION|>--- conflicted
+++ resolved
@@ -81,11 +81,6 @@
 		if !strings.HasSuffix(file.Name(), ".json") {
 			continue
 		}
-<<<<<<< HEAD
-
-		file := file // capture range variable
-=======
->>>>>>> eb00f169
 		t.Run(camel(strings.TrimSuffix(file.Name(), ".json")), func(t *testing.T) {
 			t.Parallel()
 
@@ -116,12 +111,7 @@
 				t.Fatalf("failed to create call tracer: %v", err)
 			}
 
-<<<<<<< HEAD
-			state.StateDB.SetLogger(tracer.Hooks)
-			msg, err := core.TransactionToMessage(tx, signer, blockContext.BaseFee)
-=======
 			msg, err := core.TransactionToMessage(tx, signer, context.BaseFee)
->>>>>>> eb00f169
 			if err != nil {
 				t.Fatalf("failed to prepare transaction for tracing: %v", err)
 			}
