package tracetest

import (
	"encoding/json"
	"fmt"
	"math/big"
	"os"
	"path/filepath"
	"reflect"
	"strings"
	"testing"

	"github.com/ethereum/go-ethereum/common"
	"github.com/ethereum/go-ethereum/core"
	"github.com/ethereum/go-ethereum/core/rawdb"
	"github.com/ethereum/go-ethereum/core/types"
	"github.com/ethereum/go-ethereum/core/vm"
	"github.com/ethereum/go-ethereum/eth/tracers"
	"github.com/ethereum/go-ethereum/eth/tracers/blocknative"
	"github.com/ethereum/go-ethereum/tests"
)

type txnOpCodeTracerTest struct {
	Genesis      *core.Genesis      `json:"genesis"`
	Context      *callContext       `json:"context"`
	Input        string             `json:"input"`
	TracerConfig json.RawMessage    `json:"tracerConfig"`
	Result       *blocknative.Trace `json:"result"`
}

func TestTxnOpCodeTracer(t *testing.T) {
	testTxnOpCodeTracer("txnOpCodeTracer", "txnOpCode_tracer", t)
	testTxnOpCodeTracer("txnOpCodeTracer", "txnOpCode_tracer_with_netbalchanges", t)

}

func testTxnOpCodeTracer(tracerName string, dirPath string, t *testing.T) {
	files, err := os.ReadDir(filepath.Join("testdata", dirPath))
	if err != nil {
		t.Fatalf("failed to retrieve tracer test suite: %v", err)
	}
	for _, file := range files {
		if !strings.HasSuffix(file.Name(), ".json") {
			continue
		}

		// TODO ALEX: remove this flag for only my test to run
		// if !strings.HasSuffix(file.Name(), "balance_changes_eth.json") {
		// if !strings.HasSuffix(file.Name(), "balance_changes_erc20_deposit.json") {
		if !strings.HasSuffix(file.Name(), "balance_changes_erc20_transfer.json") {

			continue
		}
		fmt.Println("Testing only balance_changes_erc20.json...")

		file := file
		t.Run(camel(strings.TrimSuffix(file.Name(), ".json")), func(t *testing.T) {
			t.Parallel()

			var (
				test = new(txnOpCodeTracerTest)
				tx   = new(types.Transaction)
			)
			// Call tracer test found, read if from disk
			if blob, err := os.ReadFile(filepath.Join("testdata", dirPath, file.Name())); err != nil {
				t.Fatalf("failed to read testcase: %v", err)
			} else if err := json.Unmarshal(blob, test); err != nil {
				t.Fatalf("failed to parse testcase: %v", err)
			}
			// Here we use unmarshalBinary as it can account for EIP2718 typed transactions in the tests
			if err := tx.UnmarshalBinary(common.FromHex(test.Input)); err != nil {
				t.Fatalf("failed to parse testcase input: %v", err)
			}

			baseFee := big.NewInt(0xFF0000)
			if test.Context.BaseFee != 0 {
				baseFee = new(big.Int).SetUint64(uint64(test.Context.BaseFee))
			}

			// Configure a blockchain with the given prestate
			var (
				signer    = types.MakeSigner(test.Genesis.Config, new(big.Int).SetUint64(uint64(test.Context.Number)))
				origin, _ = signer.Sender(tx)
				txContext = vm.TxContext{
					Origin:   origin,
					GasPrice: tx.GasPrice(),
				}
				context = vm.BlockContext{
					CanTransfer: core.CanTransfer,
					Transfer:    core.Transfer,
					Coinbase:    test.Context.Miner,
					BlockNumber: new(big.Int).SetUint64(uint64(test.Context.Number)),
					Time:        uint64(test.Context.Time),
					Difficulty:  (*big.Int)(test.Context.Difficulty),
					GasLimit:    uint64(test.Context.GasLimit),
					BaseFee:     baseFee,
					Random:      test.Context.Random,
				}
				_, statedb = tests.MakePreState(rawdb.NewMemoryDatabase(), test.Genesis.Alloc, false)
			)
			tracer, err := tracers.DefaultDirectory.New(tracerName, new(tracers.Context), test.TracerConfig)
			if err != nil {
				t.Fatalf("failed to create call tracer: %v", err)
			}
			evm := vm.NewEVM(context, txContext, statedb, test.Genesis.Config, vm.Config{Debug: true, Tracer: tracer})
			msg, err := core.TransactionToMessage(tx, signer, nil)
			if err != nil {
				t.Fatalf("failed to prepare transaction for tracing: %v", err)
			}
			st := core.NewStateTransition(evm, msg, new(core.GasPool).AddGas(tx.Gas()))
			if _, err = st.TransitionDb(); err != nil {
				t.Fatalf("failed to execute transaction: %v", err)
			}
			res, err := tracer.GetResult()
			if err != nil {
				t.Fatalf("failed to retrieve trace result: %v", err)
			}
			ret := new(blocknative.Trace)
			if err := json.Unmarshal(res, ret); err != nil {
				t.Fatalf("failed to unmarshal trace result: %v", err)
			}

			if !tracesEqual(ret, test.Result) {
				// Below are prints to show differences if we fail, can always just check against the specific test json files too!
				x, _ := json.MarshalIndent(ret, "  ", "  ")
				// y, _ := json.MarshalIndent(test.Result, "", "")
<<<<<<< HEAD
				fmt.Println("Trace response:")
				fmt.Println(string(x))
				// fmt.Println("Expected response:")
=======
				// fmt.Println("ret")
				// fmt.Println(string(x))
				// fmt.Println("test.Result")
>>>>>>> 778a80c7
				// fmt.Println(string(y))
				t.Fatal("traces mismatch")
				// t.Fatalf("trace mismatch: \nhave %+v\nwant %+v", ret, test.Result)
			}
		})
	}
}

func tracesEqual(x, y *blocknative.Trace) bool {
	// Clear out non-deterministic time
	x.Time = ""
	y.Time = ""

	xTrace := new(blocknative.Trace)
	yTrace := new(blocknative.Trace)
	if xj, err := json.Marshal(x); err == nil {
		if json.Unmarshal(xj, xTrace) != nil {
			return false
		}
	} else {
		return false
	}
	if yj, err := json.Marshal(y); err == nil {
		if json.Unmarshal(yj, yTrace) != nil {
			return false
		}
	} else {
		return false
	}

	return reflect.DeepEqual(xTrace, yTrace)
}<|MERGE_RESOLUTION|>--- conflicted
+++ resolved
@@ -47,11 +47,16 @@
 		// TODO ALEX: remove this flag for only my test to run
 		// if !strings.HasSuffix(file.Name(), "balance_changes_eth.json") {
 		// if !strings.HasSuffix(file.Name(), "balance_changes_erc20_deposit.json") {
-		if !strings.HasSuffix(file.Name(), "balance_changes_erc20_transfer.json") {
+		// if !strings.HasSuffix(file.Name(), "balance_changes_erc20_transfer.json") {
+		if !strings.HasSuffix(file.Name(), "simple2.json") {
 
 			continue
 		}
-		fmt.Println("Testing only balance_changes_erc20.json...")
+		// fmt.Println("Testing only 1 case by hardcoded logic!")
+
+		if strings.HasSuffix(file.Name(), "multi_contracts.json") {
+			continue
+		}
 
 		file := file
 		t.Run(camel(strings.TrimSuffix(file.Name(), ".json")), func(t *testing.T) {
@@ -124,15 +129,9 @@
 				// Below are prints to show differences if we fail, can always just check against the specific test json files too!
 				x, _ := json.MarshalIndent(ret, "  ", "  ")
 				// y, _ := json.MarshalIndent(test.Result, "", "")
-<<<<<<< HEAD
-				fmt.Println("Trace response:")
+				fmt.Println("Trace return: ")
 				fmt.Println(string(x))
-				// fmt.Println("Expected response:")
-=======
-				// fmt.Println("ret")
-				// fmt.Println(string(x))
 				// fmt.Println("test.Result")
->>>>>>> 778a80c7
 				// fmt.Println(string(y))
 				t.Fatal("traces mismatch")
 				// t.Fatalf("trace mismatch: \nhave %+v\nwant %+v", ret, test.Result)
