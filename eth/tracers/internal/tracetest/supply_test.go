// Copyright 2021 The go-ethereum Authors
// This file is part of the go-ethereum library.
//
// The go-ethereum library is free software: you can redistribute it and/or modify
// it under the terms of the GNU Lesser General Public License as published by
// the Free Software Foundation, either version 3 of the License, or
// (at your option) any later version.
//
// The go-ethereum library is distributed in the hope that it will be useful,
// but WITHOUT ANY WARRANTY; without even the implied warranty of
// MERCHANTABILITY or FITNESS FOR A PARTICULAR PURPOSE. See the
// GNU Lesser General Public License for more details.
//
// You should have received a copy of the GNU Lesser General Public License
// along with the go-ethereum library. If not, see <http://www.gnu.org/licenses/>.

package tracetest

import (
	"bufio"
	"bytes"
	"encoding/json"
	"fmt"
	"math/big"
	"os"
	"path"
	"path/filepath"
	"testing"

	"github.com/ethereum/go-ethereum/common"
	"github.com/ethereum/go-ethereum/common/hexutil"
	"github.com/ethereum/go-ethereum/consensus/beacon"
	"github.com/ethereum/go-ethereum/consensus/ethash"
	"github.com/ethereum/go-ethereum/core"
	"github.com/ethereum/go-ethereum/core/rawdb"
	"github.com/ethereum/go-ethereum/core/types"
	"github.com/ethereum/go-ethereum/core/vm"
	"github.com/ethereum/go-ethereum/crypto"
	"github.com/ethereum/go-ethereum/eth/tracers"
	"github.com/ethereum/go-ethereum/params"

	// Force-load live packages, to trigger registration
	_ "github.com/ethereum/go-ethereum/eth/tracers/live"
)

type supplyInfoIssuance struct {
	GenesisAlloc *hexutil.Big `json:"genesisAlloc,omitempty"`
	Reward       *hexutil.Big `json:"reward,omitempty"`
	Withdrawals  *hexutil.Big `json:"withdrawals,omitempty"`
}

type supplyInfoBurn struct {
	EIP1559 *hexutil.Big `json:"1559,omitempty"`
	Blob    *hexutil.Big `json:"blob,omitempty"`
	Misc    *hexutil.Big `json:"misc,omitempty"`
}

type supplyInfo struct {
	Issuance *supplyInfoIssuance `json:"issuance,omitempty"`
	Burn     *supplyInfoBurn     `json:"burn,omitempty"`

	// Block info
	Number     uint64      `json:"blockNumber"`
	Hash       common.Hash `json:"hash"`
	ParentHash common.Hash `json:"parentHash"`
}

func emptyBlockGenerationFunc(b *core.BlockGen) {}

func TestSupplyOmittedFields(t *testing.T) {
	var (
		config = *params.TestChainConfig
		gspec  = &core.Genesis{
			Config: &config,
		}
	)

	gspec.Config.TerminalTotalDifficulty = big.NewInt(0)

	out, _, err := testSupplyTracer(t, gspec, func(b *core.BlockGen) {
		b.SetPoS()
	})
	if err != nil {
		t.Fatalf("failed to test supply tracer: %v", err)
	}

	expected := supplyInfo{
		Number:     0,
<<<<<<< HEAD
		Hash:       common.HexToHash("0xadeda0a83e337b6c073e3f0e9a17531a04009b397a9588c093b628f21b8bc5a3"),
=======
		Hash:       common.HexToHash("0xc02ee8ee5b54a40e43f0fa827d431e1bd4f217e941790dda10b2521d1925a20b"),
>>>>>>> eb00f169
		ParentHash: common.HexToHash("0x0000000000000000000000000000000000000000000000000000000000000000"),
	}
	actual := out[expected.Number]

	compareAsJSON(t, expected, actual)
}

func TestSupplyGenesisAlloc(t *testing.T) {
	var (
		key1, _ = crypto.HexToECDSA("b71c71a67e1177ad4e901695e1b4b9ee17ae16c6668d313eac2f96dbcda3f291")
		key2, _ = crypto.HexToECDSA("8a1f9a8f95be41cd7ccb6168179afb4504aefe388d1e14474d32c45c72ce7b7a")
		addr1   = crypto.PubkeyToAddress(key1.PublicKey)
		addr2   = crypto.PubkeyToAddress(key2.PublicKey)
		eth1    = new(big.Int).Mul(common.Big1, big.NewInt(params.Ether))

		config = *params.AllEthashProtocolChanges

		gspec = &core.Genesis{
			Config: &config,
			Alloc: types.GenesisAlloc{
				addr1: {Balance: eth1},
				addr2: {Balance: eth1},
			},
		}
	)

	expected := supplyInfo{
		Issuance: &supplyInfoIssuance{
			GenesisAlloc: (*hexutil.Big)(new(big.Int).Mul(common.Big2, big.NewInt(params.Ether))),
		},
		Number:     0,
		Hash:       common.HexToHash("0xbcc9466e9fc6a8b56f4b29ca353a421ff8b51a0c1a58ca4743b427605b08f2ca"),
		ParentHash: common.HexToHash("0x0000000000000000000000000000000000000000000000000000000000000000"),
	}

	out, _, err := testSupplyTracer(t, gspec, emptyBlockGenerationFunc)
	if err != nil {
		t.Fatalf("failed to test supply tracer: %v", err)
	}

	actual := out[expected.Number]

	compareAsJSON(t, expected, actual)
}

func TestSupplyRewards(t *testing.T) {
	var (
		config = *params.AllEthashProtocolChanges

		gspec = &core.Genesis{
			Config: &config,
		}
	)

	expected := supplyInfo{
		Issuance: &supplyInfoIssuance{
			Reward: (*hexutil.Big)(new(big.Int).Mul(common.Big2, big.NewInt(params.Ether))),
		},
		Number:     1,
		Hash:       common.HexToHash("0xcbb08370505be503dafedc4e96d139ea27aba3cbc580148568b8a307b3f51052"),
		ParentHash: common.HexToHash("0xadeda0a83e337b6c073e3f0e9a17531a04009b397a9588c093b628f21b8bc5a3"),
	}

	out, _, err := testSupplyTracer(t, gspec, emptyBlockGenerationFunc)
	if err != nil {
		t.Fatalf("failed to test supply tracer: %v", err)
	}

	actual := out[expected.Number]

	compareAsJSON(t, expected, actual)
}

func TestSupplyEip1559Burn(t *testing.T) {
	var (
		config = *params.AllEthashProtocolChanges

		aa = common.HexToAddress("0x000000000000000000000000000000000000aaaa")
		// A sender who makes transactions, has some eth1
		key1, _ = crypto.HexToECDSA("b71c71a67e1177ad4e901695e1b4b9ee17ae16c6668d313eac2f96dbcda3f291")
		addr1   = crypto.PubkeyToAddress(key1.PublicKey)
		gwei5   = new(big.Int).Mul(big.NewInt(5), big.NewInt(params.GWei))
		eth1    = new(big.Int).Mul(common.Big1, big.NewInt(params.Ether))

		gspec = &core.Genesis{
			Config:  &config,
			BaseFee: big.NewInt(params.InitialBaseFee),
			Alloc: types.GenesisAlloc{
				addr1: {Balance: eth1},
			},
		}
	)

	signer := types.LatestSigner(gspec.Config)

	eip1559BlockGenerationFunc := func(b *core.BlockGen) {
		txdata := &types.DynamicFeeTx{
			ChainID:   gspec.Config.ChainID,
			Nonce:     0,
			To:        &aa,
			Gas:       21000,
			GasFeeCap: gwei5,
			GasTipCap: big.NewInt(2),
		}
		tx := types.NewTx(txdata)
		tx, _ = types.SignTx(tx, signer, key1)

		b.AddTx(tx)
	}

	out, chain, err := testSupplyTracer(t, gspec, eip1559BlockGenerationFunc)
	if err != nil {
		t.Fatalf("failed to test supply tracer: %v", err)
	}
	var (
		head     = chain.CurrentBlock()
		reward   = new(big.Int).Mul(common.Big2, big.NewInt(params.Ether))
		burn     = new(big.Int).Mul(big.NewInt(21000), head.BaseFee)
		expected = supplyInfo{
			Issuance: &supplyInfoIssuance{
				Reward: (*hexutil.Big)(reward),
			},
			Burn: &supplyInfoBurn{
				EIP1559: (*hexutil.Big)(burn),
			},
			Number:     1,
			Hash:       head.Hash(),
			ParentHash: head.ParentHash,
		}
	)

	actual := out[expected.Number]
	compareAsJSON(t, expected, actual)
}

func TestSupplyWithdrawals(t *testing.T) {
	t.Skip("not relevant to bor")
	var (
		config = *params.MergedTestChainConfig
		gspec  = &core.Genesis{
			Config: &config,
		}
	)

	withdrawalsBlockGenerationFunc := func(b *core.BlockGen) {
		b.SetPoS()

		b.AddWithdrawal(&types.Withdrawal{
			Validator: 42,
			Address:   common.Address{0xee},
			Amount:    1337,
		})
	}

	out, chain, err := testSupplyTracer(t, gspec, withdrawalsBlockGenerationFunc)
	if err != nil {
		t.Fatalf("failed to test supply tracer: %v", err)
	}

	var (
		head     = chain.CurrentBlock()
		expected = supplyInfo{
			Issuance: &supplyInfoIssuance{
				Withdrawals: (*hexutil.Big)(big.NewInt(1337000000000)),
			},
			Number:     1,
			Hash:       head.Hash(),
			ParentHash: head.ParentHash,
		}
		actual = out[expected.Number]
	)

	compareAsJSON(t, expected, actual)
}

// Tests fund retrieval after contract's selfdestruct.
// Contract A calls contract B which selfdestructs, but B receives eth1
// after the selfdestruct opcode executes from Contract A.
// Because Contract B is removed only at the end of the transaction
// the ether sent in between is burnt before Cancun hard fork.
func TestSupplySelfdestruct(t *testing.T) {
	var (
		config = *params.TestChainConfig

		aa      = common.HexToAddress("0x1111111111111111111111111111111111111111")
		bb      = common.HexToAddress("0x2222222222222222222222222222222222222222")
		dad     = common.HexToAddress("0x0000000000000000000000000000000000000dad")
		key1, _ = crypto.HexToECDSA("b71c71a67e1177ad4e901695e1b4b9ee17ae16c6668d313eac2f96dbcda3f291")
		addr1   = crypto.PubkeyToAddress(key1.PublicKey)
		gwei5   = new(big.Int).Mul(big.NewInt(5), big.NewInt(params.GWei))
		eth1    = new(big.Int).Mul(common.Big1, big.NewInt(params.Ether))

		gspec = &core.Genesis{
			Config:  &config,
			BaseFee: big.NewInt(params.InitialBaseFee),
			Alloc: types.GenesisAlloc{
				addr1: {Balance: eth1},
				aa: {
					Code: common.FromHex("0x61face60f01b6000527322222222222222222222222222222222222222226000806002600080855af160008103603457600080fd5b60008060008034865af1905060008103604c57600080fd5b5050"),
					// Nonce:   0,
					Balance: big.NewInt(0),
				},
				bb: {
					Code:    common.FromHex("0x6000357fface000000000000000000000000000000000000000000000000000000000000808203602f57610dad80ff5b5050"),
					Nonce:   0,
					Balance: eth1,
				},
			},
		}
	)

	gspec.Config.TerminalTotalDifficulty = big.NewInt(0)

	signer := types.LatestSigner(gspec.Config)

	testBlockGenerationFunc := func(b *core.BlockGen) {
		b.SetPoS()

		txdata := &types.LegacyTx{
			Nonce:    0,
			To:       &aa,
			Value:    gwei5,
			Gas:      150000,
			GasPrice: gwei5,
			Data:     []byte{},
		}

		tx := types.NewTx(txdata)
		tx, _ = types.SignTx(tx, signer, key1)

		b.AddTx(tx)
	}

	// 1. Test pre Cancun
	preCancunOutput, preCancunChain, err := testSupplyTracer(t, gspec, testBlockGenerationFunc)
	if err != nil {
		t.Fatalf("Pre-cancun failed to test supply tracer: %v", err)
	}

	// Check balance at state:
	// 1. 0x0000...000dad has 1 ether
	// 2. A has 0 ether
	// 3. B has 0 ether
	statedb, _ := preCancunChain.State()
	if got, exp := statedb.GetBalance(dad), eth1; got.CmpBig(exp) != 0 {
		t.Fatalf("Pre-cancun address \"%v\" balance, got %v exp %v\n", dad, got, exp)
	}
	if got, exp := statedb.GetBalance(aa), big.NewInt(0); got.CmpBig(exp) != 0 {
		t.Fatalf("Pre-cancun address \"%v\" balance, got %v exp %v\n", aa, got, exp)
	}
	if got, exp := statedb.GetBalance(bb), big.NewInt(0); got.CmpBig(exp) != 0 {
		t.Fatalf("Pre-cancun address \"%v\" balance, got %v exp %v\n", bb, got, exp)
	}

	head := preCancunChain.CurrentBlock()
	// Check live trace output
	expected := supplyInfo{
		Burn: &supplyInfoBurn{
			EIP1559: (*hexutil.Big)(big.NewInt(55289500000000)),
			Misc:    (*hexutil.Big)(big.NewInt(5000000000)),
		},
		Number:     1,
		Hash:       head.Hash(),
		ParentHash: head.ParentHash,
	}

	actual := preCancunOutput[expected.Number]

	compareAsJSON(t, expected, actual)

	// 2. Test post Cancun
	cancunBlock := big.NewInt(0)
	gspec.Config.ShanghaiBlock = cancunBlock
	gspec.Config.CancunBlock = cancunBlock

	postCancunOutput, postCancunChain, err := testSupplyTracer(t, gspec, testBlockGenerationFunc)
	if err != nil {
		t.Fatalf("Post-cancun failed to test supply tracer: %v", err)
	}

	// Check balance at state:
	// 1. 0x0000...000dad has 1 ether
	// 3. A has 0 ether
	// 3. B has 5 gwei
	statedb, _ = postCancunChain.State()
	if got, exp := statedb.GetBalance(dad), eth1; got.CmpBig(exp) != 0 {
		t.Fatalf("Post-shanghai address \"%v\" balance, got %v exp %v\n", dad, got, exp)
	}
	if got, exp := statedb.GetBalance(aa), big.NewInt(0); got.CmpBig(exp) != 0 {
		t.Fatalf("Post-shanghai address \"%v\" balance, got %v exp %v\n", aa, got, exp)
	}
	if got, exp := statedb.GetBalance(bb), gwei5; got.CmpBig(exp) != 0 {
		t.Fatalf("Post-shanghai address \"%v\" balance, got %v exp %v\n", bb, got, exp)
	}

	// Check live trace output
	head = postCancunChain.CurrentBlock()
	expected = supplyInfo{
		Burn: &supplyInfoBurn{
			EIP1559: (*hexutil.Big)(big.NewInt(55289500000000)),
		},
		Number:     1,
		Hash:       head.Hash(),
		ParentHash: head.ParentHash,
	}

	actual = postCancunOutput[expected.Number]

	compareAsJSON(t, expected, actual)
}

// Tests selfdestructing contract to send its balance to itself (burn).
// It tests both cases of selfdestructing succeeding and being reverted.
//   - Contract A calls B and D.
//   - Contract B selfdestructs and sends the eth1 to itself (Burn amount to be counted).
//   - Contract C selfdestructs and sends the eth1 to itself.
//   - Contract D calls C and reverts (Burn amount of C
//     has to be reverted as well).
func TestSupplySelfdestructItselfAndRevert(t *testing.T) {
	var (
		config = *params.TestChainConfig

		aa      = common.HexToAddress("0x1111111111111111111111111111111111111111")
		bb      = common.HexToAddress("0x2222222222222222222222222222222222222222")
		cc      = common.HexToAddress("0x3333333333333333333333333333333333333333")
		dd      = common.HexToAddress("0x4444444444444444444444444444444444444444")
		key1, _ = crypto.HexToECDSA("b71c71a67e1177ad4e901695e1b4b9ee17ae16c6668d313eac2f96dbcda3f291")
		addr1   = crypto.PubkeyToAddress(key1.PublicKey)
		gwei5   = new(big.Int).Mul(big.NewInt(5), big.NewInt(params.GWei))
		eth1    = new(big.Int).Mul(common.Big1, big.NewInt(params.Ether))
		eth2    = new(big.Int).Mul(common.Big2, big.NewInt(params.Ether))
		eth5    = new(big.Int).Mul(big.NewInt(5), big.NewInt(params.Ether))

		gspec = &core.Genesis{
			Config: &config,
			// BaseFee: big.NewInt(params.InitialBaseFee),
			Alloc: types.GenesisAlloc{
				addr1: {Balance: eth1},
				aa: {
					// Contract code in YUL:
					//
					// object "ContractA" {
					// 	code {
					// 			let B := 0x2222222222222222222222222222222222222222
					// 			let D := 0x4444444444444444444444444444444444444444

					// 			// Call to Contract B
					// 			let resB:= call(gas(), B, 0, 0x0, 0x0, 0, 0)

					// 			// Call to Contract D
					// 			let resD := call(gas(), D, 0, 0x0, 0x0, 0, 0)
					// 	}
					// }
					Code:    common.FromHex("0x73222222222222222222222222222222222222222273444444444444444444444444444444444444444460006000600060006000865af160006000600060006000865af150505050"),
					Balance: common.Big0,
				},
				bb: {
					// Contract code in YUL:
					//
					// object "ContractB" {
					// 	code {
					// 			let self := address()
					// 			selfdestruct(self)
					// 	}
					// }
					Code:    common.FromHex("0x3080ff50"),
					Balance: eth5,
				},
				cc: {
					Code:    common.FromHex("0x3080ff50"),
					Balance: eth1,
				},
				dd: {
					// Contract code in YUL:
					//
					// object "ContractD" {
					// 	code {
					// 			let C := 0x3333333333333333333333333333333333333333

					// 			// Call to Contract C
					// 			let resC := call(gas(), C, 0, 0x0, 0x0, 0, 0)

					// 			// Revert
					// 			revert(0, 0)
					// 	}
					// }
					Code:    common.FromHex("0x73333333333333333333333333333333333333333360006000600060006000855af160006000fd5050"),
					Balance: eth2,
				},
			},
		}
	)

	gspec.Config.TerminalTotalDifficulty = big.NewInt(0)

	signer := types.LatestSigner(gspec.Config)

	testBlockGenerationFunc := func(b *core.BlockGen) {
		b.SetPoS()

		txdata := &types.LegacyTx{
			Nonce:    0,
			To:       &aa,
			Value:    common.Big0,
			Gas:      150000,
			GasPrice: gwei5,
			Data:     []byte{},
		}

		tx := types.NewTx(txdata)
		tx, _ = types.SignTx(tx, signer, key1)

		b.AddTx(tx)
	}

	output, chain, err := testSupplyTracer(t, gspec, testBlockGenerationFunc)
	if err != nil {
		t.Fatalf("failed to test supply tracer: %v", err)
	}

	// Check balance at state:
	// 1. A has 0 ether
	// 2. B has 0 ether, burned
	// 3. C has 2 ether, selfdestructed but parent D reverted
	// 4. D has 1 ether, reverted
	statedb, _ := chain.State()
	if got, exp := statedb.GetBalance(aa), common.Big0; got.CmpBig(exp) != 0 {
		t.Fatalf("address \"%v\" balance, got %v exp %v\n", aa, got, exp)
	}
	if got, exp := statedb.GetBalance(bb), common.Big0; got.CmpBig(exp) != 0 {
		t.Fatalf("address \"%v\" balance, got %v exp %v\n", bb, got, exp)
	}
	if got, exp := statedb.GetBalance(cc), eth1; got.CmpBig(exp) != 0 {
		t.Fatalf("address \"%v\" balance, got %v exp %v\n", bb, got, exp)
	}
	if got, exp := statedb.GetBalance(dd), eth2; got.CmpBig(exp) != 0 {
		t.Fatalf("address \"%v\" balance, got %v exp %v\n", bb, got, exp)
	}

	// Check live trace output
	block := chain.GetBlockByNumber(1)

	expected := supplyInfo{
		Burn: &supplyInfoBurn{
			EIP1559: (*hexutil.Big)(new(big.Int).Mul(block.BaseFee(), big.NewInt(int64(block.GasUsed())))),
			Misc:    (*hexutil.Big)(eth5), // 5ETH burned from contract B
		},
		Number:     1,
		Hash:       block.Hash(),
		ParentHash: block.ParentHash(),
	}

	actual := output[expected.Number]

	compareAsJSON(t, expected, actual)
}

func testSupplyTracer(t *testing.T, genesis *core.Genesis, gen func(*core.BlockGen)) ([]supplyInfo, *core.BlockChain, error) {
	var (
		engine = beacon.New(ethash.NewFaker())
	)

	traceOutputPath := filepath.ToSlash(t.TempDir())
	traceOutputFilename := path.Join(traceOutputPath, "supply.jsonl")

	// Load supply tracer
	tracer, err := tracers.LiveDirectory.New("supply", json.RawMessage(fmt.Sprintf(`{"path":"%s"}`, traceOutputPath)))
	if err != nil {
		return nil, nil, fmt.Errorf("failed to create call tracer: %v", err)
	}

	chain, err := core.NewBlockChain(rawdb.NewMemoryDatabase(), core.DefaultCacheConfigWithScheme(rawdb.PathScheme), genesis, nil, engine, vm.Config{Tracer: tracer}, nil, nil, nil)
	if err != nil {
		return nil, nil, fmt.Errorf("failed to create tester chain: %v", err)
	}
	defer chain.Stop()

	_, blocks, _ := core.GenerateChainWithGenesis(genesis, engine, 1, func(i int, b *core.BlockGen) {
		b.SetCoinbase(common.Address{1})
		gen(b)
	})

	if n, err := chain.InsertChain(blocks); err != nil {
		return nil, chain, fmt.Errorf("block %d: failed to insert into chain: %v", n, err)
	}

	// Check and compare the results
	file, err := os.OpenFile(traceOutputFilename, os.O_RDONLY, 0666)
	if err != nil {
		return nil, chain, fmt.Errorf("failed to open output file: %v", err)
	}
	defer file.Close()

	var output []supplyInfo
	scanner := bufio.NewScanner(file)

	for scanner.Scan() {
		blockBytes := scanner.Bytes()

		var info supplyInfo
		if err := json.Unmarshal(blockBytes, &info); err != nil {
			return nil, chain, fmt.Errorf("failed to unmarshal result: %v", err)
		}

		output = append(output, info)
	}

	return output, chain, nil
}

func compareAsJSON(t *testing.T, expected interface{}, actual interface{}) {
	t.Helper()
	want, err := json.Marshal(expected)
	if err != nil {
		t.Fatalf("failed to marshal expected value to JSON: %v", err)
	}

	have, err := json.Marshal(actual)
	if err != nil {
		t.Fatalf("failed to marshal actual value to JSON: %v", err)
	}

	if !bytes.Equal(want, have) {
		t.Fatalf("incorrect supply info:\nwant %s\nhave %s", string(want), string(have))
	}
}<|MERGE_RESOLUTION|>--- conflicted
+++ resolved
@@ -86,11 +86,7 @@
 
 	expected := supplyInfo{
 		Number:     0,
-<<<<<<< HEAD
-		Hash:       common.HexToHash("0xadeda0a83e337b6c073e3f0e9a17531a04009b397a9588c093b628f21b8bc5a3"),
-=======
 		Hash:       common.HexToHash("0xc02ee8ee5b54a40e43f0fa827d431e1bd4f217e941790dda10b2521d1925a20b"),
->>>>>>> eb00f169
 		ParentHash: common.HexToHash("0x0000000000000000000000000000000000000000000000000000000000000000"),
 	}
 	actual := out[expected.Number]
