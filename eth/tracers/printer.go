package tracers

import (
	"encoding/json"
	"fmt"
	"math/big"

	"github.com/ethereum/go-ethereum/common"
<<<<<<< HEAD
	"github.com/ethereum/go-ethereum/core"
=======
	"github.com/ethereum/go-ethereum/common/hexutil"
>>>>>>> add825e9
	"github.com/ethereum/go-ethereum/core/types"
	"github.com/ethereum/go-ethereum/core/vm"
)

type Printer struct {
	eventsChan     chan json.RawMessage
	triggerEvent   chan json.RawMessage
	feed           bool
	eventsBuffer   []json.RawMessage  // added field to buffer events
}

func NewPrinter() *Printer {
	return &Printer{}
}

func NewPrinterWithFeed(bc *core.BlockChain) *Printer {
	p := &Printer{
		eventsChan:   make(chan json.RawMessage, 100),
		triggerEvent: make(chan json.RawMessage, 100),
        feed:         true,
	}
	//TODO: Collecting streaming logs through the event loop and distributing them 
	//triggered by specific events, such as onBlockEnd.
	go p.EventLoop(bc)
	return p
}

// CaptureStart implements the EVMLogger interface to initialize the tracing operation.
func (p *Printer) CaptureStart(from common.Address, to common.Address, create bool, input []byte, gas uint64, value *big.Int) {
<<<<<<< HEAD
	fmt.Printf("CaptureStart: from=%v, to=%v, create=%v, input=%v, gas=%v, value=%v\n", from, to, create, input, gas, value)
	if p.feed {
		message := map[string]interface{}{
			"event": "CaptureStart",
			"from":  from.Hex(),
			"to":    to.Hex(),
			"create": create,
			"input":  input,
			"gas":    gas,
			"value":  value.String(),
		}

		data, err := json.Marshal(message)
		if err != nil {
			fmt.Printf("Failed to marshal json: %v\n", err)
			return
		}

		p.eventsChan <- json.RawMessage(data)
	}
=======
	fmt.Printf("CaptureStart: from=%v, to=%v, create=%v, input=%s, gas=%v, value=%v\n", from, to, create, hexutil.Bytes(input), gas, value)
>>>>>>> add825e9
}

// CaptureEnd is called after the call finishes to finalize the tracing.
func (p *Printer) CaptureEnd(output []byte, gasUsed uint64, err error) {
<<<<<<< HEAD
	fmt.Printf("CaptureEnd: output=%v, gasUsed=%v, err=%v\n", output, gasUsed, err)

	if p.feed {
		message := map[string]interface{}{
			"event": "CaptureEnd",
			"output": output,
			"gasUsed": gasUsed,
			"error": err.Error(),
		}

		data, err := json.Marshal(message)
		if err != nil {
			fmt.Printf("Failed to marshal json: %v\n", err)
			return
		}

		p.eventsChan <- json.RawMessage(data)
	}
=======
	fmt.Printf("CaptureEnd: output=%s, gasUsed=%v, err=%v\n", hexutil.Bytes(output), gasUsed, err)
>>>>>>> add825e9
}

// CaptureState implements the EVMLogger interface to trace a single step of VM execution.
func (p *Printer) CaptureState(pc uint64, op vm.OpCode, gas, cost uint64, scope *vm.ScopeContext, rData []byte, depth int, err error) {
	//fmt.Printf("CaptureState: pc=%v, op=%v, gas=%v, cost=%v, scope=%v, rData=%v, depth=%v, err=%v\n", pc, op, gas, cost, scope, rData, depth, err)
/* 	if p.feed {
		message := map[string]interface{}{
			"event": "CaptureState",
			"pc":    pc,
			"op":    op,
			"gas":   gas,
			"cost":  cost,
			"scope": scope,
			"rData": rData,
			"depth": depth,
			"error": err,
		}

		data, err := json.Marshal(message)
		if err != nil {
			fmt.Printf("CaptureState: failed to marshal JSON: %v\n", err)
			return
		}

		p.eventsChan <- data
	} */
}

// CaptureFault implements the EVMLogger interface to trace an execution fault.
func (p *Printer) CaptureFault(pc uint64, op vm.OpCode, gas, cost uint64, _ *vm.ScopeContext, depth int, err error) {
	fmt.Printf("CaptureFault: pc=%v, op=%v, gas=%v, cost=%v, depth=%v, err=%v\n", pc, op, gas, cost, depth, err)

	if p.feed {
		message := map[string]interface{}{
			"event": "CaptureFault",
			"pc":    pc,
			"op":    op.String(),
			"gas":   gas,
			"cost":  cost,
			"depth": depth,
			"error": err.Error(),
		}

		data, err := json.Marshal(message)
		if err != nil {
			fmt.Printf("Failed to marshal json: %v\n", err)
			return
		}

		p.eventsChan <- json.RawMessage(data)
	}
}

// CaptureKeccakPreimage is called during the KECCAK256 opcode.
func (p *Printer) CaptureKeccakPreimage(hash common.Hash, data []byte) {}

// CaptureEnter is called when EVM enters a new scope (via call, create or selfdestruct).
func (p *Printer) CaptureEnter(typ vm.OpCode, from common.Address, to common.Address, input []byte, gas uint64, value *big.Int) {
<<<<<<< HEAD
	fmt.Printf("CaptureEnter: typ=%v, from=%v, to=%v, input=%v, gas=%v, value=%v\n", typ, from, to, input, gas, value)

	if p.feed {
		message := map[string]interface{}{
			"event": "CaptureEnter",
			"typ":   typ.String(),
			"from":  from.Hex(),
			"to":    to.Hex(),
			"input": input,
			"gas":   gas,
			"value": value.String(),
		}

		data, err := json.Marshal(message)
		if err != nil {
			fmt.Printf("Failed to marshal json: %v\n", err)
			return
		}

		p.eventsChan <- json.RawMessage(data)
	}
=======
	fmt.Printf("CaptureEnter: typ=%v, from=%v, to=%v, input=%s, gas=%v, value=%v\n", typ, from, to, hexutil.Bytes(input), gas, value)
>>>>>>> add825e9
}

// CaptureExit is called when EVM exits a scope, even if the scope didn't
// execute any code.
func (p *Printer) CaptureExit(output []byte, gasUsed uint64, err error) {
<<<<<<< HEAD
	fmt.Printf("CaptureExit: output=%v, gasUsed=%v, err=%v\n", output, gasUsed, err)

	if p.feed {
		message := map[string]interface{}{
			"event": "CaptureExit",
			"output": output,
			"gasUsed": gasUsed,
			"error": err.Error(),
		}

		data, err := json.Marshal(message)
		if err != nil {
			fmt.Printf("Failed to marshal json: %v\n", err)
			return
		}

		p.eventsChan <- json.RawMessage(data)
	}
=======
	fmt.Printf("CaptureExit: output=%s, gasUsed=%v, err=%v\n", hexutil.Bytes(output), gasUsed, err)
>>>>>>> add825e9
}

func (p *Printer) CaptureTxStart(env *vm.EVM, tx *types.Transaction) {
	buf, err := json.Marshal(tx)
	if err != nil {
		fmt.Printf("err: %v\n", err)
		return
	}
	fmt.Printf("CaptureTxStart: tx=%s\n", buf)

	if p.feed {
		message := map[string]interface{}{
			"event": "CaptureTxStart",
			"tx":    tx.Hash().Hex(),
		}

		data, err := json.Marshal(message)
		if err != nil {
			fmt.Printf("Failed to marshal json: %v\n", err)
			return
		}

		p.triggerEvent <- json.RawMessage(data)
	}
}

func (p *Printer) CaptureTxEnd(receipt *types.Receipt) {
<<<<<<< HEAD
	fmt.Printf("CaptureTxEnd: receipt=%v\n", receipt)

	if p.feed {
		message := map[string]interface{}{
			"event": "CaptureTxEnd",
			"receipt": receipt.TxHash.Hex(),
		}

		data, err := json.Marshal(message)
		if err != nil {
			fmt.Printf("Failed to marshal json: %v\n", err)
			return
		}

		p.triggerEvent <- json.RawMessage(data)
	}
=======
	buf, err := json.Marshal(receipt)
	if err != nil {
		fmt.Printf("err: %v\n", err)
		return
	}
	fmt.Printf("CaptureTxEnd: receipt=%s\n", buf)
>>>>>>> add825e9
}

func (p *Printer) OnBlockStart(b *types.Block) {
	fmt.Printf("OnBlockStart: b=%v\n", b.NumberU64())

	if p.feed {
		message := map[string]interface{}{
			"event": "OnBlockStart",
			"blockNumber": b.NumberU64(),
		}

		data, err := json.Marshal(message)
		if err != nil {
			fmt.Printf("Failed to marshal json: %v\n", err)
			return
		}

		p.triggerEvent <- json.RawMessage(data)
	}
}

func (p *Printer) OnBlockEnd(td *big.Int, err error) {
	fmt.Printf("OnBlockEnd: td=%v, err=%v\n", td, err)

	if p.feed {
		message := map[string]interface{}{
			"event": "OnBlockEnd",
			"totalDifficulty": td.String(),
			"error": err,
		}

		data, err := json.Marshal(message)
		if err != nil {
			fmt.Printf("Failed to marshal json: %v\n", err)
			return
		}

		p.triggerEvent <- json.RawMessage(data)
	}
}

<<<<<<< HEAD
func (p *Printer) OnBlockValidationError(block *types.Block, err error) {
	fmt.Printf("OnBlockValidationError: b=%v, err=%v\n", block.NumberU64(), err)

	if p.feed {
		message := map[string]interface{}{
			"event": "OnBlockValidationError",
			"blockNumber": block.NumberU64(),
			"error": err.Error(),
		}

		data, err := json.Marshal(message)
		if err != nil {
			fmt.Printf("Failed to marshal json: %v\n", err)
			return
		}

		p.eventsChan <- json.RawMessage(data)
	}
}

=======
>>>>>>> add825e9
func (p *Printer) OnGenesisBlock(b *types.Block) {
	fmt.Printf("OnGenesisBlock: b=%v\n", b.NumberU64())

	if p.feed {
		message := map[string]interface{}{
			"event": "OnGenesisBlock",
			"blockNumber": b.NumberU64(),
		}

		data, err := json.Marshal(message)
		if err != nil {
			fmt.Printf("Failed to marshal json: %v\n", err)
			return
		}

		p.eventsChan <- json.RawMessage(data)
	}
}

func (p *Printer) OnBalanceChange(a common.Address, prev, new *big.Int) {
	fmt.Printf("OnBalanceChange: a=%v, prev=%v, new=%v\n", a, prev, new)

	if p.feed {
		message := map[string]interface{}{
			"event": "OnBalanceChange",
			"address": a.Hex(),
			"prevBalance": prev.String(),
			"newBalance": new.String(),
		}

		data, err := json.Marshal(message)
		if err != nil {
			fmt.Printf("Failed to marshal json: %v\n", err)
			return
		}

		p.eventsChan <- json.RawMessage(data)
	}
}

func (p *Printer) OnNonceChange(a common.Address, prev, new uint64) {
	fmt.Printf("OnNonceChange: a=%v, prev=%v, new=%v\n", a, prev, new)

	if p.feed {
		message := map[string]interface{}{
			"event": "OnNonceChange",
			"address": a.Hex(),
			"prevNonce": prev,
			"newNonce": new,
		}

		data, err := json.Marshal(message)
		if err != nil {
			fmt.Printf("Failed to marshal json: %v\n", err)
			return
		}

		p.eventsChan <- json.RawMessage(data)
	}
}

func (p *Printer) OnCodeChange(a common.Address, prevCodeHash common.Hash, prev []byte, codeHash common.Hash, code []byte) {
<<<<<<< HEAD
	fmt.Printf("OnCodeChange: a=%v, prevCodeHash=%v, prev=%v, codeHash=%v, code=%v\n", a, prevCodeHash, prev, codeHash, code)

	if p.feed {
		message := map[string]interface{}{
			"event": "OnCodeChange",
			"address": a.Hex(),
			"prevCodeHash": prevCodeHash.Hex(),
			"prevCode": string(prev),
			"codeHash": codeHash.Hex(),
			"code": string(code),
		}

		data, err := json.Marshal(message)
		if err != nil {
			fmt.Printf("Failed to marshal json: %v\n", err)
			return
		}

		p.eventsChan <- json.RawMessage(data)
	}
=======
	fmt.Printf("OnCodeChange: a=%v, prevCodeHash=%v, prev=%s, codeHash=%v, code=%s\n", a, prevCodeHash, hexutil.Bytes(prev), codeHash, hexutil.Bytes(code))
>>>>>>> add825e9
}

func (p *Printer) OnStorageChange(a common.Address, k, prev, new common.Hash) {
	fmt.Printf("OnStorageChange: a=%v, k=%v, prev=%v, new=%v\n", a, k, prev, new)

	if p.feed {
		message := map[string]interface{}{
			"event": "OnStorageChange",
			"address": a.Hex(),
			"key": k.Hex(),
			"prevHash": prev.Hex(),
			"newHash": new.Hex(),
		}

		data, err := json.Marshal(message)
		if err != nil {
			fmt.Printf("Failed to marshal json: %v\n", err)
			return
		}

		p.eventsChan <- json.RawMessage(data)
	}
}

func (p *Printer) OnLog(l *types.Log) {
<<<<<<< HEAD
	fmt.Printf("OnLog: l=%v\n", l)

	if p.feed {
		message := map[string]interface{}{
			"event": "OnLog",
			"log": l,
		}

		data, err := json.Marshal(message)
		if err != nil {
			fmt.Printf("Failed to marshal json: %v\n", err)
			return
		}

		p.eventsChan <- json.RawMessage(data)
	}
=======
	buf, err := json.Marshal(l)
	if err != nil {
		fmt.Printf("err: %v\n", err)
		return
	}
	fmt.Printf("OnLog: l=%s\n", buf)
>>>>>>> add825e9
}

func (p *Printer) OnNewAccount(a common.Address) {
	fmt.Printf("OnNewAccount: a=%v\n", a)

	if p.feed {
		message := map[string]interface{}{
			"event": "OnNewAccount",
			"address": a.Hex(),
		}

		data, err := json.Marshal(message)
		if err != nil {
			fmt.Printf("Failed to marshal json: %v\n", err)
			return
		}

		p.eventsChan <- json.RawMessage(data)
	}
}

func (p *Printer) OnGasConsumed(gas, amount uint64) {
	fmt.Printf("OnGasConsumed: gas=%v, amount=%v\n", gas, amount)

	if p.feed {
		message := map[string]interface{}{
			"event": "OnGasConsumed",
			"gas": gas,
			"amount": amount,
		}

		data, err := json.Marshal(message)
		if err != nil {
			fmt.Printf("Failed to marshal json: %v\n", err)
			return
		}

		p.eventsChan <- json.RawMessage(data)
	}
}

// EventLoop receives data from channels, adds them to Trace,
// and sends Trace when the OnBlockEnd event occurs. This function operates
// in a loop and should typically be run in a separate goroutine.

//TODO: Collecting streaming logs through the event loop and distributing them 
//triggered by specific events, such as onBlockEnd.
func (p *Printer) EventLoop(bc *core.BlockChain) {
	for {
		select {
		case data := <-p.triggerEvent:
			// Append the triggerEvent to the buffer
			p.eventsBuffer = append(p.eventsBuffer, data)
			// Send all buffered events
			bc.TracersEventsSent(p.eventsBuffer)
			// Clear the events buffer
			p.eventsBuffer = []json.RawMessage{}
		case data := <-p.eventsChan:
			// Buffer the events from eventsChan
			p.eventsBuffer = append(p.eventsBuffer, data)
		}
	}
}<|MERGE_RESOLUTION|>--- conflicted
+++ resolved
@@ -6,11 +6,8 @@
 	"math/big"
 
 	"github.com/ethereum/go-ethereum/common"
-<<<<<<< HEAD
 	"github.com/ethereum/go-ethereum/core"
-=======
 	"github.com/ethereum/go-ethereum/common/hexutil"
->>>>>>> add825e9
 	"github.com/ethereum/go-ethereum/core/types"
 	"github.com/ethereum/go-ethereum/core/vm"
 )
@@ -40,8 +37,7 @@
 
 // CaptureStart implements the EVMLogger interface to initialize the tracing operation.
 func (p *Printer) CaptureStart(from common.Address, to common.Address, create bool, input []byte, gas uint64, value *big.Int) {
-<<<<<<< HEAD
-	fmt.Printf("CaptureStart: from=%v, to=%v, create=%v, input=%v, gas=%v, value=%v\n", from, to, create, input, gas, value)
+	fmt.Printf("CaptureStart: from=%v, to=%v, create=%v, input=%v, gas=%v, value=%v\n", from, to, create, hexutil.Bytes(input), gas, value)
 	if p.feed {
 		message := map[string]interface{}{
 			"event": "CaptureStart",
@@ -61,15 +57,11 @@
 
 		p.eventsChan <- json.RawMessage(data)
 	}
-=======
-	fmt.Printf("CaptureStart: from=%v, to=%v, create=%v, input=%s, gas=%v, value=%v\n", from, to, create, hexutil.Bytes(input), gas, value)
->>>>>>> add825e9
 }
 
 // CaptureEnd is called after the call finishes to finalize the tracing.
 func (p *Printer) CaptureEnd(output []byte, gasUsed uint64, err error) {
-<<<<<<< HEAD
-	fmt.Printf("CaptureEnd: output=%v, gasUsed=%v, err=%v\n", output, gasUsed, err)
+	fmt.Printf("CaptureEnd: output=%v, gasUsed=%v, err=%v\n", hexutil.Bytes(output), gasUsed, err)
 
 	if p.feed {
 		message := map[string]interface{}{
@@ -87,9 +79,6 @@
 
 		p.eventsChan <- json.RawMessage(data)
 	}
-=======
-	fmt.Printf("CaptureEnd: output=%s, gasUsed=%v, err=%v\n", hexutil.Bytes(output), gasUsed, err)
->>>>>>> add825e9
 }
 
 // CaptureState implements the EVMLogger interface to trace a single step of VM execution.
@@ -148,8 +137,7 @@
 
 // CaptureEnter is called when EVM enters a new scope (via call, create or selfdestruct).
 func (p *Printer) CaptureEnter(typ vm.OpCode, from common.Address, to common.Address, input []byte, gas uint64, value *big.Int) {
-<<<<<<< HEAD
-	fmt.Printf("CaptureEnter: typ=%v, from=%v, to=%v, input=%v, gas=%v, value=%v\n", typ, from, to, input, gas, value)
+	fmt.Printf("CaptureEnter: typ=%v, from=%v, to=%v, input=%v, gas=%v, value=%v\n", typ, from, to, hexutil.Bytes(input), gas, value)
 
 	if p.feed {
 		message := map[string]interface{}{
@@ -170,16 +158,12 @@
 
 		p.eventsChan <- json.RawMessage(data)
 	}
-=======
-	fmt.Printf("CaptureEnter: typ=%v, from=%v, to=%v, input=%s, gas=%v, value=%v\n", typ, from, to, hexutil.Bytes(input), gas, value)
->>>>>>> add825e9
 }
 
 // CaptureExit is called when EVM exits a scope, even if the scope didn't
 // execute any code.
 func (p *Printer) CaptureExit(output []byte, gasUsed uint64, err error) {
-<<<<<<< HEAD
-	fmt.Printf("CaptureExit: output=%v, gasUsed=%v, err=%v\n", output, gasUsed, err)
+	fmt.Printf("CaptureExit: output=%v, gasUsed=%v, err=%v\n", hexutil.Bytes(output), gasUsed, err)
 
 	if p.feed {
 		message := map[string]interface{}{
@@ -197,9 +181,6 @@
 
 		p.eventsChan <- json.RawMessage(data)
 	}
-=======
-	fmt.Printf("CaptureExit: output=%s, gasUsed=%v, err=%v\n", hexutil.Bytes(output), gasUsed, err)
->>>>>>> add825e9
 }
 
 func (p *Printer) CaptureTxStart(env *vm.EVM, tx *types.Transaction) {
@@ -227,31 +208,27 @@
 }
 
 func (p *Printer) CaptureTxEnd(receipt *types.Receipt) {
-<<<<<<< HEAD
-	fmt.Printf("CaptureTxEnd: receipt=%v\n", receipt)
-
-	if p.feed {
-		message := map[string]interface{}{
-			"event": "CaptureTxEnd",
-			"receipt": receipt.TxHash.Hex(),
-		}
-
-		data, err := json.Marshal(message)
-		if err != nil {
-			fmt.Printf("Failed to marshal json: %v\n", err)
-			return
-		}
-
-		p.triggerEvent <- json.RawMessage(data)
-	}
-=======
 	buf, err := json.Marshal(receipt)
 	if err != nil {
 		fmt.Printf("err: %v\n", err)
 		return
 	}
 	fmt.Printf("CaptureTxEnd: receipt=%s\n", buf)
->>>>>>> add825e9
+
+	if p.feed {
+		message := map[string]interface{}{
+			"event": "CaptureTxEnd",
+			"receipt": receipt.TxHash.Hex(),
+		}
+
+		data, err := json.Marshal(message)
+		if err != nil {
+			fmt.Printf("Failed to marshal json: %v\n", err)
+			return
+		}
+
+		p.triggerEvent <- json.RawMessage(data)
+	}
 }
 
 func (p *Printer) OnBlockStart(b *types.Block) {
@@ -293,29 +270,6 @@
 	}
 }
 
-<<<<<<< HEAD
-func (p *Printer) OnBlockValidationError(block *types.Block, err error) {
-	fmt.Printf("OnBlockValidationError: b=%v, err=%v\n", block.NumberU64(), err)
-
-	if p.feed {
-		message := map[string]interface{}{
-			"event": "OnBlockValidationError",
-			"blockNumber": block.NumberU64(),
-			"error": err.Error(),
-		}
-
-		data, err := json.Marshal(message)
-		if err != nil {
-			fmt.Printf("Failed to marshal json: %v\n", err)
-			return
-		}
-
-		p.eventsChan <- json.RawMessage(data)
-	}
-}
-
-=======
->>>>>>> add825e9
 func (p *Printer) OnGenesisBlock(b *types.Block) {
 	fmt.Printf("OnGenesisBlock: b=%v\n", b.NumberU64())
 
@@ -378,8 +332,7 @@
 }
 
 func (p *Printer) OnCodeChange(a common.Address, prevCodeHash common.Hash, prev []byte, codeHash common.Hash, code []byte) {
-<<<<<<< HEAD
-	fmt.Printf("OnCodeChange: a=%v, prevCodeHash=%v, prev=%v, codeHash=%v, code=%v\n", a, prevCodeHash, prev, codeHash, code)
+	fmt.Printf("OnCodeChange: a=%v, prevCodeHash=%v, prev=%v, codeHash=%v, code=%v\n", a, prevCodeHash, hexutil.Bytes(prev), codeHash, code)
 
 	if p.feed {
 		message := map[string]interface{}{
@@ -399,9 +352,6 @@
 
 		p.eventsChan <- json.RawMessage(data)
 	}
-=======
-	fmt.Printf("OnCodeChange: a=%v, prevCodeHash=%v, prev=%s, codeHash=%v, code=%s\n", a, prevCodeHash, hexutil.Bytes(prev), codeHash, hexutil.Bytes(code))
->>>>>>> add825e9
 }
 
 func (p *Printer) OnStorageChange(a common.Address, k, prev, new common.Hash) {
@@ -427,31 +377,27 @@
 }
 
 func (p *Printer) OnLog(l *types.Log) {
-<<<<<<< HEAD
-	fmt.Printf("OnLog: l=%v\n", l)
-
-	if p.feed {
-		message := map[string]interface{}{
-			"event": "OnLog",
-			"log": l,
-		}
-
-		data, err := json.Marshal(message)
-		if err != nil {
-			fmt.Printf("Failed to marshal json: %v\n", err)
-			return
-		}
-
-		p.eventsChan <- json.RawMessage(data)
-	}
-=======
 	buf, err := json.Marshal(l)
 	if err != nil {
 		fmt.Printf("err: %v\n", err)
 		return
 	}
 	fmt.Printf("OnLog: l=%s\n", buf)
->>>>>>> add825e9
+
+	if p.feed {
+		message := map[string]interface{}{
+			"event": "OnLog",
+			"log": l,
+		}
+
+		data, err := json.Marshal(message)
+		if err != nil {
+			fmt.Printf("Failed to marshal json: %v\n", err)
+			return
+		}
+
+		p.eventsChan <- json.RawMessage(data)
+	}
 }
 
 func (p *Printer) OnNewAccount(a common.Address) {
