// Copyright 2022 The go-ethereum Authors
// This file is part of the go-ethereum library.
//
// The go-ethereum library is free software: you can redistribute it and/or modify
// it under the terms of the GNU Lesser General Public License as published by
// the Free Software Foundation, either version 3 of the License, or
// (at your option) any later version.
//
// The go-ethereum library is distributed in the hope that it will be useful,
// but WITHOUT ANY WARRANTY; without even the implied warranty of
// MERCHANTABILITY or FITNESS FOR A PARTICULAR PURPOSE. See the
// GNU Lesser General Public License for more details.
//
// You should have received a copy of the GNU Lesser General Public License
// along with the go-ethereum library. If not, see <http://www.gnu.org/licenses/>.

package native

import (
	"encoding/json"
	"math/big"

	"github.com/ethereum/go-ethereum/common"
	"github.com/ethereum/go-ethereum/core/tracing"
	"github.com/ethereum/go-ethereum/core/types"
<<<<<<< HEAD
	"github.com/ethereum/go-ethereum/eth/tracers/directory"
=======
	"github.com/ethereum/go-ethereum/eth/tracers"
>>>>>>> 5cea7a62
)

func init() {
	directory.DefaultDirectory.Register("muxTracer", newMuxTracer, false)
}

// muxTracer is a go implementation of the Tracer interface which
// runs multiple tracers in one go.
type muxTracer struct {
	names   []string
<<<<<<< HEAD
	tracers []*directory.Tracer
}

// newMuxTracer returns a new mux tracer.
func newMuxTracer(ctx *directory.Context, cfg json.RawMessage) (*directory.Tracer, error) {
=======
	tracers []*tracers.Tracer
}

// newMuxTracer returns a new mux tracer.
func newMuxTracer(ctx *tracers.Context, cfg json.RawMessage) (*tracers.Tracer, error) {
>>>>>>> 5cea7a62
	var config map[string]json.RawMessage
	if cfg != nil {
		if err := json.Unmarshal(cfg, &config); err != nil {
			return nil, err
		}
	}
<<<<<<< HEAD
	objects := make([]*directory.Tracer, 0, len(config))
=======
	objects := make([]*tracers.Tracer, 0, len(config))
>>>>>>> 5cea7a62
	names := make([]string, 0, len(config))
	for k, v := range config {
		t, err := directory.DefaultDirectory.New(k, ctx, v)
		if err != nil {
			return nil, err
		}
		objects = append(objects, t)
		names = append(names, k)
	}

	t := &muxTracer{names: names, tracers: objects}
<<<<<<< HEAD
	return &directory.Tracer{
=======
	return &tracers.Tracer{
>>>>>>> 5cea7a62
		Hooks: &tracing.Hooks{
			OnTxStart:       t.OnTxStart,
			OnTxEnd:         t.OnTxEnd,
			OnEnter:         t.OnEnter,
			OnExit:          t.OnExit,
			OnOpcode:        t.OnOpcode,
			OnFault:         t.OnFault,
			OnGasChange:     t.OnGasChange,
			OnBalanceChange: t.OnBalanceChange,
			OnNonceChange:   t.OnNonceChange,
			OnCodeChange:    t.OnCodeChange,
			OnStorageChange: t.OnStorageChange,
			OnLog:           t.OnLog,
		},
		GetResult: t.GetResult,
		Stop:      t.Stop,
	}, nil
}

func (t *muxTracer) OnOpcode(pc uint64, op byte, gas, cost uint64, scope tracing.OpContext, rData []byte, depth int, err error) {
	for _, t := range t.tracers {
		if t.OnOpcode != nil {
			t.OnOpcode(pc, op, gas, cost, scope, rData, depth, err)
		}
	}
}

func (t *muxTracer) OnFault(pc uint64, op byte, gas, cost uint64, scope tracing.OpContext, depth int, err error) {
	for _, t := range t.tracers {
		if t.OnFault != nil {
			t.OnFault(pc, op, gas, cost, scope, depth, err)
		}
	}
}

func (t *muxTracer) OnGasChange(old, new uint64, reason tracing.GasChangeReason) {
	for _, t := range t.tracers {
		if t.OnGasChange != nil {
			t.OnGasChange(old, new, reason)
		}
	}
}

func (t *muxTracer) OnEnter(depth int, typ byte, from common.Address, to common.Address, input []byte, gas uint64, value *big.Int) {
	for _, t := range t.tracers {
		if t.OnEnter != nil {
			t.OnEnter(depth, typ, from, to, input, gas, value)
		}
	}
}

func (t *muxTracer) OnExit(depth int, output []byte, gasUsed uint64, err error, reverted bool) {
	for _, t := range t.tracers {
		if t.OnExit != nil {
			t.OnExit(depth, output, gasUsed, err, reverted)
		}
	}
}

func (t *muxTracer) OnTxStart(env *tracing.VMContext, tx *types.Transaction, from common.Address) {
	for _, t := range t.tracers {
		if t.OnTxStart != nil {
			t.OnTxStart(env, tx, from)
		}
	}
}

func (t *muxTracer) OnTxEnd(receipt *types.Receipt, err error) {
	for _, t := range t.tracers {
		if t.OnTxEnd != nil {
			t.OnTxEnd(receipt, err)
		}
	}
}

func (t *muxTracer) OnBalanceChange(a common.Address, prev, new *big.Int, reason tracing.BalanceChangeReason) {
	for _, t := range t.tracers {
		if t.OnBalanceChange != nil {
			t.OnBalanceChange(a, prev, new, reason)
		}
	}
}

func (t *muxTracer) OnNonceChange(a common.Address, prev, new uint64) {
	for _, t := range t.tracers {
		if t.OnNonceChange != nil {
			t.OnNonceChange(a, prev, new)
		}
	}
}

func (t *muxTracer) OnCodeChange(a common.Address, prevCodeHash common.Hash, prev []byte, codeHash common.Hash, code []byte) {
	for _, t := range t.tracers {
		if t.OnCodeChange != nil {
			t.OnCodeChange(a, prevCodeHash, prev, codeHash, code)
		}
	}
}

func (t *muxTracer) OnStorageChange(a common.Address, k, prev, new common.Hash) {
	for _, t := range t.tracers {
		if t.OnStorageChange != nil {
			t.OnStorageChange(a, k, prev, new)
		}
	}
}

func (t *muxTracer) OnLog(log *types.Log) {
	for _, t := range t.tracers {
		if t.OnLog != nil {
			t.OnLog(log)
		}
	}
}

// GetResult returns an empty json object.
func (t *muxTracer) GetResult() (json.RawMessage, error) {
	resObject := make(map[string]json.RawMessage)
	for i, tt := range t.tracers {
		r, err := tt.GetResult()
		if err != nil {
			return nil, err
		}
		resObject[t.names[i]] = r
	}
	res, err := json.Marshal(resObject)
	if err != nil {
		return nil, err
	}
	return res, nil
}

// Stop terminates execution of the tracer at the first opportune moment.
func (t *muxTracer) Stop(err error) {
	for _, t := range t.tracers {
		t.Stop(err)
	}
}<|MERGE_RESOLUTION|>--- conflicted
+++ resolved
@@ -23,48 +23,32 @@
 	"github.com/ethereum/go-ethereum/common"
 	"github.com/ethereum/go-ethereum/core/tracing"
 	"github.com/ethereum/go-ethereum/core/types"
-<<<<<<< HEAD
-	"github.com/ethereum/go-ethereum/eth/tracers/directory"
-=======
 	"github.com/ethereum/go-ethereum/eth/tracers"
->>>>>>> 5cea7a62
 )
 
 func init() {
-	directory.DefaultDirectory.Register("muxTracer", newMuxTracer, false)
+	tracers.DefaultDirectory.Register("muxTracer", newMuxTracer, false)
 }
 
 // muxTracer is a go implementation of the Tracer interface which
 // runs multiple tracers in one go.
 type muxTracer struct {
 	names   []string
-<<<<<<< HEAD
-	tracers []*directory.Tracer
-}
-
-// newMuxTracer returns a new mux tracer.
-func newMuxTracer(ctx *directory.Context, cfg json.RawMessage) (*directory.Tracer, error) {
-=======
 	tracers []*tracers.Tracer
 }
 
 // newMuxTracer returns a new mux tracer.
 func newMuxTracer(ctx *tracers.Context, cfg json.RawMessage) (*tracers.Tracer, error) {
->>>>>>> 5cea7a62
 	var config map[string]json.RawMessage
 	if cfg != nil {
 		if err := json.Unmarshal(cfg, &config); err != nil {
 			return nil, err
 		}
 	}
-<<<<<<< HEAD
-	objects := make([]*directory.Tracer, 0, len(config))
-=======
 	objects := make([]*tracers.Tracer, 0, len(config))
->>>>>>> 5cea7a62
 	names := make([]string, 0, len(config))
 	for k, v := range config {
-		t, err := directory.DefaultDirectory.New(k, ctx, v)
+		t, err := tracers.DefaultDirectory.New(k, ctx, v)
 		if err != nil {
 			return nil, err
 		}
@@ -73,11 +57,7 @@
 	}
 
 	t := &muxTracer{names: names, tracers: objects}
-<<<<<<< HEAD
-	return &directory.Tracer{
-=======
 	return &tracers.Tracer{
->>>>>>> 5cea7a62
 		Hooks: &tracing.Hooks{
 			OnTxStart:       t.OnTxStart,
 			OnTxEnd:         t.OnTxEnd,
