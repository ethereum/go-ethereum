// Copyright 2022 The go-ethereum Authors
// This file is part of the go-ethereum library.
//
// The go-ethereum library is free software: you can redistribute it and/or modify
// it under the terms of the GNU Lesser General Public License as published by
// the Free Software Foundation, either version 3 of the License, or
// (at your option) any later version.
//
// The go-ethereum library is distributed in the hope that it will be useful,
// but WITHOUT ANY WARRANTY; without even the implied warranty of
// MERCHANTABILITY or FITNESS FOR A PARTICULAR PURPOSE. See the
// GNU Lesser General Public License for more details.
//
// You should have received a copy of the GNU Lesser General Public License
// along with the go-ethereum library. If not, see <http://www.gnu.org/licenses/>.

package native

import (
	"encoding/json"
	"errors"
	"fmt"
	"math/big"
	"strings"

	"github.com/ethereum/go-ethereum/common"
	"github.com/ethereum/go-ethereum/common/hexutil"
	"github.com/ethereum/go-ethereum/core/tracing"
	"github.com/ethereum/go-ethereum/core/types"
	"github.com/ethereum/go-ethereum/core/vm"
	"github.com/ethereum/go-ethereum/eth/tracers/directory"
)

//go:generate go run github.com/fjl/gencodec -type flatCallAction -field-override flatCallActionMarshaling -out gen_flatcallaction_json.go
//go:generate go run github.com/fjl/gencodec -type flatCallResult -field-override flatCallResultMarshaling -out gen_flatcallresult_json.go

func init() {
	directory.DefaultDirectory.Register("flatCallTracer", newFlatCallTracer, false)
}

var parityErrorMapping = map[string]string{
	"contract creation code storage out of gas": "Out of gas",
	"out of gas":                      "Out of gas",
	"gas uint64 overflow":             "Out of gas",
	"max code size exceeded":          "Out of gas",
	"invalid jump destination":        "Bad jump destination",
	"execution reverted":              "Reverted",
	"return data out of bounds":       "Out of bounds",
	"stack limit reached 1024 (1023)": "Out of stack",
	"precompiled failed":              "Built-in failed",
	"invalid input length":            "Built-in failed",
}

var parityErrorMappingStartingWith = map[string]string{
	"invalid opcode:": "Bad instruction",
	"stack underflow": "Stack underflow",
}

// flatCallFrame is a standalone callframe.
type flatCallFrame struct {
	Action              flatCallAction  `json:"action"`
	BlockHash           *common.Hash    `json:"blockHash"`
	BlockNumber         uint64          `json:"blockNumber"`
	Error               string          `json:"error,omitempty"`
	Result              *flatCallResult `json:"result,omitempty"`
	Subtraces           int             `json:"subtraces"`
	TraceAddress        []int           `json:"traceAddress"`
	TransactionHash     *common.Hash    `json:"transactionHash"`
	TransactionPosition uint64          `json:"transactionPosition"`
	Type                string          `json:"type"`
}

type flatCallAction struct {
	Author         *common.Address `json:"author,omitempty"`
	RewardType     string          `json:"rewardType,omitempty"`
	SelfDestructed *common.Address `json:"address,omitempty"`
	Balance        *big.Int        `json:"balance,omitempty"`
	CallType       string          `json:"callType,omitempty"`
	CreationMethod string          `json:"creationMethod,omitempty"`
	From           *common.Address `json:"from,omitempty"`
	Gas            *uint64         `json:"gas,omitempty"`
	Init           *[]byte         `json:"init,omitempty"`
	Input          *[]byte         `json:"input,omitempty"`
	RefundAddress  *common.Address `json:"refundAddress,omitempty"`
	To             *common.Address `json:"to,omitempty"`
	Value          *big.Int        `json:"value,omitempty"`
}

type flatCallActionMarshaling struct {
	Balance *hexutil.Big
	Gas     *hexutil.Uint64
	Init    *hexutil.Bytes
	Input   *hexutil.Bytes
	Value   *hexutil.Big
}

type flatCallResult struct {
	Address *common.Address `json:"address,omitempty"`
	Code    *[]byte         `json:"code,omitempty"`
	GasUsed *uint64         `json:"gasUsed,omitempty"`
	Output  *[]byte         `json:"output,omitempty"`
}

type flatCallResultMarshaling struct {
	Code    *hexutil.Bytes
	GasUsed *hexutil.Uint64
	Output  *hexutil.Bytes
}

// flatCallTracer reports call frame information of a tx in a flat format, i.e.
// as opposed to the nested format of `callTracer`.
type flatCallTracer struct {
	tracer            *callTracer
	config            flatCallTracerConfig
<<<<<<< HEAD
	ctx               *directory.Context // Holds tracer context data
	reason            error              // Textual reason for the interruption
	activePrecompiles []common.Address   // Updated on tx start based on given rules
=======
	ctx               *tracers.Context // Holds tracer context data
	reason            error            // Textual reason for the interruption
	activePrecompiles []common.Address // Updated on tx start based on given rules
>>>>>>> 5cea7a62
}

type flatCallTracerConfig struct {
	ConvertParityErrors bool `json:"convertParityErrors"` // If true, call tracer converts errors to parity format
	IncludePrecompiles  bool `json:"includePrecompiles"`  // If true, call tracer includes calls to precompiled contracts
}

// newFlatCallTracer returns a new flatCallTracer.
<<<<<<< HEAD
func newFlatCallTracer(ctx *directory.Context, cfg json.RawMessage) (*directory.Tracer, error) {
=======
func newFlatCallTracer(ctx *tracers.Context, cfg json.RawMessage) (*tracers.Tracer, error) {
>>>>>>> 5cea7a62
	var config flatCallTracerConfig
	if cfg != nil {
		if err := json.Unmarshal(cfg, &config); err != nil {
			return nil, err
		}
	}

	// Create inner call tracer with default configuration, don't forward
	// the OnlyTopCall or WithLog to inner for now
	t, err := newCallTracerObject(ctx, nil)
	if err != nil {
		return nil, err
	}

	ft := &flatCallTracer{tracer: t, ctx: ctx, config: config}
<<<<<<< HEAD
	return &directory.Tracer{
=======
	return &tracers.Tracer{
>>>>>>> 5cea7a62
		Hooks: &tracing.Hooks{
			OnTxStart: ft.OnTxStart,
			OnTxEnd:   ft.OnTxEnd,
			OnEnter:   ft.OnEnter,
			OnExit:    ft.OnExit,
		},
		Stop:      ft.Stop,
		GetResult: ft.GetResult,
	}, nil
}

// OnEnter is called when EVM enters a new scope (via call, create or selfdestruct).
func (t *flatCallTracer) OnEnter(depth int, typ byte, from common.Address, to common.Address, input []byte, gas uint64, value *big.Int) {
	t.tracer.OnEnter(depth, typ, from, to, input, gas, value)

	if depth == 0 {
		return
	}
	// Child calls must have a value, even if it's zero.
	// Practically speaking, only STATICCALL has nil value. Set it to zero.
	if t.tracer.callstack[len(t.tracer.callstack)-1].Value == nil && value == nil {
		t.tracer.callstack[len(t.tracer.callstack)-1].Value = big.NewInt(0)
	}
}

// OnExit is called when EVM exits a scope, even if the scope didn't
// execute any code.
func (t *flatCallTracer) OnExit(depth int, output []byte, gasUsed uint64, err error, reverted bool) {
	t.tracer.OnExit(depth, output, gasUsed, err, reverted)

	if depth == 0 {
		return
	}
	// Parity traces don't include CALL/STATICCALLs to precompiles.
	// By default we remove them from the callstack.
	if t.config.IncludePrecompiles {
		return
	}
	var (
		// call has been nested in parent
		parent = t.tracer.callstack[len(t.tracer.callstack)-1]
		call   = parent.Calls[len(parent.Calls)-1]
		typ    = call.Type
		to     = call.To
	)
	if typ == vm.CALL || typ == vm.STATICCALL {
		if t.isPrecompiled(*to) {
			t.tracer.callstack[len(t.tracer.callstack)-1].Calls = parent.Calls[:len(parent.Calls)-1]
		}
	}
}

func (t *flatCallTracer) OnTxStart(env *tracing.VMContext, tx *types.Transaction, from common.Address) {
	t.tracer.OnTxStart(env, tx, from)
	// Update list of precompiles based on current block
	rules := env.ChainConfig.Rules(env.BlockNumber, env.Random != nil, env.Time)
	t.activePrecompiles = vm.ActivePrecompiles(rules)
}

func (t *flatCallTracer) OnTxEnd(receipt *types.Receipt, err error) {
	t.tracer.OnTxEnd(receipt, err)
}

// GetResult returns an empty json object.
func (t *flatCallTracer) GetResult() (json.RawMessage, error) {
	if len(t.tracer.callstack) < 1 {
		return nil, errors.New("invalid number of calls")
	}

	flat, err := flatFromNested(&t.tracer.callstack[0], []int{}, t.config.ConvertParityErrors, t.ctx)
	if err != nil {
		return nil, err
	}

	res, err := json.Marshal(flat)
	if err != nil {
		return nil, err
	}
	return res, t.reason
}

// Stop terminates execution of the tracer at the first opportune moment.
func (t *flatCallTracer) Stop(err error) {
	t.tracer.Stop(err)
}

// isPrecompiled returns whether the addr is a precompile.
func (t *flatCallTracer) isPrecompiled(addr common.Address) bool {
	for _, p := range t.activePrecompiles {
		if p == addr {
			return true
		}
	}
	return false
}

func flatFromNested(input *callFrame, traceAddress []int, convertErrs bool, ctx *directory.Context) (output []flatCallFrame, err error) {
	var frame *flatCallFrame
	switch input.Type {
	case vm.CREATE, vm.CREATE2:
		frame = newFlatCreate(input)
	case vm.SELFDESTRUCT:
		frame = newFlatSelfdestruct(input)
	case vm.CALL, vm.STATICCALL, vm.CALLCODE, vm.DELEGATECALL:
		frame = newFlatCall(input)
	default:
		return nil, fmt.Errorf("unrecognized call frame type: %s", input.Type)
	}

	frame.TraceAddress = traceAddress
	frame.Error = input.Error
	frame.Subtraces = len(input.Calls)
	fillCallFrameFromContext(frame, ctx)
	if convertErrs {
		convertErrorToParity(frame)
	}

	// Revert output contains useful information (revert reason).
	// Otherwise discard result.
	if input.Error != "" && input.Error != vm.ErrExecutionReverted.Error() {
		frame.Result = nil
	}

	output = append(output, *frame)
	if len(input.Calls) > 0 {
		for i, childCall := range input.Calls {
			childAddr := childTraceAddress(traceAddress, i)
			childCallCopy := childCall
			flat, err := flatFromNested(&childCallCopy, childAddr, convertErrs, ctx)
			if err != nil {
				return nil, err
			}
			output = append(output, flat...)
		}
	}

	return output, nil
}

func newFlatCreate(input *callFrame) *flatCallFrame {
	var (
		actionInit = input.Input[:]
		resultCode = input.Output[:]
	)

	return &flatCallFrame{
		Type: strings.ToLower(vm.CREATE.String()),
		Action: flatCallAction{
			From:  &input.From,
			Gas:   &input.Gas,
			Value: input.Value,
			Init:  &actionInit,
		},
		Result: &flatCallResult{
			GasUsed: &input.GasUsed,
			Address: input.To,
			Code:    &resultCode,
		},
	}
}

func newFlatCall(input *callFrame) *flatCallFrame {
	var (
		actionInput  = input.Input[:]
		resultOutput = input.Output[:]
	)

	return &flatCallFrame{
		Type: strings.ToLower(vm.CALL.String()),
		Action: flatCallAction{
			From:     &input.From,
			To:       input.To,
			Gas:      &input.Gas,
			Value:    input.Value,
			CallType: strings.ToLower(input.Type.String()),
			Input:    &actionInput,
		},
		Result: &flatCallResult{
			GasUsed: &input.GasUsed,
			Output:  &resultOutput,
		},
	}
}

func newFlatSelfdestruct(input *callFrame) *flatCallFrame {
	return &flatCallFrame{
		Type: "suicide",
		Action: flatCallAction{
			SelfDestructed: &input.From,
			Balance:        input.Value,
			RefundAddress:  input.To,
		},
	}
}

func fillCallFrameFromContext(callFrame *flatCallFrame, ctx *directory.Context) {
	if ctx == nil {
		return
	}
	if ctx.BlockHash != (common.Hash{}) {
		callFrame.BlockHash = &ctx.BlockHash
	}
	if ctx.BlockNumber != nil {
		callFrame.BlockNumber = ctx.BlockNumber.Uint64()
	}
	if ctx.TxHash != (common.Hash{}) {
		callFrame.TransactionHash = &ctx.TxHash
	}
	callFrame.TransactionPosition = uint64(ctx.TxIndex)
}

func convertErrorToParity(call *flatCallFrame) {
	if call.Error == "" {
		return
	}

	if parityError, ok := parityErrorMapping[call.Error]; ok {
		call.Error = parityError
	} else {
		for gethError, parityError := range parityErrorMappingStartingWith {
			if strings.HasPrefix(call.Error, gethError) {
				call.Error = parityError
			}
		}
	}
}

func childTraceAddress(a []int, i int) []int {
	child := make([]int, 0, len(a)+1)
	child = append(child, a...)
	child = append(child, i)
	return child
}<|MERGE_RESOLUTION|>--- conflicted
+++ resolved
@@ -28,14 +28,14 @@
 	"github.com/ethereum/go-ethereum/core/tracing"
 	"github.com/ethereum/go-ethereum/core/types"
 	"github.com/ethereum/go-ethereum/core/vm"
-	"github.com/ethereum/go-ethereum/eth/tracers/directory"
+	"github.com/ethereum/go-ethereum/eth/tracers"
 )
 
 //go:generate go run github.com/fjl/gencodec -type flatCallAction -field-override flatCallActionMarshaling -out gen_flatcallaction_json.go
 //go:generate go run github.com/fjl/gencodec -type flatCallResult -field-override flatCallResultMarshaling -out gen_flatcallresult_json.go
 
 func init() {
-	directory.DefaultDirectory.Register("flatCallTracer", newFlatCallTracer, false)
+	tracers.DefaultDirectory.Register("flatCallTracer", newFlatCallTracer, false)
 }
 
 var parityErrorMapping = map[string]string{
@@ -112,15 +112,9 @@
 type flatCallTracer struct {
 	tracer            *callTracer
 	config            flatCallTracerConfig
-<<<<<<< HEAD
-	ctx               *directory.Context // Holds tracer context data
-	reason            error              // Textual reason for the interruption
-	activePrecompiles []common.Address   // Updated on tx start based on given rules
-=======
 	ctx               *tracers.Context // Holds tracer context data
 	reason            error            // Textual reason for the interruption
 	activePrecompiles []common.Address // Updated on tx start based on given rules
->>>>>>> 5cea7a62
 }
 
 type flatCallTracerConfig struct {
@@ -129,11 +123,7 @@
 }
 
 // newFlatCallTracer returns a new flatCallTracer.
-<<<<<<< HEAD
-func newFlatCallTracer(ctx *directory.Context, cfg json.RawMessage) (*directory.Tracer, error) {
-=======
 func newFlatCallTracer(ctx *tracers.Context, cfg json.RawMessage) (*tracers.Tracer, error) {
->>>>>>> 5cea7a62
 	var config flatCallTracerConfig
 	if cfg != nil {
 		if err := json.Unmarshal(cfg, &config); err != nil {
@@ -149,11 +139,7 @@
 	}
 
 	ft := &flatCallTracer{tracer: t, ctx: ctx, config: config}
-<<<<<<< HEAD
-	return &directory.Tracer{
-=======
 	return &tracers.Tracer{
->>>>>>> 5cea7a62
 		Hooks: &tracing.Hooks{
 			OnTxStart: ft.OnTxStart,
 			OnTxEnd:   ft.OnTxEnd,
@@ -250,7 +236,7 @@
 	return false
 }
 
-func flatFromNested(input *callFrame, traceAddress []int, convertErrs bool, ctx *directory.Context) (output []flatCallFrame, err error) {
+func flatFromNested(input *callFrame, traceAddress []int, convertErrs bool, ctx *tracers.Context) (output []flatCallFrame, err error) {
 	var frame *flatCallFrame
 	switch input.Type {
 	case vm.CREATE, vm.CREATE2:
@@ -349,7 +335,7 @@
 	}
 }
 
-func fillCallFrameFromContext(callFrame *flatCallFrame, ctx *directory.Context) {
+func fillCallFrameFromContext(callFrame *flatCallFrame, ctx *tracers.Context) {
 	if ctx == nil {
 		return
 	}
