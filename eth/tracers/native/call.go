// Copyright 2021 The go-ethereum Authors
// This file is part of the go-ethereum library.
//
// The go-ethereum library is free software: you can redistribute it and/or modify
// it under the terms of the GNU Lesser General Public License as published by
// the Free Software Foundation, either version 3 of the License, or
// (at your option) any later version.
//
// The go-ethereum library is distributed in the hope that it will be useful,
// but WITHOUT ANY WARRANTY; without even the implied warranty of
// MERCHANTABILITY or FITNESS FOR A PARTICULAR PURPOSE. See the
// GNU Lesser General Public License for more details.
//
// You should have received a copy of the GNU Lesser General Public License
// along with the go-ethereum library. If not, see <http://www.gnu.org/licenses/>.

package native

import (
	"encoding/json"
	"errors"
	"math/big"
	"sync/atomic"
	"time"

	"github.com/ethereum/go-ethereum/accounts/abi"
	"github.com/ethereum/go-ethereum/common"
	"github.com/ethereum/go-ethereum/common/hexutil"
	"github.com/ethereum/go-ethereum/core/vm"
	"github.com/ethereum/go-ethereum/eth/tracers"
	"github.com/holiman/uint256"
)

//go:generate go run github.com/fjl/gencodec -type callFrame -field-override callFrameMarshaling -out gen_callframe_json.go

func init() {
	register("callTracer", newCallTracer)
}

type callLog struct {
	Address common.Address `json:"address"`
	Topics  []common.Hash  `json:"topics"`
	Data    hexutil.Bytes  `json:"data"`
}

type callFrame struct {
	Type     vm.OpCode      `json:"-"`
	From     common.Address `json:"from"`
	Gas      uint64         `json:"gas"`
	GasUsed  uint64         `json:"gasUsed"`
	To       common.Address `json:"to,omitempty" rlp:"optional"`
	Input    []byte         `json:"input" rlp:"optional"`
	Output   []byte         `json:"output,omitempty" rlp:"optional"`
	Error    string         `json:"error,omitempty" rlp:"optional"`
	Revertal string         `json:"revertReason,omitempty"`
	Calls    []callFrame    `json:"calls,omitempty" rlp:"optional"`
	Logs     []callLog      `json:"logs,omitempty" rlp:"optional"`
	// Placed at end on purpose. The RLP will be decoded to 0 instead of
	// nil if there are non-empty elements after in the struct.
	Value *big.Int `json:"value,omitempty" rlp:"optional"`
}

func (f callFrame) TypeString() string {
	return f.Type.String()
}

<<<<<<< HEAD
func (f callFrame) failed() bool {
	return len(f.Error) > 0
=======
func (f *callFrame) capture(output []byte, err error) {
	output = common.CopyBytes(output)
	if err == nil {
		f.Output = output
		return
	}
	f.Error = err.Error()
	if f.Type == vm.CREATE || f.Type == vm.CREATE2 {
		f.To = common.Address{}
	}
	if !errors.Is(err, vm.ErrExecutionReverted) || len(output) == 0 {
		return
	}
	f.Output = output
	if len(output) < 4 {
		return
	}
	if unpacked, err := abi.UnpackRevert(output); err == nil {
		f.Revertal = unpacked
	}
>>>>>>> 5329aa37
}

type callFrameMarshaling struct {
	TypeString string `json:"type"`
	Gas        hexutil.Uint64
	GasUsed    hexutil.Uint64
	Value      *hexutil.Big
	Input      hexutil.Bytes
	Output     hexutil.Bytes
}

type callTracer struct {
	env       *vm.EVM
	callstack []callFrame
	config    callTracerConfig
	gasLimit  uint64
	interrupt uint32 // Atomic flag to signal execution interruption
	reason    error  // Textual reason for the interruption
}

type callTracerConfig struct {
	OnlyTopCall bool `json:"onlyTopCall"` // If true, call tracer won't collect any subcalls
	WithLog     bool `json:"withLog"`     // If true, call tracer will collect event logs
}

// newCallTracer returns a native go tracer which tracks
// call frames of a tx, and implements vm.EVMLogger.
func newCallTracer(ctx *tracers.Context, cfg json.RawMessage) (tracers.Tracer, error) {
	var config callTracerConfig
	if cfg != nil {
		if err := json.Unmarshal(cfg, &config); err != nil {
			return nil, err
		}
	}
	// First callframe contains tx context info
	// and is populated on start and end.
	return &callTracer{callstack: make([]callFrame, 1), config: config}, nil
}

// CaptureStart implements the EVMLogger interface to initialize the tracing operation.
func (t *callTracer) CaptureStart(env *vm.EVM, from common.Address, to common.Address, create bool, input []byte, gas uint64, value *big.Int) {
	t.env = env
	t.callstack[0] = callFrame{
		Type:  vm.CALL,
		From:  from,
		To:    to,
		Input: common.CopyBytes(input),
		Gas:   gas,
		Value: value,
	}
	if create {
		t.callstack[0].Type = vm.CREATE
	}
}

// CaptureEnd is called after the call finishes to finalize the tracing.
func (t *callTracer) CaptureEnd(output []byte, gasUsed uint64, _ time.Duration, err error) {
	t.callstack[0].capture(output, err)
}

// CaptureState implements the EVMLogger interface to trace a single step of VM execution.
func (t *callTracer) CaptureState(pc uint64, op vm.OpCode, gas, cost uint64, scope *vm.ScopeContext, rData []byte, depth int, err error) {
	// Only logs need to be captured via opcode processing
	if !t.config.WithLog {
		return
	}
	// Avoid processing nested calls when only caring about top call
	if t.config.OnlyTopCall && depth > 0 {
		return
	}
	switch op {
	case vm.LOG0, vm.LOG1, vm.LOG2, vm.LOG3, vm.LOG4:
		size := int(op - vm.LOG0)

		stack := scope.Stack
		stackData := stack.Data()
		stackPop := func() uint256.Int {
			ret := stackData[len(stackData)-1]
			stackData = stackData[:len(stackData)-1]
			return ret
		}

		mStart := stackPop()
		mSize := stackPop()
		topics := make([]common.Hash, size)
		for i := 0; i < size; i++ {
			topic := stackPop()
			topics[i] = common.Hash(topic.Bytes32())
		}

		data := scope.Memory.GetCopy(int64(mStart.Uint64()), int64(mSize.Uint64()))
		log := callLog{Address: scope.Contract.Address(), Topics: topics, Data: hexutil.Bytes(data)}
		t.callstack[len(t.callstack)-1].Logs = append(t.callstack[len(t.callstack)-1].Logs, log)
	}
}

// CaptureFault implements the EVMLogger interface to trace an execution fault.
func (t *callTracer) CaptureFault(pc uint64, op vm.OpCode, gas, cost uint64, scope *vm.ScopeContext, depth int, err error) {
}

// CaptureEnter is called when EVM enters a new scope (via call, create or selfdestruct).
func (t *callTracer) CaptureEnter(typ vm.OpCode, from common.Address, to common.Address, input []byte, gas uint64, value *big.Int) {
	if t.config.OnlyTopCall {
		return
	}
	// Skip if tracing was interrupted
	if atomic.LoadUint32(&t.interrupt) > 0 {
		t.env.Cancel()
		return
	}

	call := callFrame{
		Type:  typ,
		From:  from,
		To:    to,
		Input: common.CopyBytes(input),
		Gas:   gas,
		Value: value,
	}
	t.callstack = append(t.callstack, call)
}

// CaptureExit is called when EVM exits a scope, even if the scope didn't
// execute any code.
func (t *callTracer) CaptureExit(output []byte, gasUsed uint64, err error) {
	if t.config.OnlyTopCall {
		return
	}
	size := len(t.callstack)
	if size <= 1 {
		return
	}
	// pop call
	call := t.callstack[size-1]
	t.callstack = t.callstack[:size-1]
	size -= 1

	call.GasUsed = gasUsed
	call.capture(output, err)
	t.callstack[size-1].Calls = append(t.callstack[size-1].Calls, call)
}

func (t *callTracer) CaptureTxStart(gasLimit uint64) {
	t.gasLimit = gasLimit
}

func (t *callTracer) CaptureTxEnd(restGas uint64) {
	t.callstack[0].GasUsed = t.gasLimit - restGas
}

// GetResult returns the json-encoded nested list of call traces, and any
// error arising from the encoding or forceful termination (via `Stop`).
func (t *callTracer) GetResult() (json.RawMessage, error) {
	if len(t.callstack) != 1 {
		return nil, errors.New("incorrect number of top-level calls")
	}
	callstack := t.callstack[0]
	if t.config.WithLog {
		// Logs are not emitted when the call fails
		clearFailedLogs(&callstack, false)
	}
	res, err := json.Marshal(callstack)
	if err != nil {
		return nil, err
	}
	return json.RawMessage(res), t.reason
}

// Stop terminates execution of the tracer at the first opportune moment.
func (t *callTracer) Stop(err error) {
	t.reason = err
	atomic.StoreUint32(&t.interrupt, 1)
}

// clearFailedLogs clears the logs of a callframe and all its children
// in case of execution failure.
func clearFailedLogs(cf *callFrame, parentFailed bool) {
	failed := cf.failed() || parentFailed
	// Clear own logs
	if failed {
		cf.Logs = nil
	}
	for i := range cf.Calls {
		clearFailedLogs(&cf.Calls[i], failed)
	}
}<|MERGE_RESOLUTION|>--- conflicted
+++ resolved
@@ -64,10 +64,10 @@
 	return f.Type.String()
 }
 
-<<<<<<< HEAD
 func (f callFrame) failed() bool {
 	return len(f.Error) > 0
-=======
+}
+
 func (f *callFrame) capture(output []byte, err error) {
 	output = common.CopyBytes(output)
 	if err == nil {
@@ -88,7 +88,6 @@
 	if unpacked, err := abi.UnpackRevert(output); err == nil {
 		f.Revertal = unpacked
 	}
->>>>>>> 5329aa37
 }
 
 type callFrameMarshaling struct {
