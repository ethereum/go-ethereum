// Copyright 2021 The go-ethereum Authors
// This file is part of the go-ethereum library.
//
// The go-ethereum library is free software: you can redistribute it and/or modify
// it under the terms of the GNU Lesser General Public License as published by
// the Free Software Foundation, either version 3 of the License, or
// (at your option) any later version.
//
// The go-ethereum library is distributed in the hope that it will be useful,
// but WITHOUT ANY WARRANTY; without even the implied warranty of
// MERCHANTABILITY or FITNESS FOR A PARTICULAR PURPOSE. See the
// GNU Lesser General Public License for more details.
//
// You should have received a copy of the GNU Lesser General Public License
// along with the go-ethereum library. If not, see <http://www.gnu.org/licenses/>.

package native

import (
	"encoding/json"
	"errors"
	"math/big"
	"sync/atomic"

	"github.com/ethereum/go-ethereum/accounts/abi"
	"github.com/ethereum/go-ethereum/common"
	"github.com/ethereum/go-ethereum/common/hexutil"
	"github.com/ethereum/go-ethereum/core/tracing"
	"github.com/ethereum/go-ethereum/core/types"
	"github.com/ethereum/go-ethereum/core/vm"
<<<<<<< HEAD
	"github.com/ethereum/go-ethereum/eth/tracers/directory"
=======
	"github.com/ethereum/go-ethereum/eth/tracers"
>>>>>>> 5cea7a62
)

//go:generate go run github.com/fjl/gencodec -type callFrame -field-override callFrameMarshaling -out gen_callframe_json.go

func init() {
	directory.DefaultDirectory.Register("callTracer", newCallTracer, false)
}

type callLog struct {
	Address common.Address `json:"address"`
	Topics  []common.Hash  `json:"topics"`
	Data    hexutil.Bytes  `json:"data"`
	// Position of the log relative to subcalls within the same trace
	// See https://github.com/ethereum/go-ethereum/pull/28389 for details
	Position hexutil.Uint `json:"position"`
}

type callFrame struct {
	Type         vm.OpCode       `json:"-"`
	From         common.Address  `json:"from"`
	Gas          uint64          `json:"gas"`
	GasUsed      uint64          `json:"gasUsed"`
	To           *common.Address `json:"to,omitempty" rlp:"optional"`
	Input        []byte          `json:"input" rlp:"optional"`
	Output       []byte          `json:"output,omitempty" rlp:"optional"`
	Error        string          `json:"error,omitempty" rlp:"optional"`
	RevertReason string          `json:"revertReason,omitempty"`
	Calls        []callFrame     `json:"calls,omitempty" rlp:"optional"`
	Logs         []callLog       `json:"logs,omitempty" rlp:"optional"`
	// Placed at end on purpose. The RLP will be decoded to 0 instead of
	// nil if there are non-empty elements after in the struct.
	Value            *big.Int `json:"value,omitempty" rlp:"optional"`
	revertedSnapshot bool
}

func (f callFrame) TypeString() string {
	return f.Type.String()
}

func (f callFrame) failed() bool {
	return len(f.Error) > 0 && f.revertedSnapshot
}

func (f *callFrame) processOutput(output []byte, err error, reverted bool) {
	output = common.CopyBytes(output)
	if err == nil {
		f.Output = output
		return
	}
	f.Error = err.Error()
	f.revertedSnapshot = reverted
	if f.Type == vm.CREATE || f.Type == vm.CREATE2 {
		f.To = nil
	}
	if !errors.Is(err, vm.ErrExecutionReverted) || len(output) == 0 {
		return
	}
	f.Output = output
	if len(output) < 4 {
		return
	}
	if unpacked, err := abi.UnpackRevert(output); err == nil {
		f.RevertReason = unpacked
	}
}

type callFrameMarshaling struct {
	TypeString string `json:"type"`
	Gas        hexutil.Uint64
	GasUsed    hexutil.Uint64
	Value      *hexutil.Big
	Input      hexutil.Bytes
	Output     hexutil.Bytes
}

type callTracer struct {
	callstack []callFrame
	config    callTracerConfig
	gasLimit  uint64
	depth     int
	interrupt atomic.Bool // Atomic flag to signal execution interruption
	reason    error       // Textual reason for the interruption
}

type callTracerConfig struct {
	OnlyTopCall bool `json:"onlyTopCall"` // If true, call tracer won't collect any subcalls
	WithLog     bool `json:"withLog"`     // If true, call tracer will collect event logs
}

// newCallTracer returns a native go tracer which tracks
// call frames of a tx, and implements vm.EVMLogger.
<<<<<<< HEAD
func newCallTracer(ctx *directory.Context, cfg json.RawMessage) (*directory.Tracer, error) {
=======
func newCallTracer(ctx *tracers.Context, cfg json.RawMessage) (*tracers.Tracer, error) {
>>>>>>> 5cea7a62
	t, err := newCallTracerObject(ctx, cfg)
	if err != nil {
		return nil, err
	}
<<<<<<< HEAD
	return &directory.Tracer{
=======
	return &tracers.Tracer{
>>>>>>> 5cea7a62
		Hooks: &tracing.Hooks{
			OnTxStart: t.OnTxStart,
			OnTxEnd:   t.OnTxEnd,
			OnEnter:   t.OnEnter,
			OnExit:    t.OnExit,
			OnLog:     t.OnLog,
		},
		GetResult: t.GetResult,
		Stop:      t.Stop,
	}, nil
}

<<<<<<< HEAD
func newCallTracerObject(ctx *directory.Context, cfg json.RawMessage) (*callTracer, error) {
=======
func newCallTracerObject(ctx *tracers.Context, cfg json.RawMessage) (*callTracer, error) {
>>>>>>> 5cea7a62
	var config callTracerConfig
	if cfg != nil {
		if err := json.Unmarshal(cfg, &config); err != nil {
			return nil, err
		}
	}
	// First callframe contains tx context info
	// and is populated on start and end.
	return &callTracer{callstack: make([]callFrame, 0, 1), config: config}, nil
}

// OnEnter is called when EVM enters a new scope (via call, create or selfdestruct).
func (t *callTracer) OnEnter(depth int, typ byte, from common.Address, to common.Address, input []byte, gas uint64, value *big.Int) {
	t.depth = depth
	if t.config.OnlyTopCall && depth > 0 {
		return
	}
	// Skip if tracing was interrupted
	if t.interrupt.Load() {
		return
	}

	toCopy := to
	call := callFrame{
		Type:  vm.OpCode(typ),
		From:  from,
		To:    &toCopy,
		Input: common.CopyBytes(input),
		Gas:   gas,
		Value: value,
	}
	if depth == 0 {
		call.Gas = t.gasLimit
	}
	t.callstack = append(t.callstack, call)
}

// OnExit is called when EVM exits a scope, even if the scope didn't
// execute any code.
func (t *callTracer) OnExit(depth int, output []byte, gasUsed uint64, err error, reverted bool) {
	if depth == 0 {
		t.captureEnd(output, gasUsed, err, reverted)
		return
	}

	t.depth = depth - 1
	if t.config.OnlyTopCall {
		return
	}

	size := len(t.callstack)
	if size <= 1 {
		return
	}
	// Pop call.
	call := t.callstack[size-1]
	t.callstack = t.callstack[:size-1]
	size -= 1

	call.GasUsed = gasUsed
	call.processOutput(output, err, reverted)
	// Nest call into parent.
	t.callstack[size-1].Calls = append(t.callstack[size-1].Calls, call)
}

func (t *callTracer) captureEnd(output []byte, gasUsed uint64, err error, reverted bool) {
	if len(t.callstack) != 1 {
		return
	}
	t.callstack[0].processOutput(output, err, reverted)
}

func (t *callTracer) OnTxStart(env *tracing.VMContext, tx *types.Transaction, from common.Address) {
	t.gasLimit = tx.Gas()
}

func (t *callTracer) OnTxEnd(receipt *types.Receipt, err error) {
	// Error happened during tx validation.
	if err != nil {
		return
	}
	t.callstack[0].GasUsed = receipt.GasUsed
	if t.config.WithLog {
		// Logs are not emitted when the call fails
		clearFailedLogs(&t.callstack[0], false)
	}
}

func (t *callTracer) OnLog(log *types.Log) {
	// Only logs need to be captured via opcode processing
	if !t.config.WithLog {
		return
	}
	// Avoid processing nested calls when only caring about top call
	if t.config.OnlyTopCall && t.depth > 0 {
		return
	}
	// Skip if tracing was interrupted
	if t.interrupt.Load() {
		return
	}
	l := callLog{
		Address:  log.Address,
		Topics:   log.Topics,
		Data:     log.Data,
		Position: hexutil.Uint(len(t.callstack[len(t.callstack)-1].Calls)),
	}
	t.callstack[len(t.callstack)-1].Logs = append(t.callstack[len(t.callstack)-1].Logs, l)
}

// GetResult returns the json-encoded nested list of call traces, and any
// error arising from the encoding or forceful termination (via `Stop`).
func (t *callTracer) GetResult() (json.RawMessage, error) {
	if len(t.callstack) != 1 {
		return nil, errors.New("incorrect number of top-level calls")
	}

	res, err := json.Marshal(t.callstack[0])
	if err != nil {
		return nil, err
	}
	return res, t.reason
}

// Stop terminates execution of the tracer at the first opportune moment.
func (t *callTracer) Stop(err error) {
	t.reason = err
	t.interrupt.Store(true)
}

// clearFailedLogs clears the logs of a callframe and all its children
// in case of execution failure.
func clearFailedLogs(cf *callFrame, parentFailed bool) {
	failed := cf.failed() || parentFailed
	// Clear own logs
	if failed {
		cf.Logs = nil
	}
	for i := range cf.Calls {
		clearFailedLogs(&cf.Calls[i], failed)
	}
}<|MERGE_RESOLUTION|>--- conflicted
+++ resolved
@@ -28,17 +28,13 @@
 	"github.com/ethereum/go-ethereum/core/tracing"
 	"github.com/ethereum/go-ethereum/core/types"
 	"github.com/ethereum/go-ethereum/core/vm"
-<<<<<<< HEAD
-	"github.com/ethereum/go-ethereum/eth/tracers/directory"
-=======
 	"github.com/ethereum/go-ethereum/eth/tracers"
->>>>>>> 5cea7a62
 )
 
 //go:generate go run github.com/fjl/gencodec -type callFrame -field-override callFrameMarshaling -out gen_callframe_json.go
 
 func init() {
-	directory.DefaultDirectory.Register("callTracer", newCallTracer, false)
+	tracers.DefaultDirectory.Register("callTracer", newCallTracer, false)
 }
 
 type callLog struct {
@@ -124,20 +120,12 @@
 
 // newCallTracer returns a native go tracer which tracks
 // call frames of a tx, and implements vm.EVMLogger.
-<<<<<<< HEAD
-func newCallTracer(ctx *directory.Context, cfg json.RawMessage) (*directory.Tracer, error) {
-=======
 func newCallTracer(ctx *tracers.Context, cfg json.RawMessage) (*tracers.Tracer, error) {
->>>>>>> 5cea7a62
 	t, err := newCallTracerObject(ctx, cfg)
 	if err != nil {
 		return nil, err
 	}
-<<<<<<< HEAD
-	return &directory.Tracer{
-=======
 	return &tracers.Tracer{
->>>>>>> 5cea7a62
 		Hooks: &tracing.Hooks{
 			OnTxStart: t.OnTxStart,
 			OnTxEnd:   t.OnTxEnd,
@@ -150,11 +138,7 @@
 	}, nil
 }
 
-<<<<<<< HEAD
-func newCallTracerObject(ctx *directory.Context, cfg json.RawMessage) (*callTracer, error) {
-=======
 func newCallTracerObject(ctx *tracers.Context, cfg json.RawMessage) (*callTracer, error) {
->>>>>>> 5cea7a62
 	var config callTracerConfig
 	if cfg != nil {
 		if err := json.Unmarshal(cfg, &config); err != nil {
