--- conflicted
+++ resolved
@@ -184,17 +184,9 @@
 	if t.config.DiffMode {
 		t.processDiffState()
 	}
-<<<<<<< HEAD
 	for addr, s := range t.pre {
-		if s.empty {
+		if s.empty && !t.config.IncludeEmpty {
 			delete(t.pre, addr)
-=======
-	// the new created contracts' prestate were empty, so delete them
-	for a := range t.created {
-		// the created contract maybe exists in statedb before the creating tx
-		if s := t.pre[a]; s != nil && s.empty && !t.config.IncludeEmpty {
-			delete(t.pre, a)
->>>>>>> fd4e1f83
 		}
 	}
 }
