// Copyright 2022 The go-ethereum Authors
// This file is part of the go-ethereum library.
//
// The go-ethereum library is free software: you can redistribute it and/or modify
// it under the terms of the GNU Lesser General Public License as published by
// the Free Software Foundation, either version 3 of the License, or
// (at your option) any later version.
//
// The go-ethereum library is distributed in the hope that it will be useful,
// but WITHOUT ANY WARRANTY; without even the implied warranty of
// MERCHANTABILITY or FITNESS FOR A PARTICULAR PURPOSE. See the
// GNU Lesser General Public License for more details.
//
// You should have received a copy of the GNU Lesser General Public License
// along with the go-ethereum library. If not, see <http://www.gnu.org/licenses/>.

package native

import (
	"bytes"
	"encoding/json"
	"math/big"
	"sync/atomic"

	"github.com/ethereum/go-ethereum/common"
	"github.com/ethereum/go-ethereum/common/hexutil"
	"github.com/ethereum/go-ethereum/core/tracing"
	"github.com/ethereum/go-ethereum/core/types"
	"github.com/ethereum/go-ethereum/core/vm"
	"github.com/ethereum/go-ethereum/crypto"
<<<<<<< HEAD
	"github.com/ethereum/go-ethereum/eth/tracers/directory"
=======
	"github.com/ethereum/go-ethereum/eth/tracers"
	"github.com/ethereum/go-ethereum/eth/tracers/internal"
>>>>>>> 5cea7a62
	"github.com/ethereum/go-ethereum/log"
)

//go:generate go run github.com/fjl/gencodec -type account -field-override accountMarshaling -out gen_account_json.go

func init() {
	directory.DefaultDirectory.Register("prestateTracer", newPrestateTracer, false)
}

type stateMap = map[common.Address]*account

type account struct {
	Balance *big.Int                    `json:"balance,omitempty"`
	Code    []byte                      `json:"code,omitempty"`
	Nonce   uint64                      `json:"nonce,omitempty"`
	Storage map[common.Hash]common.Hash `json:"storage,omitempty"`
	empty   bool
}

func (a *account) exists() bool {
	return a.Nonce > 0 || len(a.Code) > 0 || len(a.Storage) > 0 || (a.Balance != nil && a.Balance.Sign() != 0)
}

type accountMarshaling struct {
	Balance *hexutil.Big
	Code    hexutil.Bytes
}

type prestateTracer struct {
	env       *tracing.VMContext
	pre       stateMap
	post      stateMap
	to        common.Address
	config    prestateTracerConfig
	interrupt atomic.Bool // Atomic flag to signal execution interruption
	reason    error       // Textual reason for the interruption
	created   map[common.Address]bool
	deleted   map[common.Address]bool
}

type prestateTracerConfig struct {
	DiffMode bool `json:"diffMode"` // If true, this tracer will return state modifications
}

<<<<<<< HEAD
func newPrestateTracer(ctx *directory.Context, cfg json.RawMessage) (*directory.Tracer, error) {
=======
func newPrestateTracer(ctx *tracers.Context, cfg json.RawMessage) (*tracers.Tracer, error) {
>>>>>>> 5cea7a62
	var config prestateTracerConfig
	if cfg != nil {
		if err := json.Unmarshal(cfg, &config); err != nil {
			return nil, err
		}
	}
	t := &prestateTracer{
		pre:     stateMap{},
		post:    stateMap{},
		config:  config,
		created: make(map[common.Address]bool),
		deleted: make(map[common.Address]bool),
	}
<<<<<<< HEAD
	return &directory.Tracer{
=======
	return &tracers.Tracer{
>>>>>>> 5cea7a62
		Hooks: &tracing.Hooks{
			OnTxStart: t.OnTxStart,
			OnTxEnd:   t.OnTxEnd,
			OnOpcode:  t.OnOpcode,
		},
		GetResult: t.GetResult,
		Stop:      t.Stop,
	}, nil
}

// OnOpcode implements the EVMLogger interface to trace a single step of VM execution.
func (t *prestateTracer) OnOpcode(pc uint64, opcode byte, gas, cost uint64, scope tracing.OpContext, rData []byte, depth int, err error) {
	if err != nil {
		return
	}
	// Skip if tracing was interrupted
	if t.interrupt.Load() {
		return
	}
	op := vm.OpCode(opcode)
	stackData := scope.StackData()
	stackLen := len(stackData)
	caller := scope.Address()
	switch {
	case stackLen >= 1 && (op == vm.SLOAD || op == vm.SSTORE):
		slot := common.Hash(stackData[stackLen-1].Bytes32())
		t.lookupStorage(caller, slot)
	case stackLen >= 1 && (op == vm.EXTCODECOPY || op == vm.EXTCODEHASH || op == vm.EXTCODESIZE || op == vm.BALANCE || op == vm.SELFDESTRUCT):
		addr := common.Address(stackData[stackLen-1].Bytes20())
		t.lookupAccount(addr)
		if op == vm.SELFDESTRUCT {
			t.deleted[caller] = true
		}
	case stackLen >= 5 && (op == vm.DELEGATECALL || op == vm.CALL || op == vm.STATICCALL || op == vm.CALLCODE):
		addr := common.Address(stackData[stackLen-2].Bytes20())
		t.lookupAccount(addr)
	case op == vm.CREATE:
		nonce := t.env.StateDB.GetNonce(caller)
		addr := crypto.CreateAddress(caller, nonce)
		t.lookupAccount(addr)
		t.created[addr] = true
	case stackLen >= 4 && op == vm.CREATE2:
		offset := stackData[stackLen-2]
		size := stackData[stackLen-3]
<<<<<<< HEAD
		init, err := directory.GetMemoryCopyPadded(scope.MemoryData(), int64(offset.Uint64()), int64(size.Uint64()))
=======
		init, err := internal.GetMemoryCopyPadded(scope.MemoryData(), int64(offset.Uint64()), int64(size.Uint64()))
>>>>>>> 5cea7a62
		if err != nil {
			log.Warn("failed to copy CREATE2 input", "err", err, "tracer", "prestateTracer", "offset", offset, "size", size)
			return
		}
		inithash := crypto.Keccak256(init)
		salt := stackData[stackLen-4]
		addr := crypto.CreateAddress2(caller, salt.Bytes32(), inithash)
		t.lookupAccount(addr)
		t.created[addr] = true
	}
}

func (t *prestateTracer) OnTxStart(env *tracing.VMContext, tx *types.Transaction, from common.Address) {
	t.env = env
	if tx.To() == nil {
		t.to = crypto.CreateAddress(from, env.StateDB.GetNonce(from))
		t.created[t.to] = true
	} else {
		t.to = *tx.To()
	}

	t.lookupAccount(from)
	t.lookupAccount(t.to)
	t.lookupAccount(env.Coinbase)
}

func (t *prestateTracer) OnTxEnd(receipt *types.Receipt, err error) {
	if err != nil {
		return
	}
	if t.config.DiffMode {
		t.processDiffState()
	}
	// the new created contracts' prestate were empty, so delete them
	for a := range t.created {
		// the created contract maybe exists in statedb before the creating tx
		if s := t.pre[a]; s != nil && s.empty {
			delete(t.pre, a)
		}
	}
}

// GetResult returns the json-encoded nested list of call traces, and any
// error arising from the encoding or forceful termination (via `Stop`).
func (t *prestateTracer) GetResult() (json.RawMessage, error) {
	var res []byte
	var err error
	if t.config.DiffMode {
		res, err = json.Marshal(struct {
			Post stateMap `json:"post"`
			Pre  stateMap `json:"pre"`
		}{t.post, t.pre})
	} else {
		res, err = json.Marshal(t.pre)
	}
	if err != nil {
		return nil, err
	}
	return json.RawMessage(res), t.reason
}

// Stop terminates execution of the tracer at the first opportune moment.
func (t *prestateTracer) Stop(err error) {
	t.reason = err
	t.interrupt.Store(true)
}

func (t *prestateTracer) processDiffState() {
	for addr, state := range t.pre {
		// The deleted account's state is pruned from `post` but kept in `pre`
		if _, ok := t.deleted[addr]; ok {
			continue
		}
		modified := false
		postAccount := &account{Storage: make(map[common.Hash]common.Hash)}
		newBalance := t.env.StateDB.GetBalance(addr).ToBig()
		newNonce := t.env.StateDB.GetNonce(addr)
		newCode := t.env.StateDB.GetCode(addr)

		if newBalance.Cmp(t.pre[addr].Balance) != 0 {
			modified = true
			postAccount.Balance = newBalance
		}
		if newNonce != t.pre[addr].Nonce {
			modified = true
			postAccount.Nonce = newNonce
		}
		if !bytes.Equal(newCode, t.pre[addr].Code) {
			modified = true
			postAccount.Code = newCode
		}

		for key, val := range state.Storage {
			// don't include the empty slot
			if val == (common.Hash{}) {
				delete(t.pre[addr].Storage, key)
			}

			newVal := t.env.StateDB.GetState(addr, key)
			if val == newVal {
				// Omit unchanged slots
				delete(t.pre[addr].Storage, key)
			} else {
				modified = true
				if newVal != (common.Hash{}) {
					postAccount.Storage[key] = newVal
				}
			}
		}

		if modified {
			t.post[addr] = postAccount
		} else {
			// if state is not modified, then no need to include into the pre state
			delete(t.pre, addr)
		}
	}
}

// lookupAccount fetches details of an account and adds it to the prestate
// if it doesn't exist there.
func (t *prestateTracer) lookupAccount(addr common.Address) {
	if _, ok := t.pre[addr]; ok {
		return
	}

	acc := &account{
		Balance: t.env.StateDB.GetBalance(addr).ToBig(),
		Nonce:   t.env.StateDB.GetNonce(addr),
		Code:    t.env.StateDB.GetCode(addr),
		Storage: make(map[common.Hash]common.Hash),
	}
	if !acc.exists() {
		acc.empty = true
	}
	t.pre[addr] = acc
}

// lookupStorage fetches the requested storage slot and adds
// it to the prestate of the given contract. It assumes `lookupAccount`
// has been performed on the contract before.
func (t *prestateTracer) lookupStorage(addr common.Address, key common.Hash) {
	if _, ok := t.pre[addr].Storage[key]; ok {
		return
	}
	t.pre[addr].Storage[key] = t.env.StateDB.GetState(addr, key)
}<|MERGE_RESOLUTION|>--- conflicted
+++ resolved
@@ -28,19 +28,15 @@
 	"github.com/ethereum/go-ethereum/core/types"
 	"github.com/ethereum/go-ethereum/core/vm"
 	"github.com/ethereum/go-ethereum/crypto"
-<<<<<<< HEAD
-	"github.com/ethereum/go-ethereum/eth/tracers/directory"
-=======
 	"github.com/ethereum/go-ethereum/eth/tracers"
 	"github.com/ethereum/go-ethereum/eth/tracers/internal"
->>>>>>> 5cea7a62
 	"github.com/ethereum/go-ethereum/log"
 )
 
 //go:generate go run github.com/fjl/gencodec -type account -field-override accountMarshaling -out gen_account_json.go
 
 func init() {
-	directory.DefaultDirectory.Register("prestateTracer", newPrestateTracer, false)
+	tracers.DefaultDirectory.Register("prestateTracer", newPrestateTracer, false)
 }
 
 type stateMap = map[common.Address]*account
@@ -78,11 +74,7 @@
 	DiffMode bool `json:"diffMode"` // If true, this tracer will return state modifications
 }
 
-<<<<<<< HEAD
-func newPrestateTracer(ctx *directory.Context, cfg json.RawMessage) (*directory.Tracer, error) {
-=======
 func newPrestateTracer(ctx *tracers.Context, cfg json.RawMessage) (*tracers.Tracer, error) {
->>>>>>> 5cea7a62
 	var config prestateTracerConfig
 	if cfg != nil {
 		if err := json.Unmarshal(cfg, &config); err != nil {
@@ -96,11 +88,7 @@
 		created: make(map[common.Address]bool),
 		deleted: make(map[common.Address]bool),
 	}
-<<<<<<< HEAD
-	return &directory.Tracer{
-=======
 	return &tracers.Tracer{
->>>>>>> 5cea7a62
 		Hooks: &tracing.Hooks{
 			OnTxStart: t.OnTxStart,
 			OnTxEnd:   t.OnTxEnd,
@@ -145,11 +133,7 @@
 	case stackLen >= 4 && op == vm.CREATE2:
 		offset := stackData[stackLen-2]
 		size := stackData[stackLen-3]
-<<<<<<< HEAD
-		init, err := directory.GetMemoryCopyPadded(scope.MemoryData(), int64(offset.Uint64()), int64(size.Uint64()))
-=======
 		init, err := internal.GetMemoryCopyPadded(scope.MemoryData(), int64(offset.Uint64()), int64(size.Uint64()))
->>>>>>> 5cea7a62
 		if err != nil {
 			log.Warn("failed to copy CREATE2 input", "err", err, "tracer", "prestateTracer", "offset", offset, "size", size)
 			return
