--- conflicted
+++ resolved
@@ -19,53 +19,6 @@
 
 import (
 	"encoding/json"
-<<<<<<< HEAD
-	"strings"
-	"unicode"
-
-	"github.com/ethereum/go-ethereum/core/vm"
-	"github.com/ethereum/go-ethereum/eth/tracers/internal/tracers"
-)
-
-// Tracer interface extends vm.EVMLogger and additionally
-// allows collecting the tracing result.
-type Tracer interface {
-	vm.EVMLogger
-	GetResult() (json.RawMessage, error)
-	// Stop terminates execution of the tracer at the first opportune moment.
-	Stop(err error)
-}
-
-var (
-	nativeTracers map[string]func() Tracer = make(map[string]func() Tracer)
-	jsTracers                              = make(map[string]string)
-)
-
-// RegisterNativeTracer makes native tracers which adhere
-// to the `Tracer` interface available to the rest of the codebase.
-// It is typically invoked in the `init()` function, e.g. see the `native/call.go`.
-func RegisterNativeTracer(name string, ctor func() Tracer) {
-	nativeTracers[name] = ctor
-}
-
-// New returns a new instance of a tracer,
-// 1. If 'code' is the name of a registered native tracer, then that tracer
-//   is instantiated and returned
-// 2. If 'code' is the name of a registered js-tracer, then that tracer is
-//   instantiated and returned
-// 3. Otherwise, the code is interpreted as the js code of a js-tracer, and
-//   is evaluated and returned.
-func New(code string, ctx *Context) (Tracer, error) {
-	// Resolve native tracer
-	if fn, ok := nativeTracers[code]; ok {
-		return fn(), nil
-	}
-	// Resolve js-tracers by name and assemble the tracer object
-	if tracer, ok := jsTracers[code]; ok {
-		code = tracer
-	}
-	return newJsTracer(code, ctx)
-=======
 	"errors"
 
 	"github.com/ethereum/go-ethereum/common"
@@ -78,7 +31,6 @@
 	BlockHash common.Hash // Hash of the block the tx is contained within (zero if dangling tx or call)
 	TxIndex   int         // Index of the transaction within a block (zero if dangling tx or call)
 	TxHash    common.Hash // Hash of the transaction being traced (zero if dangling call)
->>>>>>> be5b9371
 }
 
 // Tracer interface extends vm.EVMLogger and additionally
@@ -90,14 +42,6 @@
 	Stop(err error)
 }
 
-<<<<<<< HEAD
-// init retrieves the JavaScript transaction tracers included in go-ethereum.
-func init() {
-	for _, file := range tracers.AssetNames() {
-		name := camel(strings.TrimSuffix(file, ".js"))
-		jsTracers[name] = string(tracers.MustAsset(file))
-	}
-=======
 type lookupFunc func(string, *Context) (Tracer, error)
 
 var (
@@ -125,5 +69,4 @@
 		}
 	}
 	return nil, errors.New("tracer not found")
->>>>>>> be5b9371
 }