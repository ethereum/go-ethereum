// Copyright 2021 The go-ethereum Authors
// This file is part of the go-ethereum library.
//
// The go-ethereum library is free software: you can redistribute it and/or modify
// it under the terms of the GNU Lesser General Public License as published by
// the Free Software Foundation, either version 3 of the License, or
// (at your option) any later version.
//
// The go-ethereum library is distributed in the hope that it will be useful,
// but WITHOUT ANY WARRANTY; without even the implied warranty of
// MERCHANTABILITY or FITNESS FOR A PARTICULAR PURPOSE. See the
// GNU Lesser General Public License for more details.
//
// You should have received a copy of the GNU Lesser General Public License
// along with the go-ethereum library. If not, see <http://www.gnu.org/licenses/>.

package tracers

import (
	"bufio"
	"bytes"
	"context"
	"errors"
	"fmt"
	"io/ioutil"
	"os"
	"runtime"
	"sync"
	"time"

	"github.com/ethereum/go-ethereum/common"
	"github.com/ethereum/go-ethereum/common/hexutil"
	"github.com/ethereum/go-ethereum/consensus"
	"github.com/ethereum/go-ethereum/core"
	"github.com/ethereum/go-ethereum/core/rawdb"
	"github.com/ethereum/go-ethereum/core/state"
	"github.com/ethereum/go-ethereum/core/types"
	"github.com/ethereum/go-ethereum/core/vm"
	"github.com/ethereum/go-ethereum/ethdb"
	"github.com/ethereum/go-ethereum/internal/ethapi"
	"github.com/ethereum/go-ethereum/log"
	"github.com/ethereum/go-ethereum/params"
	"github.com/ethereum/go-ethereum/rlp"
	"github.com/ethereum/go-ethereum/rpc"
)

const (
	// defaultTraceTimeout is the amount of time a single transaction can execute
	// by default before being forcefully aborted.
	defaultTraceTimeout = 5 * time.Second

	// defaultTraceReexec is the number of blocks the tracer is willing to go back
	// and reexecute to produce missing historical state necessary to run a specific
	// trace.
	defaultTraceReexec = uint64(128)
)

// Backend interface provides the common API services (that are provided by
// both full and light clients) with access to necessary functions.
type Backend interface {
	HeaderByHash(ctx context.Context, hash common.Hash) (*types.Header, error)
	HeaderByNumber(ctx context.Context, number rpc.BlockNumber) (*types.Header, error)
	BlockByHash(ctx context.Context, hash common.Hash) (*types.Block, error)
	BlockByNumber(ctx context.Context, number rpc.BlockNumber) (*types.Block, error)
	GetTransaction(ctx context.Context, txHash common.Hash) (*types.Transaction, common.Hash, uint64, uint64, error)
	RPCGasCap() uint64
	ChainConfig() *params.ChainConfig
	Engine() consensus.Engine
	ChainDb() ethdb.Database
	StateAtBlock(ctx context.Context, block *types.Block, reexec uint64, base *state.StateDB, checkLive bool) (*state.StateDB, error)
	StateAtTransaction(ctx context.Context, block *types.Block, txIndex int, reexec uint64) (core.Message, vm.BlockContext, *state.StateDB, error)
}

// API is the collection of tracing APIs exposed over the private debugging endpoint.
type API struct {
	backend Backend
}

// NewAPI creates a new API definition for the tracing methods of the Ethereum service.
func NewAPI(backend Backend) *API {
	return &API{backend: backend}
}

type chainContext struct {
	api *API
	ctx context.Context
}

func (context *chainContext) Engine() consensus.Engine {
	return context.api.backend.Engine()
}

func (context *chainContext) GetHeader(hash common.Hash, number uint64) *types.Header {
	header, err := context.api.backend.HeaderByNumber(context.ctx, rpc.BlockNumber(number))
	if err != nil {
		return nil
	}
	if header.Hash() == hash {
		return header
	}
	header, err = context.api.backend.HeaderByHash(context.ctx, hash)
	if err != nil {
		return nil
	}
	return header
}

// chainContext construts the context reader which is used by the evm for reading
// the necessary chain context.
func (api *API) chainContext(ctx context.Context) core.ChainContext {
	return &chainContext{api: api, ctx: ctx}
}

// blockByNumber is the wrapper of the chain access function offered by the backend.
// It will return an error if the block is not found.
func (api *API) blockByNumber(ctx context.Context, number rpc.BlockNumber) (*types.Block, error) {
	block, err := api.backend.BlockByNumber(ctx, number)
	if err != nil {
		return nil, err
	}
	if block == nil {
		return nil, fmt.Errorf("block #%d not found", number)
	}
	return block, nil
}

// blockByHash is the wrapper of the chain access function offered by the backend.
// It will return an error if the block is not found.
func (api *API) blockByHash(ctx context.Context, hash common.Hash) (*types.Block, error) {
	block, err := api.backend.BlockByHash(ctx, hash)
	if err != nil {
		return nil, err
	}
	if block == nil {
		return nil, fmt.Errorf("block %s not found", hash.Hex())
	}
	return block, nil
}

// blockByNumberAndHash is the wrapper of the chain access function offered by
// the backend. It will return an error if the block is not found.
//
// Note this function is friendly for the light client which can only retrieve the
// historical(before the CHT) header/block by number.
func (api *API) blockByNumberAndHash(ctx context.Context, number rpc.BlockNumber, hash common.Hash) (*types.Block, error) {
	block, err := api.blockByNumber(ctx, number)
	if err != nil {
		return nil, err
	}
	if block.Hash() == hash {
		return block, nil
	}
	return api.blockByHash(ctx, hash)
}

// TraceConfig holds extra parameters to trace functions.
type TraceConfig struct {
	*vm.LogConfig
	Tracer  *string
	Timeout *string
	Reexec  *uint64
}

// TraceCallConfig is the config for traceCall API. It holds one more
// field to override the state for tracing.
type TraceCallConfig struct {
	*vm.LogConfig
	Tracer         *string
	Timeout        *string
	Reexec         *uint64
	StateOverrides *ethapi.StateOverride
}

// StdTraceConfig holds extra parameters to standard-json trace functions.
type StdTraceConfig struct {
	vm.LogConfig
	Reexec *uint64
	TxHash common.Hash
}

// txTraceResult is the result of a single transaction trace.
type txTraceResult struct {
	Result interface{} `json:"result,omitempty"` // Trace results produced by the tracer
	Error  string      `json:"error,omitempty"`  // Trace failure produced by the tracer
}

// blockTraceTask represents a single block trace task when an entire chain is
// being traced.
type blockTraceTask struct {
	statedb *state.StateDB   // Intermediate state prepped for tracing
	block   *types.Block     // Block to trace the transactions from
	rootref common.Hash      // Trie root reference held for this task
	results []*txTraceResult // Trace results procudes by the task
}

// blockTraceResult represets the results of tracing a single block when an entire
// chain is being traced.
type blockTraceResult struct {
	Block  hexutil.Uint64   `json:"block"`  // Block number corresponding to this trace
	Hash   common.Hash      `json:"hash"`   // Block hash corresponding to this trace
	Traces []*txTraceResult `json:"traces"` // Trace results produced by the task
}

// txTraceTask represents a single transaction trace task when an entire block
// is being traced.
type txTraceTask struct {
	statedb *state.StateDB // Intermediate state prepped for tracing
	index   int            // Transaction offset in the block
}

// TraceChain returns the structured logs created during the execution of EVM
// between two blocks (excluding start) and returns them as a JSON object.
func (api *API) TraceChain(ctx context.Context, start, end rpc.BlockNumber, config *TraceConfig) (*rpc.Subscription, error) { // Fetch the block interval that we want to trace
	from, err := api.blockByNumber(ctx, start)
	if err != nil {
		return nil, err
	}
	to, err := api.blockByNumber(ctx, end)
	if err != nil {
		return nil, err
	}
	if from.Number().Cmp(to.Number()) >= 0 {
		return nil, fmt.Errorf("end block (#%d) needs to come after start block (#%d)", end, start)
	}
	return api.traceChain(ctx, from, to, config)
}

// traceChain configures a new tracer according to the provided configuration, and
// executes all the transactions contained within. The return value will be one item
// per transaction, dependent on the requested tracer.
func (api *API) traceChain(ctx context.Context, start, end *types.Block, config *TraceConfig) (*rpc.Subscription, error) {
	// Tracing a chain is a **long** operation, only do with subscriptions
	notifier, supported := rpc.NotifierFromContext(ctx)
	if !supported {
		return &rpc.Subscription{}, rpc.ErrNotificationsUnsupported
	}
	sub := notifier.CreateSubscription()

	// Prepare all the states for tracing. Note this procedure can take very
	// long time. Timeout mechanism is necessary.
	reexec := defaultTraceReexec
	if config != nil && config.Reexec != nil {
		reexec = *config.Reexec
	}
	blocks := int(end.NumberU64() - start.NumberU64())
	threads := runtime.NumCPU()
	if threads > blocks {
		threads = blocks
	}
	var (
		pend     = new(sync.WaitGroup)
		tasks    = make(chan *blockTraceTask, threads)
		results  = make(chan *blockTraceTask, threads)
		localctx = context.Background()
	)
	for th := 0; th < threads; th++ {
		pend.Add(1)
		go func() {
			defer pend.Done()

			// Fetch and execute the next block trace tasks
			for task := range tasks {
				signer := types.MakeSigner(api.backend.ChainConfig(), task.block.Number())
				blockCtx := core.NewEVMBlockContext(task.block.Header(), api.chainContext(localctx), nil)
				// Trace all the transactions contained within
				for i, tx := range task.block.Transactions() {
					msg, _ := tx.AsMessage(signer, task.block.BaseFee())
					txctx := &Context{
						BlockHash: task.block.Hash(),
						TxIndex:   i,
						TxHash:    tx.Hash(),
					}
					res, err := api.traceTx(localctx, msg, txctx, blockCtx, task.statedb, config)
					if err != nil {
						task.results[i] = &txTraceResult{Error: err.Error()}
						log.Warn("Tracing failed", "hash", tx.Hash(), "block", task.block.NumberU64(), "err", err)
						break
					}
					// Only delete empty objects if EIP158/161 (a.k.a Spurious Dragon) is in effect
					task.statedb.Finalise(api.backend.ChainConfig().IsEIP158(task.block.Number()))
					task.results[i] = &txTraceResult{Result: res}
				}
				// Stream the result back to the user or abort on teardown
				select {
				case results <- task:
				case <-notifier.Closed():
					return
				}
			}
		}()
	}
	// Start a goroutine to feed all the blocks into the tracers
	begin := time.Now()

	go func() {
		var (
			logged  time.Time
			number  uint64
			traced  uint64
			failed  error
			parent  common.Hash
			statedb *state.StateDB
		)
		// Ensure everything is properly cleaned up on any exit path
		defer func() {
			close(tasks)
			pend.Wait()

			switch {
			case failed != nil:
				log.Warn("Chain tracing failed", "start", start.NumberU64(), "end", end.NumberU64(), "transactions", traced, "elapsed", time.Since(begin), "err", failed)
			case number < end.NumberU64():
				log.Warn("Chain tracing aborted", "start", start.NumberU64(), "end", end.NumberU64(), "abort", number, "transactions", traced, "elapsed", time.Since(begin))
			default:
				log.Info("Chain tracing finished", "start", start.NumberU64(), "end", end.NumberU64(), "transactions", traced, "elapsed", time.Since(begin))
			}
			close(results)
		}()
		// Feed all the blocks both into the tracer, as well as fast process concurrently
		for number = start.NumberU64(); number < end.NumberU64(); number++ {
			// Stop tracing if interruption was requested
			select {
			case <-notifier.Closed():
				return
			default:
			}
			// Print progress logs if long enough time elapsed
			if time.Since(logged) > 8*time.Second {
				logged = time.Now()
				log.Info("Tracing chain segment", "start", start.NumberU64(), "end", end.NumberU64(), "current", number, "transactions", traced, "elapsed", time.Since(begin))
			}
			// Retrieve the parent state to trace on top
			block, err := api.blockByNumber(localctx, rpc.BlockNumber(number))
			if err != nil {
				failed = err
				break
			}
			// Prepare the statedb for tracing. Don't use the live database for
			// tracing to avoid persisting state junks into the database.
			statedb, err = api.backend.StateAtBlock(localctx, block, reexec, statedb, false)
			if err != nil {
				failed = err
				break
			}
			if statedb.Database().TrieDB() != nil {
				// Hold the reference for tracer, will be released at the final stage
				statedb.Database().TrieDB().Reference(block.Root(), common.Hash{})

				// Release the parent state because it's already held by the tracer
				if parent != (common.Hash{}) {
					statedb.Database().TrieDB().Dereference(parent)
				}
			}
			parent = block.Root()

			next, err := api.blockByNumber(localctx, rpc.BlockNumber(number+1))
			if err != nil {
				failed = err
				break
			}
			// Send the block over to the concurrent tracers (if not in the fast-forward phase)
			txs := next.Transactions()
			select {
			case tasks <- &blockTraceTask{statedb: statedb.Copy(), block: next, rootref: block.Root(), results: make([]*txTraceResult, len(txs))}:
			case <-notifier.Closed():
				return
			}
			traced += uint64(len(txs))
		}
	}()

	// Keep reading the trace results and stream the to the user
	go func() {
		var (
			done = make(map[uint64]*blockTraceResult)
			next = start.NumberU64() + 1
		)
		for res := range results {
			// Queue up next received result
			result := &blockTraceResult{
				Block:  hexutil.Uint64(res.block.NumberU64()),
				Hash:   res.block.Hash(),
				Traces: res.results,
			}
			done[uint64(result.Block)] = result

			// Dereference any parent tries held in memory by this task
			if res.statedb.Database().TrieDB() != nil {
				res.statedb.Database().TrieDB().Dereference(res.rootref)
			}
			// Stream completed traces to the user, aborting on the first error
			for result, ok := done[next]; ok; result, ok = done[next] {
				if len(result.Traces) > 0 || next == end.NumberU64() {
					notifier.Notify(sub.ID, result)
				}
				delete(done, next)
				next++
			}
		}
	}()
	return sub, nil
}

// TraceBlockByNumber returns the structured logs created during the execution of
// EVM and returns them as a JSON object.
func (api *API) TraceBlockByNumber(ctx context.Context, number rpc.BlockNumber, config *TraceConfig) ([]*txTraceResult, error) {
	block, err := api.blockByNumber(ctx, number)
	if err != nil {
		return nil, err
	}
	return api.traceBlock(ctx, block, config)
}

// TraceBlockByHash returns the structured logs created during the execution of
// EVM and returns them as a JSON object.
func (api *API) TraceBlockByHash(ctx context.Context, hash common.Hash, config *TraceConfig) ([]*txTraceResult, error) {
	block, err := api.blockByHash(ctx, hash)
	if err != nil {
		return nil, err
	}
	return api.traceBlock(ctx, block, config)
}

// TraceBlock returns the structured logs created during the execution of EVM
// and returns them as a JSON object.
func (api *API) TraceBlock(ctx context.Context, blob []byte, config *TraceConfig) ([]*txTraceResult, error) {
	block := new(types.Block)
	if err := rlp.Decode(bytes.NewReader(blob), block); err != nil {
		return nil, fmt.Errorf("could not decode block: %v", err)
	}
	return api.traceBlock(ctx, block, config)
}

// TraceBlockFromFile returns the structured logs created during the execution of
// EVM and returns them as a JSON object.
func (api *API) TraceBlockFromFile(ctx context.Context, file string, config *TraceConfig) ([]*txTraceResult, error) {
	blob, err := ioutil.ReadFile(file)
	if err != nil {
		return nil, fmt.Errorf("could not read file: %v", err)
	}
	return api.TraceBlock(ctx, blob, config)
}

// TraceBadBlock returns the structured logs created during the execution of
// EVM against a block pulled from the pool of bad ones and returns them as a JSON
// object.
func (api *API) TraceBadBlock(ctx context.Context, hash common.Hash, config *TraceConfig) ([]*txTraceResult, error) {
	for _, block := range rawdb.ReadAllBadBlocks(api.backend.ChainDb()) {
		if block.Hash() == hash {
			return api.traceBlock(ctx, block, config)
		}
	}
	return nil, fmt.Errorf("bad block %#x not found", hash)
}

// StandardTraceBlockToFile dumps the structured logs created during the
// execution of EVM to the local file system and returns a list of files
// to the caller.
func (api *API) StandardTraceBlockToFile(ctx context.Context, hash common.Hash, config *StdTraceConfig) ([]string, error) {
	block, err := api.blockByHash(ctx, hash)
	if err != nil {
		return nil, err
	}
	return api.standardTraceBlockToFile(ctx, block, config)
}

// StandardTraceBadBlockToFile dumps the structured logs created during the
// execution of EVM against a block pulled from the pool of bad ones to the
// local file system and returns a list of files to the caller.
func (api *API) StandardTraceBadBlockToFile(ctx context.Context, hash common.Hash, config *StdTraceConfig) ([]string, error) {
	for _, block := range rawdb.ReadAllBadBlocks(api.backend.ChainDb()) {
		if block.Hash() == hash {
			return api.standardTraceBlockToFile(ctx, block, config)
		}
	}
	return nil, fmt.Errorf("bad block %#x not found", hash)
}

// traceBlock configures a new tracer according to the provided configuration, and
// executes all the transactions contained within. The return value will be one item
// per transaction, dependent on the requestd tracer.
func (api *API) traceBlock(ctx context.Context, block *types.Block, config *TraceConfig) ([]*txTraceResult, error) {
	if block.NumberU64() == 0 {
		return nil, errors.New("genesis is not traceable")
	}
	parent, err := api.blockByNumberAndHash(ctx, rpc.BlockNumber(block.NumberU64()-1), block.ParentHash())
	if err != nil {
		return nil, err
	}
	reexec := defaultTraceReexec
	if config != nil && config.Reexec != nil {
		reexec = *config.Reexec
	}
	statedb, err := api.backend.StateAtBlock(ctx, parent, reexec, nil, true)
	if err != nil {
		return nil, err
	}
	// Execute all the transaction contained within the block concurrently
	var (
		signer  = types.MakeSigner(api.backend.ChainConfig(), block.Number())
		txs     = block.Transactions()
		results = make([]*txTraceResult, len(txs))

		pend = new(sync.WaitGroup)
		jobs = make(chan *txTraceTask, len(txs))
	)
	threads := runtime.NumCPU()
	if threads > len(txs) {
		threads = len(txs)
	}
	blockCtx := core.NewEVMBlockContext(block.Header(), api.chainContext(ctx), nil)
	blockHash := block.Hash()
	for th := 0; th < threads; th++ {
		pend.Add(1)
		go func() {
			defer pend.Done()
			// Fetch and execute the next transaction trace tasks
			for task := range jobs {
				msg, _ := txs[task.index].AsMessage(signer, block.BaseFee())
				txctx := &Context{
					BlockHash: blockHash,
					TxIndex:   task.index,
					TxHash:    txs[task.index].Hash(),
				}
				res, err := api.traceTx(ctx, msg, txctx, blockCtx, task.statedb, config)
				if err != nil {
					results[task.index] = &txTraceResult{Error: err.Error()}
					continue
				}
				results[task.index] = &txTraceResult{Result: res}
			}
		}()
	}
	// Feed the transactions into the tracers and return
	var failed error
	for i, tx := range txs {
		// Send the trace task over for execution
		jobs <- &txTraceTask{statedb: statedb.Copy(), index: i}

		// Generate the next state snapshot fast without tracing
		msg, _ := tx.AsMessage(signer, block.BaseFee())
		statedb.Prepare(tx.Hash(), i)
		vmenv := vm.NewEVM(blockCtx, core.NewEVMTxContext(msg), statedb, api.backend.ChainConfig(), vm.Config{})
		if _, err := core.ApplyMessage(vmenv, msg, new(core.GasPool).AddGas(msg.Gas())); err != nil {
			failed = err
			break
		}
		// Finalize the state so any modifications are written to the trie
		// Only delete empty objects if EIP158/161 (a.k.a Spurious Dragon) is in effect
		statedb.Finalise(vmenv.ChainConfig().IsEIP158(block.Number()))
	}
	close(jobs)
	pend.Wait()

	// If execution failed in between, abort
	if failed != nil {
		return nil, failed
	}
	return results, nil
}

// standardTraceBlockToFile configures a new tracer which uses standard JSON output,
// and traces either a full block or an individual transaction. The return value will
// be one filename per transaction traced.
func (api *API) standardTraceBlockToFile(ctx context.Context, block *types.Block, config *StdTraceConfig) ([]string, error) {
	// If we're tracing a single transaction, make sure it's present
	if config != nil && config.TxHash != (common.Hash{}) {
		if !containsTx(block, config.TxHash) {
			return nil, fmt.Errorf("transaction %#x not found in block", config.TxHash)
		}
	}
	if block.NumberU64() == 0 {
		return nil, errors.New("genesis is not traceable")
	}
	parent, err := api.blockByNumberAndHash(ctx, rpc.BlockNumber(block.NumberU64()-1), block.ParentHash())
	if err != nil {
		return nil, err
	}
	reexec := defaultTraceReexec
	if config != nil && config.Reexec != nil {
		reexec = *config.Reexec
	}
	statedb, err := api.backend.StateAtBlock(ctx, parent, reexec, nil, true)
	if err != nil {
		return nil, err
	}
	// Retrieve the tracing configurations, or use default values
	var (
		logConfig vm.LogConfig
		txHash    common.Hash
	)
	if config != nil {
		logConfig = config.LogConfig
		txHash = config.TxHash
	}
	logConfig.Debug = true

	// Execute transaction, either tracing all or just the requested one
	var (
		dumps       []string
		signer      = types.MakeSigner(api.backend.ChainConfig(), block.Number())
		chainConfig = api.backend.ChainConfig()
		vmctx       = core.NewEVMBlockContext(block.Header(), api.chainContext(ctx), nil)
		canon       = true
	)
	// Check if there are any overrides: the caller may wish to enable a future
	// fork when executing this block. Note, such overrides are only applicable to the
	// actual specified block, not any preceding blocks that we have to go through
	// in order to obtain the state.
	// Therefore, it's perfectly valid to specify `"futureForkBlock": 0`, to enable `futureFork`

	if config != nil && config.Overrides != nil {
		// Copy the config, to not screw up the main config
		// Note: the Clique-part is _not_ deep copied
		chainConfigCopy := new(params.ChainConfig)
		*chainConfigCopy = *chainConfig
		chainConfig = chainConfigCopy
		if berlin := config.LogConfig.Overrides.BerlinBlock; berlin != nil {
			chainConfig.BerlinBlock = berlin
			canon = false
		}
	}
	for i, tx := range block.Transactions() {
		// Prepare the trasaction for un-traced execution
		var (
			msg, _    = tx.AsMessage(signer, block.BaseFee())
			txContext = core.NewEVMTxContext(msg)
			vmConf    vm.Config
			dump      *os.File
			writer    *bufio.Writer
			err       error
		)
		// If the transaction needs tracing, swap out the configs
		if tx.Hash() == txHash || txHash == (common.Hash{}) {
			// Generate a unique temporary file to dump it into
			prefix := fmt.Sprintf("block_%#x-%d-%#x-", block.Hash().Bytes()[:4], i, tx.Hash().Bytes()[:4])
			if !canon {
				prefix = fmt.Sprintf("%valt-", prefix)
			}
			dump, err = ioutil.TempFile(os.TempDir(), prefix)
			if err != nil {
				return nil, err
			}
			dumps = append(dumps, dump.Name())

			// Swap out the noop logger to the standard tracer
			writer = bufio.NewWriter(dump)
			vmConf = vm.Config{
				Debug:                   true,
				Tracer:                  vm.NewJSONLogger(&logConfig, writer),
				EnablePreimageRecording: true,
			}
		}
		// Execute the transaction and flush any traces to disk
		vmenv := vm.NewEVM(vmctx, txContext, statedb, chainConfig, vmConf)
		statedb.Prepare(tx.Hash(), i)
		_, err = core.ApplyMessage(vmenv, msg, new(core.GasPool).AddGas(msg.Gas()))
		if writer != nil {
			writer.Flush()
		}
		if dump != nil {
			dump.Close()
			log.Info("Wrote standard trace", "file", dump.Name())
		}
		if err != nil {
			return dumps, err
		}
		// Finalize the state so any modifications are written to the trie
		// Only delete empty objects if EIP158/161 (a.k.a Spurious Dragon) is in effect
		statedb.Finalise(vmenv.ChainConfig().IsEIP158(block.Number()))

		// If we've traced the transaction we were looking for, abort
		if tx.Hash() == txHash {
			break
		}
	}
	return dumps, nil
}

// containsTx reports whether the transaction with a certain hash
// is contained within the specified block.
func containsTx(block *types.Block, hash common.Hash) bool {
	for _, tx := range block.Transactions() {
		if tx.Hash() == hash {
			return true
		}
	}
	return false
}

// TraceTransaction returns the structured logs created during the execution of EVM
// and returns them as a JSON object.
func (api *API) TraceTransaction(ctx context.Context, hash common.Hash, config *TraceConfig) (interface{}, error) {
	_, blockHash, blockNumber, index, err := api.backend.GetTransaction(ctx, hash)
	if err != nil {
		return nil, err
	}
	// It shouldn't happen in practice.
	if blockNumber == 0 {
		return nil, errors.New("genesis is not traceable")
	}
	reexec := defaultTraceReexec
	if config != nil && config.Reexec != nil {
		reexec = *config.Reexec
	}
	block, err := api.blockByNumberAndHash(ctx, rpc.BlockNumber(blockNumber), blockHash)
	if err != nil {
		return nil, err
	}
	msg, vmctx, statedb, err := api.backend.StateAtTransaction(ctx, block, int(index), reexec)
	if err != nil {
		return nil, err
	}
	txctx := &Context{
		BlockHash: blockHash,
		TxIndex:   int(index),
		TxHash:    hash,
	}
	return api.traceTx(ctx, msg, txctx, vmctx, statedb, config)
}

// TraceCall lets you trace a given eth_call. It collects the structured logs
// created during the execution of EVM if the given transaction was added on
// top of the provided block and returns them as a JSON object.
// You can provide -2 as a block number to trace on top of the pending block.
func (api *API) TraceCall(ctx context.Context, args ethapi.TransactionArgs, blockNrOrHash rpc.BlockNumberOrHash, config *TraceCallConfig) (interface{}, error) {
	// Try to retrieve the specified block
	var (
		err   error
		block *types.Block
	)
	if hash, ok := blockNrOrHash.Hash(); ok {
		block, err = api.blockByHash(ctx, hash)
	} else if number, ok := blockNrOrHash.Number(); ok {
		block, err = api.blockByNumber(ctx, number)
	} else {
		return nil, errors.New("invalid arguments; neither block nor hash specified")
	}
	if err != nil {
		return nil, err
	}
	// try to recompute the state
	reexec := defaultTraceReexec
	if config != nil && config.Reexec != nil {
		reexec = *config.Reexec
	}
	statedb, err := api.backend.StateAtBlock(ctx, block, reexec, nil, true)
	if err != nil {
		return nil, err
	}
	// Apply the customized state rules if required.
	if config != nil {
		if err := config.StateOverrides.Apply(statedb); err != nil {
			return nil, err
		}
	}
	// Execute the trace
	msg, err := args.ToMessage(api.backend.RPCGasCap(), block.BaseFee())
	if err != nil {
		return nil, err
	}
	vmctx := core.NewEVMBlockContext(block.Header(), api.chainContext(ctx), nil)

	var traceConfig *TraceConfig
	if config != nil {
		traceConfig = &TraceConfig{
			LogConfig: config.LogConfig,
			Tracer:    config.Tracer,
			Timeout:   config.Timeout,
			Reexec:    config.Reexec,
		}
	}
	return api.traceTx(ctx, msg, new(Context), vmctx, statedb, traceConfig)
}

// traceTx configures a new tracer according to the provided configuration, and
// executes the given message in the provided environment. The return value will
// be tracer dependent.
func (api *API) traceTx(ctx context.Context, message core.Message, txctx *Context, vmctx vm.BlockContext, statedb *state.StateDB, config *TraceConfig) (interface{}, error) {
	// Assemble the structured logger or the JavaScript tracer
	var (
		tracer    vm.Tracer
		err       error
		txContext = core.NewEVMTxContext(message)
	)
	switch {
	case config != nil && config.Tracer != nil:
		// Define a meaningful timeout of a single transaction trace
		timeout := defaultTraceTimeout
		if config.Timeout != nil {
			if timeout, err = time.ParseDuration(*config.Timeout); err != nil {
				return nil, err
			}
		}
<<<<<<< HEAD
		if *config.Tracer == "goCallTracer" {
			tracer = NewCallTracer(statedb)
		} else {
			// Constuct the JavaScript tracer to execute with
			if tracer, err = New(*config.Tracer, txContext); err != nil {
				return nil, err
=======
		// Constuct the JavaScript tracer to execute with
		if tracer, err = New(*config.Tracer, txctx); err != nil {
			return nil, err
		}
		// Handle timeouts and RPC cancellations
		deadlineCtx, cancel := context.WithTimeout(ctx, timeout)
		go func() {
			<-deadlineCtx.Done()
			if deadlineCtx.Err() == context.DeadlineExceeded {
				tracer.(*Tracer).Stop(errors.New("execution timeout"))
>>>>>>> 33ca98ec
			}
			// Handle timeouts and RPC cancellations
			deadlineCtx, cancel := context.WithTimeout(ctx, timeout)
			go func() {
				<-deadlineCtx.Done()
				if deadlineCtx.Err() == context.DeadlineExceeded {
					tracer.(*Tracer).Stop(errors.New("execution timeout"))
				}
			}()
			defer cancel()
		}

	case config == nil:
		tracer = vm.NewStructLogger(nil)

	default:
		tracer = vm.NewStructLogger(config.LogConfig)
	}
	// Run the transaction with tracing enabled.
	vmenv := vm.NewEVM(vmctx, txContext, statedb, api.backend.ChainConfig(), vm.Config{Debug: true, Tracer: tracer, NoBaseFee: true})

	// Call Prepare to clear out the statedb access list
	statedb.Prepare(txctx.TxHash, txctx.TxIndex)

	result, err := core.ApplyMessage(vmenv, message, new(core.GasPool).AddGas(message.Gas()))
	if err != nil {
		return nil, fmt.Errorf("tracing failed: %w", err)
	}

	// Depending on the tracer type, format and return the output.
	switch tracer := tracer.(type) {
	case *vm.StructLogger:
		// If the result contains a revert reason, return it.
		returnVal := fmt.Sprintf("%x", result.Return())
		if len(result.Revert()) > 0 {
			returnVal = fmt.Sprintf("%x", result.Revert())
		}
		return &ethapi.ExecutionResult{
			Gas:         result.UsedGas,
			Failed:      result.Failed(),
			ReturnValue: returnVal,
			StructLogs:  ethapi.FormatLogs(tracer.StructLogs()),
		}, nil

	case TracerResult:
		return tracer.GetResult()

	case *Tracer:
		return tracer.GetResult()

	default:
		panic(fmt.Sprintf("bad tracer type %T", tracer))
	}
}

// APIs return the collection of RPC services the tracer package offers.
func APIs(backend Backend) []rpc.API {
	// Append all the local APIs and return
	return []rpc.API{
		{
			Namespace: "debug",
			Version:   "1.0",
			Service:   NewAPI(backend),
			Public:    false,
		},
	}
}<|MERGE_RESOLUTION|>--- conflicted
+++ resolved
@@ -792,25 +792,12 @@
 				return nil, err
 			}
 		}
-<<<<<<< HEAD
 		if *config.Tracer == "goCallTracer" {
 			tracer = NewCallTracer(statedb)
 		} else {
 			// Constuct the JavaScript tracer to execute with
-			if tracer, err = New(*config.Tracer, txContext); err != nil {
+			if tracer, err = New(*config.Tracer, txctx); err != nil {
 				return nil, err
-=======
-		// Constuct the JavaScript tracer to execute with
-		if tracer, err = New(*config.Tracer, txctx); err != nil {
-			return nil, err
-		}
-		// Handle timeouts and RPC cancellations
-		deadlineCtx, cancel := context.WithTimeout(ctx, timeout)
-		go func() {
-			<-deadlineCtx.Done()
-			if deadlineCtx.Err() == context.DeadlineExceeded {
-				tracer.(*Tracer).Stop(errors.New("execution timeout"))
->>>>>>> 33ca98ec
 			}
 			// Handle timeouts and RPC cancellations
 			deadlineCtx, cancel := context.WithTimeout(ctx, timeout)
