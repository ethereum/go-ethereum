--- conflicted
+++ resolved
@@ -882,7 +882,6 @@
 	// Default tracer is the struct logger
 	tracer = logger.NewStructLogger(config.Config)
 	if config.Tracer != nil {
-<<<<<<< HEAD
 		if *config.Tracer == "goCallTracer" {
 			tracer = NewCallTracer(statedb)
 		} else {
@@ -898,17 +897,6 @@
 				}
 			}()
 			defer cancel()
-=======
-		tracer, err = New(*config.Tracer, txctx)
-		if err != nil {
-			return nil, err
-		}
-	}
-	// Define a meaningful timeout of a single transaction trace
-	if config.Timeout != nil {
-		if timeout, err = time.ParseDuration(*config.Timeout); err != nil {
-			return nil, err
->>>>>>> 23bee162
 		}
 	}
 	deadlineCtx, cancel := context.WithTimeout(ctx, timeout)
