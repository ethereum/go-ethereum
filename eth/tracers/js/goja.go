// Copyright 2022 The go-ethereum Authors
// This file is part of the go-ethereum library.
//
// The go-ethereum library is free software: you can redistribute it and/or modify
// it under the terms of the GNU Lesser General Public License as published by
// the Free Software Foundation, either version 3 of the License, or
// (at your option) any later version.
//
// The go-ethereum library is distributed in the hope that it will be useful,
// but WITHOUT ANY WARRANTY; without even the implied warranty of
// MERCHANTABILITY or FITNESS FOR A PARTICULAR PURPOSE. See the
// GNU Lesser General Public License for more details.
//
// You should have received a copy of the GNU Lesser General Public License
// along with the go-ethereum library. If not, see <http://www.gnu.org/licenses/>.

package js

import (
	"encoding/json"
	"errors"
	"fmt"
	"math/big"

	"github.com/dop251/goja"
	"github.com/ethereum/go-ethereum/core/tracing"
	"github.com/ethereum/go-ethereum/core/types"
<<<<<<< HEAD
	"github.com/ethereum/go-ethereum/eth/tracers/directory"
=======
	"github.com/ethereum/go-ethereum/eth/tracers"
	"github.com/ethereum/go-ethereum/eth/tracers/internal"
>>>>>>> 5cea7a62
	"github.com/holiman/uint256"

	"github.com/ethereum/go-ethereum/common"
	"github.com/ethereum/go-ethereum/common/hexutil"
	"github.com/ethereum/go-ethereum/core/vm"
	"github.com/ethereum/go-ethereum/crypto"
	jsassets "github.com/ethereum/go-ethereum/eth/tracers/js/internal/tracers"
)

var assetTracers = make(map[string]string)

// init retrieves the JavaScript transaction tracers included in go-ethereum.
func init() {
	var err error
	assetTracers, err = jsassets.Load()
	if err != nil {
		panic(err)
	}
<<<<<<< HEAD
	type ctorFn = func(*directory.Context, json.RawMessage) (*directory.Tracer, error)
	lookup := func(code string) ctorFn {
		return func(ctx *directory.Context, cfg json.RawMessage) (*directory.Tracer, error) {
=======
	type ctorFn = func(*tracers.Context, json.RawMessage) (*tracers.Tracer, error)
	lookup := func(code string) ctorFn {
		return func(ctx *tracers.Context, cfg json.RawMessage) (*tracers.Tracer, error) {
>>>>>>> 5cea7a62
			return newJsTracer(code, ctx, cfg)
		}
	}
	for name, code := range assetTracers {
		directory.DefaultDirectory.Register(name, lookup(code), true)
	}
	directory.DefaultDirectory.RegisterJSEval(newJsTracer)
}

// bigIntProgram is compiled once and the exported function mostly invoked to convert
// hex strings into big ints.
var bigIntProgram = goja.MustCompile("bigInt", bigIntegerJS, false)

type toBigFn = func(vm *goja.Runtime, val string) (goja.Value, error)
type toBufFn = func(vm *goja.Runtime, val []byte) (goja.Value, error)
type fromBufFn = func(vm *goja.Runtime, buf goja.Value, allowString bool) ([]byte, error)

func toBuf(vm *goja.Runtime, bufType goja.Value, val []byte) (goja.Value, error) {
	// bufType is usually Uint8Array. This is equivalent to `new Uint8Array(val)` in JS.
	return vm.New(bufType, vm.ToValue(vm.NewArrayBuffer(val)))
}

func fromBuf(vm *goja.Runtime, bufType goja.Value, buf goja.Value, allowString bool) ([]byte, error) {
	obj := buf.ToObject(vm)
	switch obj.ClassName() {
	case "String":
		if !allowString {
			break
		}
		return common.FromHex(obj.String()), nil

	case "Array":
		var b []byte
		if err := vm.ExportTo(buf, &b); err != nil {
			return nil, err
		}
		return b, nil

	case "Object":
		if !obj.Get("constructor").SameAs(bufType) {
			break
		}
		b := obj.Export().([]byte)
		return b, nil
	}
	return nil, errors.New("invalid buffer type")
}

// jsTracer is an implementation of the Tracer interface which evaluates
// JS functions on the relevant EVM hooks. It uses Goja as its JS engine.
type jsTracer struct {
	vm                *goja.Runtime
	env               *tracing.VMContext
	toBig             toBigFn               // Converts a hex string into a JS bigint
	toBuf             toBufFn               // Converts a []byte into a JS buffer
	fromBuf           fromBufFn             // Converts an array, hex string or Uint8Array to a []byte
	ctx               map[string]goja.Value // KV-bag passed to JS in `result`
	activePrecompiles []common.Address      // List of active precompiles at current block
	traceStep         bool                  // True if tracer object exposes a `step()` method
	traceFrame        bool                  // True if tracer object exposes the `enter()` and `exit()` methods
	err               error                 // Any error that should stop tracing
	obj               *goja.Object          // Trace object

	// Methods exposed by tracer
	result goja.Callable
	fault  goja.Callable
	step   goja.Callable
	enter  goja.Callable
	exit   goja.Callable

	// Underlying structs being passed into JS
	log         *steplog
	frame       *callframe
	frameResult *callframeResult

	// Goja-wrapping of types prepared for JS consumption
	logValue         goja.Value
	dbValue          goja.Value
	frameValue       goja.Value
	frameResultValue goja.Value
}

// newJsTracer instantiates a new JS tracer instance. code is a
// Javascript snippet which evaluates to an expression returning
// an object with certain methods:
//
// The methods `result` and `fault` are required to be present.
// The methods `step`, `enter`, and `exit` are optional, but note that
// `enter` and `exit` always go together.
<<<<<<< HEAD
func newJsTracer(code string, ctx *directory.Context, cfg json.RawMessage) (*directory.Tracer, error) {
=======
func newJsTracer(code string, ctx *tracers.Context, cfg json.RawMessage) (*tracers.Tracer, error) {
>>>>>>> 5cea7a62
	vm := goja.New()
	// By default field names are exported to JS as is, i.e. capitalized.
	vm.SetFieldNameMapper(goja.UncapFieldNameMapper())
	t := &jsTracer{
		vm:  vm,
		ctx: make(map[string]goja.Value),
	}

	t.setTypeConverters()
	t.setBuiltinFunctions()

	if ctx == nil {
		ctx = new(directory.Context)
	}
	if ctx.BlockHash != (common.Hash{}) {
		blockHash, err := t.toBuf(vm, ctx.BlockHash.Bytes())
		if err != nil {
			return nil, err
		}
		t.ctx["blockHash"] = blockHash
		if ctx.TxHash != (common.Hash{}) {
			t.ctx["txIndex"] = vm.ToValue(ctx.TxIndex)
			txHash, err := t.toBuf(vm, ctx.TxHash.Bytes())
			if err != nil {
				return nil, err
			}
			t.ctx["txHash"] = txHash
		}
	}

	ret, err := vm.RunString("(" + code + ")")
	if err != nil {
		return nil, err
	}
	// Check tracer's interface for required and optional methods.
	obj := ret.ToObject(vm)
	result, ok := goja.AssertFunction(obj.Get("result"))
	if !ok {
		return nil, errors.New("trace object must expose a function result()")
	}
	fault, ok := goja.AssertFunction(obj.Get("fault"))
	if !ok {
		return nil, errors.New("trace object must expose a function fault()")
	}
	step, ok := goja.AssertFunction(obj.Get("step"))
	t.traceStep = ok
	enter, hasEnter := goja.AssertFunction(obj.Get("enter"))
	exit, hasExit := goja.AssertFunction(obj.Get("exit"))
	if hasEnter != hasExit {
		return nil, errors.New("trace object must expose either both or none of enter() and exit()")
	}
	t.traceFrame = hasEnter
	t.obj = obj
	t.step = step
	t.enter = enter
	t.exit = exit
	t.result = result
	t.fault = fault

	// Pass in config
	if setup, ok := goja.AssertFunction(obj.Get("setup")); ok {
		cfgStr := "{}"
		if cfg != nil {
			cfgStr = string(cfg)
		}
		if _, err := setup(obj, vm.ToValue(cfgStr)); err != nil {
			return nil, err
		}
	}
	// Setup objects carrying data to JS. These are created once and re-used.
	t.log = &steplog{
		vm:       vm,
		op:       &opObj{vm: vm},
		memory:   &memoryObj{vm: vm, toBig: t.toBig, toBuf: t.toBuf},
		stack:    &stackObj{vm: vm, toBig: t.toBig},
		contract: &contractObj{vm: vm, toBig: t.toBig, toBuf: t.toBuf},
	}
	t.frame = &callframe{vm: vm, toBig: t.toBig, toBuf: t.toBuf}
	t.frameResult = &callframeResult{vm: vm, toBuf: t.toBuf}
	t.frameValue = t.frame.setupObject()
	t.frameResultValue = t.frameResult.setupObject()
	t.logValue = t.log.setupObject()

<<<<<<< HEAD
	return &directory.Tracer{
=======
	return &tracers.Tracer{
>>>>>>> 5cea7a62
		Hooks: &tracing.Hooks{
			OnTxStart: t.OnTxStart,
			OnTxEnd:   t.OnTxEnd,
			OnEnter:   t.OnEnter,
			OnExit:    t.OnExit,
			OnOpcode:  t.OnOpcode,
			OnFault:   t.OnFault,
		},
		GetResult: t.GetResult,
		Stop:      t.Stop,
	}, nil
}

// OnTxStart implements the Tracer interface and is invoked at the beginning of
// transaction processing.
func (t *jsTracer) OnTxStart(env *tracing.VMContext, tx *types.Transaction, from common.Address) {
	t.env = env
	// Need statedb access for db object
	db := &dbObj{db: env.StateDB, vm: t.vm, toBig: t.toBig, toBuf: t.toBuf, fromBuf: t.fromBuf}
	t.dbValue = db.setupObject()
	// Update list of precompiles based on current block
	rules := env.ChainConfig.Rules(env.BlockNumber, env.Random != nil, env.Time)
	t.activePrecompiles = vm.ActivePrecompiles(rules)
	t.ctx["block"] = t.vm.ToValue(t.env.BlockNumber.Uint64())
	t.ctx["gas"] = t.vm.ToValue(tx.Gas())
	gasPriceBig, err := t.toBig(t.vm, env.GasPrice.String())
	if err != nil {
		t.err = err
		return
	}
	t.ctx["gasPrice"] = gasPriceBig
}

// OnTxEnd implements the Tracer interface and is invoked at the end of
// transaction processing.
func (t *jsTracer) OnTxEnd(receipt *types.Receipt, err error) {
	if t.err != nil {
		return
	}
	if err != nil {
		// Don't override vm error
		if _, ok := t.ctx["error"]; !ok {
			t.ctx["error"] = t.vm.ToValue(err.Error())
		}
		return
	}
	t.ctx["gasUsed"] = t.vm.ToValue(receipt.GasUsed)
}

// onStart implements the Tracer interface to initialize the tracing operation.
func (t *jsTracer) onStart(from common.Address, to common.Address, create bool, input []byte, gas uint64, value *big.Int) {
	if t.err != nil {
		return
	}
	if create {
		t.ctx["type"] = t.vm.ToValue("CREATE")
	} else {
		t.ctx["type"] = t.vm.ToValue("CALL")
	}
	fromVal, err := t.toBuf(t.vm, from.Bytes())
	if err != nil {
		t.err = err
		return
	}
	t.ctx["from"] = fromVal
	toVal, err := t.toBuf(t.vm, to.Bytes())
	if err != nil {
		t.err = err
		return
	}
	t.ctx["to"] = toVal
	inputVal, err := t.toBuf(t.vm, input)
	if err != nil {
		t.err = err
		return
	}
	t.ctx["input"] = inputVal
	valueBig, err := t.toBig(t.vm, value.String())
	if err != nil {
		t.err = err
		return
	}
	t.ctx["value"] = valueBig
}

// OnOpcode implements the Tracer interface to trace a single step of VM execution.
func (t *jsTracer) OnOpcode(pc uint64, op byte, gas, cost uint64, scope tracing.OpContext, rData []byte, depth int, err error) {
	if !t.traceStep {
		return
	}
	if t.err != nil {
		return
	}

	log := t.log
	log.op.op = vm.OpCode(op)
	log.memory.memory = scope.MemoryData()
	log.stack.stack = scope.StackData()
	log.contract.scope = scope
	log.pc = pc
	log.gas = gas
	log.cost = cost
	log.refund = t.env.StateDB.GetRefund()
	log.depth = depth
	log.err = err
	if _, err := t.step(t.obj, t.logValue, t.dbValue); err != nil {
		t.onError("step", err)
	}
}

// OnFault implements the Tracer interface to trace an execution fault
func (t *jsTracer) OnFault(pc uint64, op byte, gas, cost uint64, scope tracing.OpContext, depth int, err error) {
	if t.err != nil {
		return
	}
	// Other log fields have been already set as part of the last OnOpcode.
	t.log.err = err
	if _, err := t.fault(t.obj, t.logValue, t.dbValue); err != nil {
		t.onError("fault", err)
	}
}

// onEnd is called after the call finishes to finalize the tracing.
func (t *jsTracer) onEnd(output []byte, gasUsed uint64, err error, reverted bool) {
	if t.err != nil {
		return
	}
	if err != nil {
		t.ctx["error"] = t.vm.ToValue(err.Error())
	}
	outputVal, err := t.toBuf(t.vm, output)
	if err != nil {
		t.err = err
		return
	}
	t.ctx["output"] = outputVal
}

// OnEnter is called when EVM enters a new scope (via call, create or selfdestruct).
func (t *jsTracer) OnEnter(depth int, typ byte, from common.Address, to common.Address, input []byte, gas uint64, value *big.Int) {
	if t.err != nil {
		return
	}
	if depth == 0 {
		t.onStart(from, to, vm.OpCode(typ) == vm.CREATE, input, gas, value)
		return
	}
	if !t.traceFrame {
		return
	}

	t.frame.typ = vm.OpCode(typ).String()
	t.frame.from = from
	t.frame.to = to
	t.frame.input = common.CopyBytes(input)
	t.frame.gas = uint(gas)
	t.frame.value = nil
	if value != nil {
		t.frame.value = new(big.Int).SetBytes(value.Bytes())
	}

	if _, err := t.enter(t.obj, t.frameValue); err != nil {
		t.onError("enter", err)
	}
}

// OnExit is called when EVM exits a scope, even if the scope didn't
// execute any code.
func (t *jsTracer) OnExit(depth int, output []byte, gasUsed uint64, err error, reverted bool) {
	if t.err != nil {
		return
	}
	if depth == 0 {
		t.onEnd(output, gasUsed, err, reverted)
		return
	}
	if !t.traceFrame {
		return
	}

	t.frameResult.gasUsed = uint(gasUsed)
	t.frameResult.output = common.CopyBytes(output)
	t.frameResult.err = err

	if _, err := t.exit(t.obj, t.frameResultValue); err != nil {
		t.onError("exit", err)
	}
}

// GetResult calls the Javascript 'result' function and returns its value, or any accumulated error
func (t *jsTracer) GetResult() (json.RawMessage, error) {
	if t.err != nil {
		return nil, t.err
	}
	ctx := t.vm.ToValue(t.ctx)
	res, err := t.result(t.obj, ctx, t.dbValue)
	if err != nil {
		return nil, wrapError("result", err)
	}
	encoded, err := json.Marshal(res)
	if err != nil {
		return nil, err
	}
	return encoded, t.err
}

// Stop terminates execution of the tracer at the first opportune moment.
func (t *jsTracer) Stop(err error) {
	t.vm.Interrupt(err)
}

// onError is called anytime the running JS code is interrupted
// and returns an error. It in turn pings the EVM to cancel its
// execution.
func (t *jsTracer) onError(context string, err error) {
	t.err = wrapError(context, err)
}

func wrapError(context string, err error) error {
	return fmt.Errorf("%v    in server-side tracer function '%v'", err, context)
}

// setBuiltinFunctions injects Go functions which are available to tracers into the environment.
// It depends on type converters having been set up.
func (t *jsTracer) setBuiltinFunctions() {
	vm := t.vm
	// TODO: load console from goja-nodejs
	vm.Set("toHex", func(v goja.Value) string {
		b, err := t.fromBuf(vm, v, false)
		if err != nil {
			vm.Interrupt(err)
			return ""
		}
		return hexutil.Encode(b)
	})
	vm.Set("toWord", func(v goja.Value) goja.Value {
		// TODO: add test with []byte len < 32 or > 32
		b, err := t.fromBuf(vm, v, true)
		if err != nil {
			vm.Interrupt(err)
			return nil
		}
		b = common.BytesToHash(b).Bytes()
		res, err := t.toBuf(vm, b)
		if err != nil {
			vm.Interrupt(err)
			return nil
		}
		return res
	})
	vm.Set("toAddress", func(v goja.Value) goja.Value {
		a, err := t.fromBuf(vm, v, true)
		if err != nil {
			vm.Interrupt(err)
			return nil
		}
		a = common.BytesToAddress(a).Bytes()
		res, err := t.toBuf(vm, a)
		if err != nil {
			vm.Interrupt(err)
			return nil
		}
		return res
	})
	vm.Set("toContract", func(from goja.Value, nonce uint) goja.Value {
		a, err := t.fromBuf(vm, from, true)
		if err != nil {
			vm.Interrupt(err)
			return nil
		}
		addr := common.BytesToAddress(a)
		b := crypto.CreateAddress(addr, uint64(nonce)).Bytes()
		res, err := t.toBuf(vm, b)
		if err != nil {
			vm.Interrupt(err)
			return nil
		}
		return res
	})
	vm.Set("toContract2", func(from goja.Value, salt string, initcode goja.Value) goja.Value {
		a, err := t.fromBuf(vm, from, true)
		if err != nil {
			vm.Interrupt(err)
			return nil
		}
		addr := common.BytesToAddress(a)
		code, err := t.fromBuf(vm, initcode, true)
		if err != nil {
			vm.Interrupt(err)
			return nil
		}
		code = common.CopyBytes(code)
		codeHash := crypto.Keccak256(code)
		b := crypto.CreateAddress2(addr, common.HexToHash(salt), codeHash).Bytes()
		res, err := t.toBuf(vm, b)
		if err != nil {
			vm.Interrupt(err)
			return nil
		}
		return res
	})
	vm.Set("isPrecompiled", func(v goja.Value) bool {
		a, err := t.fromBuf(vm, v, true)
		if err != nil {
			vm.Interrupt(err)
			return false
		}
		addr := common.BytesToAddress(a)
		for _, p := range t.activePrecompiles {
			if p == addr {
				return true
			}
		}
		return false
	})
	vm.Set("slice", func(slice goja.Value, start, end int64) goja.Value {
		b, err := t.fromBuf(vm, slice, false)
		if err != nil {
			vm.Interrupt(err)
			return nil
		}
		if start < 0 || start > end || end > int64(len(b)) {
			vm.Interrupt(fmt.Sprintf("Tracer accessed out of bound memory: available %d, offset %d, size %d", len(b), start, end-start))
			return nil
		}
		res, err := t.toBuf(vm, b[start:end])
		if err != nil {
			vm.Interrupt(err)
			return nil
		}
		return res
	})
}

// setTypeConverters sets up utilities for converting Go types into those
// suitable for JS consumption.
func (t *jsTracer) setTypeConverters() error {
	// Inject bigint logic.
	// TODO: To be replaced after goja adds support for native JS bigint.
	toBigCode, err := t.vm.RunProgram(bigIntProgram)
	if err != nil {
		return err
	}
	// Used to create JS bigint objects from go.
	toBigFn, ok := goja.AssertFunction(toBigCode)
	if !ok {
		return errors.New("failed to bind bigInt func")
	}
	toBigWrapper := func(vm *goja.Runtime, val string) (goja.Value, error) {
		return toBigFn(goja.Undefined(), vm.ToValue(val))
	}
	t.toBig = toBigWrapper
	// NOTE: We need this workaround to create JS buffers because
	// goja doesn't at the moment expose constructors for typed arrays.
	//
	// Cache uint8ArrayType once to be used every time for less overhead.
	uint8ArrayType := t.vm.Get("Uint8Array")
	toBufWrapper := func(vm *goja.Runtime, val []byte) (goja.Value, error) {
		return toBuf(vm, uint8ArrayType, val)
	}
	t.toBuf = toBufWrapper
	fromBufWrapper := func(vm *goja.Runtime, buf goja.Value, allowString bool) ([]byte, error) {
		return fromBuf(vm, uint8ArrayType, buf, allowString)
	}
	t.fromBuf = fromBufWrapper
	return nil
}

type opObj struct {
	vm *goja.Runtime
	op vm.OpCode
}

func (o *opObj) ToNumber() int {
	return int(o.op)
}

func (o *opObj) ToString() string {
	return o.op.String()
}

func (o *opObj) IsPush() bool {
	return o.op.IsPush()
}

func (o *opObj) setupObject() *goja.Object {
	obj := o.vm.NewObject()
	obj.Set("toNumber", o.vm.ToValue(o.ToNumber))
	obj.Set("toString", o.vm.ToValue(o.ToString))
	obj.Set("isPush", o.vm.ToValue(o.IsPush))
	return obj
}

type memoryObj struct {
	memory []byte
	vm     *goja.Runtime
	toBig  toBigFn
	toBuf  toBufFn
}

func (mo *memoryObj) Slice(begin, end int64) goja.Value {
	b, err := mo.slice(begin, end)
	if err != nil {
		mo.vm.Interrupt(err)
		return nil
	}
	res, err := mo.toBuf(mo.vm, b)
	if err != nil {
		mo.vm.Interrupt(err)
		return nil
	}
	return res
}

// slice returns the requested range of memory as a byte slice.
func (mo *memoryObj) slice(begin, end int64) ([]byte, error) {
	if end == begin {
		return []byte{}, nil
	}
	if end < begin || begin < 0 {
		return nil, fmt.Errorf("tracer accessed out of bound memory: offset %d, end %d", begin, end)
	}
<<<<<<< HEAD
	slice, err := directory.GetMemoryCopyPadded(mo.memory, begin, end-begin)
=======
	slice, err := internal.GetMemoryCopyPadded(mo.memory, begin, end-begin)
>>>>>>> 5cea7a62
	if err != nil {
		return nil, err
	}
	return slice, nil
}

func (mo *memoryObj) GetUint(addr int64) goja.Value {
	value, err := mo.getUint(addr)
	if err != nil {
		mo.vm.Interrupt(err)
		return nil
	}
	res, err := mo.toBig(mo.vm, value.String())
	if err != nil {
		mo.vm.Interrupt(err)
		return nil
	}
	return res
}

// getUint returns the 32 bytes at the specified address interpreted as a uint.
func (mo *memoryObj) getUint(addr int64) (*big.Int, error) {
	if len(mo.memory) < int(addr)+32 || addr < 0 {
		return nil, fmt.Errorf("tracer accessed out of bound memory: available %d, offset %d, size %d", len(mo.memory), addr, 32)
	}
<<<<<<< HEAD
	return new(big.Int).SetBytes(directory.MemoryPtr(mo.memory, addr, 32)), nil
=======
	return new(big.Int).SetBytes(internal.MemoryPtr(mo.memory, addr, 32)), nil
>>>>>>> 5cea7a62
}

func (mo *memoryObj) Length() int {
	return len(mo.memory)
}

func (m *memoryObj) setupObject() *goja.Object {
	o := m.vm.NewObject()
	o.Set("slice", m.vm.ToValue(m.Slice))
	o.Set("getUint", m.vm.ToValue(m.GetUint))
	o.Set("length", m.vm.ToValue(m.Length))
	return o
}

type stackObj struct {
	stack []uint256.Int
	vm    *goja.Runtime
	toBig toBigFn
}

func (s *stackObj) Peek(idx int) goja.Value {
	value, err := s.peek(idx)
	if err != nil {
		s.vm.Interrupt(err)
		return nil
	}
	res, err := s.toBig(s.vm, value.String())
	if err != nil {
		s.vm.Interrupt(err)
		return nil
	}
	return res
}

// peek returns the nth-from-the-top element of the stack.
func (s *stackObj) peek(idx int) (*big.Int, error) {
	if len(s.stack) <= idx || idx < 0 {
		return nil, fmt.Errorf("tracer accessed out of bound stack: size %d, index %d", len(s.stack), idx)
	}
<<<<<<< HEAD
	return directory.StackBack(s.stack, idx).ToBig(), nil
=======
	return internal.StackBack(s.stack, idx).ToBig(), nil
>>>>>>> 5cea7a62
}

func (s *stackObj) Length() int {
	return len(s.stack)
}

func (s *stackObj) setupObject() *goja.Object {
	o := s.vm.NewObject()
	o.Set("peek", s.vm.ToValue(s.Peek))
	o.Set("length", s.vm.ToValue(s.Length))
	return o
}

type dbObj struct {
	db      tracing.StateDB
	vm      *goja.Runtime
	toBig   toBigFn
	toBuf   toBufFn
	fromBuf fromBufFn
}

func (do *dbObj) GetBalance(addrSlice goja.Value) goja.Value {
	a, err := do.fromBuf(do.vm, addrSlice, false)
	if err != nil {
		do.vm.Interrupt(err)
		return nil
	}
	addr := common.BytesToAddress(a)
	value := do.db.GetBalance(addr)
	res, err := do.toBig(do.vm, value.String())
	if err != nil {
		do.vm.Interrupt(err)
		return nil
	}
	return res
}

func (do *dbObj) GetNonce(addrSlice goja.Value) uint64 {
	a, err := do.fromBuf(do.vm, addrSlice, false)
	if err != nil {
		do.vm.Interrupt(err)
		return 0
	}
	addr := common.BytesToAddress(a)
	return do.db.GetNonce(addr)
}

func (do *dbObj) GetCode(addrSlice goja.Value) goja.Value {
	a, err := do.fromBuf(do.vm, addrSlice, false)
	if err != nil {
		do.vm.Interrupt(err)
		return nil
	}
	addr := common.BytesToAddress(a)
	code := do.db.GetCode(addr)
	res, err := do.toBuf(do.vm, code)
	if err != nil {
		do.vm.Interrupt(err)
		return nil
	}
	return res
}

func (do *dbObj) GetState(addrSlice goja.Value, hashSlice goja.Value) goja.Value {
	a, err := do.fromBuf(do.vm, addrSlice, false)
	if err != nil {
		do.vm.Interrupt(err)
		return nil
	}
	addr := common.BytesToAddress(a)
	h, err := do.fromBuf(do.vm, hashSlice, false)
	if err != nil {
		do.vm.Interrupt(err)
		return nil
	}
	hash := common.BytesToHash(h)
	state := do.db.GetState(addr, hash).Bytes()
	res, err := do.toBuf(do.vm, state)
	if err != nil {
		do.vm.Interrupt(err)
		return nil
	}
	return res
}

func (do *dbObj) Exists(addrSlice goja.Value) bool {
	a, err := do.fromBuf(do.vm, addrSlice, false)
	if err != nil {
		do.vm.Interrupt(err)
		return false
	}
	addr := common.BytesToAddress(a)
	return do.db.Exist(addr)
}

func (do *dbObj) setupObject() *goja.Object {
	o := do.vm.NewObject()
	o.Set("getBalance", do.vm.ToValue(do.GetBalance))
	o.Set("getNonce", do.vm.ToValue(do.GetNonce))
	o.Set("getCode", do.vm.ToValue(do.GetCode))
	o.Set("getState", do.vm.ToValue(do.GetState))
	o.Set("exists", do.vm.ToValue(do.Exists))
	return o
}

type contractObj struct {
	scope tracing.OpContext
	vm    *goja.Runtime
	toBig toBigFn
	toBuf toBufFn
}

func (co *contractObj) GetCaller() goja.Value {
	caller := co.scope.Caller().Bytes()
	res, err := co.toBuf(co.vm, caller)
	if err != nil {
		co.vm.Interrupt(err)
		return nil
	}
	return res
}

func (co *contractObj) GetAddress() goja.Value {
	addr := co.scope.Address().Bytes()
	res, err := co.toBuf(co.vm, addr)
	if err != nil {
		co.vm.Interrupt(err)
		return nil
	}
	return res
}

func (co *contractObj) GetValue() goja.Value {
	value := co.scope.CallValue()
	res, err := co.toBig(co.vm, value.String())
	if err != nil {
		co.vm.Interrupt(err)
		return nil
	}
	return res
}

func (co *contractObj) GetInput() goja.Value {
	input := common.CopyBytes(co.scope.CallInput())
	res, err := co.toBuf(co.vm, input)
	if err != nil {
		co.vm.Interrupt(err)
		return nil
	}
	return res
}

func (c *contractObj) setupObject() *goja.Object {
	o := c.vm.NewObject()
	o.Set("getCaller", c.vm.ToValue(c.GetCaller))
	o.Set("getAddress", c.vm.ToValue(c.GetAddress))
	o.Set("getValue", c.vm.ToValue(c.GetValue))
	o.Set("getInput", c.vm.ToValue(c.GetInput))
	return o
}

type callframe struct {
	vm    *goja.Runtime
	toBig toBigFn
	toBuf toBufFn

	typ   string
	from  common.Address
	to    common.Address
	input []byte
	gas   uint
	value *big.Int
}

func (f *callframe) GetType() string {
	return f.typ
}

func (f *callframe) GetFrom() goja.Value {
	from := f.from.Bytes()
	res, err := f.toBuf(f.vm, from)
	if err != nil {
		f.vm.Interrupt(err)
		return nil
	}
	return res
}

func (f *callframe) GetTo() goja.Value {
	to := f.to.Bytes()
	res, err := f.toBuf(f.vm, to)
	if err != nil {
		f.vm.Interrupt(err)
		return nil
	}
	return res
}

func (f *callframe) GetInput() goja.Value {
	input := f.input
	res, err := f.toBuf(f.vm, input)
	if err != nil {
		f.vm.Interrupt(err)
		return nil
	}
	return res
}

func (f *callframe) GetGas() uint {
	return f.gas
}

func (f *callframe) GetValue() goja.Value {
	if f.value == nil {
		return goja.Undefined()
	}
	res, err := f.toBig(f.vm, f.value.String())
	if err != nil {
		f.vm.Interrupt(err)
		return nil
	}
	return res
}

func (f *callframe) setupObject() *goja.Object {
	o := f.vm.NewObject()
	o.Set("getType", f.vm.ToValue(f.GetType))
	o.Set("getFrom", f.vm.ToValue(f.GetFrom))
	o.Set("getTo", f.vm.ToValue(f.GetTo))
	o.Set("getInput", f.vm.ToValue(f.GetInput))
	o.Set("getGas", f.vm.ToValue(f.GetGas))
	o.Set("getValue", f.vm.ToValue(f.GetValue))
	return o
}

type callframeResult struct {
	vm    *goja.Runtime
	toBuf toBufFn

	gasUsed uint
	output  []byte
	err     error
}

func (r *callframeResult) GetGasUsed() uint {
	return r.gasUsed
}

func (r *callframeResult) GetOutput() goja.Value {
	res, err := r.toBuf(r.vm, r.output)
	if err != nil {
		r.vm.Interrupt(err)
		return nil
	}
	return res
}

func (r *callframeResult) GetError() goja.Value {
	if r.err != nil {
		return r.vm.ToValue(r.err.Error())
	}
	return goja.Undefined()
}

func (r *callframeResult) setupObject() *goja.Object {
	o := r.vm.NewObject()
	o.Set("getGasUsed", r.vm.ToValue(r.GetGasUsed))
	o.Set("getOutput", r.vm.ToValue(r.GetOutput))
	o.Set("getError", r.vm.ToValue(r.GetError))
	return o
}

type steplog struct {
	vm *goja.Runtime

	op       *opObj
	memory   *memoryObj
	stack    *stackObj
	contract *contractObj

	pc     uint64
	gas    uint64
	cost   uint64
	depth  int
	refund uint64
	err    error
}

func (l *steplog) GetPC() uint64     { return l.pc }
func (l *steplog) GetGas() uint64    { return l.gas }
func (l *steplog) GetCost() uint64   { return l.cost }
func (l *steplog) GetDepth() int     { return l.depth }
func (l *steplog) GetRefund() uint64 { return l.refund }

func (l *steplog) GetError() goja.Value {
	if l.err != nil {
		return l.vm.ToValue(l.err.Error())
	}
	return goja.Undefined()
}

func (l *steplog) setupObject() *goja.Object {
	o := l.vm.NewObject()
	// Setup basic fields.
	o.Set("getPC", l.vm.ToValue(l.GetPC))
	o.Set("getGas", l.vm.ToValue(l.GetGas))
	o.Set("getCost", l.vm.ToValue(l.GetCost))
	o.Set("getDepth", l.vm.ToValue(l.GetDepth))
	o.Set("getRefund", l.vm.ToValue(l.GetRefund))
	o.Set("getError", l.vm.ToValue(l.GetError))
	// Setup nested objects.
	o.Set("op", l.op.setupObject())
	o.Set("stack", l.stack.setupObject())
	o.Set("memory", l.memory.setupObject())
	o.Set("contract", l.contract.setupObject())
	return o
}<|MERGE_RESOLUTION|>--- conflicted
+++ resolved
@@ -25,12 +25,8 @@
 	"github.com/dop251/goja"
 	"github.com/ethereum/go-ethereum/core/tracing"
 	"github.com/ethereum/go-ethereum/core/types"
-<<<<<<< HEAD
-	"github.com/ethereum/go-ethereum/eth/tracers/directory"
-=======
 	"github.com/ethereum/go-ethereum/eth/tracers"
 	"github.com/ethereum/go-ethereum/eth/tracers/internal"
->>>>>>> 5cea7a62
 	"github.com/holiman/uint256"
 
 	"github.com/ethereum/go-ethereum/common"
@@ -49,22 +45,16 @@
 	if err != nil {
 		panic(err)
 	}
-<<<<<<< HEAD
-	type ctorFn = func(*directory.Context, json.RawMessage) (*directory.Tracer, error)
-	lookup := func(code string) ctorFn {
-		return func(ctx *directory.Context, cfg json.RawMessage) (*directory.Tracer, error) {
-=======
 	type ctorFn = func(*tracers.Context, json.RawMessage) (*tracers.Tracer, error)
 	lookup := func(code string) ctorFn {
 		return func(ctx *tracers.Context, cfg json.RawMessage) (*tracers.Tracer, error) {
->>>>>>> 5cea7a62
 			return newJsTracer(code, ctx, cfg)
 		}
 	}
 	for name, code := range assetTracers {
-		directory.DefaultDirectory.Register(name, lookup(code), true)
-	}
-	directory.DefaultDirectory.RegisterJSEval(newJsTracer)
+		tracers.DefaultDirectory.Register(name, lookup(code), true)
+	}
+	tracers.DefaultDirectory.RegisterJSEval(newJsTracer)
 }
 
 // bigIntProgram is compiled once and the exported function mostly invoked to convert
@@ -147,11 +137,7 @@
 // The methods `result` and `fault` are required to be present.
 // The methods `step`, `enter`, and `exit` are optional, but note that
 // `enter` and `exit` always go together.
-<<<<<<< HEAD
-func newJsTracer(code string, ctx *directory.Context, cfg json.RawMessage) (*directory.Tracer, error) {
-=======
 func newJsTracer(code string, ctx *tracers.Context, cfg json.RawMessage) (*tracers.Tracer, error) {
->>>>>>> 5cea7a62
 	vm := goja.New()
 	// By default field names are exported to JS as is, i.e. capitalized.
 	vm.SetFieldNameMapper(goja.UncapFieldNameMapper())
@@ -164,7 +150,7 @@
 	t.setBuiltinFunctions()
 
 	if ctx == nil {
-		ctx = new(directory.Context)
+		ctx = new(tracers.Context)
 	}
 	if ctx.BlockHash != (common.Hash{}) {
 		blockHash, err := t.toBuf(vm, ctx.BlockHash.Bytes())
@@ -235,11 +221,7 @@
 	t.frameResultValue = t.frameResult.setupObject()
 	t.logValue = t.log.setupObject()
 
-<<<<<<< HEAD
-	return &directory.Tracer{
-=======
 	return &tracers.Tracer{
->>>>>>> 5cea7a62
 		Hooks: &tracing.Hooks{
 			OnTxStart: t.OnTxStart,
 			OnTxEnd:   t.OnTxEnd,
@@ -662,11 +644,7 @@
 	if end < begin || begin < 0 {
 		return nil, fmt.Errorf("tracer accessed out of bound memory: offset %d, end %d", begin, end)
 	}
-<<<<<<< HEAD
-	slice, err := directory.GetMemoryCopyPadded(mo.memory, begin, end-begin)
-=======
 	slice, err := internal.GetMemoryCopyPadded(mo.memory, begin, end-begin)
->>>>>>> 5cea7a62
 	if err != nil {
 		return nil, err
 	}
@@ -692,11 +670,7 @@
 	if len(mo.memory) < int(addr)+32 || addr < 0 {
 		return nil, fmt.Errorf("tracer accessed out of bound memory: available %d, offset %d, size %d", len(mo.memory), addr, 32)
 	}
-<<<<<<< HEAD
-	return new(big.Int).SetBytes(directory.MemoryPtr(mo.memory, addr, 32)), nil
-=======
 	return new(big.Int).SetBytes(internal.MemoryPtr(mo.memory, addr, 32)), nil
->>>>>>> 5cea7a62
 }
 
 func (mo *memoryObj) Length() int {
@@ -736,11 +710,7 @@
 	if len(s.stack) <= idx || idx < 0 {
 		return nil, fmt.Errorf("tracer accessed out of bound stack: size %d, index %d", len(s.stack), idx)
 	}
-<<<<<<< HEAD
-	return directory.StackBack(s.stack, idx).ToBig(), nil
-=======
 	return internal.StackBack(s.stack, idx).ToBig(), nil
->>>>>>> 5cea7a62
 }
 
 func (s *stackObj) Length() int {
