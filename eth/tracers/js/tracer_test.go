// Copyright 2021 The go-ethereum Authors
// This file is part of the go-ethereum library.
//
// The go-ethereum library is free software: you can redistribute it and/or modify
// it under the terms of the GNU Lesser General Public License as published by
// the Free Software Foundation, either version 3 of the License, or
// (at your option) any later version.
//
// The go-ethereum library is distributed in the hope that it will be useful,
// but WITHOUT ANY WARRANTY; without even the implied warranty of
// MERCHANTABILITY or FITNESS FOR A PARTICULAR PURPOSE. See the
// GNU Lesser General Public License for more details.
//
// You should have received a copy of the GNU Lesser General Public License
// along with the go-ethereum library. If not, see <http://www.gnu.org/licenses/>.

package js

import (
	"encoding/json"
	"errors"
	"math/big"
	"strings"
	"testing"
	"time"

	"github.com/ethereum/go-ethereum/common"
	"github.com/ethereum/go-ethereum/core/state"
	"github.com/ethereum/go-ethereum/core/types"
	"github.com/ethereum/go-ethereum/core/vm"
	"github.com/ethereum/go-ethereum/eth/tracers/directory"
	"github.com/ethereum/go-ethereum/params"
	"github.com/holiman/uint256"
)

type account struct{}

func (account) SubBalance(amount *big.Int)                          {}
func (account) AddBalance(amount *big.Int)                          {}
func (account) SetAddress(common.Address)                           {}
func (account) Value() *big.Int                                     { return nil }
func (account) SetBalance(*uint256.Int)                             {}
func (account) SetNonce(uint64)                                     {}
func (account) Balance() *uint256.Int                               { return nil }
func (account) Address() common.Address                             { return common.Address{} }
func (account) SetCode(common.Hash, []byte)                         {}
func (account) ForEachStorage(cb func(key, value common.Hash) bool) {}

type dummyStatedb struct {
	state.StateDB
}

func (*dummyStatedb) GetRefund() uint64                           { return 1337 }
func (*dummyStatedb) GetBalance(addr common.Address) *uint256.Int { return new(uint256.Int) }

type vmContext struct {
	blockCtx vm.BlockContext
	txCtx    vm.TxContext
}

func testCtx() *vmContext {
	return &vmContext{blockCtx: vm.BlockContext{BlockNumber: big.NewInt(1)}, txCtx: vm.TxContext{GasPrice: big.NewInt(100000)}}
}

<<<<<<< HEAD
func runTrace(tracer *directory.Tracer, vmctx *vmContext, chaincfg *params.ChainConfig, contractCode []byte) (json.RawMessage, error) {
=======
func runTrace(tracer *tracers.Tracer, vmctx *vmContext, chaincfg *params.ChainConfig, contractCode []byte) (json.RawMessage, error) {
>>>>>>> 5cea7a62
	var (
		env             = vm.NewEVM(vmctx.blockCtx, vmctx.txCtx, &dummyStatedb{}, chaincfg, vm.Config{Tracer: tracer.Hooks})
		gasLimit uint64 = 31000
		startGas uint64 = 10000
		value           = uint256.NewInt(0)
		contract        = vm.NewContract(account{}, account{}, value, startGas)
	)
	contract.Code = []byte{byte(vm.PUSH1), 0x1, byte(vm.PUSH1), 0x1, 0x0}
	if contractCode != nil {
		contract.Code = contractCode
	}

	tracer.OnTxStart(env.GetVMContext(), types.NewTx(&types.LegacyTx{Gas: gasLimit}), contract.Caller())
	tracer.OnEnter(0, byte(vm.CALL), contract.Caller(), contract.Address(), []byte{}, startGas, value.ToBig())
	ret, err := env.Interpreter().Run(contract, []byte{}, false)
	tracer.OnExit(0, ret, startGas-contract.Gas, err, true)
	// Rest gas assumes no refund
	tracer.OnTxEnd(&types.Receipt{GasUsed: gasLimit - contract.Gas}, nil)
	if err != nil {
		return nil, err
	}
	return tracer.GetResult()
}

func TestTracer(t *testing.T) {
	execTracer := func(code string, contract []byte) ([]byte, string) {
		t.Helper()
		tracer, err := newJsTracer(code, nil, nil)
		if err != nil {
			t.Fatal(err)
		}
		ret, err := runTrace(tracer, testCtx(), params.TestChainConfig, contract)
		if err != nil {
			return nil, err.Error() // Stringify to allow comparison without nil checks
		}
		return ret, ""
	}
	for i, tt := range []struct {
		code     string
		want     string
		fail     string
		contract []byte
	}{
		{ // tests that we don't panic on bad arguments to memory access
			code: "{depths: [], step: function(log) { this.depths.push(log.memory.slice(-1,-2)); }, fault: function() {}, result: function() { return this.depths; }}",
			want: ``,
			fail: "tracer accessed out of bound memory: offset -1, end -2 at step (<eval>:1:53(13))    in server-side tracer function 'step'",
		}, { // tests that we don't panic on bad arguments to stack peeks
			code: "{depths: [], step: function(log) { this.depths.push(log.stack.peek(-1)); }, fault: function() {}, result: function() { return this.depths; }}",
			want: ``,
			fail: "tracer accessed out of bound stack: size 0, index -1 at step (<eval>:1:53(11))    in server-side tracer function 'step'",
		}, { //  tests that we don't panic on bad arguments to memory getUint
			code: "{ depths: [], step: function(log, db) { this.depths.push(log.memory.getUint(-64));}, fault: function() {}, result: function() { return this.depths; }}",
			want: ``,
			fail: "tracer accessed out of bound memory: available 0, offset -64, size 32 at step (<eval>:1:58(11))    in server-side tracer function 'step'",
		}, { // tests some general counting
			code: "{count: 0, step: function() { this.count += 1; }, fault: function() {}, result: function() { return this.count; }}",
			want: `3`,
		}, { // tests that depth is reported correctly
			code: "{depths: [], step: function(log) { this.depths.push(log.stack.length()); }, fault: function() {}, result: function() { return this.depths; }}",
			want: `[0,1,2]`,
		}, { // tests memory length
			code: "{lengths: [], step: function(log) { this.lengths.push(log.memory.length()); }, fault: function() {}, result: function() { return this.lengths; }}",
			want: `[0,0,0]`,
		}, { // tests to-string of opcodes
			code: "{opcodes: [], step: function(log) { this.opcodes.push(log.op.toString()); }, fault: function() {}, result: function() { return this.opcodes; }}",
			want: `["PUSH1","PUSH1","STOP"]`,
		}, { // tests gasUsed
			code: "{depths: [], step: function() {}, fault: function() {}, result: function(ctx) { return ctx.gasPrice+'.'+ctx.gasUsed; }}",
			want: `"100000.21006"`,
		}, {
			code: "{res: null, step: function(log) {}, fault: function() {}, result: function() { return toWord('0xffaa') }}",
			want: `{"0":0,"1":0,"2":0,"3":0,"4":0,"5":0,"6":0,"7":0,"8":0,"9":0,"10":0,"11":0,"12":0,"13":0,"14":0,"15":0,"16":0,"17":0,"18":0,"19":0,"20":0,"21":0,"22":0,"23":0,"24":0,"25":0,"26":0,"27":0,"28":0,"29":0,"30":255,"31":170}`,
		}, { // test feeding a buffer back into go
			code: "{res: null, step: function(log) { var address = log.contract.getAddress(); this.res = toAddress(address); }, fault: function() {}, result: function() { return this.res }}",
			want: `{"0":0,"1":0,"2":0,"3":0,"4":0,"5":0,"6":0,"7":0,"8":0,"9":0,"10":0,"11":0,"12":0,"13":0,"14":0,"15":0,"16":0,"17":0,"18":0,"19":0}`,
		}, {
			code: "{res: null, step: function(log) { var address = '0x0000000000000000000000000000000000000000'; this.res = toAddress(address); }, fault: function() {}, result: function() { return this.res }}",
			want: `{"0":0,"1":0,"2":0,"3":0,"4":0,"5":0,"6":0,"7":0,"8":0,"9":0,"10":0,"11":0,"12":0,"13":0,"14":0,"15":0,"16":0,"17":0,"18":0,"19":0}`,
		}, {
			code: "{res: null, step: function(log) { var address = Array.prototype.slice.call(log.contract.getAddress()); this.res = toAddress(address); }, fault: function() {}, result: function() { return this.res }}",
			want: `{"0":0,"1":0,"2":0,"3":0,"4":0,"5":0,"6":0,"7":0,"8":0,"9":0,"10":0,"11":0,"12":0,"13":0,"14":0,"15":0,"16":0,"17":0,"18":0,"19":0}`,
		}, {
			code:     "{res: [], step: function(log) { var op = log.op.toString(); if (op === 'MSTORE8' || op === 'STOP') { this.res.push(log.memory.slice(0, 2)) } }, fault: function() {}, result: function() { return this.res }}",
			want:     `[{"0":0,"1":0},{"0":255,"1":0}]`,
			contract: []byte{byte(vm.PUSH1), byte(0xff), byte(vm.PUSH1), byte(0x00), byte(vm.MSTORE8), byte(vm.STOP)},
		}, {
			code:     "{res: [], step: function(log) { if (log.op.toString() === 'STOP') { this.res.push(log.memory.slice(5, 1025 * 1024)) } }, fault: function() {}, result: function() { return this.res }}",
			want:     "",
			fail:     "reached limit for padding memory slice: 1049568 at step (<eval>:1:83(20))    in server-side tracer function 'step'",
			contract: []byte{byte(vm.PUSH1), byte(0xff), byte(vm.PUSH1), byte(0x00), byte(vm.MSTORE8), byte(vm.STOP)},
		},
	} {
		if have, err := execTracer(tt.code, tt.contract); tt.want != string(have) || tt.fail != err {
			t.Errorf("testcase %d: expected return value to be \n'%s'\n\tgot\n'%s'\nerror to be\n'%s'\n\tgot\n'%s'\n\tcode: %v", i, tt.want, string(have), tt.fail, err, tt.code)
		}
	}
}

func TestHalt(t *testing.T) {
	timeout := errors.New("stahp")
	tracer, err := newJsTracer("{step: function() { while(1); }, result: function() { return null; }, fault: function(){}}", nil, nil)
	if err != nil {
		t.Fatal(err)
	}
	go func() {
		time.Sleep(1 * time.Second)
		tracer.Stop(timeout)
	}()
	if _, err = runTrace(tracer, testCtx(), params.TestChainConfig, nil); !strings.Contains(err.Error(), "stahp") {
		t.Errorf("Expected timeout error, got %v", err)
	}
}

func TestHaltBetweenSteps(t *testing.T) {
	tracer, err := newJsTracer("{step: function() {}, fault: function() {}, result: function() { return null; }}", nil, nil)
	if err != nil {
		t.Fatal(err)
	}
	scope := &vm.ScopeContext{
		Contract: vm.NewContract(&account{}, &account{}, uint256.NewInt(0), 0),
	}
	env := vm.NewEVM(vm.BlockContext{BlockNumber: big.NewInt(1)}, vm.TxContext{GasPrice: big.NewInt(1)}, &dummyStatedb{}, params.TestChainConfig, vm.Config{Tracer: tracer.Hooks})
	tracer.OnTxStart(env.GetVMContext(), types.NewTx(&types.LegacyTx{}), common.Address{})
	tracer.OnEnter(0, byte(vm.CALL), common.Address{}, common.Address{}, []byte{}, 0, big.NewInt(0))
	tracer.OnOpcode(0, 0, 0, 0, scope, nil, 0, nil)
	timeout := errors.New("stahp")
	tracer.Stop(timeout)
	tracer.OnOpcode(0, 0, 0, 0, scope, nil, 0, nil)

	if _, err := tracer.GetResult(); !strings.Contains(err.Error(), timeout.Error()) {
		t.Errorf("Expected timeout error, got %v", err)
	}
}

// testNoStepExec tests a regular value transfer (no exec), and accessing the statedb
// in 'result'
func TestNoStepExec(t *testing.T) {
	execTracer := func(code string) []byte {
		t.Helper()
		tracer, err := newJsTracer(code, nil, nil)
		if err != nil {
			t.Fatal(err)
		}
		env := vm.NewEVM(vm.BlockContext{BlockNumber: big.NewInt(1)}, vm.TxContext{GasPrice: big.NewInt(100)}, &dummyStatedb{}, params.TestChainConfig, vm.Config{Tracer: tracer.Hooks})
		tracer.OnTxStart(env.GetVMContext(), types.NewTx(&types.LegacyTx{}), common.Address{})
		tracer.OnEnter(0, byte(vm.CALL), common.Address{}, common.Address{}, []byte{}, 1000, big.NewInt(0))
		tracer.OnExit(0, nil, 0, nil, false)
		ret, err := tracer.GetResult()
		if err != nil {
			t.Fatal(err)
		}
		return ret
	}
	for i, tt := range []struct {
		code string
		want string
	}{
		{ // tests that we don't panic on accessing the db methods
			code: "{depths: [], step: function() {}, fault: function() {},  result: function(ctx, db){ return db.getBalance(ctx.to)} }",
			want: `"0"`,
		},
	} {
		if have := execTracer(tt.code); tt.want != string(have) {
			t.Errorf("testcase %d: expected return value to be %s got %s\n\tcode: %v", i, tt.want, string(have), tt.code)
		}
	}
}

func TestIsPrecompile(t *testing.T) {
	chaincfg := &params.ChainConfig{ChainID: big.NewInt(1), HomesteadBlock: big.NewInt(0), DAOForkBlock: nil, DAOForkSupport: false, EIP150Block: big.NewInt(0), EIP155Block: big.NewInt(0), EIP158Block: big.NewInt(0), ByzantiumBlock: big.NewInt(100), ConstantinopleBlock: big.NewInt(0), PetersburgBlock: big.NewInt(0), IstanbulBlock: big.NewInt(200), MuirGlacierBlock: big.NewInt(0), BerlinBlock: big.NewInt(300), LondonBlock: big.NewInt(0), TerminalTotalDifficulty: nil, Ethash: new(params.EthashConfig), Clique: nil}
	chaincfg.ByzantiumBlock = big.NewInt(100)
	chaincfg.IstanbulBlock = big.NewInt(200)
	chaincfg.BerlinBlock = big.NewInt(300)
	txCtx := vm.TxContext{GasPrice: big.NewInt(100000)}
	tracer, err := newJsTracer("{addr: toAddress('0000000000000000000000000000000000000009'), res: null, step: function() { this.res = isPrecompiled(this.addr); }, fault: function() {}, result: function() { return this.res; }}", nil, nil)
	if err != nil {
		t.Fatal(err)
	}

	blockCtx := vm.BlockContext{BlockNumber: big.NewInt(150)}
	res, err := runTrace(tracer, &vmContext{blockCtx, txCtx}, chaincfg, nil)
	if err != nil {
		t.Error(err)
	}
	if string(res) != "false" {
		t.Errorf("tracer should not consider blake2f as precompile in byzantium")
	}

	tracer, _ = newJsTracer("{addr: toAddress('0000000000000000000000000000000000000009'), res: null, step: function() { this.res = isPrecompiled(this.addr); }, fault: function() {}, result: function() { return this.res; }}", nil, nil)
	blockCtx = vm.BlockContext{BlockNumber: big.NewInt(250)}
	res, err = runTrace(tracer, &vmContext{blockCtx, txCtx}, chaincfg, nil)
	if err != nil {
		t.Error(err)
	}
	if string(res) != "true" {
		t.Errorf("tracer should consider blake2f as precompile in istanbul")
	}
}

func TestEnterExit(t *testing.T) {
	// test that either both or none of enter() and exit() are defined
	if _, err := newJsTracer("{step: function() {}, fault: function() {}, result: function() { return null; }, enter: function() {}}", new(directory.Context), nil); err == nil {
		t.Fatal("tracer creation should've failed without exit() definition")
	}
	if _, err := newJsTracer("{step: function() {}, fault: function() {}, result: function() { return null; }, enter: function() {}, exit: function() {}}", new(directory.Context), nil); err != nil {
		t.Fatal(err)
	}
	// test that the enter and exit method are correctly invoked and the values passed
	tracer, err := newJsTracer("{enters: 0, exits: 0, enterGas: 0, gasUsed: 0, step: function() {}, fault: function() {}, result: function() { return {enters: this.enters, exits: this.exits, enterGas: this.enterGas, gasUsed: this.gasUsed} }, enter: function(frame) { this.enters++; this.enterGas = frame.getGas(); }, exit: function(res) { this.exits++; this.gasUsed = res.getGasUsed(); }}", new(directory.Context), nil)
	if err != nil {
		t.Fatal(err)
	}
	scope := &vm.ScopeContext{
		Contract: vm.NewContract(&account{}, &account{}, uint256.NewInt(0), 0),
	}
	tracer.OnEnter(1, byte(vm.CALL), scope.Contract.Caller(), scope.Contract.Address(), []byte{}, 1000, new(big.Int))
	tracer.OnExit(1, []byte{}, 400, nil, false)

	have, err := tracer.GetResult()
	if err != nil {
		t.Fatal(err)
	}
	want := `{"enters":1,"exits":1,"enterGas":1000,"gasUsed":400}`
	if string(have) != want {
		t.Errorf("Number of invocations of enter() and exit() is wrong. Have %s, want %s\n", have, want)
	}
}

func TestSetup(t *testing.T) {
	// Test empty config
	_, err := newJsTracer(`{setup: function(cfg) { if (cfg !== "{}") { throw("invalid empty config") } }, fault: function() {}, result: function() {}}`, new(directory.Context), nil)
	if err != nil {
		t.Error(err)
	}

	cfg, err := json.Marshal(map[string]string{"foo": "bar"})
	if err != nil {
		t.Fatal(err)
	}
	// Test no setup func
	_, err = newJsTracer(`{fault: function() {}, result: function() {}}`, new(directory.Context), cfg)
	if err != nil {
		t.Fatal(err)
	}
	// Test config value
	tracer, err := newJsTracer("{config: null, setup: function(cfg) { this.config = JSON.parse(cfg) }, step: function() {}, fault: function() {}, result: function() { return this.config.foo }}", new(directory.Context), cfg)
	if err != nil {
		t.Fatal(err)
	}
	have, err := tracer.GetResult()
	if err != nil {
		t.Fatal(err)
	}
	if string(have) != `"bar"` {
		t.Errorf("tracer returned wrong result. have: %s, want: \"bar\"\n", string(have))
	}
}<|MERGE_RESOLUTION|>--- conflicted
+++ resolved
@@ -28,7 +28,7 @@
 	"github.com/ethereum/go-ethereum/core/state"
 	"github.com/ethereum/go-ethereum/core/types"
 	"github.com/ethereum/go-ethereum/core/vm"
-	"github.com/ethereum/go-ethereum/eth/tracers/directory"
+	"github.com/ethereum/go-ethereum/eth/tracers"
 	"github.com/ethereum/go-ethereum/params"
 	"github.com/holiman/uint256"
 )
@@ -62,11 +62,7 @@
 	return &vmContext{blockCtx: vm.BlockContext{BlockNumber: big.NewInt(1)}, txCtx: vm.TxContext{GasPrice: big.NewInt(100000)}}
 }
 
-<<<<<<< HEAD
-func runTrace(tracer *directory.Tracer, vmctx *vmContext, chaincfg *params.ChainConfig, contractCode []byte) (json.RawMessage, error) {
-=======
 func runTrace(tracer *tracers.Tracer, vmctx *vmContext, chaincfg *params.ChainConfig, contractCode []byte) (json.RawMessage, error) {
->>>>>>> 5cea7a62
 	var (
 		env             = vm.NewEVM(vmctx.blockCtx, vmctx.txCtx, &dummyStatedb{}, chaincfg, vm.Config{Tracer: tracer.Hooks})
 		gasLimit uint64 = 31000
@@ -269,14 +265,14 @@
 
 func TestEnterExit(t *testing.T) {
 	// test that either both or none of enter() and exit() are defined
-	if _, err := newJsTracer("{step: function() {}, fault: function() {}, result: function() { return null; }, enter: function() {}}", new(directory.Context), nil); err == nil {
+	if _, err := newJsTracer("{step: function() {}, fault: function() {}, result: function() { return null; }, enter: function() {}}", new(tracers.Context), nil); err == nil {
 		t.Fatal("tracer creation should've failed without exit() definition")
 	}
-	if _, err := newJsTracer("{step: function() {}, fault: function() {}, result: function() { return null; }, enter: function() {}, exit: function() {}}", new(directory.Context), nil); err != nil {
+	if _, err := newJsTracer("{step: function() {}, fault: function() {}, result: function() { return null; }, enter: function() {}, exit: function() {}}", new(tracers.Context), nil); err != nil {
 		t.Fatal(err)
 	}
 	// test that the enter and exit method are correctly invoked and the values passed
-	tracer, err := newJsTracer("{enters: 0, exits: 0, enterGas: 0, gasUsed: 0, step: function() {}, fault: function() {}, result: function() { return {enters: this.enters, exits: this.exits, enterGas: this.enterGas, gasUsed: this.gasUsed} }, enter: function(frame) { this.enters++; this.enterGas = frame.getGas(); }, exit: function(res) { this.exits++; this.gasUsed = res.getGasUsed(); }}", new(directory.Context), nil)
+	tracer, err := newJsTracer("{enters: 0, exits: 0, enterGas: 0, gasUsed: 0, step: function() {}, fault: function() {}, result: function() { return {enters: this.enters, exits: this.exits, enterGas: this.enterGas, gasUsed: this.gasUsed} }, enter: function(frame) { this.enters++; this.enterGas = frame.getGas(); }, exit: function(res) { this.exits++; this.gasUsed = res.getGasUsed(); }}", new(tracers.Context), nil)
 	if err != nil {
 		t.Fatal(err)
 	}
@@ -298,7 +294,7 @@
 
 func TestSetup(t *testing.T) {
 	// Test empty config
-	_, err := newJsTracer(`{setup: function(cfg) { if (cfg !== "{}") { throw("invalid empty config") } }, fault: function() {}, result: function() {}}`, new(directory.Context), nil)
+	_, err := newJsTracer(`{setup: function(cfg) { if (cfg !== "{}") { throw("invalid empty config") } }, fault: function() {}, result: function() {}}`, new(tracers.Context), nil)
 	if err != nil {
 		t.Error(err)
 	}
@@ -308,12 +304,12 @@
 		t.Fatal(err)
 	}
 	// Test no setup func
-	_, err = newJsTracer(`{fault: function() {}, result: function() {}}`, new(directory.Context), cfg)
+	_, err = newJsTracer(`{fault: function() {}, result: function() {}}`, new(tracers.Context), cfg)
 	if err != nil {
 		t.Fatal(err)
 	}
 	// Test config value
-	tracer, err := newJsTracer("{config: null, setup: function(cfg) { this.config = JSON.parse(cfg) }, step: function() {}, fault: function() {}, result: function() { return this.config.foo }}", new(directory.Context), cfg)
+	tracer, err := newJsTracer("{config: null, setup: function(cfg) { this.config = JSON.parse(cfg) }, step: function() {}, fault: function() {}, result: function() { return this.config.foo }}", new(tracers.Context), cfg)
 	if err != nil {
 		t.Fatal(err)
 	}
