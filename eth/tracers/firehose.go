--- conflicted
+++ resolved
@@ -134,11 +134,7 @@
 
 type FirehoseConfig struct {
 	ApplyBackwardCompatibility *bool `json:"applyBackwardCompatibility"`
-<<<<<<< HEAD
 	ConcurrentBlockFlushing    int   `json:"concurrentBlockFlushing"`
-=======
-	ConcurrentBlockFlushing    bool  `json:"concurrentBlockFlushing"`
->>>>>>> 66331c2b
 
 	// Only used for testing, only possible through JSON configuration
 	private *privateFirehoseConfig
@@ -190,11 +186,7 @@
 	// here. If not set in the config, then we inspect `OnBlockchainInit` the chain config to determine
 	// if it's a network for which we must reproduce the legacy bugs.
 	applyBackwardCompatibility *bool
-<<<<<<< HEAD
 	concurrentBlockFlushing    int
-=======
-	concurrentBlockFlushing    bool
->>>>>>> 66331c2b
 
 	// Block state
 	block                       *pbeth.Block
@@ -207,8 +199,6 @@
 	blockReorderOrdinalSnapshot uint64
 	blockReorderOrdinalOnce     sync.Once
 	blockIsGenesis              bool
-	blockPrintQueue             chan *blockPrintJob
-	blockFlushDone              sync.WaitGroup
 
 	// Transaction state
 	evm                  *tracing.VMContext
@@ -275,7 +265,6 @@
 		hasher:                     crypto.NewKeccakState(),
 		tracerID:                   "global",
 		applyBackwardCompatibility: config.ApplyBackwardCompatibility,
-		concurrentBlockFlushing:    config.ConcurrentBlockFlushing,
 
 		// Block state
 		blockOrdinal:        &Ordinal{},
@@ -301,7 +290,6 @@
 		}
 	}
 
-<<<<<<< HEAD
 	if config.ConcurrentBlockFlushing > 0 {
 		log.Info(fmt.Sprintf("Firehose concurrent block flushing enabled, starting %d worker goroutine", config.ConcurrentBlockFlushing))
 
@@ -342,14 +330,6 @@
 				}
 			}
 		}()
-=======
-	if config.ConcurrentBlockFlushing {
-		log.Info("Firehose concurrent block flushing enabled, starting block " +
-			"print worker goroutine")
-		firehose.blockPrintQueue = make(chan *blockPrintJob, 100)
-		firehose.blockFlushDone.Add(1)
-		go firehose.blockPrintWorker()
->>>>>>> 66331c2b
 	}
 
 	return firehose
@@ -590,7 +570,6 @@
 		f.ensureInBlockAndNotInTrx()
 
 		// Flush block to firehose and optionally use goroutine
-<<<<<<< HEAD
 		if f.concurrentBlockFlushing > 0 {
 			f.flushStartCond.L.Lock()
 			if !f.flushStarted {
@@ -600,18 +579,11 @@
 			}
 			f.flushStartCond.L.Unlock()
 
-=======
-		if f.concurrentBlockFlushing {
->>>>>>> 66331c2b
 			job := &blockPrintJob{
 				block:    f.block,
 				finality: f.blockFinality,
 			}
-<<<<<<< HEAD
 			f.flushJobQueue <- job
-=======
-			f.blockPrintQueue <- job
->>>>>>> 66331c2b
 		} else {
 			f.printBlockToFirehose(f.block, f.blockFinality)
 		}
@@ -734,11 +706,7 @@
 }
 
 func (f *Firehose) OnClose() {
-<<<<<<< HEAD
 	if f.concurrentBlockFlushing > 0 {
-=======
-	if f.concurrentBlockFlushing {
->>>>>>> 66331c2b
 		log.Info("Firehose closing, flushing queued blocks to standard output")
 		f.CloseBlockPrintQueue()
 	}
@@ -2000,12 +1968,6 @@
 		panic(fmt.Errorf("failed to marshal block: %w", err))
 	}
 
-<<<<<<< HEAD
-=======
-	// TODO: If multiple goroutine, this becomes shared resource
-	f.outputBuffer.Reset()
-
->>>>>>> 66331c2b
 	previousHash := block.PreviousID()
 	previousNum := 0
 	if block.Number > 0 {
@@ -2985,13 +2947,8 @@
 }
 
 func (f *Firehose) blockPrintWorker() {
-<<<<<<< HEAD
 	defer f.flushJobWG.Done()
 	for job := range f.flushJobQueue {
-=======
-	defer f.blockFlushDone.Done()
-	for job := range f.blockPrintQueue {
->>>>>>> 66331c2b
 		f.printBlockToFirehose(job.block, job.finality)
 	}
 }
@@ -3000,7 +2957,6 @@
 // It blocks until all concurrent block flushing operations are completed, ensuring a clean
 // shutdown of the printing pipeline.
 func (f *Firehose) CloseBlockPrintQueue() {
-<<<<<<< HEAD
 	if f.concurrentBlockFlushing > 0 {
 		f.closeChannels.Do(func() {
 			close(f.flushJobQueue)
@@ -3015,12 +2971,4 @@
 type blockOutput struct {
 	blockNum uint64
 	data     []byte
-=======
-	if f.concurrentBlockFlushing {
-		f.closeChannels.Do(func() {
-			close(f.blockPrintQueue)
-			f.blockFlushDone.Wait()
-		})
-	}
->>>>>>> 66331c2b
 }