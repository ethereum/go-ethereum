--- conflicted
+++ resolved
@@ -1089,11 +1089,7 @@
 func newTestMergedBackend(t *testing.T, n int, gspec *core.Genesis, generator func(i int, b *core.BlockGen)) *testBackend {
 	backend := &testBackend{
 		chainConfig: gspec.Config,
-<<<<<<< HEAD
-		engine:      beacon.NewFaker(),
-=======
 		engine:      beacon.New(ethash.NewFaker()),
->>>>>>> b027a90a
 		chaindb:     rawdb.NewMemoryDatabase(),
 	}
 	// Generate blocks for testing
