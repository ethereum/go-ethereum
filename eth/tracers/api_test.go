// Copyright 2021 The go-ethereum Authors
// This file is part of the go-ethereum library.
//
// The go-ethereum library is free software: you can redistribute it and/or modify
// it under the terms of the GNU Lesser General Public License as published by
// the Free Software Foundation, either version 3 of the License, or
// (at your option) any later version.
//
// The go-ethereum library is distributed in the hope that it will be useful,
// but WITHOUT ANY WARRANTY; without even the implied warranty of
// MERCHANTABILITY or FITNESS FOR A PARTICULAR PURPOSE. See the
// GNU Lesser General Public License for more details.
//
// You should have received a copy of the GNU Lesser General Public License
// along with the go-ethereum library. If not, see <http://www.gnu.org/licenses/>.

package tracers

import (
	"context"
	"crypto/ecdsa"
	"encoding/json"
	"errors"
	"fmt"
	"math/big"
	"reflect"
	"slices"
	"sync/atomic"
	"testing"
	"time"

	"github.com/ethereum/go-ethereum/common"
	"github.com/ethereum/go-ethereum/common/hexutil"
	"github.com/ethereum/go-ethereum/consensus"
	"github.com/ethereum/go-ethereum/consensus/beacon"
	"github.com/ethereum/go-ethereum/consensus/ethash"
	"github.com/ethereum/go-ethereum/core"
	"github.com/ethereum/go-ethereum/core/rawdb"
	"github.com/ethereum/go-ethereum/core/state"
	"github.com/ethereum/go-ethereum/core/types"
	"github.com/ethereum/go-ethereum/core/vm"
	"github.com/ethereum/go-ethereum/crypto"
	"github.com/ethereum/go-ethereum/eth/tracers/logger"
	"github.com/ethereum/go-ethereum/ethdb"
	"github.com/ethereum/go-ethereum/internal/ethapi"
	"github.com/ethereum/go-ethereum/params"
	"github.com/ethereum/go-ethereum/rpc"
)

var (
	errStateNotFound = errors.New("state not found")
	errBlockNotFound = errors.New("block not found")
)

type testBackend struct {
	chainConfig *params.ChainConfig
	engine      consensus.Engine
	chaindb     ethdb.Database
	chain       *core.BlockChain

	refHook func() // Hook is invoked when the requested state is referenced
	relHook func() // Hook is invoked when the requested state is released
}

// newTestBackend creates a new test backend. OBS: After test is done, teardown must be
// invoked in order to release associated resources.
func newTestBackend(t *testing.T, n int, gspec *core.Genesis, generator func(i int, b *core.BlockGen)) *testBackend {
	backend := &testBackend{
		chainConfig: params.TestChainConfig,
		engine:      ethash.NewFaker(),
		chaindb:     rawdb.NewMemoryDatabase(),
	}
	// Generate blocks for testing
	gspec.Config = backend.chainConfig
	_, blocks, _ := core.GenerateChainWithGenesis(gspec, backend.engine, n, generator)

	// Import the canonical chain
	cacheConfig := &core.CacheConfig{
		TrieCleanLimit:    256,
		TrieDirtyLimit:    256,
		TrieTimeLimit:     5 * time.Minute,
		SnapshotLimit:     0,
		TrieDirtyDisabled: true, // Archive mode
	}

	chain, err := core.NewBlockChain(backend.chaindb, cacheConfig, gspec, nil, backend.engine, vm.Config{}, nil, nil, nil)
	if err != nil {
		t.Fatalf("failed to create tester chain: %v", err)
	}

	if n, err := chain.InsertChain(blocks); err != nil {
		t.Fatalf("block %d: failed to insert into chain: %v", n, err)
	}

	backend.chain = chain

	return backend
}

func (b *testBackend) HeaderByHash(ctx context.Context, hash common.Hash) (*types.Header, error) {
	return b.chain.GetHeaderByHash(hash), nil
}

func (b *testBackend) HeaderByNumber(ctx context.Context, number rpc.BlockNumber) (*types.Header, error) {
	if number == rpc.PendingBlockNumber || number == rpc.LatestBlockNumber {
		return b.chain.CurrentHeader(), nil
	}

	return b.chain.GetHeaderByNumber(uint64(number)), nil
}

func (b *testBackend) BlockByHash(ctx context.Context, hash common.Hash) (*types.Block, error) {
	return b.chain.GetBlockByHash(hash), nil
}

func (b *testBackend) BlockByNumber(ctx context.Context, number rpc.BlockNumber) (*types.Block, error) {
	if number == rpc.PendingBlockNumber || number == rpc.LatestBlockNumber {
		return b.chain.GetBlockByNumber(b.chain.CurrentBlock().Number.Uint64()), nil
	}

	return b.chain.GetBlockByNumber(uint64(number)), nil
}

func (b *testBackend) GetTransaction(ctx context.Context, txHash common.Hash) (bool, *types.Transaction, common.Hash, uint64, uint64, error) {
	tx, hash, blockNumber, index := rawdb.ReadTransaction(b.chaindb, txHash)
	return tx != nil, tx, hash, blockNumber, index, nil
}

func (b *testBackend) RPCGasCap() uint64 {
	return 25000000
}

func (b *testBackend) RPCRpcReturnDataLimit() uint64 {
	return 100000
}

func (b *testBackend) ChainConfig() *params.ChainConfig {
	return b.chainConfig
}

func (b *testBackend) Engine() consensus.Engine {
	return b.engine
}

func (b *testBackend) ChainDb() ethdb.Database {
	return b.chaindb
}

// teardown releases the associated resources.
func (b *testBackend) teardown() {
	b.chain.Stop()
}

func (b *testBackend) StateAtBlock(ctx context.Context, block *types.Block, reexec uint64, base *state.StateDB, readOnly bool, preferDisk bool) (*state.StateDB, StateReleaseFunc, error) {
	statedb, err := b.chain.StateAt(block.Root())
	if err != nil {
		return nil, nil, errStateNotFound
	}

	if b.refHook != nil {
		b.refHook()
	}

	release := func() {
		if b.relHook != nil {
			b.relHook()
		}
	}

	return statedb, release, nil
}

func (b *testBackend) StateAtTransaction(ctx context.Context, block *types.Block, txIndex int, reexec uint64) (*types.Transaction, vm.BlockContext, *state.StateDB, StateReleaseFunc, error) {
	parent := b.chain.GetBlock(block.ParentHash(), block.NumberU64()-1)
	if parent == nil {
		return nil, vm.BlockContext{}, nil, nil, errBlockNotFound
	}

	statedb, release, err := b.StateAtBlock(ctx, parent, reexec, nil, true, false)
	if err != nil {
		return nil, vm.BlockContext{}, nil, nil, errStateNotFound
	}

	if txIndex == 0 && len(block.Transactions()) == 0 {
		return nil, vm.BlockContext{}, statedb, release, nil
	}
	// Recompute transactions up to the target index.
	signer := types.MakeSigner(b.chainConfig, block.Number(), block.Time())
	for idx, tx := range block.Transactions() {
		msg, _ := core.TransactionToMessage(tx, signer, block.BaseFee())
		txContext := core.NewEVMTxContext(msg)

		blockContext := core.NewEVMBlockContext(block.Header(), b.chain, nil)
		if idx == txIndex {
			return tx, blockContext, statedb, release, nil
		}

		vmenv := vm.NewEVM(blockContext, txContext, statedb, b.chainConfig, vm.Config{})
		// nolint : contextcheck
		if _, err := core.ApplyMessage(vmenv, msg, new(core.GasPool).AddGas(tx.Gas()), context.Background()); err != nil {
			return nil, vm.BlockContext{}, nil, nil, fmt.Errorf("transaction %#x failed: %v", tx.Hash(), err)
		}

		statedb.Finalise(vmenv.ChainConfig().IsEIP158(block.Number()))
	}

	return nil, vm.BlockContext{}, nil, nil, fmt.Errorf("transaction index %d out of range for block %#x", txIndex, block.Hash())
}

func (b *testBackend) GetBorBlockTransactionWithBlockHash(ctx context.Context, txHash common.Hash, blockHash common.Hash) (*types.Transaction, common.Hash, uint64, uint64, error) {
	tx, blockHash, blockNumber, index := rawdb.ReadBorTransactionWithBlockHash(b.ChainDb(), txHash, blockHash)
	return tx, blockHash, blockNumber, index, nil
}

func TestTraceCall(t *testing.T) {
	t.Parallel()

	// Initialize test accounts
	accounts := newAccounts(3)
	genesis := &core.Genesis{
		Config: params.TestChainConfig,
		Alloc: types.GenesisAlloc{
			accounts[0].addr: {Balance: big.NewInt(params.Ether)},
			accounts[1].addr: {Balance: big.NewInt(params.Ether)},
			accounts[2].addr: {Balance: big.NewInt(params.Ether)},
		},
	}
	genBlocks := 10
	signer := types.HomesteadSigner{}
	nonce := uint64(0)
	backend := newTestBackend(t, genBlocks, genesis, func(i int, b *core.BlockGen) {
		// Transfer from account[0] to account[1]
		//    value: 1000 wei
		//    fee:   0 wei
		tx, _ := types.SignTx(types.NewTx(&types.LegacyTx{
			Nonce:    nonce,
			To:       &accounts[1].addr,
			Value:    big.NewInt(1000),
			Gas:      params.TxGas,
			GasPrice: b.BaseFee(),
			Data:     nil}),
			signer, accounts[0].key)
		b.AddTx(tx)
		nonce++

		if i == genBlocks-2 {
			// Transfer from account[0] to account[2]
			tx, _ = types.SignTx(types.NewTx(&types.LegacyTx{
				Nonce:    nonce,
				To:       &accounts[2].addr,
				Value:    big.NewInt(1000),
				Gas:      params.TxGas,
				GasPrice: b.BaseFee(),
				Data:     nil}),
				signer, accounts[0].key)
			b.AddTx(tx)
			nonce++

			// Transfer from account[0] to account[1] again
			tx, _ = types.SignTx(types.NewTx(&types.LegacyTx{
				Nonce:    nonce,
				To:       &accounts[1].addr,
				Value:    big.NewInt(1000),
				Gas:      params.TxGas,
				GasPrice: b.BaseFee(),
				Data:     nil}),
				signer, accounts[0].key)
			b.AddTx(tx)
			nonce++
		}
	})

	uintPtr := func(i int) *hexutil.Uint { x := hexutil.Uint(i); return &x }

	defer backend.teardown()
	api := NewAPI(backend)

	var testSuite = []struct {
		blockNumber rpc.BlockNumber
		call        ethapi.TransactionArgs
		config      *TraceCallConfig
		expectErr   error
		expect      string
	}{
		// Standard JSON trace upon the genesis, plain transfer.
		{
			blockNumber: rpc.BlockNumber(0),
			call: ethapi.TransactionArgs{
				From:  &accounts[0].addr,
				To:    &accounts[1].addr,
				Value: (*hexutil.Big)(big.NewInt(1000)),
			},
			config:    nil,
			expectErr: nil,
			expect:    `{"gas":21000,"failed":false,"returnValue":"","structLogs":[]}`,
		},
		// Standard JSON trace upon the head, plain transfer.
		{
			blockNumber: rpc.BlockNumber(genBlocks),
			call: ethapi.TransactionArgs{
				From:  &accounts[0].addr,
				To:    &accounts[1].addr,
				Value: (*hexutil.Big)(big.NewInt(1000)),
			},
			config:    nil,
			expectErr: nil,
			expect:    `{"gas":21000,"failed":false,"returnValue":"","structLogs":[]}`,
		},
		// Upon the last state, default to the post block's state
		{
			blockNumber: rpc.BlockNumber(genBlocks - 1),
			call: ethapi.TransactionArgs{
				From:  &accounts[2].addr,
				To:    &accounts[0].addr,
				Value: (*hexutil.Big)(new(big.Int).Add(big.NewInt(params.Ether), big.NewInt(100))),
			},
			config: nil,
			expect: `{"gas":21000,"failed":false,"returnValue":"","structLogs":[]}`,
		},
		// Before the first transaction, should be failed
		{
			blockNumber: rpc.BlockNumber(genBlocks - 1),
			call: ethapi.TransactionArgs{
				From:  &accounts[2].addr,
				To:    &accounts[0].addr,
				Value: (*hexutil.Big)(new(big.Int).Add(big.NewInt(params.Ether), big.NewInt(100))),
			},
			config:    &TraceCallConfig{TxIndex: uintPtr(0)},
			expectErr: fmt.Errorf("tracing failed: insufficient funds for gas * price + value: address %s have 1000000000000000000 want 1000000000000000100", accounts[2].addr),
		},
		// Before the target transaction, should be failed
		{
			blockNumber: rpc.BlockNumber(genBlocks - 1),
			call: ethapi.TransactionArgs{
				From:  &accounts[2].addr,
				To:    &accounts[0].addr,
				Value: (*hexutil.Big)(new(big.Int).Add(big.NewInt(params.Ether), big.NewInt(100))),
			},
			config:    &TraceCallConfig{TxIndex: uintPtr(1)},
			expectErr: fmt.Errorf("tracing failed: insufficient funds for gas * price + value: address %s have 1000000000000000000 want 1000000000000000100", accounts[2].addr),
		},
		// After the target transaction, should be succeeded
		{
			blockNumber: rpc.BlockNumber(genBlocks - 1),
			call: ethapi.TransactionArgs{
				From:  &accounts[2].addr,
				To:    &accounts[0].addr,
				Value: (*hexutil.Big)(new(big.Int).Add(big.NewInt(params.Ether), big.NewInt(100))),
			},
			config:    &TraceCallConfig{TxIndex: uintPtr(2)},
			expectErr: nil,
			expect:    `{"gas":21000,"failed":false,"returnValue":"","structLogs":[]}`,
		},
		// Standard JSON trace upon the non-existent block, error expects
		{
			blockNumber: rpc.BlockNumber(genBlocks + 1),
			call: ethapi.TransactionArgs{
				From:  &accounts[0].addr,
				To:    &accounts[1].addr,
				Value: (*hexutil.Big)(big.NewInt(1000)),
			},
			config:    nil,
			expectErr: fmt.Errorf("block #%d not found", genBlocks+1),
			//expect:    nil,
		},
		// Standard JSON trace upon the latest block
		{
			blockNumber: rpc.LatestBlockNumber,
			call: ethapi.TransactionArgs{
				From:  &accounts[0].addr,
				To:    &accounts[1].addr,
				Value: (*hexutil.Big)(big.NewInt(1000)),
			},
			config:    nil,
			expectErr: nil,
			expect:    `{"gas":21000,"failed":false,"returnValue":"","structLogs":[]}`,
		},
		// Tracing on 'pending' should fail:
		{
			blockNumber: rpc.PendingBlockNumber,
			call: ethapi.TransactionArgs{
				From:  &accounts[0].addr,
				To:    &accounts[1].addr,
				Value: (*hexutil.Big)(big.NewInt(1000)),
			},
			config:    nil,
			expectErr: errors.New("tracing on top of pending is not supported"),
		},
		{
			blockNumber: rpc.LatestBlockNumber,
			call: ethapi.TransactionArgs{
				From:  &accounts[0].addr,
				Input: &hexutil.Bytes{0x43}, // blocknumber
			},
			config: &TraceCallConfig{
				BlockOverrides: &ethapi.BlockOverrides{Number: (*hexutil.Big)(big.NewInt(0x1337))},
			},
			expectErr: nil,
			expect: ` {"gas":53018,"failed":false,"returnValue":"","structLogs":[
		{"pc":0,"op":"NUMBER","gas":24946984,"gasCost":2,"depth":1,"stack":[]},
		{"pc":1,"op":"STOP","gas":24946982,"gasCost":0,"depth":1,"stack":["0x1337"]}]}`,
		},
	}

	for i, testspec := range testSuite {
		result, err := api.TraceCall(context.Background(), testspec.call, rpc.BlockNumberOrHash{BlockNumber: &testspec.blockNumber}, testspec.config)
		if testspec.expectErr != nil {
			if err == nil {
				t.Errorf("test %d: expect error %v, got nothing", i, testspec.expectErr)
				continue
			}
			if !reflect.DeepEqual(err.Error(), testspec.expectErr.Error()) {
				t.Errorf("test %d: error mismatch, want '%v', got '%v'", i, testspec.expectErr, err)
			}
		} else {
			if err != nil {
				t.Errorf("test %d: expect no error, got %v", i, err)
				continue
			}

			var have *logger.ExecutionResult
			if err := json.Unmarshal(result.(json.RawMessage), &have); err != nil {
				t.Errorf("test %d: failed to unmarshal result %v", i, err)
			}

			var want *logger.ExecutionResult
			if err := json.Unmarshal([]byte(testspec.expect), &want); err != nil {
				t.Errorf("test %d: failed to unmarshal result %v", i, err)
			}

			if !reflect.DeepEqual(have, want) {
				t.Errorf("test %d: result mismatch, want %v, got %v", i, testspec.expect, string(result.(json.RawMessage)))
			}
		}
	}
}

func TestTraceTransaction(t *testing.T) {
	t.Parallel()

	// Initialize test accounts
	accounts := newAccounts(2)
	genesis := &core.Genesis{
		Config: params.TestChainConfig,
		Alloc: types.GenesisAlloc{
			accounts[0].addr: {Balance: big.NewInt(params.Ether)},
			accounts[1].addr: {Balance: big.NewInt(params.Ether)},
		},
	}
	target := common.Hash{}
	signer := types.HomesteadSigner{}
	backend := newTestBackend(t, 1, genesis, func(i int, b *core.BlockGen) {
		// Transfer from account[0] to account[1]
		//    value: 1000 wei
		//    fee:   0 wei
		tx, _ := types.SignTx(types.NewTx(&types.LegacyTx{
			Nonce:    uint64(i),
			To:       &accounts[1].addr,
			Value:    big.NewInt(1000),
			Gas:      params.TxGas,
			GasPrice: b.BaseFee(),
			Data:     nil}),
			signer, accounts[0].key)
		b.AddTx(tx)
		target = tx.Hash()
	})

	defer backend.chain.Stop()
	api := NewAPI(backend)

	result, err := api.TraceTransaction(context.Background(), target, nil)
	if err != nil {
		t.Errorf("Failed to trace transaction %v", err)
	}

	var have *logger.ExecutionResult

	if err := json.Unmarshal(result.(json.RawMessage), &have); err != nil {
		t.Errorf("failed to unmarshal result %v", err)
	}

	if !reflect.DeepEqual(have, &logger.ExecutionResult{
		Gas:         params.TxGas,
		Failed:      false,
		ReturnValue: "",
		StructLogs:  []logger.StructLogRes{},
	}) {
		t.Error("Transaction tracing result is different")
	}

	// Test non-existent transaction
	_, err = api.TraceTransaction(context.Background(), common.Hash{42}, nil)
	if !errors.Is(err, errTxNotFound) {
		t.Fatalf("want %v, have %v", errTxNotFound, err)
	}
}

// nolint:typecheck
func TestTraceBlock(t *testing.T) {
	t.Parallel()

	// Initialize test accounts
	accounts := newAccounts(3)
	genesis := &core.Genesis{
		Config: params.TestChainConfig,
		Alloc: types.GenesisAlloc{
			accounts[0].addr: {Balance: big.NewInt(params.Ether)},
			accounts[1].addr: {Balance: big.NewInt(params.Ether)},
			accounts[2].addr: {Balance: big.NewInt(params.Ether)},
		},
	}
	genBlocks := 10
	signer := types.HomesteadSigner{}
	var txHash common.Hash
	backend := newTestBackend(t, genBlocks, genesis, func(i int, b *core.BlockGen) {
		// Transfer from account[0] to account[1]
		//    value: 1000 wei
		//    fee:   0 wei
		tx, _ := types.SignTx(types.NewTx(&types.LegacyTx{
			Nonce:    uint64(i),
			To:       &accounts[1].addr,
			Value:    big.NewInt(1000),
			Gas:      params.TxGas,
			GasPrice: b.BaseFee(),
			Data:     nil}),
			signer, accounts[0].key)
		b.AddTx(tx)
		txHash = tx.Hash()
	})

	defer backend.chain.Stop()
	api := NewAPI(backend)

	var testSuite = []struct {
		blockNumber rpc.BlockNumber
		config      *TraceConfig
		want        string
		expectErr   error
	}{
		// Trace genesis block, expect error
		{
			blockNumber: rpc.BlockNumber(0),
			expectErr:   errors.New("genesis is not traceable"),
		},
		// Trace head block
		{
			blockNumber: rpc.BlockNumber(genBlocks),
			want:        fmt.Sprintf(`[{"txHash":"%v","result":{"gas":21000,"failed":false,"returnValue":"","structLogs":[]}}]`, txHash),
		},
		// Trace non-existent block
		{
			blockNumber: rpc.BlockNumber(genBlocks + 1),
			expectErr:   fmt.Errorf("block #%d not found", genBlocks+1),
		},
		// Trace latest block
		{
			blockNumber: rpc.LatestBlockNumber,
			want:        fmt.Sprintf(`[{"txHash":"%v","result":{"gas":21000,"failed":false,"returnValue":"","structLogs":[]}}]`, txHash),
		},
		// Trace pending block
		{
			blockNumber: rpc.PendingBlockNumber,
			want:        fmt.Sprintf(`[{"txHash":"%v","result":{"gas":21000,"failed":false,"returnValue":"","structLogs":[]}}]`, txHash),
		},
	}

	for i, tc := range testSuite {
		result, err := api.TraceBlockByNumber(context.Background(), tc.blockNumber, tc.config)
		if tc.expectErr != nil {
			if err == nil {
				t.Errorf("test %d, want error %v", i, tc.expectErr)
				continue
			}

			if !reflect.DeepEqual(err, tc.expectErr) {
				t.Errorf("test %d: error mismatch, want %v, get %v", i, tc.expectErr, err)
			}

			continue
		}

		if err != nil {
			t.Errorf("test %d, want no error, have %v", i, err)
			continue
		}

		have, _ := json.Marshal(result)
		want := tc.want

		if string(have) != want {
			t.Errorf("test %d, result mismatch, have\n%v\n, want\n%v\n", i, string(have), want)
		}
	}
}

// txTraceResult is the result of a single transaction trace.
type txTraceResultTest struct {
	Result interface{} `json:"result,omitempty"` // Trace results produced by the tracer
	Error  string      `json:"error,omitempty"`  // Trace failure produced by the tracer
}

func TestIOdump(t *testing.T) {
	t.Parallel()

	// Initialize test accounts
	accounts := newAccounts(5)
	genesis := &core.Genesis{Alloc: types.GenesisAlloc{
		accounts[0].addr: {Balance: big.NewInt(params.Ether)},
		accounts[1].addr: {Balance: big.NewInt(params.Ether)},
		accounts[2].addr: {Balance: big.NewInt(params.Ether)},
		accounts[3].addr: {Balance: big.NewInt(params.Ether)},
		accounts[4].addr: {Balance: big.NewInt(params.Ether)},
	}}
	genBlocks := 1
	signer := types.HomesteadSigner{}
	api := NewAPI(newTestBackend(t, genBlocks, genesis, func(i int, b *core.BlockGen) {
		// Transfer from account[0] to account[1], account[1] to account[2], account[2] to account[3], account[3] to account[4], account[4] to account[0]
		// value:  1000 wei
		// fee:    0 wei
		for j := 0; j < 5; j++ {
			tx, _ := types.SignTx(types.NewTransaction(uint64(i), accounts[(j+1)%5].addr, big.NewInt(1000), params.TxGas, b.BaseFee(), nil), signer, accounts[j].key)
			b.AddTx(tx)
		}
	}))

	allowIOTracing = true

	ioflag := new(bool)

	*ioflag = true

	var testSuite = []struct {
		blockNumber rpc.BlockNumber
		config      *TraceConfig
		want        string
		expectErr   error
	}{
		// Trace head block
		{
			config: &TraceConfig{
				IOFlag: ioflag,
			},
			blockNumber: rpc.BlockNumber(genBlocks),
			want:        `[{"result":{"gas":21000,"failed":false,"returnValue":"","structLogs":[]}},{"result":{"gas":21000,"failed":false,"returnValue":"","structLogs":[]}},{"result":{"gas":21000,"failed":false,"returnValue":"","structLogs":[]}},{"result":{"gas":21000,"failed":false,"returnValue":"","structLogs":[]}},{"result":{"gas":21000,"failed":false,"returnValue":"","structLogs":[]}}]`,
		},
	}

	for i, tc := range testSuite {
		result, err := api.TraceBlockByNumber(context.Background(), tc.blockNumber, tc.config)
		if tc.expectErr != nil {
			if err == nil {
				t.Errorf("test %d, want error %v", i, tc.expectErr)
				continue
			}

			if !reflect.DeepEqual(err, tc.expectErr) {
				t.Errorf("test %d: error mismatch, want %v, get %v", i, tc.expectErr, err)
			}

			continue
		}

		// Done As txTraceResult struct was changed during Cancun changes
		resArr := make([]*txTraceResultTest, 0)
		for _, res := range result {
			res := &txTraceResultTest{
				Result: res.Result,
				Error:  res.Error,
			}
			resArr = append(resArr, res)
		}

		if err != nil {
			t.Errorf("test %d, want no error, have %v", i, err)
			continue
		}

		have, err := json.Marshal(resArr)
		if err != nil {
			t.Errorf("Error in Marshal: %v", err)
		}

		want := tc.want
		if string(have) != want {
			t.Errorf("test %d, result mismatch, have\n%v\n, want\n%v\n", i, string(have), want)
		}
	}
}

// nolint:typecheck
func TestTracingWithOverrides(t *testing.T) {
	t.Parallel()
	// Initialize test accounts
	accounts := newAccounts(3)
	storageAccount := common.Address{0x13, 37}
	genesis := &core.Genesis{
		Config: params.TestChainConfig,
		Alloc: types.GenesisAlloc{
			accounts[0].addr: {Balance: big.NewInt(params.Ether)},
			accounts[1].addr: {Balance: big.NewInt(params.Ether)},
			accounts[2].addr: {Balance: big.NewInt(params.Ether)},
			// An account with existing storage
			storageAccount: {
				Balance: new(big.Int),
				Storage: map[common.Hash]common.Hash{
					common.HexToHash("0x03"): common.HexToHash("0x33"),
					common.HexToHash("0x04"): common.HexToHash("0x44"),
				},
			},
		},
	}
	genBlocks := 10
	signer := types.HomesteadSigner{}
	backend := newTestBackend(t, genBlocks, genesis, func(i int, b *core.BlockGen) {
		// Transfer from account[0] to account[1]
		//    value: 1000 wei
		//    fee:   0 wei
		tx, _ := types.SignTx(types.NewTx(&types.LegacyTx{
			Nonce:    uint64(i),
			To:       &accounts[1].addr,
			Value:    big.NewInt(1000),
			Gas:      params.TxGas,
			GasPrice: b.BaseFee(),
			Data:     nil}),
			signer, accounts[0].key)
		b.AddTx(tx)
	})

	defer backend.chain.Stop()
	api := NewAPI(backend)
	randomAccounts := newAccounts(3)

	type res struct {
		Gas         int
		Failed      bool
		ReturnValue string
	}

	var testSuite = []struct {
		blockNumber rpc.BlockNumber
		call        ethapi.TransactionArgs
		config      *TraceCallConfig
		expectErr   error
		want        string
	}{
		// Call which can only succeed if state is state overridden
		{
			blockNumber: rpc.LatestBlockNumber,
			call: ethapi.TransactionArgs{
				From:  &randomAccounts[0].addr,
				To:    &randomAccounts[1].addr,
				Value: (*hexutil.Big)(big.NewInt(1000)),
			},
			config: &TraceCallConfig{
				StateOverrides: &ethapi.StateOverride{
					randomAccounts[0].addr: ethapi.OverrideAccount{Balance: newRPCBalance(new(big.Int).Mul(big.NewInt(1), big.NewInt(params.Ether)))},
				},
			},
			want: `{"gas":21000,"failed":false,"returnValue":""}`,
		},
		// Invalid call without state overriding
		{
			blockNumber: rpc.LatestBlockNumber,
			call: ethapi.TransactionArgs{
				From:  &randomAccounts[0].addr,
				To:    &randomAccounts[1].addr,
				Value: (*hexutil.Big)(big.NewInt(1000)),
			},
			config:    &TraceCallConfig{},
			expectErr: core.ErrInsufficientFunds,
		},
		// Successful simple contract call
		//
		// // SPDX-License-Identifier: GPL-3.0
		//
		//  pragma solidity >=0.7.0 <0.8.0;
		//
		//  /**
		//   * @title Storage
		//   * @dev Store & retrieve value in a variable
		//   */
		//  contract Storage {
		//      uint256 public number;
		//      constructor() {
		//          number = block.number;
		//      }
		//  }
		{
			blockNumber: rpc.LatestBlockNumber,
			call: ethapi.TransactionArgs{
				From: &randomAccounts[0].addr,
				To:   &randomAccounts[2].addr,
				Data: newRPCBytes(common.Hex2Bytes("8381f58a")), // call number()
			},
			config: &TraceCallConfig{
				//Tracer: &tracer,
				StateOverrides: &ethapi.StateOverride{
					randomAccounts[2].addr: ethapi.OverrideAccount{
						Code:      newRPCBytes(common.Hex2Bytes("6080604052348015600f57600080fd5b506004361060285760003560e01c80638381f58a14602d575b600080fd5b60336049565b6040518082815260200191505060405180910390f35b6000548156fea2646970667358221220eab35ffa6ab2adfe380772a48b8ba78e82a1b820a18fcb6f59aa4efb20a5f60064736f6c63430007040033")),
						StateDiff: newStates([]common.Hash{{}}, []common.Hash{common.BigToHash(big.NewInt(123))}),
					},
				},
			},
			want: `{"gas":23347,"failed":false,"returnValue":"000000000000000000000000000000000000000000000000000000000000007b"}`,
		},
		{ // Override blocknumber
			blockNumber: rpc.LatestBlockNumber,
			call: ethapi.TransactionArgs{
				From: &accounts[0].addr,
				// BLOCKNUMBER PUSH1 MSTORE
				Input: newRPCBytes(common.Hex2Bytes("4360005260206000f3")),
			},
			config: &TraceCallConfig{
				BlockOverrides: &ethapi.BlockOverrides{Number: (*hexutil.Big)(big.NewInt(0x1337))},
			},
			want: `{"gas":59537,"failed":false,"returnValue":"0000000000000000000000000000000000000000000000000000000000001337"}`,
		},
		{ // Override blocknumber, and query a blockhash
			blockNumber: rpc.LatestBlockNumber,
			call: ethapi.TransactionArgs{
				From: &accounts[0].addr,
				Input: &hexutil.Bytes{
					0x60, 0x00, 0x40, // BLOCKHASH(0)
					0x60, 0x00, 0x52, // STORE memory offset 0
					0x61, 0x13, 0x36, 0x40, // BLOCKHASH(0x1336)
					0x60, 0x20, 0x52, // STORE memory offset 32
					0x61, 0x13, 0x37, 0x40, // BLOCKHASH(0x1337)
					0x60, 0x40, 0x52, // STORE memory offset 64
					0x60, 0x60, 0x60, 0x00, 0xf3, // RETURN (0-96)

				}, // blocknumber
			},
			config: &TraceCallConfig{
				BlockOverrides: &ethapi.BlockOverrides{Number: (*hexutil.Big)(big.NewInt(0x1337))},
			},
			want: `{"gas":72666,"failed":false,"returnValue":"000000000000000000000000000000000000000000000000000000000000000000000000000000000000000000000000000000000000000000000000000000000000000000000000000000000000000000000000000000000000000000000000"}`,
		},
		/*
			pragma solidity =0.8.12;

			contract Test {
			    uint private x;

			    function test2() external {
			        x = 1337;
			        revert();
			    }

			    function test() external returns (uint) {
			        x = 1;
			        try this.test2() {} catch (bytes memory) {}
			        return x;
			    }
			}
		*/
		{ // First with only code override, not storage override
			blockNumber: rpc.LatestBlockNumber,
			call: ethapi.TransactionArgs{
				From: &randomAccounts[0].addr,
				To:   &randomAccounts[2].addr,
				Data: newRPCBytes(common.Hex2Bytes("f8a8fd6d")), //
			},
			config: &TraceCallConfig{
				StateOverrides: &ethapi.StateOverride{
					randomAccounts[2].addr: ethapi.OverrideAccount{
						Code: newRPCBytes(common.Hex2Bytes("6080604052348015600f57600080fd5b506004361060325760003560e01c806366e41cb7146037578063f8a8fd6d14603f575b600080fd5b603d6057565b005b60456062565b60405190815260200160405180910390f35b610539600090815580fd5b60006001600081905550306001600160a01b03166366e41cb76040518163ffffffff1660e01b8152600401600060405180830381600087803b15801560a657600080fd5b505af192505050801560b6575060015b60e9573d80801560e1576040519150601f19603f3d011682016040523d82523d6000602084013e60e6565b606091505b50505b506000549056fea26469706673582212205ce45de745a5308f713cb2f448589177ba5a442d1a2eff945afaa8915961b4d064736f6c634300080c0033")),
					},
				},
			},
			want: `{"gas":44100,"failed":false,"returnValue":"0000000000000000000000000000000000000000000000000000000000000001"}`,
		},
		{ // Same again, this time with storage override
			blockNumber: rpc.LatestBlockNumber,
			call: ethapi.TransactionArgs{
				From: &randomAccounts[0].addr,
				To:   &randomAccounts[2].addr,
				Data: newRPCBytes(common.Hex2Bytes("f8a8fd6d")), //
			},
			config: &TraceCallConfig{
				StateOverrides: &ethapi.StateOverride{
					randomAccounts[2].addr: ethapi.OverrideAccount{
						Code:  newRPCBytes(common.Hex2Bytes("6080604052348015600f57600080fd5b506004361060325760003560e01c806366e41cb7146037578063f8a8fd6d14603f575b600080fd5b603d6057565b005b60456062565b60405190815260200160405180910390f35b610539600090815580fd5b60006001600081905550306001600160a01b03166366e41cb76040518163ffffffff1660e01b8152600401600060405180830381600087803b15801560a657600080fd5b505af192505050801560b6575060015b60e9573d80801560e1576040519150601f19603f3d011682016040523d82523d6000602084013e60e6565b606091505b50505b506000549056fea26469706673582212205ce45de745a5308f713cb2f448589177ba5a442d1a2eff945afaa8915961b4d064736f6c634300080c0033")),
						State: newStates([]common.Hash{{}}, []common.Hash{{}}),
					},
				},
			},
			//want: `{"gas":46900,"failed":false,"returnValue":"0000000000000000000000000000000000000000000000000000000000000539"}`,
			want: `{"gas":44100,"failed":false,"returnValue":"0000000000000000000000000000000000000000000000000000000000000001"}`,
		},
		{ // No state override
			blockNumber: rpc.LatestBlockNumber,
			call: ethapi.TransactionArgs{
				From: &randomAccounts[0].addr,
				To:   &storageAccount,
				Data: newRPCBytes(common.Hex2Bytes("f8a8fd6d")), //
			},
			config: &TraceCallConfig{
				StateOverrides: &ethapi.StateOverride{
					storageAccount: ethapi.OverrideAccount{
						Code: newRPCBytes([]byte{
							// SLOAD(3) + SLOAD(4) (which is 0x77)
							byte(vm.PUSH1), 0x04,
							byte(vm.SLOAD),
							byte(vm.PUSH1), 0x03,
							byte(vm.SLOAD),
							byte(vm.ADD),
							// 0x77 -> MSTORE(0)
							byte(vm.PUSH1), 0x00,
							byte(vm.MSTORE),
							// RETURN (0, 32)
							byte(vm.PUSH1), 32,
							byte(vm.PUSH1), 00,
							byte(vm.RETURN),
						}),
					},
				},
			},
			want: `{"gas":25288,"failed":false,"returnValue":"0000000000000000000000000000000000000000000000000000000000000077"}`,
		},
		{ // Full state override
			// The original storage is
			// 3: 0x33
			// 4: 0x44
			// With a full override, where we set 3:0x11, the slot 4 should be
			// removed. So SLOT(3)+SLOT(4) should be 0x11.
			blockNumber: rpc.LatestBlockNumber,
			call: ethapi.TransactionArgs{
				From: &randomAccounts[0].addr,
				To:   &storageAccount,
				Data: newRPCBytes(common.Hex2Bytes("f8a8fd6d")), //
			},
			config: &TraceCallConfig{
				StateOverrides: &ethapi.StateOverride{
					storageAccount: ethapi.OverrideAccount{
						Code: newRPCBytes([]byte{
							// SLOAD(3) + SLOAD(4) (which is now 0x11 + 0x00)
							byte(vm.PUSH1), 0x04,
							byte(vm.SLOAD),
							byte(vm.PUSH1), 0x03,
							byte(vm.SLOAD),
							byte(vm.ADD),
							// 0x11 -> MSTORE(0)
							byte(vm.PUSH1), 0x00,
							byte(vm.MSTORE),
							// RETURN (0, 32)
							byte(vm.PUSH1), 32,
							byte(vm.PUSH1), 00,
							byte(vm.RETURN),
						}),
						State: newStates(
							[]common.Hash{common.HexToHash("0x03")},
							[]common.Hash{common.HexToHash("0x11")}),
					},
				},
			},
			want: `{"gas":25288,"failed":false,"returnValue":"0000000000000000000000000000000000000000000000000000000000000011"}`,
		},
		{ // Partial state override
			// The original storage is
			// 3: 0x33
			// 4: 0x44
			// With a partial override, where we set 3:0x11, the slot 4 as before.
			// So SLOT(3)+SLOT(4) should be 0x55.
			blockNumber: rpc.LatestBlockNumber,
			call: ethapi.TransactionArgs{
				From: &randomAccounts[0].addr,
				To:   &storageAccount,
				Data: newRPCBytes(common.Hex2Bytes("f8a8fd6d")), //
			},
			config: &TraceCallConfig{
				StateOverrides: &ethapi.StateOverride{
					storageAccount: ethapi.OverrideAccount{
						Code: newRPCBytes([]byte{
							// SLOAD(3) + SLOAD(4) (which is now 0x11 + 0x44)
							byte(vm.PUSH1), 0x04,
							byte(vm.SLOAD),
							byte(vm.PUSH1), 0x03,
							byte(vm.SLOAD),
							byte(vm.ADD),
							// 0x55 -> MSTORE(0)
							byte(vm.PUSH1), 0x00,
							byte(vm.MSTORE),
							// RETURN (0, 32)
							byte(vm.PUSH1), 32,
							byte(vm.PUSH1), 00,
							byte(vm.RETURN),
						}),
						StateDiff: map[common.Hash]common.Hash{
							common.HexToHash("0x03"): common.HexToHash("0x11"),
						},
					},
				},
			},
			want: `{"gas":25288,"failed":false,"returnValue":"0000000000000000000000000000000000000000000000000000000000000055"}`,
		},
	}

	for i, tc := range testSuite {
		result, err := api.TraceCall(context.Background(), tc.call, rpc.BlockNumberOrHash{BlockNumber: &tc.blockNumber}, tc.config)
		if tc.expectErr != nil {
			if err == nil {
				t.Errorf("test %d: want error %v, have nothing", i, tc.expectErr)
				continue
			}

			if !errors.Is(err, tc.expectErr) {
				t.Errorf("test %d: error mismatch, want %v, have %v", i, tc.expectErr, err)
			}

			continue
		}

		if err != nil {
			t.Errorf("test %d: want no error, have %v", i, err)
			continue
		}
		// Turn result into res-struct
		var (
			have res
			want res
		)

		resBytes, _ := json.Marshal(result)
		json.Unmarshal(resBytes, &have)
		json.Unmarshal([]byte(tc.want), &want)

		if !reflect.DeepEqual(have, want) {
			t.Logf("result: %v\n", string(resBytes))
			t.Errorf("test %d, result mismatch, have\n%v\n, want\n%v\n", i, have, want)
		}
	}
}

type Account struct {
	key  *ecdsa.PrivateKey
	addr common.Address
}

func newAccounts(n int) (accounts []Account) {
	for i := 0; i < n; i++ {
		key, _ := crypto.GenerateKey()
		addr := crypto.PubkeyToAddress(key.PublicKey)
		accounts = append(accounts, Account{key: key, addr: addr})
	}
	slices.SortFunc(accounts, func(a, b Account) int { return a.addr.Cmp(b.addr) })
	return accounts
}

func newRPCBalance(balance *big.Int) *hexutil.Big {
	rpcBalance := (*hexutil.Big)(balance)
	return rpcBalance
}

func newRPCBytes(bytes []byte) *hexutil.Bytes {
	rpcBytes := hexutil.Bytes(bytes)
	return &rpcBytes
}

func newStates(keys []common.Hash, vals []common.Hash) map[common.Hash]common.Hash {
	if len(keys) != len(vals) {
		panic("invalid input")
	}

	m := make(map[common.Hash]common.Hash)
	for i := 0; i < len(keys); i++ {
		m[keys[i]] = vals[i]
	}
<<<<<<< HEAD

	return &m
=======
	return m
>>>>>>> a9523b64
}

// nolint:typecheck
func TestTraceChain(t *testing.T) {
	t.Parallel()

	// Initialize test accounts
	accounts := newAccounts(3)
	genesis := &core.Genesis{
		Config: params.TestChainConfig,
		Alloc: types.GenesisAlloc{
			accounts[0].addr: {Balance: big.NewInt(params.Ether)},
			accounts[1].addr: {Balance: big.NewInt(params.Ether)},
			accounts[2].addr: {Balance: big.NewInt(params.Ether)},
		},
	}
	genBlocks := 50
	signer := types.HomesteadSigner{}

	var (
		ref   atomic.Uint32 // total refs has made
		rel   atomic.Uint32 // total rels has made
		nonce uint64
	)

	backend := newTestBackend(t, genBlocks, genesis, func(i int, b *core.BlockGen) {
		// Transfer from account[0] to account[1]
		//    value: 1000 wei
		//    fee:   0 wei
		for j := 0; j < i+1; j++ {
			tx, _ := types.SignTx(types.NewTransaction(nonce, accounts[1].addr, big.NewInt(1000), params.TxGas, b.BaseFee(), nil), signer, accounts[0].key)
			b.AddTx(tx)

			nonce += 1
		}
	})
	backend.refHook = func() { ref.Add(1) }
	backend.relHook = func() { rel.Add(1) }
	api := NewAPI(backend)

	single := `{"txHash":"0x0000000000000000000000000000000000000000000000000000000000000000","result":{"gas":21000,"failed":false,"returnValue":"","structLogs":[]}}`
	var cases = []struct {
		start  uint64
		end    uint64
		config *TraceConfig
	}{
		{0, 50, nil},  // the entire chain range, blocks [1, 50]
		{10, 20, nil}, // the middle chain range, blocks [11, 20]
	}

	for _, c := range cases {
		ref.Store(0)
		rel.Store(0)

		from, _ := api.blockByNumber(context.Background(), rpc.BlockNumber(c.start))
		to, _ := api.blockByNumber(context.Background(), rpc.BlockNumber(c.end))
		resCh := api.traceChain(from, to, c.config, nil)

		next := c.start + 1
		for result := range resCh {
			if have, want := uint64(result.Block), next; have != want {
				t.Fatalf("unexpected tracing block, have %d want %d", have, want)
			}
			if have, want := len(result.Traces), int(next); have != want {
				t.Fatalf("unexpected result length, have %d want %d", have, want)
			}

			for _, trace := range result.Traces {
				trace.TxHash = common.Hash{}
				blob, _ := json.Marshal(trace)
				if have, want := string(blob), single; have != want {
					t.Fatalf("unexpected tracing result, have\n%v\nwant:\n%v", have, want)
				}
			}

			next += 1
		}

		if next != c.end+1 {
			t.Error("Missing tracing block")
		}

		if nref, nrel := ref.Load(), rel.Load(); nref != nrel {
			t.Errorf("Ref and deref actions are not equal, ref %d rel %d", nref, nrel)
		}
	}
}

// newTestMergedBackend creates a post-merge chain
func newTestMergedBackend(t *testing.T, n int, gspec *core.Genesis, generator func(i int, b *core.BlockGen)) *testBackend {
	backend := &testBackend{
		chainConfig: gspec.Config,
		engine:      beacon.NewFaker(),
		chaindb:     rawdb.NewMemoryDatabase(),
	}
	// Generate blocks for testing
	_, blocks, _ := core.GenerateChainWithGenesis(gspec, backend.engine, n, generator)

	// Import the canonical chain
	cacheConfig := &core.CacheConfig{
		TrieCleanLimit:    256,
		TrieDirtyLimit:    256,
		TrieTimeLimit:     5 * time.Minute,
		SnapshotLimit:     0,
		TrieDirtyDisabled: true, // Archive mode
	}
	chain, err := core.NewBlockChain(backend.chaindb, cacheConfig, gspec, nil, backend.engine, vm.Config{}, nil, nil, nil)
	if err != nil {
		t.Fatalf("failed to create tester chain: %v", err)
	}
	if n, err := chain.InsertChain(blocks); err != nil {
		t.Fatalf("block %d: failed to insert into chain: %v", n, err)
	}
	backend.chain = chain
	return backend
}

func TestTraceBlockWithBasefee(t *testing.T) {
	t.Parallel()
	accounts := newAccounts(1)
	target := common.HexToAddress("0x1111111111111111111111111111111111111111")
	genesis := &core.Genesis{
		Config: params.AllDevChainProtocolChanges,
		Alloc: types.GenesisAlloc{
			accounts[0].addr: {Balance: big.NewInt(1 * params.Ether)},
			target: {Nonce: 1, Code: []byte{
				byte(vm.BASEFEE), byte(vm.STOP),
			}},
		},
	}
	genBlocks := 1
	signer := types.HomesteadSigner{}
	var txHash common.Hash
	var baseFee = new(big.Int)
	backend := newTestMergedBackend(t, genBlocks, genesis, func(i int, b *core.BlockGen) {
		tx, _ := types.SignTx(types.NewTx(&types.LegacyTx{
			Nonce:    uint64(i),
			To:       &target,
			Value:    big.NewInt(0),
			Gas:      5 * params.TxGas,
			GasPrice: b.BaseFee(),
			Data:     nil}),
			signer, accounts[0].key)
		b.AddTx(tx)
		txHash = tx.Hash()
		baseFee.Set(b.BaseFee())
	})
	defer backend.chain.Stop()
	api := NewAPI(backend)

	var testSuite = []struct {
		blockNumber rpc.BlockNumber
		config      *TraceConfig
		want        string
	}{
		// Trace head block
		{
			blockNumber: rpc.BlockNumber(genBlocks),
			want:        fmt.Sprintf(`[{"txHash":"%#x","result":{"gas":21002,"failed":false,"returnValue":"","structLogs":[{"pc":0,"op":"BASEFEE","gas":84000,"gasCost":2,"depth":1,"stack":[]},{"pc":1,"op":"STOP","gas":83998,"gasCost":0,"depth":1,"stack":["%#x"]}]}}]`, txHash, baseFee),
		},
	}
	for i, tc := range testSuite {
		result, err := api.TraceBlockByNumber(context.Background(), tc.blockNumber, tc.config)
		if err != nil {
			t.Errorf("test %d, want no error, have %v", i, err)
			continue
		}
		have, _ := json.Marshal(result)
		want := tc.want
		if string(have) != want {
			t.Errorf("test %d, result mismatch\nhave: %v\nwant: %v\n", i, string(have), want)
		}
	}
}<|MERGE_RESOLUTION|>--- conflicted
+++ resolved
@@ -1065,12 +1065,7 @@
 	for i := 0; i < len(keys); i++ {
 		m[keys[i]] = vals[i]
 	}
-<<<<<<< HEAD
-
-	return &m
-=======
 	return m
->>>>>>> a9523b64
 }
 
 // nolint:typecheck
