--- conflicted
+++ resolved
@@ -29,7 +29,6 @@
 	"sync/atomic"
 	"time"
 
-	"golang.org/x/crypto/sha3"
 
 	"github.com/ethereum/go-ethereum/common"
 	"github.com/ethereum/go-ethereum/common/math"
@@ -45,6 +44,7 @@
 	"github.com/ethereum/go-ethereum/p2p/msgrate"
 	"github.com/ethereum/go-ethereum/rlp"
 	"github.com/ethereum/go-ethereum/trie"
+	"golang.org/x/crypto/sha3"
 )
 
 const (
@@ -576,13 +576,8 @@
 	s.lock.Lock()
 	s.root = root
 	s.healer = &healTask{
-<<<<<<< HEAD
-		scheduler: state.NewStateSync(root, s.db, s.onHealState),
-		trieTasks: make(map[common.Hash]trie.SyncPath),
-=======
 		scheduler: state.NewStateSync(root, s.db, s.onHealState, s.scheme),
 		trieTasks: make(map[string]common.Hash),
->>>>>>> ea9e62ca
 		codeTasks: make(map[common.Hash]struct{}),
 	}
 	s.statelessPeers = make(map[string]struct{})
@@ -862,32 +857,12 @@
 func (s *Syncer) Progress() (*SyncProgress, *SyncPending) {
 	s.lock.Lock()
 	defer s.lock.Unlock()
-<<<<<<< HEAD
-
-	progress := &SyncProgress{
-		AccountSynced:      s.accountSynced,
-		AccountBytes:       s.accountBytes,
-		BytecodeSynced:     s.bytecodeSynced,
-		BytecodeBytes:      s.bytecodeBytes,
-		StorageSynced:      s.storageSynced,
-		StorageBytes:       s.storageBytes,
-		TrienodeHealSynced: s.trienodeHealSynced,
-		TrienodeHealBytes:  s.trienodeHealBytes,
-		BytecodeHealSynced: s.bytecodeHealSynced,
-		BytecodeHealBytes:  s.bytecodeHealBytes,
-	}
-=======
->>>>>>> ea9e62ca
 	pending := new(SyncPending)
 	if s.healer != nil {
 		pending.TrienodeHeal = uint64(len(s.healer.trieTasks))
 		pending.BytecodeHeal = uint64(len(s.healer.codeTasks))
 	}
-<<<<<<< HEAD
-	return progress, pending
-=======
 	return s.extProgress, pending
->>>>>>> ea9e62ca
 }
 
 // cleanAccountTasks removes account range retrieval tasks that have already been
@@ -1851,11 +1826,7 @@
 	res.task.pend = 0
 	for i, account := range res.accounts {
 		// Check if the account is a contract with an unknown code
-<<<<<<< HEAD
-		if !bytes.Equal(account.CodeHash, emptyCode[:]) {
-=======
 		if !bytes.Equal(account.CodeHash, types.EmptyCodeHash.Bytes()) {
->>>>>>> ea9e62ca
 			if !rawdb.HasCodeWithPrefix(s.db, common.BytesToHash(account.CodeHash)) {
 				res.task.codeTasks[common.BytesToHash(account.CodeHash)] = struct{}{}
 				res.task.needCode[i] = true
@@ -1863,13 +1834,8 @@
 			}
 		}
 		// Check if the account is a contract with an unknown storage trie
-<<<<<<< HEAD
-		if account.Root != emptyRoot {
-			if ok, err := s.db.Has(account.Root[:]); err != nil || !ok {
-=======
 		if account.Root != types.EmptyRootHash {
 			if !rawdb.HasTrieNode(s.db, res.hashes[i], nil, account.Root, s.scheme) {
->>>>>>> ea9e62ca
 				// If there was a previous large state retrieval in progress,
 				// don't restart it from scratch. This happens if a sync cycle
 				// is interrupted and resumed later. However, *do* update the
