// Copyright 2020 The go-ethereum Authors
// This file is part of the go-ethereum library.
//
// The go-ethereum library is free software: you can redistribute it and/or modify
// it under the terms of the GNU Lesser General Public License as published by
// the Free Software Foundation, either version 3 of the License, or
// (at your option) any later version.
//
// The go-ethereum library is distributed in the hope that it will be useful,
// but WITHOUT ANY WARRANTY; without even the implied warranty of
// MERCHANTABILITY or FITNESS FOR A PARTICULAR PURPOSE. See the
// GNU Lesser General Public License for more details.
//
// You should have received a copy of the GNU Lesser General Public License
// along with the go-ethereum library. If not, see <http://www.gnu.org/licenses/>.

package snap

import (
	"bytes"
	"fmt"
	"time"

	"github.com/ethereum/go-ethereum/common"
	"github.com/ethereum/go-ethereum/core"
	"github.com/ethereum/go-ethereum/core/types"
	"github.com/ethereum/go-ethereum/log"
	"github.com/ethereum/go-ethereum/metrics"
	"github.com/ethereum/go-ethereum/p2p"
	"github.com/ethereum/go-ethereum/p2p/enode"
	"github.com/ethereum/go-ethereum/p2p/enr"
	"github.com/ethereum/go-ethereum/trie"
	"github.com/ethereum/go-ethereum/trie/trienode"
)

const (
	// softResponseLimit is the target maximum size of replies to data retrievals.
	softResponseLimit = 2 * 1024 * 1024

	// maxCodeLookups is the maximum number of bytecodes to serve. This number is
	// there to limit the number of disk lookups.
	maxCodeLookups = 1024

	// stateLookupSlack defines the ratio by how much a state response can exceed
	// the requested limit in order to try and avoid breaking up contracts into
	// multiple packages and proving them.
	stateLookupSlack = 0.1

	// maxTrieNodeLookups is the maximum number of state trie nodes to serve. This
	// number is there to limit the number of disk lookups.
	maxTrieNodeLookups = 1024

	// maxTrieNodeTimeSpent is the maximum time we should spend on looking up trie nodes.
	// If we spend too much time, then it's a fairly high chance of timing out
	// at the remote side, which means all the work is in vain.
	maxTrieNodeTimeSpent = 5 * time.Second
)

// Handler is a callback to invoke from an outside runner after the boilerplate
// exchanges have passed.
type Handler func(peer *Peer) error

// Backend defines the data retrieval methods to serve remote requests and the
// callback methods to invoke on remote deliveries.
type Backend interface {
	// Chain retrieves the blockchain object to serve data.
	Chain() *core.BlockChain

	// RunPeer is invoked when a peer joins on the `eth` protocol. The handler
	// should do any peer maintenance work, handshakes and validations. If all
	// is passed, control should be given back to the `handler` to process the
	// inbound messages going forward.
	RunPeer(peer *Peer, handler Handler) error

	// PeerInfo retrieves all known `snap` information about a peer.
	PeerInfo(id enode.ID) interface{}

	// Handle is a callback to be invoked when a data packet is received from
	// the remote peer. Only packets not consumed by the protocol handler will
	// be forwarded to the backend.
	Handle(peer *Peer, packet Packet) error
}

// MakeProtocols constructs the P2P protocol definitions for `snap`.
func MakeProtocols(backend Backend) []p2p.Protocol {
	protocols := make([]p2p.Protocol, len(ProtocolVersions))
<<<<<<< HEAD

=======
>>>>>>> 827d3fcc
	for i, version := range ProtocolVersions {
		protocols[i] = p2p.Protocol{
			Name:    ProtocolName,
			Version: version,
			Length:  protocolLengths[version],
			Run: func(p *p2p.Peer, rw p2p.MsgReadWriter) error {
				return backend.RunPeer(NewPeer(version, p, rw), func(peer *Peer) error {
					return Handle(backend, peer)
				})
			},
			NodeInfo: func() interface{} {
				return nodeInfo(backend.Chain())
			},
			PeerInfo: func(id enode.ID) interface{} {
				return backend.PeerInfo(id)
			},
			Attributes: []enr.Entry{&enrEntry{}},
		}
	}

	return protocols
}

// Handle is the callback invoked to manage the life cycle of a `snap` peer.
// When this function terminates, the peer is disconnected.
func Handle(backend Backend, peer *Peer) error {
	for {
		if err := HandleMessage(backend, peer); err != nil {
			peer.Log().Debug("Message handling failed in `snap`", "err", err)
			return err
		}
	}
}

// HandleMessage is invoked whenever an inbound message is received from a
// remote peer on the `snap` protocol. The remote connection is torn down upon
// returning any error.
func HandleMessage(backend Backend, peer *Peer) error {
	// Read the next message from the remote peer, and ensure it's fully consumed
	msg, err := peer.rw.ReadMsg()
	if err != nil {
		return err
	}

	if msg.Size > maxMessageSize {
		return fmt.Errorf("%w: %v > %v", errMsgTooLarge, msg.Size, maxMessageSize)
	}

	defer msg.Discard()

	start := time.Now()
	// Track the amount of time it takes to serve the request and run the handler
	if metrics.Enabled() {
		h := fmt.Sprintf("%s/%s/%d/%#02x", p2p.HandleHistName, ProtocolName, peer.Version(), msg.Code)
		defer func(start time.Time) {
			sampler := func() metrics.Sample {
				return metrics.ResettingSample(
					metrics.NewExpDecaySample(1028, 0.015),
				)
			}
			metrics.GetOrRegisterHistogramLazy(h, nil, sampler).Update(time.Since(start).Microseconds())
		}(start)
	}
	// Handle the message depending on its contents
	switch {
	case msg.Code == GetAccountRangeMsg:
		// Decode the account retrieval request
		var req GetAccountRangePacket
		if err := msg.Decode(&req); err != nil {
			return fmt.Errorf("%w: message %v: %v", errDecode, msg, err)
		}
		// Service the request, potentially returning nothing in case of errors
		accounts, proofs := ServiceGetAccountRangeQuery(backend.Chain(), &req)

		// Send back anything accumulated (or empty in case of errors)
		return p2p.Send(peer.rw, AccountRangeMsg, &AccountRangePacket{
			ID:       req.ID,
			Accounts: accounts,
			Proof:    proofs,
		})

	case msg.Code == AccountRangeMsg:
		// A range of accounts arrived to one of our previous requests
		res := new(AccountRangePacket)
		if err := msg.Decode(res); err != nil {
			return fmt.Errorf("%w: message %v: %v", errDecode, msg, err)
		}
		// Ensure the range is monotonically increasing
		for i := 1; i < len(res.Accounts); i++ {
			if bytes.Compare(res.Accounts[i-1].Hash[:], res.Accounts[i].Hash[:]) >= 0 {
				return fmt.Errorf("accounts not monotonically increasing: #%d [%x] vs #%d [%x]", i-1, res.Accounts[i-1].Hash[:], i, res.Accounts[i].Hash[:])
			}
		}
		requestTracker.Fulfil(peer.id, peer.version, AccountRangeMsg, res.ID)

		return backend.Handle(peer, res)

	case msg.Code == GetStorageRangesMsg:
		// Decode the storage retrieval request
		var req GetStorageRangesPacket
		if err := msg.Decode(&req); err != nil {
			return fmt.Errorf("%w: message %v: %v", errDecode, msg, err)
		}
		// Service the request, potentially returning nothing in case of errors
		slots, proofs := ServiceGetStorageRangesQuery(backend.Chain(), &req)

		// Send back anything accumulated (or empty in case of errors)
		return p2p.Send(peer.rw, StorageRangesMsg, &StorageRangesPacket{
			ID:    req.ID,
			Slots: slots,
			Proof: proofs,
		})

	case msg.Code == StorageRangesMsg:
		// A range of storage slots arrived to one of our previous requests
		res := new(StorageRangesPacket)
		if err := msg.Decode(res); err != nil {
			return fmt.Errorf("%w: message %v: %v", errDecode, msg, err)
		}
		// Ensure the ranges are monotonically increasing
		for i, slots := range res.Slots {
			for j := 1; j < len(slots); j++ {
				if bytes.Compare(slots[j-1].Hash[:], slots[j].Hash[:]) >= 0 {
					return fmt.Errorf("storage slots not monotonically increasing for account #%d: #%d [%x] vs #%d [%x]", i, j-1, slots[j-1].Hash[:], j, slots[j].Hash[:])
				}
			}
		}

		requestTracker.Fulfil(peer.id, peer.version, StorageRangesMsg, res.ID)

		return backend.Handle(peer, res)

	case msg.Code == GetByteCodesMsg:
		// Decode bytecode retrieval request
		var req GetByteCodesPacket
		if err := msg.Decode(&req); err != nil {
			return fmt.Errorf("%w: message %v: %v", errDecode, msg, err)
		}
		// Service the request, potentially returning nothing in case of errors
		codes := ServiceGetByteCodesQuery(backend.Chain(), &req)

		// Send back anything accumulated (or empty in case of errors)
		return p2p.Send(peer.rw, ByteCodesMsg, &ByteCodesPacket{
			ID:    req.ID,
			Codes: codes,
		})

	case msg.Code == ByteCodesMsg:
		// A batch of byte codes arrived to one of our previous requests
		res := new(ByteCodesPacket)
		if err := msg.Decode(res); err != nil {
			return fmt.Errorf("%w: message %v: %v", errDecode, msg, err)
		}

		requestTracker.Fulfil(peer.id, peer.version, ByteCodesMsg, res.ID)

		return backend.Handle(peer, res)

	case msg.Code == GetTrieNodesMsg:
		// Decode trie node retrieval request
		var req GetTrieNodesPacket
		if err := msg.Decode(&req); err != nil {
			return fmt.Errorf("%w: message %v: %v", errDecode, msg, err)
		}
		// Service the request, potentially returning nothing in case of errors
		nodes, err := ServiceGetTrieNodesQuery(backend.Chain(), &req, start)
		if err != nil {
			return err
		}
		// Send back anything accumulated (or empty in case of errors)
		return p2p.Send(peer.rw, TrieNodesMsg, &TrieNodesPacket{
			ID:    req.ID,
			Nodes: nodes,
		})

	case msg.Code == TrieNodesMsg:
		// A batch of trie nodes arrived to one of our previous requests
		res := new(TrieNodesPacket)
		if err := msg.Decode(res); err != nil {
			return fmt.Errorf("%w: message %v: %v", errDecode, msg, err)
		}

		requestTracker.Fulfil(peer.id, peer.version, TrieNodesMsg, res.ID)

		return backend.Handle(peer, res)

	default:
		return fmt.Errorf("%w: %v", errInvalidMsgCode, msg.Code)
	}
}

// ServiceGetAccountRangeQuery assembles the response to an account range query.
// It is exposed to allow external packages to test protocol behavior.
func ServiceGetAccountRangeQuery(chain *core.BlockChain, req *GetAccountRangePacket) ([]*AccountData, [][]byte) {
	if req.Bytes > softResponseLimit {
		req.Bytes = softResponseLimit
	}
	// Retrieve the requested state and bail out if non existent
	tr, err := trie.New(trie.StateTrieID(req.Root), chain.TrieDB())
	if err != nil {
		return nil, nil
	}

	it, err := chain.Snapshots().AccountIterator(req.Root, req.Origin)
	if err != nil {
		return nil, nil
	}
	// Iterate over the requested range and pile accounts up
	var (
		accounts []*AccountData
		size     uint64
		last     common.Hash
	)

	for it.Next() {
		hash, account := it.Hash(), common.CopyBytes(it.Account())

		// Track the returned interval for the Merkle proofs
		last = hash

		// Assemble the reply item
		size += uint64(common.HashLength + len(account))
		accounts = append(accounts, &AccountData{
			Hash: hash,
			Body: account,
		})
		// If we've exceeded the request threshold, abort
		if bytes.Compare(hash[:], req.Limit[:]) >= 0 {
			break
		}

		if size > req.Bytes {
			break
		}
	}
	it.Release()

	// Generate the Merkle proofs for the first and last account
	proof := trienode.NewProofSet()
	if err := tr.Prove(req.Origin[:], proof); err != nil {
		log.Warn("Failed to prove account range", "origin", req.Origin, "err", err)
		return nil, nil
	}

	if last != (common.Hash{}) {
		if err := tr.Prove(last[:], proof); err != nil {
			log.Warn("Failed to prove account range", "last", last, "err", err)
			return nil, nil
		}
	}
	return accounts, proof.List()
}

func ServiceGetStorageRangesQuery(chain *core.BlockChain, req *GetStorageRangesPacket) ([][]*StorageData, [][]byte) {
	if req.Bytes > softResponseLimit {
		req.Bytes = softResponseLimit
	}
	// TODO(karalabe): Do we want to enforce > 0 accounts and 1 account if origin is set?
	// TODO(karalabe):   - Logging locally is not ideal as remote faults annoy the local user
	// TODO(karalabe):   - Dropping the remote peer is less flexible wrt client bugs (slow is better than non-functional)

	// Calculate the hard limit at which to abort, even if mid storage trie
	hardLimit := uint64(float64(req.Bytes) * (1 + stateLookupSlack))

	// Retrieve storage ranges until the packet limit is reached
	var (
		slots  [][]*StorageData
		proofs [][]byte
		size   uint64
	)

	for _, account := range req.Accounts {
		// If we've exceeded the requested data limit, abort without opening
		// a new storage range (that we'd need to prove due to exceeded size)
		if size >= req.Bytes {
			break
		}
		// The first account might start from a different origin and end sooner
		var origin common.Hash
		if len(req.Origin) > 0 {
			origin, req.Origin = common.BytesToHash(req.Origin), nil
		}
		var limit = common.MaxHash
		if len(req.Limit) > 0 {
			limit, req.Limit = common.BytesToHash(req.Limit), nil
		}
		// Retrieve the requested state and bail out if non existent
		it, err := chain.Snapshots().StorageIterator(req.Root, account, origin)
		if err != nil {
			return nil, nil
		}
		// Iterate over the requested range and pile slots up
		var (
			storage []*StorageData
			last    common.Hash
			abort   bool
		)

		for it.Next() {
			if size >= hardLimit {
				abort = true
				break
			}

			hash, slot := it.Hash(), common.CopyBytes(it.Slot())

			// Track the returned interval for the Merkle proofs
			last = hash

			// Assemble the reply item
			size += uint64(common.HashLength + len(slot))
			storage = append(storage, &StorageData{
				Hash: hash,
				Body: slot,
			})
			// If we've exceeded the request threshold, abort
			if bytes.Compare(hash[:], limit[:]) >= 0 {
				break
			}
		}

		if len(storage) > 0 {
			slots = append(slots, storage)
		}

		it.Release()

		// Generate the Merkle proofs for the first and last storage slot, but
		// only if the response was capped. If the entire storage trie included
		// in the response, no need for any proofs.
		// nolint:nestif
		if origin != (common.Hash{}) || (abort && len(storage) > 0) {
			// Request started at a non-zero hash or was capped prematurely, add
			// the endpoint Merkle proofs
			accTrie, err := trie.NewStateTrie(trie.StateTrieID(req.Root), chain.TrieDB())
			if err != nil {
				return nil, nil
			}

			acc, err := accTrie.GetAccountByHash(account)
			if err != nil || acc == nil {
				return nil, nil
			}

			id := trie.StorageTrieID(req.Root, account, acc.Root)
			stTrie, err := trie.NewStateTrie(id, chain.TrieDB())
			if err != nil {
				return nil, nil
			}
			proof := trienode.NewProofSet()
			if err := stTrie.Prove(origin[:], proof); err != nil {
				log.Warn("Failed to prove storage range", "origin", req.Origin, "err", err)
				return nil, nil
			}

			if last != (common.Hash{}) {
				if err := stTrie.Prove(last[:], proof); err != nil {
					log.Warn("Failed to prove storage range", "last", last, "err", err)
					return nil, nil
				}
			}
			proofs = append(proofs, proof.List()...)
			// Proof terminates the reply as proofs are only added if a node
			// refuses to serve more data (exception when a contract fetch is
			// finishing, but that's that).
			break
		}
	}

	return slots, proofs
}

// ServiceGetByteCodesQuery assembles the response to a byte codes query.
// It is exposed to allow external packages to test protocol behavior.
func ServiceGetByteCodesQuery(chain *core.BlockChain, req *GetByteCodesPacket) [][]byte {
	if req.Bytes > softResponseLimit {
		req.Bytes = softResponseLimit
	}

	if len(req.Hashes) > maxCodeLookups {
		req.Hashes = req.Hashes[:maxCodeLookups]
	}
	// Retrieve bytecodes until the packet size limit is reached
	var (
		codes [][]byte
		bytes uint64
	)

	for _, hash := range req.Hashes {
		if hash == types.EmptyCodeHash {
			// Peers should not request the empty code, but if they do, at
			// least sent them back a correct response without db lookups
			codes = append(codes, []byte{})
		} else if blob := chain.ContractCodeWithPrefix(hash); len(blob) > 0 {
			codes = append(codes, blob)
			bytes += uint64(len(blob))
		}

		if bytes > req.Bytes {
			break
		}
	}

	return codes
}

// ServiceGetTrieNodesQuery assembles the response to a trie nodes query.
// It is exposed to allow external packages to test protocol behavior.
func ServiceGetTrieNodesQuery(chain *core.BlockChain, req *GetTrieNodesPacket, start time.Time) ([][]byte, error) {
	if req.Bytes > softResponseLimit {
		req.Bytes = softResponseLimit
	}
	// Make sure we have the state associated with the request
	triedb := chain.TrieDB()

	accTrie, err := trie.NewStateTrie(trie.StateTrieID(req.Root), triedb)
	if err != nil {
		// We don't have the requested state available, bail out
		return nil, nil
	}
	// The 'snap' might be nil, in which case we cannot serve storage slots.
	snap := chain.Snapshots().Snapshot(req.Root)
	// Retrieve trie nodes until the packet size limit is reached
	var (
		nodes [][]byte
		bytes uint64
		loads int // Trie hash expansions to count database reads
	)

	for _, pathset := range req.Paths {
		switch len(pathset) {
		case 0:
			// Ensure we penalize invalid requests
			return nil, fmt.Errorf("%w: zero-item pathset requested", errBadRequest)

		case 1:
			// If we're only retrieving an account trie node, fetch it directly
			blob, resolved, err := accTrie.GetNode(pathset[0])
			loads += resolved // always account database reads, even for failures

			if err != nil {
				break
			}

			nodes = append(nodes, blob)
			bytes += uint64(len(blob))

		default:
			var stRoot common.Hash
			// Storage slots requested, open the storage trie and retrieve from there
			if snap == nil {
				// We don't have the requested state snapshotted yet (or it is stale),
				// but can look up the account via the trie instead.
				account, err := accTrie.GetAccountByHash(common.BytesToHash(pathset[0]))
				loads += 8 // We don't know the exact cost of lookup, this is an estimate

				if err != nil || account == nil {
					break
				}

				stRoot = account.Root
			} else {
				account, err := snap.Account(common.BytesToHash(pathset[0]))
				loads++ // always account database reads, even for failures

				if err != nil || account == nil {
					break
				}

				stRoot = common.BytesToHash(account.Root)
			}

			id := trie.StorageTrieID(req.Root, common.BytesToHash(pathset[0]), stRoot)
			stTrie, err := trie.NewStateTrie(id, triedb)
			loads++ // always account database reads, even for failures

			if err != nil {
				break
			}

			for _, path := range pathset[1:] {
				blob, resolved, err := stTrie.GetNode(path)
				loads += resolved // always account database reads, even for failures

				if err != nil {
					break
				}

				nodes = append(nodes, blob)
				bytes += uint64(len(blob))

				// Sanity check limits to avoid DoS on the store trie loads
				if bytes > req.Bytes || loads > maxTrieNodeLookups || time.Since(start) > maxTrieNodeTimeSpent {
					break
				}
			}
		}
		// Abort request processing if we've exceeded our limits
		if bytes > req.Bytes || loads > maxTrieNodeLookups || time.Since(start) > maxTrieNodeTimeSpent {
			break
		}
	}

	return nodes, nil
}

// NodeInfo represents a short summary of the `snap` sub-protocol metadata
// known about the host peer.
type NodeInfo struct{}

// nodeInfo retrieves some `snap` protocol metadata about the running host node.
func nodeInfo(chain *core.BlockChain) *NodeInfo {
	return &NodeInfo{}
}<|MERGE_RESOLUTION|>--- conflicted
+++ resolved
@@ -84,10 +84,7 @@
 // MakeProtocols constructs the P2P protocol definitions for `snap`.
 func MakeProtocols(backend Backend) []p2p.Protocol {
 	protocols := make([]p2p.Protocol, len(ProtocolVersions))
-<<<<<<< HEAD
-
-=======
->>>>>>> 827d3fcc
+
 	for i, version := range ProtocolVersions {
 		protocols[i] = p2p.Protocol{
 			Name:    ProtocolName,
