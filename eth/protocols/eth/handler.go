// Copyright 2020 The go-ethereum Authors
// This file is part of the go-ethereum library.
//
// The go-ethereum library is free software: you can redistribute it and/or modify
// it under the terms of the GNU Lesser General Public License as published by
// the Free Software Foundation, either version 3 of the License, or
// (at your option) any later version.
//
// The go-ethereum library is distributed in the hope that it will be useful,
// but WITHOUT ANY WARRANTY; without even the implied warranty of
// MERCHANTABILITY or FITNESS FOR A PARTICULAR PURPOSE. See the
// GNU Lesser General Public License for more details.
//
// You should have received a copy of the GNU Lesser General Public License
// along with the go-ethereum library. If not, see <http://www.gnu.org/licenses/>.

package eth

import (
	"fmt"
	"math/big"
	"time"

	"github.com/ethereum/go-ethereum/common"
	"github.com/ethereum/go-ethereum/core"
	"github.com/ethereum/go-ethereum/core/types"
	"github.com/ethereum/go-ethereum/metrics"
	"github.com/ethereum/go-ethereum/p2p"
	"github.com/ethereum/go-ethereum/p2p/enode"
	"github.com/ethereum/go-ethereum/p2p/enr"
	"github.com/ethereum/go-ethereum/params"
)

const (
	// softResponseLimit is the target maximum size of replies to data retrievals.
	softResponseLimit = 2 * 1024 * 1024

	// maxHeadersServe is the maximum number of block headers to serve. This number
	// is there to limit the number of disk lookups.
	maxHeadersServe = 1024

	// maxBodiesServe is the maximum number of block bodies to serve. This number
	// is mostly there to limit the number of disk lookups. With 24KB block sizes
	// nowadays, the practical limit will always be softResponseLimit.
	maxBodiesServe = 1024

	// maxReceiptsServe is the maximum number of block receipts to serve. This
	// number is mostly there to limit the number of disk lookups. With block
	// containing 200+ transactions nowadays, the practical limit will always
	// be softResponseLimit.
	maxReceiptsServe = 1024
)

// Handler is a callback to invoke from an outside runner after the boilerplate
// exchanges have passed.
type Handler func(peer *Peer) error

// Backend defines the data retrieval methods to serve remote requests and the
// callback methods to invoke on remote deliveries.
type Backend interface {
	// Chain retrieves the blockchain object to serve data.
	Chain() *core.BlockChain

	// TxPool retrieves the transaction pool object to serve data.
	TxPool() TxPool

	// AcceptTxs retrieves whether transaction processing is enabled on the node
	// or if inbound transactions should simply be dropped.
	AcceptTxs() bool

	// RunPeer is invoked when a peer joins on the `eth` protocol. The handler
	// should do any peer maintenance work, handshakes and validations. If all
	// is passed, control should be given back to the `handler` to process the
	// inbound messages going forward.
	RunPeer(peer *Peer, handler Handler) error

	// PeerInfo retrieves all known `eth` information about a peer.
	PeerInfo(id enode.ID) interface{}

	// Handle is a callback to be invoked when a data packet is received from
	// the remote peer. Only packets not consumed by the protocol handler will
	// be forwarded to the backend.
	Handle(peer *Peer, packet Packet) error
}

// TxPool defines the methods needed by the protocol handler to serve transactions.
type TxPool interface {
	// Get retrieves the transaction from the local txpool with the given hash.
	Get(hash common.Hash) *types.Transaction
}

// MakeProtocols constructs the P2P protocol definitions for `eth`.
func MakeProtocols(backend Backend, network uint64, disc enode.Iterator) []p2p.Protocol {
	protocols := make([]p2p.Protocol, 0, len(ProtocolVersions))
	for _, version := range ProtocolVersions {
<<<<<<< HEAD
		// Blob transactions require eth/68 announcements, disable everything else
		if version <= ETH67 && backend.Chain().Config().CancunBlock != nil {
			continue
		}
		version := version // Closure

=======
>>>>>>> eb00f169
		protocols = append(protocols, p2p.Protocol{
			Name:    ProtocolName,
			Version: version,
			Length:  protocolLengths[version],
			Run: func(p *p2p.Peer, rw p2p.MsgReadWriter) error {
				peer := NewPeer(version, p, rw, backend.TxPool())
				defer peer.Close()

				return backend.RunPeer(peer, func(peer *Peer) error {
					return Handle(backend, peer)
				})
			},
			NodeInfo: func() interface{} {
				return nodeInfo(backend.Chain(), network)
			},
			PeerInfo: func(id enode.ID) interface{} {
				return backend.PeerInfo(id)
			},
			DialCandidates: disc,
			Attributes:     []enr.Entry{currentENREntry(backend.Chain())},
		})
	}
	return protocols
}

// NodeInfo represents a short summary of the `eth` sub-protocol metadata
// known about the host peer.
type NodeInfo struct {
	Network    uint64              `json:"network"`    // Ethereum network ID (1=Mainnet, Holesky=17000)
	Difficulty *big.Int            `json:"difficulty"` // Total difficulty of the host's blockchain
	Genesis    common.Hash         `json:"genesis"`    // SHA3 hash of the host's genesis block
	Config     *params.ChainConfig `json:"config"`     // Chain configuration for the fork rules
	Head       common.Hash         `json:"head"`       // Hex hash of the host's best owned block
}

// nodeInfo retrieves some `eth` protocol metadata about the running host node.
func nodeInfo(chain *core.BlockChain, network uint64) *NodeInfo {
	head := chain.CurrentBlock()
	hash := head.Hash()

	return &NodeInfo{
		Network:    network,
		Difficulty: chain.GetTd(hash, head.Number.Uint64()),
		Genesis:    chain.Genesis().Hash(),
		Config:     chain.Config(),
		Head:       hash,
	}
}

// Handle is invoked whenever an `eth` connection is made that successfully passes
// the protocol handshake. This method will keep processing messages until the
// connection is torn down.
func Handle(backend Backend, peer *Peer) error {
	for {
		if err := handleMessage(backend, peer); err != nil {
			peer.Log().Debug("Message handling failed in `eth`", "err", err)
			return err
		}
	}
}

type msgHandler func(backend Backend, msg Decoder, peer *Peer) error
type Decoder interface {
	Decode(val interface{}) error
	Time() time.Time
}

var eth67 = map[uint64]msgHandler{
	NewBlockHashesMsg:             handleNewBlockhashes,
	NewBlockMsg:                   handleNewBlock,
	TransactionsMsg:               handleTransactions,
	NewPooledTransactionHashesMsg: handleNewPooledTransactionHashes67,
	GetBlockHeadersMsg:            handleGetBlockHeaders,
	BlockHeadersMsg:               handleBlockHeaders,
	GetBlockBodiesMsg:             handleGetBlockBodies,
	BlockBodiesMsg:                handleBlockBodies,
	GetReceiptsMsg:                handleGetReceipts,
	ReceiptsMsg:                   handleReceipts,
	GetPooledTransactionsMsg:      handleGetPooledTransactions,
	PooledTransactionsMsg:         handlePooledTransactions,
}

var eth68 = map[uint64]msgHandler{
	NewBlockHashesMsg:             handleNewBlockhashes,
	NewBlockMsg:                   handleNewBlock,
	TransactionsMsg:               handleTransactions,
	NewPooledTransactionHashesMsg: handleNewPooledTransactionHashes68,
	GetBlockHeadersMsg:            handleGetBlockHeaders,
	BlockHeadersMsg:               handleBlockHeaders,
	GetBlockBodiesMsg:             handleGetBlockBodies,
	BlockBodiesMsg:                handleBlockBodies,
	GetReceiptsMsg:                handleGetReceipts,
	ReceiptsMsg:                   handleReceipts,
	GetPooledTransactionsMsg:      handleGetPooledTransactions,
	PooledTransactionsMsg:         handlePooledTransactions,
}

// handleMessage is invoked whenever an inbound message is received from a remote
// peer. The remote connection is torn down upon returning any error.
func handleMessage(backend Backend, peer *Peer) error {
	// Read the next message from the remote peer, and ensure it's fully consumed
	msg, err := peer.rw.ReadMsg()
	if err != nil {
		return err
	}
	if msg.Size > maxMessageSize {
		return fmt.Errorf("%w: %v > %v", errMsgTooLarge, msg.Size, maxMessageSize)
	}
	defer msg.Discard()

	var handlers = eth67
	if peer.Version() >= ETH68 {
		handlers = eth68
	}
	// Track the amount of time it takes to serve the request and run the handler
	if metrics.Enabled {
		h := fmt.Sprintf("%s/%s/%d/%#02x", p2p.HandleHistName, ProtocolName, peer.Version(), msg.Code)
		defer func(start time.Time) {
			sampler := func() metrics.Sample {
				return metrics.ResettingSample(
					metrics.NewExpDecaySample(1028, 0.015),
				)
			}
			metrics.GetOrRegisterHistogramLazy(h, nil, sampler).Update(time.Since(start).Microseconds())
		}(time.Now())
	}
	if handler := handlers[msg.Code]; handler != nil {
		return handler(backend, msg, peer)
	}
	return fmt.Errorf("%w: %v", errInvalidMsgCode, msg.Code)
}<|MERGE_RESOLUTION|>--- conflicted
+++ resolved
@@ -93,15 +93,6 @@
 func MakeProtocols(backend Backend, network uint64, disc enode.Iterator) []p2p.Protocol {
 	protocols := make([]p2p.Protocol, 0, len(ProtocolVersions))
 	for _, version := range ProtocolVersions {
-<<<<<<< HEAD
-		// Blob transactions require eth/68 announcements, disable everything else
-		if version <= ETH67 && backend.Chain().Config().CancunBlock != nil {
-			continue
-		}
-		version := version // Closure
-
-=======
->>>>>>> eb00f169
 		protocols = append(protocols, p2p.Protocol{
 			Name:    ProtocolName,
 			Version: version,
