// Copyright 2021 The go-ethereum Authors
// This file is part of the go-ethereum library.
//
// The go-ethereum library is free software: you can redistribute it and/or modify
// it under the terms of the GNU Lesser General Public License as published by
// the Free Software Foundation, either version 3 of the License, or
// (at your option) any later version.
//
// The go-ethereum library is distributed in the hope that it will be useful,
// but WITHOUT ANY WARRANTY; without even the implied warranty of
// MERCHANTABILITY or FITNESS FOR A PARTICULAR PURPOSE. See the
// GNU Lesser General Public License for more details.
//
// You should have received a copy of the GNU Lesser General Public License
// along with the go-ethereum library. If not, see <http://www.gnu.org/licenses/>.

package eth

import (
	"encoding/json"
	"fmt"

	"github.com/ethereum/go-ethereum/common"
	"github.com/ethereum/go-ethereum/core"
	"github.com/ethereum/go-ethereum/core/types"
	"github.com/ethereum/go-ethereum/log"
	"github.com/ethereum/go-ethereum/rlp"
	"github.com/ethereum/go-ethereum/trie"
)

func handleGetBlockHeaders(backend Backend, msg Decoder, peer *Peer) error {
	// Decode the complex header query
	var query GetBlockHeadersPacket
	if err := msg.Decode(&query); err != nil {
		return fmt.Errorf("%w: message %v: %v", errDecode, msg, err)
	}
	response := ServiceGetBlockHeadersQuery(backend.Chain(), query.GetBlockHeadersRequest, peer)
	return peer.ReplyBlockHeadersRLP(query.RequestId, response)
}

// ServiceGetBlockHeadersQuery assembles the response to a header query. It is
// exposed to allow external packages to test protocol behavior.
func ServiceGetBlockHeadersQuery(chain *core.BlockChain, query *GetBlockHeadersRequest, peer *Peer) []rlp.RawValue {
	if query.Amount == 0 {
		return nil
	}
	if query.Skip == 0 {
		// The fast path: when the request is for a contiguous segment of headers.
		return serviceContiguousBlockHeaderQuery(chain, query)
	} else {
		return serviceNonContiguousBlockHeaderQuery(chain, query, peer)
	}
}

func serviceNonContiguousBlockHeaderQuery(chain *core.BlockChain, query *GetBlockHeadersRequest, peer *Peer) []rlp.RawValue {
	hashMode := query.Origin.Hash != (common.Hash{})
	first := true
	maxNonCanonical := uint64(100)

	// Gather headers until the fetch or network limits is reached
	var (
		bytes   common.StorageSize
		headers []rlp.RawValue
		unknown bool
		lookups int
	)

	for !unknown && len(headers) < int(query.Amount) && bytes < softResponseLimit &&
		len(headers) < maxHeadersServe && lookups < 2*maxHeadersServe {
		lookups++
		// Retrieve the next header satisfying the query
		var origin *types.Header

		if hashMode {
			if first {
				first = false

				origin = chain.GetHeaderByHash(query.Origin.Hash)
				if origin != nil {
					query.Origin.Number = origin.Number.Uint64()
				}
			} else {
				origin = chain.GetHeader(query.Origin.Hash, query.Origin.Number)
			}
		} else {
			origin = chain.GetHeaderByNumber(query.Origin.Number)
		}

		if origin == nil {
			break
		}

		if rlpData, err := rlp.EncodeToBytes(origin); err != nil {
			log.Crit("Unable to encode our own headers", "err", err)
		} else {
			headers = append(headers, rlp.RawValue(rlpData))
			bytes += common.StorageSize(len(rlpData))
		}
		// Advance to the next header of the query
		switch {
		case hashMode && query.Reverse:
			// Hash based traversal towards the genesis block
			ancestor := query.Skip + 1
			if ancestor == 0 {
				unknown = true
			} else {
				query.Origin.Hash, query.Origin.Number = chain.GetAncestor(query.Origin.Hash, query.Origin.Number, ancestor, &maxNonCanonical)
				unknown = (query.Origin.Hash == common.Hash{})
			}
		case hashMode && !query.Reverse:
			// Hash based traversal towards the leaf block
			var (
				current = origin.Number.Uint64()
				next    = current + query.Skip + 1
			)

			if next <= current {
				infos, _ := json.MarshalIndent(peer.Peer.Info(), "", "  ")
				peer.Log().Warn("GetBlockHeaders skip overflow attack", "current", current, "skip", query.Skip, "next", next, "attacker", infos)

				unknown = true
			} else {
				if header := chain.GetHeaderByNumber(next); header != nil {
					nextHash := header.Hash()
					expOldHash, _ := chain.GetAncestor(nextHash, next, query.Skip+1, &maxNonCanonical)

					if expOldHash == query.Origin.Hash {
						query.Origin.Hash, query.Origin.Number = nextHash, next
					} else {
						unknown = true
					}
				} else {
					unknown = true
				}
			}
		case query.Reverse:
			// Number based traversal towards the genesis block
			if query.Origin.Number >= query.Skip+1 {
				query.Origin.Number -= query.Skip + 1
			} else {
				unknown = true
			}

		case !query.Reverse:
			// Number based traversal towards the leaf block
			query.Origin.Number += query.Skip + 1
		}
	}

	return headers
}

func serviceContiguousBlockHeaderQuery(chain *core.BlockChain, query *GetBlockHeadersRequest) []rlp.RawValue {
	count := query.Amount
	if count > maxHeadersServe {
		count = maxHeadersServe
	}

	if query.Origin.Hash == (common.Hash{}) {
		// Number mode, just return the canon chain segment. The backend
		// delivers in [N, N-1, N-2..] descending order, so we need to
		// accommodate for that.
		from := query.Origin.Number
		if !query.Reverse {
			from = from + count - 1
		}

		headers := chain.GetHeadersFrom(from, count)

		if !query.Reverse {
			for i, j := 0, len(headers)-1; i < j; i, j = i+1, j-1 {
				headers[i], headers[j] = headers[j], headers[i]
			}
		}

		return headers
	}
	// Hash mode.
	var (
		headers []rlp.RawValue
		hash    = query.Origin.Hash
		header  = chain.GetHeaderByHash(hash)
	)

	if header != nil {
		rlpData, _ := rlp.EncodeToBytes(header)
		headers = append(headers, rlpData)
	} else {
		// We don't even have the origin header
		return headers
	}

	num := header.Number.Uint64()
	if !query.Reverse {
		// Theoretically, we are tasked to deliver header by hash H, and onwards.
		// However, if H is not canon, we will be unable to deliver any descendants of
		// H.
		if canonHash := chain.GetCanonicalHash(num); canonHash != hash {
			// Not canon, we can't deliver descendants
			return headers
		}

		descendants := chain.GetHeadersFrom(num+count-1, count-1)
		for i, j := 0, len(descendants)-1; i < j; i, j = i+1, j-1 {
			descendants[i], descendants[j] = descendants[j], descendants[i]
		}

		headers = append(headers, descendants...)

		return headers
	}
	{ // Last mode: deliver ancestors of H
		for i := uint64(1); header != nil && i < count; i++ {
			header = chain.GetHeaderByHash(header.ParentHash)
			if header == nil {
				break
			}

			rlpData, _ := rlp.EncodeToBytes(header)
			headers = append(headers, rlpData)
		}

		return headers
	}
}

func handleGetBlockBodies(backend Backend, msg Decoder, peer *Peer) error {
	// Decode the block body retrieval message
	var query GetBlockBodiesPacket
	if err := msg.Decode(&query); err != nil {
		return fmt.Errorf("%w: message %v: %v", errDecode, msg, err)
	}
	response := ServiceGetBlockBodiesQuery(backend.Chain(), query.GetBlockBodiesRequest)
	return peer.ReplyBlockBodiesRLP(query.RequestId, response)
}

// ServiceGetBlockBodiesQuery assembles the response to a body query. It is
// exposed to allow external packages to test protocol behavior.
func ServiceGetBlockBodiesQuery(chain *core.BlockChain, query GetBlockBodiesRequest) []rlp.RawValue {
	// Gather blocks until the fetch or network limits is reached
	var (
		bytes  int
		bodies []rlp.RawValue
	)

	for lookups, hash := range query {
		if bytes >= softResponseLimit || len(bodies) >= maxBodiesServe ||
			lookups >= 2*maxBodiesServe {
			break
		}

		if data := chain.GetBodyRLP(hash); len(data) != 0 {
			bodies = append(bodies, data)
			bytes += len(data)
		}
	}

	return bodies
}

func handleGetReceipts(backend Backend, msg Decoder, peer *Peer) error {
	// Decode the block receipts retrieval message
	var query GetReceiptsPacket
	if err := msg.Decode(&query); err != nil {
		return fmt.Errorf("%w: message %v: %v", errDecode, msg, err)
	}
	response := ServiceGetReceiptsQuery(backend.Chain(), query.GetReceiptsRequest)
	return peer.ReplyReceiptsRLP(query.RequestId, response)
}

// ServiceGetReceiptsQuery assembles the response to a receipt query. It is
// exposed to allow external packages to test protocol behavior.
func ServiceGetReceiptsQuery(chain *core.BlockChain, query GetReceiptsRequest) []rlp.RawValue {
	// Gather state data until the fetch or network limits is reached
	var (
		bytes    int
		receipts []rlp.RawValue
	)

	for lookups, hash := range query {
		if bytes >= softResponseLimit || len(receipts) >= maxReceiptsServe ||
			lookups >= 2*maxReceiptsServe {
			break
		}
		// Retrieve the requested block's receipts
		results := chain.GetReceiptsByHash(hash)
		if results == nil {
			if header := chain.GetHeaderByHash(hash); header == nil || header.ReceiptHash != types.EmptyRootHash {
				continue
			}
		}
		// If known, encode and queue for response packet
		if encoded, err := rlp.EncodeToBytes(results); err != nil {
			log.Error("Failed to encode receipt", "err", err)
		} else {
			receipts = append(receipts, encoded)
			bytes += len(encoded)
		}
	}

	return receipts
}

func handleNewBlockhashes(backend Backend, msg Decoder, peer *Peer) error {
	// A batch of new block announcements just arrived
	ann := new(NewBlockHashesPacket)
	if err := msg.Decode(ann); err != nil {
		return fmt.Errorf("%w: message %v: %v", errDecode, msg, err)
	}
	// Mark the hashes as present at the remote node
	for _, block := range *ann {
		peer.markBlock(block.Hash)
	}
	// Deliver them all to the backend for queuing
	return backend.Handle(peer, ann)
}

func handleNewBlock(backend Backend, msg Decoder, peer *Peer) error {
	// Retrieve and decode the propagated block
	ann := new(NewBlockPacket)
	if err := msg.Decode(ann); err != nil {
		return fmt.Errorf("%w: message %v: %v", errDecode, msg, err)
	}

	if err := ann.sanityCheck(); err != nil {
		return err
	}

	if hash := types.CalcUncleHash(ann.Block.Uncles()); hash != ann.Block.UncleHash() {
		log.Warn("Propagated block has invalid uncles", "have", hash, "exp", ann.Block.UncleHash())
		return nil // TODO(karalabe): return error eventually, but wait a few releases
	}

	if hash := types.DeriveSha(ann.Block.Transactions(), trie.NewStackTrie(nil)); hash != ann.Block.TxHash() {
		log.Warn("Propagated block has invalid body", "have", hash, "exp", ann.Block.TxHash())
		return nil // TODO(karalabe): return error eventually, but wait a few releases
	}

	msgTime := msg.Time()
	ann.Block.ReceivedAt = msg.Time()
	ann.Block.ReceivedFrom = peer
	ann.Block.AnnouncedAt = &msgTime

	// Mark the peer as owning the block
	peer.markBlock(ann.Block.Hash())

	return backend.Handle(peer, ann)
}

func handleBlockHeaders(backend Backend, msg Decoder, peer *Peer) error {
	// A batch of headers arrived to one of our previous requests
	res := new(BlockHeadersPacket)
	if err := msg.Decode(res); err != nil {
		return fmt.Errorf("%w: message %v: %v", errDecode, msg, err)
	}

	metadata := func() interface{} {
		hashes := make([]common.Hash, len(res.BlockHeadersRequest))
		for i, header := range res.BlockHeadersRequest {
			hashes[i] = header.Hash()
		}

		return hashes
	}

	return peer.dispatchResponse(&Response{
		id:   res.RequestId,
		code: BlockHeadersMsg,
		Res:  &res.BlockHeadersRequest,
	}, metadata)
}

func handleBlockBodies(backend Backend, msg Decoder, peer *Peer) error {
	// A batch of block bodies arrived to one of our previous requests
	res := new(BlockBodiesPacket)
	if err := msg.Decode(res); err != nil {
		return fmt.Errorf("%w: message %v: %v", errDecode, msg, err)
	}

	metadata := func() interface{} {
		var (
			txsHashes        = make([]common.Hash, len(res.BlockBodiesResponse))
			uncleHashes      = make([]common.Hash, len(res.BlockBodiesResponse))
			withdrawalHashes = make([]common.Hash, len(res.BlockBodiesResponse))
			requestsHashes   = make([]common.Hash, len(res.BlockBodiesResponse))
		)

		hasher := trie.NewStackTrie(nil)
		for i, body := range res.BlockBodiesResponse {
			txsHashes[i] = types.DeriveSha(types.Transactions(body.Transactions), hasher)
			uncleHashes[i] = types.CalcUncleHash(body.Uncles)

			if body.Withdrawals != nil {
				withdrawalHashes[i] = types.DeriveSha(types.Withdrawals(body.Withdrawals), hasher)
			}
			if body.Requests != nil {
				requestsHashes[i] = types.DeriveSha(types.Requests(body.Requests), hasher)
			}
		}
<<<<<<< HEAD

		return [][]common.Hash{txsHashes, uncleHashes, withdrawalHashes}
=======
		return [][]common.Hash{txsHashes, uncleHashes, withdrawalHashes, requestsHashes}
>>>>>>> 1015a42d
	}

	return peer.dispatchResponse(&Response{
		id:   res.RequestId,
		code: BlockBodiesMsg,
		Res:  &res.BlockBodiesResponse,
	}, metadata)
}

func handleReceipts(backend Backend, msg Decoder, peer *Peer) error {
	// A batch of receipts arrived to one of our previous requests
	res := new(ReceiptsPacket)
	if err := msg.Decode(res); err != nil {
		return fmt.Errorf("%w: message %v: %v", errDecode, msg, err)
	}

	metadata := func() interface{} {
		hasher := trie.NewStackTrie(nil)
		hashes := make([]common.Hash, len(res.ReceiptsResponse))
		for i, receipt := range res.ReceiptsResponse {
			hashes[i] = types.DeriveSha(types.Receipts(receipt), hasher)
		}

		return hashes
	}

	return peer.dispatchResponse(&Response{
		id:   res.RequestId,
		code: ReceiptsMsg,
		Res:  &res.ReceiptsResponse,
	}, metadata)
}

func handleNewPooledTransactionHashes67(backend Backend, msg Decoder, peer *Peer) error {
	// New transaction announcement arrived, make sure we have
	// a valid and fresh chain to handle them
	if !backend.AcceptTxs() {
		return nil
	}
	ann := new(NewPooledTransactionHashesPacket67)
	if err := msg.Decode(ann); err != nil {
		return fmt.Errorf("%w: message %v: %v", errDecode, msg, err)
	}
	// Schedule all the unknown hashes for retrieval
	for _, hash := range *ann {
		peer.markTransaction(hash)
	}

	return backend.Handle(peer, ann)
}

func handleNewPooledTransactionHashes68(backend Backend, msg Decoder, peer *Peer) error {
	// New transaction announcement arrived, make sure we have
	// a valid and fresh chain to handle them
	if !backend.AcceptTxs() {
		return nil
	}

	ann := new(NewPooledTransactionHashesPacket68)

	if err := msg.Decode(ann); err != nil {
		return fmt.Errorf("%w: message %v: %v", errDecode, msg, err)
	}

	if len(ann.Hashes) != len(ann.Types) || len(ann.Hashes) != len(ann.Sizes) {
		return fmt.Errorf("%w: message %v: invalid len of fields: %v %v %v", errDecode, msg, len(ann.Hashes), len(ann.Types), len(ann.Sizes))
	}
	// Schedule all the unknown hashes for retrieval
	for _, hash := range ann.Hashes {
		peer.markTransaction(hash)
	}

	return backend.Handle(peer, ann)
}

func handleGetPooledTransactions(backend Backend, msg Decoder, peer *Peer) error {
	// Decode the pooled transactions retrieval message
	var query GetPooledTransactionsPacket
	if err := msg.Decode(&query); err != nil {
		return fmt.Errorf("%w: message %v: %v", errDecode, msg, err)
	}
	hashes, txs := answerGetPooledTransactions(backend, query.GetPooledTransactionsRequest)
	return peer.ReplyPooledTransactionsRLP(query.RequestId, hashes, txs)
}

func answerGetPooledTransactions(backend Backend, query GetPooledTransactionsRequest) ([]common.Hash, []rlp.RawValue) {
	// Gather transactions until the fetch or network limits is reached
	var (
		bytes  int
		hashes []common.Hash
		txs    []rlp.RawValue
	)

	for _, hash := range query {
		if bytes >= softResponseLimit {
			break
		}
		// Retrieve the requested transaction, skipping if unknown to us
		tx := backend.TxPool().Get(hash)
		if tx == nil {
			continue
		}
		// If known, encode and queue for response packet
		if encoded, err := rlp.EncodeToBytes(tx); err != nil {
			log.Error("Failed to encode transaction", "err", err)
		} else {
			hashes = append(hashes, hash)
			txs = append(txs, encoded)
			bytes += len(encoded)
		}
	}

	return hashes, txs
}

func handleTransactions(backend Backend, msg Decoder, peer *Peer) error {
	// Transactions arrived, make sure we have a valid and fresh chain to handle them
	if !backend.AcceptTxs() {
		return nil
	}
	// Transactions can be processed, parse all of them and deliver to the pool
	var txs TransactionsPacket
	if err := msg.Decode(&txs); err != nil {
		return fmt.Errorf("%w: message %v: %v", errDecode, msg, err)
	}

	for i, tx := range txs {
		// Validate and mark the remote transaction
		if tx == nil {
			return fmt.Errorf("%w: transaction %d is nil", errDecode, i)
		}

		peer.markTransaction(tx.Hash())
	}

	return backend.Handle(peer, &txs)
}

func handlePooledTransactions(backend Backend, msg Decoder, peer *Peer) error {
	// Transactions arrived, make sure we have a valid and fresh chain to handle them
	if !backend.AcceptTxs() {
		return nil
	}
	// Transactions can be processed, parse all of them and deliver to the pool
	var txs PooledTransactionsPacket
	if err := msg.Decode(&txs); err != nil {
		return fmt.Errorf("%w: message %v: %v", errDecode, msg, err)
	}
	for i, tx := range txs.PooledTransactionsResponse {
		// Validate and mark the remote transaction
		if tx == nil {
			return fmt.Errorf("%w: transaction %d is nil", errDecode, i)
		}

		peer.markTransaction(tx.Hash())
	}

	requestTracker.Fulfil(peer.id, peer.version, PooledTransactionsMsg, txs.RequestId)

	return backend.Handle(peer, &txs.PooledTransactionsResponse)
}<|MERGE_RESOLUTION|>--- conflicted
+++ resolved
@@ -397,12 +397,7 @@
 				requestsHashes[i] = types.DeriveSha(types.Requests(body.Requests), hasher)
 			}
 		}
-<<<<<<< HEAD
-
-		return [][]common.Hash{txsHashes, uncleHashes, withdrawalHashes}
-=======
 		return [][]common.Hash{txsHashes, uncleHashes, withdrawalHashes, requestsHashes}
->>>>>>> 1015a42d
 	}
 
 	return peer.dispatchResponse(&Response{
