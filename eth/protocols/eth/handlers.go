// Copyright 2021 The go-ethereum Authors
// This file is part of the go-ethereum library.
//
// The go-ethereum library is free software: you can redistribute it and/or modify
// it under the terms of the GNU Lesser General Public License as published by
// the Free Software Foundation, either version 3 of the License, or
// (at your option) any later version.
//
// The go-ethereum library is distributed in the hope that it will be useful,
// but WITHOUT ANY WARRANTY; without even the implied warranty of
// MERCHANTABILITY or FITNESS FOR A PARTICULAR PURPOSE. See the
// GNU Lesser General Public License for more details.
//
// You should have received a copy of the GNU Lesser General Public License
// along with the go-ethereum library. If not, see <http://www.gnu.org/licenses/>.

package eth

import (
	"encoding/json"
	"fmt"

	"github.com/ethereum/go-ethereum/common"
	"github.com/ethereum/go-ethereum/core"
	"github.com/ethereum/go-ethereum/core/types"
	"github.com/ethereum/go-ethereum/log"
	"github.com/ethereum/go-ethereum/rlp"
	"github.com/ethereum/go-ethereum/trie"
)

func handleGetBlockHeaders(backend Backend, msg Decoder, peer *Peer) error {
	// Decode the complex header query
	var query GetBlockHeadersPacket
	if err := msg.Decode(&query); err != nil {
		return fmt.Errorf("%w: message %v: %v", errDecode, msg, err)
	}
<<<<<<< HEAD

	response := ServiceGetBlockHeadersQuery(backend.Chain(), query.GetBlockHeadersPacket, peer)

=======
	response := ServiceGetBlockHeadersQuery(backend.Chain(), query.GetBlockHeadersRequest, peer)
>>>>>>> 916d6a44
	return peer.ReplyBlockHeadersRLP(query.RequestId, response)
}

// ServiceGetBlockHeadersQuery assembles the response to a header query. It is
// exposed to allow external packages to test protocol behavior.
func ServiceGetBlockHeadersQuery(chain *core.BlockChain, query *GetBlockHeadersRequest, peer *Peer) []rlp.RawValue {
	if query.Skip == 0 {
		// The fast path: when the request is for a contiguous segment of headers.
		return serviceContiguousBlockHeaderQuery(chain, query)
	} else {
		return serviceNonContiguousBlockHeaderQuery(chain, query, peer)
	}
}

func serviceNonContiguousBlockHeaderQuery(chain *core.BlockChain, query *GetBlockHeadersRequest, peer *Peer) []rlp.RawValue {
	hashMode := query.Origin.Hash != (common.Hash{})
	first := true
	maxNonCanonical := uint64(100)

	// Gather headers until the fetch or network limits is reached
	var (
		bytes   common.StorageSize
		headers []rlp.RawValue
		unknown bool
		lookups int
	)

	for !unknown && len(headers) < int(query.Amount) && bytes < softResponseLimit &&
		len(headers) < maxHeadersServe && lookups < 2*maxHeadersServe {
		lookups++
		// Retrieve the next header satisfying the query
		var origin *types.Header

		if hashMode {
			if first {
				first = false

				origin = chain.GetHeaderByHash(query.Origin.Hash)
				if origin != nil {
					query.Origin.Number = origin.Number.Uint64()
				}
			} else {
				origin = chain.GetHeader(query.Origin.Hash, query.Origin.Number)
			}
		} else {
			origin = chain.GetHeaderByNumber(query.Origin.Number)
		}

		if origin == nil {
			break
		}

		if rlpData, err := rlp.EncodeToBytes(origin); err != nil {
			log.Crit("Unable to encode our own headers", "err", err)
		} else {
			headers = append(headers, rlp.RawValue(rlpData))
			bytes += common.StorageSize(len(rlpData))
		}
		// Advance to the next header of the query
		switch {
		case hashMode && query.Reverse:
			// Hash based traversal towards the genesis block
			ancestor := query.Skip + 1
			if ancestor == 0 {
				unknown = true
			} else {
				query.Origin.Hash, query.Origin.Number = chain.GetAncestor(query.Origin.Hash, query.Origin.Number, ancestor, &maxNonCanonical)
				unknown = (query.Origin.Hash == common.Hash{})
			}
		case hashMode && !query.Reverse:
			// Hash based traversal towards the leaf block
			var (
				current = origin.Number.Uint64()
				next    = current + query.Skip + 1
			)

			if next <= current {
				infos, _ := json.MarshalIndent(peer.Peer.Info(), "", "  ")
				peer.Log().Warn("GetBlockHeaders skip overflow attack", "current", current, "skip", query.Skip, "next", next, "attacker", infos)

				unknown = true
			} else {
				if header := chain.GetHeaderByNumber(next); header != nil {
					nextHash := header.Hash()
					expOldHash, _ := chain.GetAncestor(nextHash, next, query.Skip+1, &maxNonCanonical)

					if expOldHash == query.Origin.Hash {
						query.Origin.Hash, query.Origin.Number = nextHash, next
					} else {
						unknown = true
					}
				} else {
					unknown = true
				}
			}
		case query.Reverse:
			// Number based traversal towards the genesis block
			if query.Origin.Number >= query.Skip+1 {
				query.Origin.Number -= query.Skip + 1
			} else {
				unknown = true
			}

		case !query.Reverse:
			// Number based traversal towards the leaf block
			query.Origin.Number += query.Skip + 1
		}
	}

	return headers
}

func serviceContiguousBlockHeaderQuery(chain *core.BlockChain, query *GetBlockHeadersRequest) []rlp.RawValue {
	count := query.Amount
	if count > maxHeadersServe {
		count = maxHeadersServe
	}

	if query.Origin.Hash == (common.Hash{}) {
		// Number mode, just return the canon chain segment. The backend
		// delivers in [N, N-1, N-2..] descending order, so we need to
		// accommodate for that.
		from := query.Origin.Number
		if !query.Reverse {
			from = from + count - 1
		}

		headers := chain.GetHeadersFrom(from, count)

		if !query.Reverse {
			for i, j := 0, len(headers)-1; i < j; i, j = i+1, j-1 {
				headers[i], headers[j] = headers[j], headers[i]
			}
		}

		return headers
	}
	// Hash mode.
	var (
		headers []rlp.RawValue
		hash    = query.Origin.Hash
		header  = chain.GetHeaderByHash(hash)
	)

	if header != nil {
		rlpData, _ := rlp.EncodeToBytes(header)
		headers = append(headers, rlpData)
	} else {
		// We don't even have the origin header
		return headers
	}

	num := header.Number.Uint64()
	if !query.Reverse {
		// Theoretically, we are tasked to deliver header by hash H, and onwards.
		// However, if H is not canon, we will be unable to deliver any descendants of
		// H.
		if canonHash := chain.GetCanonicalHash(num); canonHash != hash {
			// Not canon, we can't deliver descendants
			return headers
		}

		descendants := chain.GetHeadersFrom(num+count-1, count-1)
		for i, j := 0, len(descendants)-1; i < j; i, j = i+1, j-1 {
			descendants[i], descendants[j] = descendants[j], descendants[i]
		}

		headers = append(headers, descendants...)

		return headers
	}
	{ // Last mode: deliver ancestors of H
		for i := uint64(1); header != nil && i < count; i++ {
			header = chain.GetHeaderByHash(header.ParentHash)
			if header == nil {
				break
			}

			rlpData, _ := rlp.EncodeToBytes(header)
			headers = append(headers, rlpData)
		}

		return headers
	}
}

func handleGetBlockBodies(backend Backend, msg Decoder, peer *Peer) error {
	// Decode the block body retrieval message
	var query GetBlockBodiesPacket
	if err := msg.Decode(&query); err != nil {
		return fmt.Errorf("%w: message %v: %v", errDecode, msg, err)
	}
<<<<<<< HEAD

	response := ServiceGetBlockBodiesQuery(backend.Chain(), query.GetBlockBodiesPacket)

=======
	response := ServiceGetBlockBodiesQuery(backend.Chain(), query.GetBlockBodiesRequest)
>>>>>>> 916d6a44
	return peer.ReplyBlockBodiesRLP(query.RequestId, response)
}

// ServiceGetBlockBodiesQuery assembles the response to a body query. It is
// exposed to allow external packages to test protocol behavior.
func ServiceGetBlockBodiesQuery(chain *core.BlockChain, query GetBlockBodiesRequest) []rlp.RawValue {
	// Gather blocks until the fetch or network limits is reached
	var (
		bytes  int
		bodies []rlp.RawValue
	)

	for lookups, hash := range query {
		if bytes >= softResponseLimit || len(bodies) >= maxBodiesServe ||
			lookups >= 2*maxBodiesServe {
			break
		}

		if data := chain.GetBodyRLP(hash); len(data) != 0 {
			bodies = append(bodies, data)
			bytes += len(data)
		}
	}

	return bodies
}

<<<<<<< HEAD
func handleGetNodeData66(backend Backend, msg Decoder, peer *Peer) error {
	// Decode the trie node data retrieval message
	var query GetNodeDataPacket66
	if err := msg.Decode(&query); err != nil {
		return fmt.Errorf("%w: message %v: %v", errDecode, msg, err)
	}

	response := ServiceGetNodeDataQuery(backend.Chain(), query.GetNodeDataPacket)

	return peer.ReplyNodeData(query.RequestId, response)
}

// ServiceGetNodeDataQuery assembles the response to a node data query. It is
// exposed to allow external packages to test protocol behavior.
func ServiceGetNodeDataQuery(chain *core.BlockChain, query GetNodeDataPacket) [][]byte {
	// Gather state data until the fetch or network limits is reached
	var (
		bytes int
		nodes [][]byte
	)

	for lookups, hash := range query {
		if bytes >= softResponseLimit || len(nodes) >= maxNodeDataServe ||
			lookups >= 2*maxNodeDataServe {
			break
		}
		// Retrieve the requested state entry
		entry, err := chain.TrieNode(hash)
		if len(entry) == 0 || err != nil {
			// Read the contract code with prefix only to save unnecessary lookups.
			entry, err = chain.ContractCodeWithPrefix(hash)
		}

		if err == nil && len(entry) > 0 {
			nodes = append(nodes, entry)
			bytes += len(entry)
		}
	}

	return nodes
}

func handleGetReceipts66(backend Backend, msg Decoder, peer *Peer) error {
=======
func handleGetReceipts(backend Backend, msg Decoder, peer *Peer) error {
>>>>>>> 916d6a44
	// Decode the block receipts retrieval message
	var query GetReceiptsPacket
	if err := msg.Decode(&query); err != nil {
		return fmt.Errorf("%w: message %v: %v", errDecode, msg, err)
	}
<<<<<<< HEAD

	response := ServiceGetReceiptsQuery(backend.Chain(), query.GetReceiptsPacket)

=======
	response := ServiceGetReceiptsQuery(backend.Chain(), query.GetReceiptsRequest)
>>>>>>> 916d6a44
	return peer.ReplyReceiptsRLP(query.RequestId, response)
}

// ServiceGetReceiptsQuery assembles the response to a receipt query. It is
// exposed to allow external packages to test protocol behavior.
func ServiceGetReceiptsQuery(chain *core.BlockChain, query GetReceiptsRequest) []rlp.RawValue {
	// Gather state data until the fetch or network limits is reached
	var (
		bytes    int
		receipts []rlp.RawValue
	)

	for lookups, hash := range query {
		if bytes >= softResponseLimit || len(receipts) >= maxReceiptsServe ||
			lookups >= 2*maxReceiptsServe {
			break
		}
		// Retrieve the requested block's receipts
		results := chain.GetReceiptsByHash(hash)
		if results == nil {
			if header := chain.GetHeaderByHash(hash); header == nil || header.ReceiptHash != types.EmptyRootHash {
				continue
			}
		}
		// If known, encode and queue for response packet
		if encoded, err := rlp.EncodeToBytes(results); err != nil {
			log.Error("Failed to encode receipt", "err", err)
		} else {
			receipts = append(receipts, encoded)
			bytes += len(encoded)
		}
	}

	return receipts
}

func handleNewBlockhashes(backend Backend, msg Decoder, peer *Peer) error {
	// A batch of new block announcements just arrived
	ann := new(NewBlockHashesPacket)
	if err := msg.Decode(ann); err != nil {
		return fmt.Errorf("%w: message %v: %v", errDecode, msg, err)
	}
	// Mark the hashes as present at the remote node
	for _, block := range *ann {
		peer.markBlock(block.Hash)
	}
	// Deliver them all to the backend for queuing
	return backend.Handle(peer, ann)
}

func handleNewBlock(backend Backend, msg Decoder, peer *Peer) error {
	// Retrieve and decode the propagated block
	ann := new(NewBlockPacket)
	if err := msg.Decode(ann); err != nil {
		return fmt.Errorf("%w: message %v: %v", errDecode, msg, err)
	}

	if err := ann.sanityCheck(); err != nil {
		return err
	}

	if hash := types.CalcUncleHash(ann.Block.Uncles()); hash != ann.Block.UncleHash() {
		log.Warn("Propagated block has invalid uncles", "have", hash, "exp", ann.Block.UncleHash())
		return nil // TODO(karalabe): return error eventually, but wait a few releases
	}

	if hash := types.DeriveSha(ann.Block.Transactions(), trie.NewStackTrie(nil)); hash != ann.Block.TxHash() {
		log.Warn("Propagated block has invalid body", "have", hash, "exp", ann.Block.TxHash())
		return nil // TODO(karalabe): return error eventually, but wait a few releases
	}

	ann.Block.ReceivedAt = msg.Time()
	ann.Block.ReceivedFrom = peer

	// Mark the peer as owning the block
	peer.markBlock(ann.Block.Hash())

	return backend.Handle(peer, ann)
}

func handleBlockHeaders(backend Backend, msg Decoder, peer *Peer) error {
	// A batch of headers arrived to one of our previous requests
	res := new(BlockHeadersPacket)
	if err := msg.Decode(res); err != nil {
		return fmt.Errorf("%w: message %v: %v", errDecode, msg, err)
	}

	metadata := func() interface{} {
		hashes := make([]common.Hash, len(res.BlockHeadersRequest))
		for i, header := range res.BlockHeadersRequest {
			hashes[i] = header.Hash()
		}

		return hashes
	}

	return peer.dispatchResponse(&Response{
		id:   res.RequestId,
		code: BlockHeadersMsg,
		Res:  &res.BlockHeadersRequest,
	}, metadata)
}

func handleBlockBodies(backend Backend, msg Decoder, peer *Peer) error {
	// A batch of block bodies arrived to one of our previous requests
	res := new(BlockBodiesPacket)
	if err := msg.Decode(res); err != nil {
		return fmt.Errorf("%w: message %v: %v", errDecode, msg, err)
	}

	metadata := func() interface{} {
		var (
			txsHashes        = make([]common.Hash, len(res.BlockBodiesResponse))
			uncleHashes      = make([]common.Hash, len(res.BlockBodiesResponse))
			withdrawalHashes = make([]common.Hash, len(res.BlockBodiesResponse))
		)

		hasher := trie.NewStackTrie(nil)
		for i, body := range res.BlockBodiesResponse {
			txsHashes[i] = types.DeriveSha(types.Transactions(body.Transactions), hasher)
			uncleHashes[i] = types.CalcUncleHash(body.Uncles)

			if body.Withdrawals != nil {
				withdrawalHashes[i] = types.DeriveSha(types.Withdrawals(body.Withdrawals), hasher)
			}
		}

		return [][]common.Hash{txsHashes, uncleHashes, withdrawalHashes}
	}

	return peer.dispatchResponse(&Response{
		id:   res.RequestId,
		code: BlockBodiesMsg,
		Res:  &res.BlockBodiesResponse,
	}, metadata)
}

<<<<<<< HEAD
func handleNodeData66(backend Backend, msg Decoder, peer *Peer) error {
	// A batch of node state data arrived to one of our previous requests
	res := new(NodeDataPacket66)
	if err := msg.Decode(res); err != nil {
		return fmt.Errorf("%w: message %v: %v", errDecode, msg, err)
	}

	return peer.dispatchResponse(&Response{
		id:   res.RequestId,
		code: NodeDataMsg,
		Res:  &res.NodeDataPacket,
	}, nil) // No post-processing, we're not using this packet anymore
}

func handleReceipts66(backend Backend, msg Decoder, peer *Peer) error {
=======
func handleReceipts(backend Backend, msg Decoder, peer *Peer) error {
>>>>>>> 916d6a44
	// A batch of receipts arrived to one of our previous requests
	res := new(ReceiptsPacket)
	if err := msg.Decode(res); err != nil {
		return fmt.Errorf("%w: message %v: %v", errDecode, msg, err)
	}

	metadata := func() interface{} {
		hasher := trie.NewStackTrie(nil)
<<<<<<< HEAD
		hashes := make([]common.Hash, len(res.ReceiptsPacket))

		for i, receipt := range res.ReceiptsPacket {
=======
		hashes := make([]common.Hash, len(res.ReceiptsResponse))
		for i, receipt := range res.ReceiptsResponse {
>>>>>>> 916d6a44
			hashes[i] = types.DeriveSha(types.Receipts(receipt), hasher)
		}

		return hashes
	}

	return peer.dispatchResponse(&Response{
		id:   res.RequestId,
		code: ReceiptsMsg,
		Res:  &res.ReceiptsResponse,
	}, metadata)
}

func handleNewPooledTransactionHashes67(backend Backend, msg Decoder, peer *Peer) error {
	// New transaction announcement arrived, make sure we have
	// a valid and fresh chain to handle them
	if !backend.AcceptTxs() {
		return nil
	}
<<<<<<< HEAD

	ann := new(NewPooledTransactionHashesPacket66)
=======
	ann := new(NewPooledTransactionHashesPacket67)
>>>>>>> 916d6a44
	if err := msg.Decode(ann); err != nil {
		return fmt.Errorf("%w: message %v: %v", errDecode, msg, err)
	}
	// Schedule all the unknown hashes for retrieval
	for _, hash := range *ann {
		peer.markTransaction(hash)
	}

	return backend.Handle(peer, ann)
}

func handleNewPooledTransactionHashes68(backend Backend, msg Decoder, peer *Peer) error {
	// New transaction announcement arrived, make sure we have
	// a valid and fresh chain to handle them
	if !backend.AcceptTxs() {
		return nil
	}

	ann := new(NewPooledTransactionHashesPacket68)

	if err := msg.Decode(ann); err != nil {
		return fmt.Errorf("%w: message %v: %v", errDecode, msg, err)
	}

	if len(ann.Hashes) != len(ann.Types) || len(ann.Hashes) != len(ann.Sizes) {
		return fmt.Errorf("%w: message %v: invalid len of fields: %v %v %v", errDecode, msg, len(ann.Hashes), len(ann.Types), len(ann.Sizes))
	}
	// Schedule all the unknown hashes for retrieval
	for _, hash := range ann.Hashes {
		peer.markTransaction(hash)
	}

	return backend.Handle(peer, ann)
}

func handleGetPooledTransactions(backend Backend, msg Decoder, peer *Peer) error {
	// Decode the pooled transactions retrieval message
	var query GetPooledTransactionsPacket
	if err := msg.Decode(&query); err != nil {
		return fmt.Errorf("%w: message %v: %v", errDecode, msg, err)
	}
<<<<<<< HEAD

	hashes, txs := answerGetPooledTransactions(backend, query.GetPooledTransactionsPacket, peer)

=======
	hashes, txs := answerGetPooledTransactions(backend, query.GetPooledTransactionsRequest)
>>>>>>> 916d6a44
	return peer.ReplyPooledTransactionsRLP(query.RequestId, hashes, txs)
}

func answerGetPooledTransactions(backend Backend, query GetPooledTransactionsRequest) ([]common.Hash, []rlp.RawValue) {
	// Gather transactions until the fetch or network limits is reached
	var (
		bytes  int
		hashes []common.Hash
		txs    []rlp.RawValue
	)

	for _, hash := range query {
		if bytes >= softResponseLimit {
			break
		}
		// Retrieve the requested transaction, skipping if unknown to us
		tx := backend.TxPool().Get(hash)
		if tx == nil {
			continue
		}
		// If known, encode and queue for response packet
		if encoded, err := rlp.EncodeToBytes(tx); err != nil {
			log.Error("Failed to encode transaction", "err", err)
		} else {
			hashes = append(hashes, hash)
			txs = append(txs, encoded)
			bytes += len(encoded)
		}
	}

	return hashes, txs
}

func handleTransactions(backend Backend, msg Decoder, peer *Peer) error {
	// Transactions arrived, make sure we have a valid and fresh chain to handle them
	if !backend.AcceptTxs() {
		return nil
	}
	// Transactions can be processed, parse all of them and deliver to the pool
	var txs TransactionsPacket
	if err := msg.Decode(&txs); err != nil {
		return fmt.Errorf("%w: message %v: %v", errDecode, msg, err)
	}

	for i, tx := range txs {
		// Validate and mark the remote transaction
		if tx == nil {
			return fmt.Errorf("%w: transaction %d is nil", errDecode, i)
		}

		peer.markTransaction(tx.Hash())
	}

	return backend.Handle(peer, &txs)
}

func handlePooledTransactions(backend Backend, msg Decoder, peer *Peer) error {
	// Transactions arrived, make sure we have a valid and fresh chain to handle them
	if !backend.AcceptTxs() {
		return nil
	}
	// Transactions can be processed, parse all of them and deliver to the pool
	var txs PooledTransactionsPacket
	if err := msg.Decode(&txs); err != nil {
		return fmt.Errorf("%w: message %v: %v", errDecode, msg, err)
	}
<<<<<<< HEAD

	for i, tx := range txs.PooledTransactionsPacket {
=======
	for i, tx := range txs.PooledTransactionsResponse {
>>>>>>> 916d6a44
		// Validate and mark the remote transaction
		if tx == nil {
			return fmt.Errorf("%w: transaction %d is nil", errDecode, i)
		}

		peer.markTransaction(tx.Hash())
	}

	requestTracker.Fulfil(peer.id, peer.version, PooledTransactionsMsg, txs.RequestId)

	return backend.Handle(peer, &txs.PooledTransactionsResponse)
}<|MERGE_RESOLUTION|>--- conflicted
+++ resolved
@@ -34,13 +34,7 @@
 	if err := msg.Decode(&query); err != nil {
 		return fmt.Errorf("%w: message %v: %v", errDecode, msg, err)
 	}
-<<<<<<< HEAD
-
-	response := ServiceGetBlockHeadersQuery(backend.Chain(), query.GetBlockHeadersPacket, peer)
-
-=======
 	response := ServiceGetBlockHeadersQuery(backend.Chain(), query.GetBlockHeadersRequest, peer)
->>>>>>> 916d6a44
 	return peer.ReplyBlockHeadersRLP(query.RequestId, response)
 }
 
@@ -233,13 +227,7 @@
 	if err := msg.Decode(&query); err != nil {
 		return fmt.Errorf("%w: message %v: %v", errDecode, msg, err)
 	}
-<<<<<<< HEAD
-
-	response := ServiceGetBlockBodiesQuery(backend.Chain(), query.GetBlockBodiesPacket)
-
-=======
 	response := ServiceGetBlockBodiesQuery(backend.Chain(), query.GetBlockBodiesRequest)
->>>>>>> 916d6a44
 	return peer.ReplyBlockBodiesRLP(query.RequestId, response)
 }
 
@@ -267,65 +255,13 @@
 	return bodies
 }
 
-<<<<<<< HEAD
-func handleGetNodeData66(backend Backend, msg Decoder, peer *Peer) error {
-	// Decode the trie node data retrieval message
-	var query GetNodeDataPacket66
-	if err := msg.Decode(&query); err != nil {
-		return fmt.Errorf("%w: message %v: %v", errDecode, msg, err)
-	}
-
-	response := ServiceGetNodeDataQuery(backend.Chain(), query.GetNodeDataPacket)
-
-	return peer.ReplyNodeData(query.RequestId, response)
-}
-
-// ServiceGetNodeDataQuery assembles the response to a node data query. It is
-// exposed to allow external packages to test protocol behavior.
-func ServiceGetNodeDataQuery(chain *core.BlockChain, query GetNodeDataPacket) [][]byte {
-	// Gather state data until the fetch or network limits is reached
-	var (
-		bytes int
-		nodes [][]byte
-	)
-
-	for lookups, hash := range query {
-		if bytes >= softResponseLimit || len(nodes) >= maxNodeDataServe ||
-			lookups >= 2*maxNodeDataServe {
-			break
-		}
-		// Retrieve the requested state entry
-		entry, err := chain.TrieNode(hash)
-		if len(entry) == 0 || err != nil {
-			// Read the contract code with prefix only to save unnecessary lookups.
-			entry, err = chain.ContractCodeWithPrefix(hash)
-		}
-
-		if err == nil && len(entry) > 0 {
-			nodes = append(nodes, entry)
-			bytes += len(entry)
-		}
-	}
-
-	return nodes
-}
-
-func handleGetReceipts66(backend Backend, msg Decoder, peer *Peer) error {
-=======
 func handleGetReceipts(backend Backend, msg Decoder, peer *Peer) error {
->>>>>>> 916d6a44
 	// Decode the block receipts retrieval message
 	var query GetReceiptsPacket
 	if err := msg.Decode(&query); err != nil {
 		return fmt.Errorf("%w: message %v: %v", errDecode, msg, err)
 	}
-<<<<<<< HEAD
-
-	response := ServiceGetReceiptsQuery(backend.Chain(), query.GetReceiptsPacket)
-
-=======
 	response := ServiceGetReceiptsQuery(backend.Chain(), query.GetReceiptsRequest)
->>>>>>> 916d6a44
 	return peer.ReplyReceiptsRLP(query.RequestId, response)
 }
 
@@ -463,25 +399,7 @@
 	}, metadata)
 }
 
-<<<<<<< HEAD
-func handleNodeData66(backend Backend, msg Decoder, peer *Peer) error {
-	// A batch of node state data arrived to one of our previous requests
-	res := new(NodeDataPacket66)
-	if err := msg.Decode(res); err != nil {
-		return fmt.Errorf("%w: message %v: %v", errDecode, msg, err)
-	}
-
-	return peer.dispatchResponse(&Response{
-		id:   res.RequestId,
-		code: NodeDataMsg,
-		Res:  &res.NodeDataPacket,
-	}, nil) // No post-processing, we're not using this packet anymore
-}
-
-func handleReceipts66(backend Backend, msg Decoder, peer *Peer) error {
-=======
 func handleReceipts(backend Backend, msg Decoder, peer *Peer) error {
->>>>>>> 916d6a44
 	// A batch of receipts arrived to one of our previous requests
 	res := new(ReceiptsPacket)
 	if err := msg.Decode(res); err != nil {
@@ -490,14 +408,8 @@
 
 	metadata := func() interface{} {
 		hasher := trie.NewStackTrie(nil)
-<<<<<<< HEAD
-		hashes := make([]common.Hash, len(res.ReceiptsPacket))
-
-		for i, receipt := range res.ReceiptsPacket {
-=======
 		hashes := make([]common.Hash, len(res.ReceiptsResponse))
 		for i, receipt := range res.ReceiptsResponse {
->>>>>>> 916d6a44
 			hashes[i] = types.DeriveSha(types.Receipts(receipt), hasher)
 		}
 
@@ -517,12 +429,7 @@
 	if !backend.AcceptTxs() {
 		return nil
 	}
-<<<<<<< HEAD
-
-	ann := new(NewPooledTransactionHashesPacket66)
-=======
 	ann := new(NewPooledTransactionHashesPacket67)
->>>>>>> 916d6a44
 	if err := msg.Decode(ann); err != nil {
 		return fmt.Errorf("%w: message %v: %v", errDecode, msg, err)
 	}
@@ -564,13 +471,7 @@
 	if err := msg.Decode(&query); err != nil {
 		return fmt.Errorf("%w: message %v: %v", errDecode, msg, err)
 	}
-<<<<<<< HEAD
-
-	hashes, txs := answerGetPooledTransactions(backend, query.GetPooledTransactionsPacket, peer)
-
-=======
 	hashes, txs := answerGetPooledTransactions(backend, query.GetPooledTransactionsRequest)
->>>>>>> 916d6a44
 	return peer.ReplyPooledTransactionsRLP(query.RequestId, hashes, txs)
 }
 
@@ -637,12 +538,7 @@
 	if err := msg.Decode(&txs); err != nil {
 		return fmt.Errorf("%w: message %v: %v", errDecode, msg, err)
 	}
-<<<<<<< HEAD
-
-	for i, tx := range txs.PooledTransactionsPacket {
-=======
 	for i, tx := range txs.PooledTransactionsResponse {
->>>>>>> 916d6a44
 		// Validate and mark the remote transaction
 		if tx == nil {
 			return fmt.Errorf("%w: transaction %d is nil", errDecode, i)
