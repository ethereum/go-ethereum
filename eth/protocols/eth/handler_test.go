--- conflicted
+++ resolved
@@ -77,7 +77,6 @@
 
 	if shanghai {
 		config = &params.ChainConfig{
-<<<<<<< HEAD
 			ChainID:                       big.NewInt(1),
 			HomesteadBlock:                big.NewInt(0),
 			DAOForkBlock:                  nil,
@@ -100,28 +99,6 @@
 			TerminalTotalDifficultyPassed: true,
 			Ethash:                        new(params.EthashConfig),
 			Bor:                           params.TestChainConfig.Bor,
-=======
-			ChainID:                 big.NewInt(1),
-			HomesteadBlock:          big.NewInt(0),
-			DAOForkBlock:            nil,
-			DAOForkSupport:          true,
-			EIP150Block:             big.NewInt(0),
-			EIP155Block:             big.NewInt(0),
-			EIP158Block:             big.NewInt(0),
-			ByzantiumBlock:          big.NewInt(0),
-			ConstantinopleBlock:     big.NewInt(0),
-			PetersburgBlock:         big.NewInt(0),
-			IstanbulBlock:           big.NewInt(0),
-			MuirGlacierBlock:        big.NewInt(0),
-			BerlinBlock:             big.NewInt(0),
-			LondonBlock:             big.NewInt(0),
-			ArrowGlacierBlock:       big.NewInt(0),
-			GrayGlacierBlock:        big.NewInt(0),
-			MergeNetsplitBlock:      big.NewInt(0),
-			ShanghaiTime:            u64(0),
-			TerminalTotalDifficulty: big.NewInt(0),
-			Ethash:                  new(params.EthashConfig),
->>>>>>> eb00f169
 		}
 		engine = beacon.NewFaker()
 	}
