--- conflicted
+++ resolved
@@ -34,233 +34,4 @@
 		return
 	}
 	p.AsyncSendPooledTransactionHashes(hashes)
-<<<<<<< HEAD
-}
-
-// chainSyncer coordinates blockchain sync components.
-type chainSyncer struct {
-	handler     *handler
-	force       *time.Timer
-	forced      bool // true when force timer fired
-	warned      time.Time
-	peerEventCh chan struct{}
-	doneCh      chan error // non-nil when sync is running
-}
-
-// chainSyncOp is a scheduled sync operation.
-type chainSyncOp struct {
-	mode downloader.SyncMode
-	peer *eth.Peer
-	td   *big.Int
-	head common.Hash
-}
-
-// newChainSyncer creates a chainSyncer.
-func newChainSyncer(handler *handler) *chainSyncer {
-	return &chainSyncer{
-		handler:     handler,
-		peerEventCh: make(chan struct{}),
-	}
-}
-
-// handlePeerEvent notifies the syncer about a change in the peer set.
-// This is called for new peers and every time a peer announces a new
-// chain head.
-func (cs *chainSyncer) handlePeerEvent() bool {
-	select {
-	case cs.peerEventCh <- struct{}{}:
-		return true
-	case <-cs.handler.quitSync:
-		return false
-	}
-}
-
-// loop runs in its own goroutine and launches the sync when necessary.
-func (cs *chainSyncer) loop() {
-	defer cs.handler.wg.Done()
-
-	cs.handler.blockFetcher.Start()
-	cs.handler.txFetcher.Start()
-
-	defer cs.handler.blockFetcher.Stop()
-	defer cs.handler.txFetcher.Stop()
-	defer cs.handler.downloader.Terminate()
-
-	// The force timer lowers the peer count threshold down to one when it fires.
-	// This ensures we'll always start sync even if there aren't enough peers.
-	cs.force = time.NewTimer(forceSyncCycle)
-	defer cs.force.Stop()
-
-	for {
-		if op := cs.nextSyncOp(); op != nil {
-			cs.startSync(op)
-		}
-		select {
-		case <-cs.peerEventCh:
-			// Peer information changed, recheck.
-		case err := <-cs.doneCh:
-			cs.doneCh = nil
-			cs.force.Reset(forceSyncCycle)
-			cs.forced = false
-
-			// If we've reached the merge transition but no beacon client is available, or
-			// it has not yet switched us over, keep warning the user that their infra is
-			// potentially flaky.
-			if errors.Is(err, downloader.ErrMergeTransition) && time.Since(cs.warned) > 10*time.Second {
-				log.Warn("Local chain is post-merge, waiting for beacon client sync switch-over...")
-
-				cs.warned = time.Now()
-			}
-		case <-cs.force.C:
-			cs.forced = true
-
-		case <-cs.handler.quitSync:
-			// Disable all insertion on the blockchain. This needs to happen before
-			// terminating the downloader because the downloader waits for blockchain
-			// inserts, and these can take a long time to finish.
-			cs.handler.chain.StopInsert()
-			cs.handler.downloader.Terminate()
-
-			if cs.doneCh != nil {
-				<-cs.doneCh
-			}
-
-			return
-		}
-	}
-}
-
-// nextSyncOp determines whether sync is required at this time.
-func (cs *chainSyncer) nextSyncOp() *chainSyncOp {
-	if cs.doneCh != nil {
-		return nil // Sync already running
-	}
-	// If a beacon client once took over control, disable the entire legacy sync
-	// path from here on end. Note, there is a slight "race" between reaching TTD
-	// and the beacon client taking over. The downloader will enforce that nothing
-	// above the first TTD will be delivered to the chain for import.
-	//
-	// An alternative would be to check the local chain for exceeding the TTD and
-	// avoid triggering a sync in that case, but that could also miss sibling or
-	// other family TTD block being accepted.
-	if cs.handler.chain.Config().TerminalTotalDifficultyPassed || cs.handler.merger.TDDReached() {
-		return nil
-	}
-	// Ensure we're at minimum peer count.
-	minPeers := defaultMinSyncPeers
-	if cs.forced {
-		minPeers = 1
-	} else if minPeers > cs.handler.maxPeers {
-		minPeers = cs.handler.maxPeers
-	}
-
-	if cs.handler.peers.len() < minPeers {
-		return nil
-	}
-	// We have enough peers, pick the one with the highest TD, but avoid going
-	// over the terminal total difficulty. Above that we expect the consensus
-	// clients to direct the chain head to sync to.
-	peer := cs.handler.peers.peerWithHighestTD()
-	if peer == nil {
-		return nil
-	}
-
-	mode, ourTD := cs.modeAndLocalHead()
-	op := peerToSyncOp(mode, peer)
-
-	if op.td.Cmp(ourTD) <= 0 {
-		// We seem to be in sync according to the legacy rules. In the merge
-		// world, it can also mean we're stuck on the merge block, waiting for
-		// a beacon client. In the latter case, notify the user.
-		if ttd := cs.handler.chain.Config().TerminalTotalDifficulty; ttd != nil && ourTD.Cmp(ttd) >= 0 && time.Since(cs.warned) > 10*time.Second {
-			log.Warn("Local chain is post-merge, waiting for beacon client sync switch-over...")
-
-			cs.warned = time.Now()
-		}
-
-		return nil // We're in sync
-	}
-
-	return op
-}
-
-func peerToSyncOp(mode downloader.SyncMode, p *eth.Peer) *chainSyncOp {
-	peerHead, peerTD := p.Head()
-	return &chainSyncOp{mode: mode, peer: p, td: peerTD, head: peerHead}
-}
-
-func (cs *chainSyncer) modeAndLocalHead() (downloader.SyncMode, *big.Int) {
-	// TODO - uncomment when we (Polygon-PoS, bor) have snap sync/pbss
-	/*
-		// If we're in snap sync mode, return that directly
-		if cs.handler.snapSync.Load() {
-			block := cs.handler.chain.CurrentSnapBlock()
-			td := cs.handler.chain.GetTd(block.Hash(), block.Number.Uint64())
-			return downloader.SnapSync, td
-		}
-	*/
-
-	// We are probably in full sync, but we might have rewound to before the
-	// snap sync pivot, check if we should re-enable snap sync.
-	head := cs.handler.chain.CurrentBlock()
-	// TODO - uncomment when we (Polygon-PoS, bor) have snap sync/pbss
-	/*
-		if pivot := rawdb.ReadLastPivotNumber(cs.handler.database); pivot != nil {
-			if head.Number.Uint64() < *pivot {
-				block := cs.handler.chain.CurrentSnapBlock()
-				td := cs.handler.chain.GetTd(block.Hash(), block.Number.Uint64())
-				return downloader.SnapSync, td
-			}
-		}
-	*/
-
-	// TODO - uncomment when we (Polygon-PoS, bor) have snap sync/pbss
-	// For more info - https://github.com/ethereum/go-ethereum/pull/28171
-	/*
-		// We are in a full sync, but the associated head state is missing. To complete
-		// the head state, forcefully rerun the snap sync. Note it doesn't mean the
-		// persistent state is corrupted, just mismatch with the head block.
-		if !cs.handler.chain.HasState(head.Root) {
-			block := cs.handler.chain.CurrentSnapBlock()
-			td := cs.handler.chain.GetTd(block.Hash(), block.Number.Uint64())
-			log.Info("Reenabled snap sync as chain is stateless")
-			return downloader.SnapSync, td
-		}
-	*/
-	// Nope, we're really full syncing
-	td := cs.handler.chain.GetTd(head.Hash(), head.Number.Uint64())
-
-	return downloader.FullSync, td
-}
-
-// startSync launches doSync in a new goroutine.
-func (cs *chainSyncer) startSync(op *chainSyncOp) {
-	cs.doneCh = make(chan error, 1)
-	go func() { cs.doneCh <- cs.handler.doSync(op) }()
-}
-
-// doSync synchronizes the local blockchain with a remote peer.
-func (h *handler) doSync(op *chainSyncOp) error {
-	// Run the sync cycle, and disable snap sync if we're past the pivot block
-	err := h.downloader.LegacySync(op.peer.ID(), op.head, op.td, h.chain.Config().TerminalTotalDifficulty, op.mode)
-	if err != nil {
-		return err
-	}
-	h.enableSyncedFeatures()
-
-	head := h.chain.CurrentBlock()
-	if head.Number.Uint64() > 0 {
-		// We've completed a sync cycle, notify all peers of new state. This path is
-		// essential in star-topology networks where a gateway node needs to notify
-		// all its out-of-date peers of the availability of a new block. This failure
-		// scenario will most often crop up in private and hackathon networks with
-		// degenerate connectivity, but it should be healthy for the mainnet too to
-		// more reliably update peers or the local TD state.
-		if block := h.chain.GetBlock(head.Hash(), head.Number.Uint64()); block != nil {
-			h.BroadcastBlock(block, false)
-		}
-	}
-	return nil
-=======
->>>>>>> aadddf3a
 }