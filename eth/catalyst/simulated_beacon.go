--- conflicted
+++ resolved
@@ -161,32 +161,12 @@
 
 	var random [32]byte
 	rand.Read(random[:])
-<<<<<<< HEAD
-
-	var (
-		attrs = &engine.PayloadAttributes{
-			Timestamp:             timestamp,
-			SuggestedFeeRecipient: feeRecipient,
-			Withdrawals:           withdrawals,
-			Random:                random,
-		}
-		fcResponse engine.ForkChoiceResponse
-		err        error
-	)
-	if isCancun {
-		attrs.BeaconRoot = &common.Hash{}
-		fcResponse, err = c.engineAPI.ForkchoiceUpdatedV3(c.curForkchoiceState, attrs)
-	} else {
-		fcResponse, err = c.engineAPI.ForkchoiceUpdatedV2(c.curForkchoiceState, attrs)
-	}
-=======
 	fcResponse, err := c.engineAPI.forkchoiceUpdated(c.curForkchoiceState, &engine.PayloadAttributes{
 		Timestamp:             timestamp,
 		SuggestedFeeRecipient: feeRecipient,
 		Withdrawals:           withdrawals,
 		Random:                random,
 	}, engine.PayloadV2, true)
->>>>>>> bc0b87ca
 	if err != nil {
 		return err
 	}
