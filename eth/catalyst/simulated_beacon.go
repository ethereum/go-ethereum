--- conflicted
+++ resolved
@@ -184,14 +184,7 @@
 		return fmt.Errorf("failed to sync txpool: %w", err)
 	}
 
-<<<<<<< HEAD
-	payloadVersion := engine.PayloadV3
-	if header := c.eth.BlockChain().CurrentBlock(); !c.eth.BlockChain().Config().IsCancun(header.Number, timestamp) {
-		payloadVersion = engine.PayloadV2
-	}
-=======
 	version := payloadVersion(c.eth.BlockChain().Config(), timestamp)
->>>>>>> 612c9e0f
 
 	var random [32]byte
 	rand.Read(random[:])
@@ -201,11 +194,7 @@
 		Withdrawals:           withdrawals,
 		Random:                random,
 		BeaconRoot:            &common.Hash{},
-<<<<<<< HEAD
-	}, payloadVersion, false)
-=======
 	}, version, false)
->>>>>>> 612c9e0f
 	if err != nil {
 		return err
 	}
@@ -254,18 +243,6 @@
 		requests = envelope.Requests
 	}
 
-<<<<<<< HEAD
-	beaconRoot := &common.Hash{}
-	requests := envelope.Requests
-
-	if payloadVersion == engine.PayloadV2 {
-		blobHashes = nil
-		beaconRoot = nil
-		requests = nil
-	}
-
-=======
->>>>>>> 612c9e0f
 	// Mark the payload as canon
 	_, err = c.engineAPI.newPayload(*payload, blobHashes, beaconRoot, requests, false)
 	if err != nil {
