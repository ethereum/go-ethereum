--- conflicted
+++ resolved
@@ -64,14 +64,10 @@
 	engine := beacon.New(ethash.NewFaker())
 	if merged {
 		config.TerminalTotalDifficulty = common.Big0
-<<<<<<< HEAD
-		engine = beaconConsensus.NewFaker()
-=======
 		config.MergeNetsplitBlock = common.Big0
 	} else {
 		// When !merged, the tests expect the next block after the generated chain to be in PoS.
 		config.MergeNetsplitBlock = big.NewInt(int64(n + 1))
->>>>>>> b027a90a
 	}
 
 	genesis := &core.Genesis{
@@ -439,11 +435,7 @@
 	}
 
 	mcfg := miner.DefaultConfig
-<<<<<<< HEAD
-	ethcfg := &ethconfig.Config{Genesis: genesis, SyncMode: downloader.FullSync, TrieTimeout: time.Minute, TrieDirtyCache: 256, TrieCleanCache: 256, Miner: mcfg}
-=======
 	ethcfg := &ethconfig.Config{Genesis: genesis, SyncMode: ethconfig.FullSync, TrieTimeout: time.Minute, TrieDirtyCache: 256, TrieCleanCache: 256, Miner: mcfg}
->>>>>>> b027a90a
 	ethservice, err := eth.New(n, ethcfg)
 	if err != nil {
 		t.Fatal("can't create eth service:", err)
@@ -673,7 +665,6 @@
 		BeaconRoot:   params.BeaconRoot,
 	}
 	payload, err := api.eth.Miner().BuildPayload(args, false)
-<<<<<<< HEAD
 	if err != nil {
 		return nil, err
 	}
@@ -685,19 +676,6 @@
 	if err != nil {
 		return nil, err
 	}
-=======
-	if err != nil {
-		return nil, err
-	}
-	return payload.ResolveFull(), nil
-}
-
-func assembleBlock(api *ConsensusAPI, parentHash common.Hash, params *engine.PayloadAttributes) (*engine.ExecutableData, error) {
-	envelope, err := assembleEnvelope(api, parentHash, params)
-	if err != nil {
-		return nil, err
-	}
->>>>>>> b027a90a
 	return envelope.ExecutionPayload, nil
 }
 
@@ -908,73 +886,6 @@
 	}
 }
 
-<<<<<<< HEAD
-func TestNewPayloadOnInvalidTerminalBlock(t *testing.T) {
-	genesis, preMergeBlocks := generateMergeChain(100, false)
-	n, ethservice := startEthService(t, genesis, preMergeBlocks)
-	defer n.Close()
-	api := NewConsensusAPI(ethservice)
-
-	// Test parent already post TTD in FCU
-	parent := preMergeBlocks[len(preMergeBlocks)-2]
-	fcState := engine.ForkchoiceStateV1{
-		HeadBlockHash:      parent.Hash(),
-		SafeBlockHash:      common.Hash{},
-		FinalizedBlockHash: common.Hash{},
-	}
-	resp, err := api.ForkchoiceUpdatedV1(fcState, nil)
-	if err != nil {
-		t.Fatalf("error sending forkchoice, err=%v", err)
-	}
-	if resp.PayloadStatus != engine.INVALID_TERMINAL_BLOCK {
-		t.Fatalf("error sending invalid forkchoice, invalid status: %v", resp.PayloadStatus.Status)
-	}
-
-	// Test parent already post TTD in NewPayload
-	args := &miner.BuildPayloadArgs{
-		Parent:       parent.Hash(),
-		Timestamp:    parent.Time() + 1,
-		Random:       crypto.Keccak256Hash([]byte{byte(1)}),
-		FeeRecipient: parent.Coinbase(),
-	}
-	payload, err := api.eth.Miner().BuildPayload(args, false)
-	if err != nil {
-		t.Fatalf("error preparing payload, err=%v", err)
-	}
-	data := *payload.Resolve().ExecutionPayload
-	// We need to recompute the blockhash, since the miner computes a wrong (correct) blockhash
-	txs, _ := decodeTransactions(data.Transactions)
-	header := &types.Header{
-		ParentHash:  data.ParentHash,
-		UncleHash:   types.EmptyUncleHash,
-		Coinbase:    data.FeeRecipient,
-		Root:        data.StateRoot,
-		TxHash:      types.DeriveSha(types.Transactions(txs), trie.NewStackTrie(nil)),
-		ReceiptHash: data.ReceiptsRoot,
-		Bloom:       types.BytesToBloom(data.LogsBloom),
-		Difficulty:  common.Big0,
-		Number:      new(big.Int).SetUint64(data.Number),
-		GasLimit:    data.GasLimit,
-		GasUsed:     data.GasUsed,
-		Time:        data.Timestamp,
-		BaseFee:     data.BaseFeePerGas,
-		Extra:       data.ExtraData,
-		MixDigest:   data.Random,
-	}
-	block := types.NewBlockWithHeader(header).WithBody(types.Body{Transactions: txs})
-	data.BlockHash = block.Hash()
-	// Send the new payload
-	resp2, err := api.NewPayloadV1(data)
-	if err != nil {
-		t.Fatalf("error sending NewPayload, err=%v", err)
-	}
-	if resp2 != engine.INVALID_TERMINAL_BLOCK {
-		t.Fatalf("error sending invalid forkchoice, invalid status: %v", resp.PayloadStatus.Status)
-	}
-}
-
-=======
->>>>>>> b027a90a
 // TestSimultaneousNewBlock does several parallel inserts, both as
 // newPayLoad and forkchoiceUpdate. This is to test that the api behaves
 // well even of the caller is not being 'serial'.
@@ -1319,10 +1230,7 @@
 	genesis.Config.ShanghaiTime = &time
 	genesis.Config.CancunTime = &time
 	genesis.Config.PragueTime = &time
-<<<<<<< HEAD
-=======
 	genesis.Config.BlobScheduleConfig = params.DefaultBlobSchedule
->>>>>>> b027a90a
 
 	n, ethservice := startEthService(t, genesis, blocks)
 
@@ -1341,13 +1249,8 @@
 			// Create tx to trigger deposit generator.
 			tx2, _ = types.SignTx(types.NewTransaction(statedb.GetNonce(testAddr)+1, ethservice.APIBackend.ChainConfig().DepositContractAddress, new(big.Int), 500000, big.NewInt(2*params.InitialBaseFee), nil), types.LatestSigner(ethservice.BlockChain().Config()), testKey)
 		)
-<<<<<<< HEAD
-		ethservice.TxPool().Add([]*types.Transaction{tx1}, false, false)
-		ethservice.TxPool().Add([]*types.Transaction{tx2}, false, false)
-=======
 		ethservice.TxPool().Add([]*types.Transaction{tx1}, false)
 		ethservice.TxPool().Add([]*types.Transaction{tx2}, false)
->>>>>>> b027a90a
 	}
 
 	// Make some withdrawals to include.
@@ -1727,10 +1630,7 @@
 	timestamp := blocks[len(blocks)-2].Time() + 5
 	genesis.Config.ShanghaiTime = &timestamp
 	genesis.Config.CancunTime = &timestamp
-<<<<<<< HEAD
-=======
 	genesis.Config.BlobScheduleConfig = params.DefaultBlobSchedule
->>>>>>> b027a90a
 
 	n, ethservice := startEthService(t, genesis, blocks[:9])
 	defer n.Close()
@@ -1740,11 +1640,7 @@
 	// Put the 10th block's tx in the pool and produce a new block
 	txs := blocks[9].Transactions()
 
-<<<<<<< HEAD
-	ethservice.TxPool().Add(txs, true, true)
-=======
 	ethservice.TxPool().Add(txs, true)
->>>>>>> b027a90a
 	blockParams := engine.PayloadAttributes{
 		Timestamp:   blocks[8].Time() + 5,
 		Withdrawals: make([]*types.Withdrawal, 0),
