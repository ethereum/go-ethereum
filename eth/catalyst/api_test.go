// Copyright 2021 The go-ethereum Authors
// This file is part of the go-ethereum library.
//
// The go-ethereum library is free software: you can redistribute it and/or modify
// it under the terms of the GNU Lesser General Public License as published by
// the Free Software Foundation, either version 3 of the License, or
// (at your option) any later version.
//
// The go-ethereum library is distributed in the hope that it will be useful,
// but WITHOUT ANY WARRANTY; without even the implied warranty of
// MERCHANTABILITY or FITNESS FOR A PARTICULAR PURPOSE. See the
// GNU Lesser General Public License for more details.
//
// You should have received a copy of the GNU Lesser General Public License
// along with the go-ethereum library. If not, see <http://www.gnu.org/licenses/>.

package catalyst

import (
	"bytes"
	"context"
	"crypto/ecdsa"
	crand "crypto/rand"
	"crypto/sha256"
	"errors"
	"fmt"
	"math/big"
	"math/rand"
	"reflect"
	"sync"
	"testing"
	"time"

	"github.com/ethereum/go-ethereum/beacon/engine"
	"github.com/ethereum/go-ethereum/common"
	"github.com/ethereum/go-ethereum/common/hexutil"
	"github.com/ethereum/go-ethereum/consensus/beacon"
	"github.com/ethereum/go-ethereum/consensus/ethash"
	"github.com/ethereum/go-ethereum/core"
	"github.com/ethereum/go-ethereum/core/types"
	"github.com/ethereum/go-ethereum/crypto"
	"github.com/ethereum/go-ethereum/crypto/kzg4844"
	"github.com/ethereum/go-ethereum/eth"
	"github.com/ethereum/go-ethereum/eth/ethconfig"
	"github.com/ethereum/go-ethereum/internal/testrand"
	"github.com/ethereum/go-ethereum/internal/version"
	"github.com/ethereum/go-ethereum/miner"
	"github.com/ethereum/go-ethereum/node"
	"github.com/ethereum/go-ethereum/p2p"
	"github.com/ethereum/go-ethereum/params"
	"github.com/ethereum/go-ethereum/rpc"
	"github.com/ethereum/go-ethereum/trie"
	"github.com/holiman/uint256"
)

var (
	// testKey is a private key to use for funding a tester account.
	testKey, _ = crypto.HexToECDSA("b71c71a67e1177ad4e901695e1b4b9ee17ae16c6668d313eac2f96dbcda3f291")

	// testAddr is the Ethereum address of the tester account.
	testAddr = crypto.PubkeyToAddress(testKey.PublicKey)

	testBalance = big.NewInt(2e18)
)

func generateMergeChain(n int, merged bool) (*core.Genesis, []*types.Block) {
	config := *params.AllEthashProtocolChanges
	engine := beacon.New(ethash.NewFaker())
	if merged {
		config.TerminalTotalDifficulty = common.Big0
		config.MergeNetsplitBlock = common.Big0
	} else {
		// When !merged, the tests expect the next block after the generated chain to be in PoS.
		config.MergeNetsplitBlock = big.NewInt(int64(n + 1))
	}

	genesis := &core.Genesis{
		Config: &config,
		Alloc: types.GenesisAlloc{
			testAddr:                  {Balance: testBalance},
			params.BeaconRootsAddress: {Balance: common.Big0, Code: common.Hex2Bytes("3373fffffffffffffffffffffffffffffffffffffffe14604457602036146024575f5ffd5b620180005f350680545f35146037575f5ffd5b6201800001545f5260205ff35b6201800042064281555f359062018000015500")},
			config.DepositContractAddress: {
				// Simple deposit generator, source: https://gist.github.com/lightclient/54abb2af2465d6969fa6d1920b9ad9d7
				Code:    common.Hex2Bytes("6080604052366103aa575f603067ffffffffffffffff811115610025576100246103ae565b5b6040519080825280601f01601f1916602001820160405280156100575781602001600182028036833780820191505090505b5090505f8054906101000a900460ff1660f81b815f8151811061007d5761007c6103db565b5b60200101907effffffffffffffffffffffffffffffffffffffffffffffffffffffffffffff191690815f1a9053505f602067ffffffffffffffff8111156100c7576100c66103ae565b5b6040519080825280601f01601f1916602001820160405280156100f95781602001600182028036833780820191505090505b5090505f8054906101000a900460ff1660f81b815f8151811061011f5761011e6103db565b5b60200101907effffffffffffffffffffffffffffffffffffffffffffffffffffffffffffff191690815f1a9053505f600867ffffffffffffffff811115610169576101686103ae565b5b6040519080825280601f01601f19166020018201604052801561019b5781602001600182028036833780820191505090505b5090505f8054906101000a900460ff1660f81b815f815181106101c1576101c06103db565b5b60200101907effffffffffffffffffffffffffffffffffffffffffffffffffffffffffffff191690815f1a9053505f606067ffffffffffffffff81111561020b5761020a6103ae565b5b6040519080825280601f01601f19166020018201604052801561023d5781602001600182028036833780820191505090505b5090505f8054906101000a900460ff1660f81b815f81518110610263576102626103db565b5b60200101907effffffffffffffffffffffffffffffffffffffffffffffffffffffffffffff191690815f1a9053505f600867ffffffffffffffff8111156102ad576102ac6103ae565b5b6040519080825280601f01601f1916602001820160405280156102df5781602001600182028036833780820191505090505b5090505f8054906101000a900460ff1660f81b815f81518110610305576103046103db565b5b60200101907effffffffffffffffffffffffffffffffffffffffffffffffffffffffffffff191690815f1a9053505f8081819054906101000a900460ff168092919061035090610441565b91906101000a81548160ff021916908360ff160217905550507f649bbc62d0e31342afea4e5cd82d4049e7e1ee912fc0889aa790803be39038c585858585856040516103a09594939291906104d9565b60405180910390a1005b5f80fd5b7f4e487b71000000000000000000000000000000000000000000000000000000005f52604160045260245ffd5b7f4e487b71000000000000000000000000000000000000000000000000000000005f52603260045260245ffd5b7f4e487b71000000000000000000000000000000000000000000000000000000005f52601160045260245ffd5b5f60ff82169050919050565b5f61044b82610435565b915060ff820361045e5761045d610408565b5b600182019050919050565b5f81519050919050565b5f82825260208201905092915050565b8281835e5f83830152505050565b5f601f19601f8301169050919050565b5f6104ab82610469565b6104b58185610473565b93506104c5818560208601610483565b6104ce81610491565b840191505092915050565b5f60a0820190508181035f8301526104f181886104a1565b9050818103602083015261050581876104a1565b9050818103604083015261051981866104a1565b9050818103606083015261052d81856104a1565b9050818103608083015261054181846104a1565b9050969550505050505056fea26469706673582212208569967e58690162d7d6fe3513d07b393b4c15e70f41505cbbfd08f53eba739364736f6c63430008190033"),
				Nonce:   0,
				Balance: big.NewInt(0),
			},
		},
		ExtraData:  []byte("test genesis"),
		Timestamp:  9000,
		BaseFee:    big.NewInt(params.InitialBaseFee),
		Difficulty: big.NewInt(0),
	}
	testNonce := uint64(0)
	generate := func(i int, g *core.BlockGen) {
		g.OffsetTime(5)
		g.SetExtra([]byte("test"))
		tx, _ := types.SignTx(types.NewTransaction(testNonce, common.HexToAddress("0x9a9070028361F7AAbeB3f2F2Dc07F82C4a98A02a"), big.NewInt(1), params.TxGas, big.NewInt(params.InitialBaseFee*2), nil), types.LatestSigner(&config), testKey)
		g.AddTx(tx)
		testNonce++
	}
	_, blocks, _ := core.GenerateChainWithGenesis(genesis, engine, n, generate)

	if !merged {
		totalDifficulty := big.NewInt(0)
		for _, b := range blocks {
			totalDifficulty.Add(totalDifficulty, b.Difficulty())
		}
		config.TerminalTotalDifficulty = totalDifficulty
	}
	return genesis, blocks
}

func TestEth2AssembleBlock(t *testing.T) {
	genesis, blocks := generateMergeChain(10, false)
	n, ethservice := startEthService(t, genesis, blocks)
	defer n.Close()

	api := newConsensusAPIWithoutHeartbeat(ethservice)
	signer := types.NewEIP155Signer(ethservice.BlockChain().Config().ChainID)
	tx, err := types.SignTx(types.NewTransaction(uint64(10), blocks[9].Coinbase(), big.NewInt(1000), params.TxGas, big.NewInt(params.InitialBaseFee), nil), signer, testKey)
	if err != nil {
		t.Fatalf("error signing transaction, err=%v", err)
	}
	ethservice.TxPool().Add([]*types.Transaction{tx}, true)
	blockParams := engine.PayloadAttributes{
		Timestamp: blocks[9].Time() + 5,
	}
	// The miner needs to pick up on the txs in the pool, so a few retries might be
	// needed.
	if _, testErr := assembleWithTransactions(api, blocks[9].Hash(), &blockParams, 1); testErr != nil {
		t.Fatal(testErr)
	}
}

// assembleWithTransactions tries to assemble a block, retrying until it has 'want',
// number of transactions in it, or it has retried three times.
func assembleWithTransactions(api *ConsensusAPI, parentHash common.Hash, params *engine.PayloadAttributes, want int) (execData *engine.ExecutableData, err error) {
	for retries := 3; retries > 0; retries-- {
		execData, err = assembleBlock(api, parentHash, params)
		if err != nil {
			return nil, err
		}
		if have, want := len(execData.Transactions), want; have != want {
			err = fmt.Errorf("invalid number of transactions, have %d want %d", have, want)
			continue
		}
		return execData, nil
	}
	return nil, err
}

func TestEth2AssembleBlockWithAnotherBlocksTxs(t *testing.T) {
	genesis, blocks := generateMergeChain(10, false)
	n, ethservice := startEthService(t, genesis, blocks[:9])
	defer n.Close()

	api := newConsensusAPIWithoutHeartbeat(ethservice)

	// Put the 10th block's tx in the pool and produce a new block
	txs := blocks[9].Transactions()
	api.eth.TxPool().Add(txs, true)
	blockParams := engine.PayloadAttributes{
		Timestamp: blocks[8].Time() + 5,
	}
	// The miner needs to pick up on the txs in the pool, so a few retries might be
	// needed.
	if _, err := assembleWithTransactions(api, blocks[8].Hash(), &blockParams, blocks[9].Transactions().Len()); err != nil {
		t.Fatal(err)
	}
}

func TestEth2PrepareAndGetPayload(t *testing.T) {
	genesis, blocks := generateMergeChain(10, false)
	// We need to properly set the terminal total difficulty
	genesis.Config.TerminalTotalDifficulty.Sub(genesis.Config.TerminalTotalDifficulty, blocks[9].Difficulty())
	n, ethservice := startEthService(t, genesis, blocks[:9])
	defer n.Close()

	api := newConsensusAPIWithoutHeartbeat(ethservice)

	// Put the 10th block's tx in the pool and produce a new block
	txs := blocks[9].Transactions()
	ethservice.TxPool().Add(txs, true)
	blockParams := engine.PayloadAttributes{
		Timestamp: blocks[8].Time() + 5,
	}
	fcState := engine.ForkchoiceStateV1{
		HeadBlockHash:      blocks[8].Hash(),
		SafeBlockHash:      common.Hash{},
		FinalizedBlockHash: common.Hash{},
	}
	_, err := api.ForkchoiceUpdatedV1(fcState, &blockParams)
	if err != nil {
		t.Fatalf("error preparing payload, err=%v", err)
	}
	// give the payload some time to be built
	payloadID := (&miner.BuildPayloadArgs{
		Parent:       fcState.HeadBlockHash,
		Timestamp:    blockParams.Timestamp,
		FeeRecipient: blockParams.SuggestedFeeRecipient,
		Random:       blockParams.Random,
		BeaconRoot:   blockParams.BeaconRoot,
		Version:      engine.PayloadV1,
	}).Id()
	execData, err := api.getPayload(payloadID, true)
	if err != nil {
		t.Fatalf("error getting payload, err=%v", err)
	}
	if len(execData.ExecutionPayload.Transactions) != blocks[9].Transactions().Len() {
		t.Fatalf("invalid number of transactions %d != 1", len(execData.ExecutionPayload.Transactions))
	}
	// Test invalid payloadID
	var invPayload engine.PayloadID
	copy(invPayload[:], payloadID[:])
	invPayload[0] = ^invPayload[0]
	_, err = api.GetPayloadV1(invPayload)
	if err == nil {
		t.Fatal("expected error retrieving invalid payload")
	}
}

func checkLogEvents(t *testing.T, logsCh <-chan []*types.Log, rmLogsCh <-chan core.RemovedLogsEvent, wantNew, wantRemoved int) {
	t.Helper()

	if len(logsCh) != wantNew {
		t.Fatalf("wrong number of log events: got %d, want %d", len(logsCh), wantNew)
	}
	if len(rmLogsCh) != wantRemoved {
		t.Fatalf("wrong number of removed log events: got %d, want %d", len(rmLogsCh), wantRemoved)
	}
	// Drain events.
	for i := 0; i < len(logsCh); i++ {
		<-logsCh
	}
	for i := 0; i < len(rmLogsCh); i++ {
		<-rmLogsCh
	}
}

func TestInvalidPayloadTimestamp(t *testing.T) {
	genesis, preMergeBlocks := generateMergeChain(10, false)
	n, ethservice := startEthService(t, genesis, preMergeBlocks)
	defer n.Close()

	var (
		api    = newConsensusAPIWithoutHeartbeat(ethservice)
		parent = ethservice.BlockChain().CurrentBlock()
	)
	tests := []struct {
		time      uint64
		shouldErr bool
	}{
		{0, true},
		{parent.Time, true},
		{parent.Time - 1, true},
		{parent.Time + 1, false},
		{uint64(time.Now().Unix()) + uint64(time.Minute), false},
	}

	for i, test := range tests {
		t.Run(fmt.Sprintf("Timestamp test: %v", i), func(t *testing.T) {
			params := engine.PayloadAttributes{
				Timestamp:             test.time,
				Random:                crypto.Keccak256Hash([]byte{byte(123)}),
				SuggestedFeeRecipient: parent.Coinbase,
			}
			fcState := engine.ForkchoiceStateV1{
				HeadBlockHash:      parent.Hash(),
				SafeBlockHash:      common.Hash{},
				FinalizedBlockHash: common.Hash{},
			}
			_, err := api.ForkchoiceUpdatedV1(fcState, &params)
			if test.shouldErr && err == nil {
				t.Fatalf("expected error preparing payload with invalid timestamp, err=%v", err)
			} else if !test.shouldErr && err != nil {
				t.Fatalf("error preparing payload with valid timestamp, err=%v", err)
			}
		})
	}
}

func TestEth2NewBlock(t *testing.T) {
	genesis, preMergeBlocks := generateMergeChain(10, false)
	n, ethservice := startEthService(t, genesis, preMergeBlocks)
	defer n.Close()

	var (
		api    = newConsensusAPIWithoutHeartbeat(ethservice)
		parent = preMergeBlocks[len(preMergeBlocks)-1]

		// This EVM code generates a log when the contract is created.
		logCode = common.Hex2Bytes("60606040525b7f24ec1d3ff24c2f6ff210738839dbc339cd45a5294d85c79361016243157aae7b60405180905060405180910390a15b600a8060416000396000f360606040526008565b00")
	)
	// The event channels.
	newLogCh := make(chan []*types.Log, 10)
	rmLogsCh := make(chan core.RemovedLogsEvent, 10)
	ethservice.BlockChain().SubscribeLogsEvent(newLogCh)
	ethservice.BlockChain().SubscribeRemovedLogsEvent(rmLogsCh)

	for i := 0; i < 10; i++ {
		statedb, _ := ethservice.BlockChain().StateAt(parent.Root())
		nonce := statedb.GetNonce(testAddr)
		tx, _ := types.SignTx(types.NewContractCreation(nonce, new(big.Int), 1000000, big.NewInt(2*params.InitialBaseFee), logCode), types.LatestSigner(ethservice.BlockChain().Config()), testKey)
		ethservice.TxPool().Add([]*types.Transaction{tx}, true)

		execData, err := assembleWithTransactions(api, parent.Hash(), &engine.PayloadAttributes{
			Timestamp: parent.Time() + 5,
		}, 1)
		if err != nil {
			t.Fatalf("Failed to create the executable data, block %d: %v", i, err)
		}
		block, err := engine.ExecutableDataToBlock(*execData, nil, nil, nil, nil)
		if err != nil {
			t.Fatalf("Failed to convert executable data to block %v", err)
		}
		newResp, err := api.NewPayloadV1(*execData)
		switch {
		case err != nil:
			t.Fatalf("Failed to insert block: %v", err)
		case newResp.Status != "VALID":
			t.Fatalf("Failed to insert block: %v", newResp.Status)
		case ethservice.BlockChain().CurrentBlock().Number.Uint64() != block.NumberU64()-1:
			t.Fatalf("Chain head shouldn't be updated")
		}
		checkLogEvents(t, newLogCh, rmLogsCh, 0, 0)
		fcState := engine.ForkchoiceStateV1{
			HeadBlockHash:      block.Hash(),
			SafeBlockHash:      block.Hash(),
			FinalizedBlockHash: block.Hash(),
		}
		if _, err := api.ForkchoiceUpdatedV1(fcState, nil); err != nil {
			t.Fatalf("Failed to insert block: %v", err)
		}
		if have, want := ethservice.BlockChain().CurrentBlock().Number.Uint64(), block.NumberU64(); have != want {
			t.Fatalf("Chain head should be updated, have %d want %d", have, want)
		}
		checkLogEvents(t, newLogCh, rmLogsCh, 1, 0)

		parent = block
	}

	// Introduce fork chain
	var (
		head = ethservice.BlockChain().CurrentBlock().Number.Uint64()
	)
	parent = preMergeBlocks[len(preMergeBlocks)-1]
	for i := 0; i < 10; i++ {
		execData, err := assembleBlock(api, parent.Hash(), &engine.PayloadAttributes{
			Timestamp: parent.Time() + 6,
		})
		if err != nil {
			t.Fatalf("Failed to create the executable data %v", err)
		}
		block, err := engine.ExecutableDataToBlock(*execData, nil, nil, nil, nil)
		if err != nil {
			t.Fatalf("Failed to convert executable data to block %v", err)
		}
		newResp, err := api.NewPayloadV1(*execData)
		if err != nil || newResp.Status != "VALID" {
			t.Fatalf("Failed to insert block: %v", err)
		}
		if ethservice.BlockChain().CurrentBlock().Number.Uint64() != head {
			t.Fatalf("Chain head shouldn't be updated")
		}

		fcState := engine.ForkchoiceStateV1{
			HeadBlockHash:      block.Hash(),
			SafeBlockHash:      block.Hash(),
			FinalizedBlockHash: block.Hash(),
		}
		if _, err := api.ForkchoiceUpdatedV1(fcState, nil); err != nil {
			t.Fatalf("Failed to insert block: %v", err)
		}
		if ethservice.BlockChain().CurrentBlock().Number.Uint64() != block.NumberU64() {
			t.Fatalf("Chain head should be updated")
		}
		parent, head = block, block.NumberU64()
	}
}

func TestEth2DeepReorg(t *testing.T) {
	// TODO (MariusVanDerWijden) TestEth2DeepReorg is currently broken, because it tries to reorg
	// before the totalTerminalDifficulty threshold
	/*
		genesis, preMergeBlocks := generateMergeChain(core.TriesInMemory * 2, false)
		n, ethservice := startEthService(t, genesis, preMergeBlocks)
		defer n.Close()

		var (
			api    = NewConsensusAPI(ethservice, nil)
			parent = preMergeBlocks[len(preMergeBlocks)-core.TriesInMemory-1]
			head   = ethservice.BlockChain().CurrentBlock().Number.Uint64()()
		)
		if ethservice.BlockChain().HasBlockAndState(parent.Hash(), parent.NumberU64()) {
			t.Errorf("Block %d not pruned", parent.NumberU64())
		}
		for i := 0; i < 10; i++ {
			execData, err := api.assembleBlock(AssembleBlockParams{
				ParentHash: parent.Hash(),
				Timestamp:  parent.Time() + 5,
			})
			if err != nil {
				t.Fatalf("Failed to create the executable data %v", err)
			}
			block, err := ExecutableDataToBlock(ethservice.BlockChain().Config(), parent.Header(), *execData)
			if err != nil {
				t.Fatalf("Failed to convert executable data to block %v", err)
			}
			newResp, err := api.ExecutePayload(*execData)
			if err != nil || newResp.Status != "VALID" {
				t.Fatalf("Failed to insert block: %v", err)
			}
			if ethservice.BlockChain().CurrentBlock().Number.Uint64()() != head {
				t.Fatalf("Chain head shouldn't be updated")
			}
			if err := api.setHead(block.Hash()); err != nil {
				t.Fatalf("Failed to set head: %v", err)
			}
			if ethservice.BlockChain().CurrentBlock().Number.Uint64()() != block.NumberU64() {
				t.Fatalf("Chain head should be updated")
			}
			parent, head = block, block.NumberU64()
		}
	*/
}

// startEthService creates a full node instance for testing.
func startEthService(t *testing.T, genesis *core.Genesis, blocks []*types.Block) (*node.Node, *eth.Ethereum) {
	t.Helper()

	n, err := node.New(&node.Config{
		P2P: p2p.Config{
			ListenAddr:  "0.0.0.0:0",
			NoDiscovery: true,
			MaxPeers:    25,
		}})
	if err != nil {
		t.Fatal("can't create node:", err)
	}

	ethcfg := &ethconfig.Config{
		Genesis:        genesis,
		SyncMode:       ethconfig.FullSync,
		TrieTimeout:    time.Minute,
		TrieDirtyCache: 256,
		TrieCleanCache: 256,
		Miner:          miner.DefaultConfig,
	}
	ethservice, err := eth.New(n, ethcfg)
	if err != nil {
		t.Fatal("can't create eth service:", err)
	}
	if err := n.Start(); err != nil {
		t.Fatal("can't start node:", err)
	}
	if _, err := ethservice.BlockChain().InsertChain(blocks); err != nil {
		n.Close()
		t.Fatal("can't import test blocks:", err)
	}
	if err := ethservice.TxPool().Sync(); err != nil {
		t.Fatal("failed to sync txpool after initial blockchain import:", err)
	}

	ethservice.SetSynced()
	return n, ethservice
}

func TestFullAPI(t *testing.T) {
	genesis, preMergeBlocks := generateMergeChain(10, false)
	n, ethservice := startEthService(t, genesis, preMergeBlocks)
	defer n.Close()

	var (
		parent = ethservice.BlockChain().CurrentBlock()
		// This EVM code generates a log when the contract is created.
		logCode = common.Hex2Bytes("60606040525b7f24ec1d3ff24c2f6ff210738839dbc339cd45a5294d85c79361016243157aae7b60405180905060405180910390a15b600a8060416000396000f360606040526008565b00")
	)

	callback := func(parent *types.Header) {
		statedb, _ := ethservice.BlockChain().StateAt(parent.Root)
		nonce := statedb.GetNonce(testAddr)
		tx, _ := types.SignTx(types.NewContractCreation(nonce, new(big.Int), 1000000, big.NewInt(2*params.InitialBaseFee), logCode), types.LatestSigner(ethservice.BlockChain().Config()), testKey)
		ethservice.TxPool().Add([]*types.Transaction{tx}, false)
	}

	setupBlocks(t, ethservice, 10, parent, callback, nil, nil, nil)
}

<<<<<<< HEAD
func setupBlocks(t *testing.T, ethservice *eth.Ethereum, n int, parent *types.Header, callback func(parent *types.Header), withdrawals [][]*types.Withdrawal, beaconRoots []common.Hash) []*types.Header {
	api := newConsensusAPIWithoutHeartbeat(ethservice)
=======
func setupBlocks(t *testing.T, ethservice *eth.Ethereum, n int, parent *types.Header, callback func(parent *types.Header), withdrawals [][]*types.Withdrawal, beaconRoots []common.Hash, proposerPubkeys []common.Pubkey) []*types.Header {
	api := NewConsensusAPI(ethservice)
>>>>>>> 2446ddec
	var blocks []*types.Header
	for i := 0; i < n; i++ {
		callback(parent)
		var w []*types.Withdrawal
		if withdrawals != nil {
			w = withdrawals[i]
		}
		var h *common.Hash
		if beaconRoots != nil {
			h = &beaconRoots[i]
		}
		var p *common.Pubkey
		if proposerPubkeys != nil {
			p = &proposerPubkeys[i]
		}

		envelope := getNewEnvelope(t, api, parent, w, h, p)
		execResp, err := api.newPayload(*envelope.ExecutionPayload, []common.Hash{}, h, envelope.Requests, false, p)
		if err != nil {
			t.Fatalf("can't execute payload: %v", err)
		}
		if execResp.Status != engine.VALID {
			t.Fatalf("invalid status: %v %s", execResp.Status, *execResp.ValidationError)
		}
		payload := envelope.ExecutionPayload
		fcState := engine.ForkchoiceStateV1{
			HeadBlockHash:      payload.BlockHash,
			SafeBlockHash:      payload.ParentHash,
			FinalizedBlockHash: payload.ParentHash,
		}
		if _, err := api.ForkchoiceUpdatedV1(fcState, nil); err != nil {
			t.Fatalf("Failed to insert block: %v", err)
		}
		if ethservice.BlockChain().CurrentBlock().Number.Uint64() != payload.Number {
			t.Fatal("Chain head should be updated")
		}
		if ethservice.BlockChain().CurrentFinalBlock().Number.Uint64() != payload.Number-1 {
			t.Fatal("Finalized block should be updated")
		}
		parent = ethservice.BlockChain().CurrentBlock()
		blocks = append(blocks, parent)
	}
	return blocks
}

func TestExchangeTransitionConfig(t *testing.T) {
	genesis, preMergeBlocks := generateMergeChain(10, false)
	n, ethservice := startEthService(t, genesis, preMergeBlocks)
	defer n.Close()

	// invalid ttd
	api := newConsensusAPIWithoutHeartbeat(ethservice)
	config := engine.TransitionConfigurationV1{
		TerminalTotalDifficulty: (*hexutil.Big)(big.NewInt(0)),
		TerminalBlockHash:       common.Hash{},
		TerminalBlockNumber:     0,
	}
	if _, err := api.ExchangeTransitionConfigurationV1(config); err == nil {
		t.Fatal("expected error on invalid config, invalid ttd")
	}
	// invalid terminal block hash
	config = engine.TransitionConfigurationV1{
		TerminalTotalDifficulty: (*hexutil.Big)(genesis.Config.TerminalTotalDifficulty),
		TerminalBlockHash:       common.Hash{1},
		TerminalBlockNumber:     0,
	}
	if _, err := api.ExchangeTransitionConfigurationV1(config); err == nil {
		t.Fatal("expected error on invalid config, invalid hash")
	}
	// valid config
	config = engine.TransitionConfigurationV1{
		TerminalTotalDifficulty: (*hexutil.Big)(genesis.Config.TerminalTotalDifficulty),
		TerminalBlockHash:       common.Hash{},
		TerminalBlockNumber:     0,
	}
	if _, err := api.ExchangeTransitionConfigurationV1(config); err != nil {
		t.Fatalf("expected no error on valid config, got %v", err)
	}
	// valid config
	config = engine.TransitionConfigurationV1{
		TerminalTotalDifficulty: (*hexutil.Big)(genesis.Config.TerminalTotalDifficulty),
		TerminalBlockHash:       preMergeBlocks[5].Hash(),
		TerminalBlockNumber:     6,
	}
	if _, err := api.ExchangeTransitionConfigurationV1(config); err != nil {
		t.Fatalf("expected no error on valid config, got %v", err)
	}
}

/*
TestNewPayloadOnInvalidChain sets up a valid chain and tries to feed blocks
from an invalid chain to test if latestValidHash (LVH) works correctly.

We set up the following chain where P1 ... Pn and P1” are valid while
P1' is invalid.
We expect
(1) The LVH to point to the current inserted payload if it was valid.
(2) The LVH to point to the valid parent on an invalid payload (if the parent is available).
(3) If the parent is unavailable, the LVH should not be set.

	CommonAncestor◄─▲── P1 ◄── P2  ◄─ P3  ◄─ ... ◄─ Pn
	                │
	                └── P1' ◄─ P2' ◄─ P3' ◄─ ... ◄─ Pn'
	                │
	                └── P1''
*/
func TestNewPayloadOnInvalidChain(t *testing.T) {
	genesis, preMergeBlocks := generateMergeChain(10, false)
	n, ethservice := startEthService(t, genesis, preMergeBlocks)
	defer n.Close()

	var (
		api    = newConsensusAPIWithoutHeartbeat(ethservice)
		parent = ethservice.BlockChain().CurrentBlock()
		signer = types.LatestSigner(ethservice.BlockChain().Config())
		// This EVM code generates a log when the contract is created.
		logCode = common.Hex2Bytes("60606040525b7f24ec1d3ff24c2f6ff210738839dbc339cd45a5294d85c79361016243157aae7b60405180905060405180910390a15b600a8060416000396000f360606040526008565b00")
	)
	for i := 0; i < 10; i++ {
		statedb, _ := ethservice.BlockChain().StateAt(parent.Root)
		tx := types.MustSignNewTx(testKey, signer, &types.LegacyTx{
			Nonce:    statedb.GetNonce(testAddr),
			Value:    new(big.Int),
			Gas:      1000000,
			GasPrice: big.NewInt(2 * params.InitialBaseFee),
			Data:     logCode,
		})
		ethservice.TxPool().Add([]*types.Transaction{tx}, true)
		var (
			params = engine.PayloadAttributes{
				Timestamp:             parent.Time + 1,
				Random:                crypto.Keccak256Hash([]byte{byte(i)}),
				SuggestedFeeRecipient: parent.Coinbase,
			}
			fcState = engine.ForkchoiceStateV1{
				HeadBlockHash:      parent.Hash(),
				SafeBlockHash:      common.Hash{},
				FinalizedBlockHash: common.Hash{},
			}
			payload *engine.ExecutionPayloadEnvelope
			resp    engine.ForkChoiceResponse
			err     error
		)
		for i := 0; ; i++ {
			if resp, err = api.ForkchoiceUpdatedV1(fcState, &params); err != nil {
				t.Fatalf("error preparing payload, err=%v", err)
			}
			if resp.PayloadStatus.Status != engine.VALID {
				t.Fatalf("error preparing payload, invalid status: %v", resp.PayloadStatus.Status)
			}
			// give the payload some time to be built
			if payload, err = api.getPayload(*resp.PayloadID, true); err != nil {
				t.Fatalf("can't get payload: %v", err)
			}
			if len(payload.ExecutionPayload.Transactions) > 0 {
				break
			}
			// No luck this time we need to update the params and try again.
			params.Timestamp = params.Timestamp + 1
			if i > 10 {
				t.Fatalf("payload should not be empty")
			}
		}
		execResp, err := api.NewPayloadV1(*payload.ExecutionPayload)
		if err != nil {
			t.Fatalf("can't execute payload: %v", err)
		}
		if execResp.Status != engine.VALID {
			t.Fatalf("invalid status: %v", execResp.Status)
		}
		fcState = engine.ForkchoiceStateV1{
			HeadBlockHash:      payload.ExecutionPayload.BlockHash,
			SafeBlockHash:      payload.ExecutionPayload.ParentHash,
			FinalizedBlockHash: payload.ExecutionPayload.ParentHash,
		}
		if _, err := api.ForkchoiceUpdatedV1(fcState, nil); err != nil {
			t.Fatalf("Failed to insert block: %v", err)
		}
		if ethservice.BlockChain().CurrentBlock().Number.Uint64() != payload.ExecutionPayload.Number {
			t.Fatalf("Chain head should be updated")
		}
		parent = ethservice.BlockChain().CurrentBlock()
	}
}

func assembleEnvelope(api *ConsensusAPI, parentHash common.Hash, params *engine.PayloadAttributes) (*engine.ExecutionPayloadEnvelope, error) {
	args := &miner.BuildPayloadArgs{
		Parent:         parentHash,
		Timestamp:      params.Timestamp,
		FeeRecipient:   params.SuggestedFeeRecipient,
		Random:         params.Random,
		Withdrawals:    params.Withdrawals,
		BeaconRoot:     params.BeaconRoot,
		ProposerPubkey: params.ProposerPubkey,
	}
	payload, err := api.eth.Miner().BuildPayload(args, false)
	if err != nil {
		return nil, err
	}
	return payload.ResolveFull(), nil
}

func assembleBlock(api *ConsensusAPI, parentHash common.Hash, params *engine.PayloadAttributes) (*engine.ExecutableData, error) {
	envelope, err := assembleEnvelope(api, parentHash, params)
	if err != nil {
		return nil, err
	}
	return envelope.ExecutionPayload, nil
}

func TestEmptyBlocks(t *testing.T) {
	genesis, preMergeBlocks := generateMergeChain(10, false)
	n, ethservice := startEthService(t, genesis, preMergeBlocks)
	defer n.Close()

	commonAncestor := ethservice.BlockChain().CurrentBlock()
	api := newConsensusAPIWithoutHeartbeat(ethservice)

	// Setup 10 blocks on the canonical chain
	setupBlocks(t, ethservice, 10, commonAncestor, func(parent *types.Header) {}, nil, nil, nil)

	// (1) check LatestValidHash by sending a normal payload (P1'')
	payload := getNewPayload(t, api, commonAncestor, nil, nil, nil)

	status, err := api.NewPayloadV1(*payload)
	if err != nil {
		t.Fatal(err)
	}
	if status.Status != engine.VALID {
		t.Errorf("invalid status: expected VALID got: %v", status.Status)
	}
	if !bytes.Equal(status.LatestValidHash[:], payload.BlockHash[:]) {
		t.Fatalf("invalid LVH: got %v want %v", status.LatestValidHash, payload.BlockHash)
	}

	// (2) Now send P1' which is invalid
	payload = getNewPayload(t, api, commonAncestor, nil, nil, nil)
	payload.GasUsed += 1
	payload = setBlockhash(payload)
	// Now latestValidHash should be the common ancestor
	status, err = api.NewPayloadV1(*payload)
	if err != nil {
		t.Fatal(err)
	}
	if status.Status != engine.INVALID {
		t.Errorf("invalid status: expected INVALID got: %v", status.Status)
	}
	// Expect 0x0 on INVALID block on top of PoW block
	expected := common.Hash{}
	if !bytes.Equal(status.LatestValidHash[:], expected[:]) {
		t.Fatalf("invalid LVH: got %v want %v", status.LatestValidHash, expected)
	}

	// (3) Now send a payload with unknown parent
	payload = getNewPayload(t, api, commonAncestor, nil, nil, nil)
	payload.ParentHash = common.Hash{1}
	payload = setBlockhash(payload)
	// Now latestValidHash should be the common ancestor
	status, err = api.NewPayloadV1(*payload)
	if err != nil {
		t.Fatal(err)
	}
	if status.Status != engine.SYNCING {
		t.Errorf("invalid status: expected SYNCING got: %v", status.Status)
	}
	if status.LatestValidHash != nil {
		t.Fatalf("invalid LVH: got %v wanted nil", status.LatestValidHash)
	}
}

func getNewEnvelope(t *testing.T, api *ConsensusAPI, parent *types.Header, withdrawals []*types.Withdrawal, beaconRoot *common.Hash, proposerPubkey *common.Pubkey) *engine.ExecutionPayloadEnvelope {
	params := engine.PayloadAttributes{
		Timestamp:             parent.Time + 1,
		Random:                crypto.Keccak256Hash([]byte{byte(1)}),
		SuggestedFeeRecipient: parent.Coinbase,
		Withdrawals:           withdrawals,
		BeaconRoot:            beaconRoot,
		ProposerPubkey:        proposerPubkey,
	}

	envelope, err := assembleEnvelope(api, parent.Hash(), &params)
	if err != nil {
		t.Fatal(err)
	}
	return envelope
}

func getNewPayload(t *testing.T, api *ConsensusAPI, parent *types.Header, withdrawals []*types.Withdrawal, beaconRoot *common.Hash, proposerPubkey *common.Pubkey) *engine.ExecutableData {
	return getNewEnvelope(t, api, parent, withdrawals, beaconRoot, proposerPubkey).ExecutionPayload
}

// setBlockhash sets the blockhash of a modified ExecutableData.
// Can be used to make modified payloads look valid.
func setBlockhash(data *engine.ExecutableData) *engine.ExecutableData {
	txs, _ := decodeTransactions(data.Transactions)
	number := big.NewInt(0)
	number.SetUint64(data.Number)
	header := &types.Header{
		ParentHash:  data.ParentHash,
		UncleHash:   types.EmptyUncleHash,
		Coinbase:    data.FeeRecipient,
		Root:        data.StateRoot,
		TxHash:      types.DeriveSha(types.Transactions(txs), trie.NewStackTrie(nil)),
		ReceiptHash: data.ReceiptsRoot,
		Bloom:       types.BytesToBloom(data.LogsBloom),
		Difficulty:  common.Big0,
		Number:      number,
		GasLimit:    data.GasLimit,
		GasUsed:     data.GasUsed,
		Time:        data.Timestamp,
		BaseFee:     data.BaseFeePerGas,
		Extra:       data.ExtraData,
		MixDigest:   data.Random,
	}
	block := types.NewBlockWithHeader(header).WithBody(types.Body{Transactions: txs})
	data.BlockHash = block.Hash()
	return data
}

func decodeTransactions(enc [][]byte) ([]*types.Transaction, error) {
	var txs = make([]*types.Transaction, len(enc))
	for i, encTx := range enc {
		var tx types.Transaction
		if err := tx.UnmarshalBinary(encTx); err != nil {
			return nil, fmt.Errorf("invalid transaction %d: %v", i, err)
		}
		txs[i] = &tx
	}
	return txs, nil
}

func TestTrickRemoteBlockCache(t *testing.T) {
	// Setup two nodes
	genesis, preMergeBlocks := generateMergeChain(10, false)
	nodeA, ethserviceA := startEthService(t, genesis, preMergeBlocks)
	nodeB, ethserviceB := startEthService(t, genesis, preMergeBlocks)
	defer nodeA.Close()
	defer nodeB.Close()
	for nodeB.Server().NodeInfo().Ports.Listener == 0 {
		time.Sleep(250 * time.Millisecond)
	}
	nodeA.Server().AddPeer(nodeB.Server().Self())
	nodeB.Server().AddPeer(nodeA.Server().Self())
	apiA := newConsensusAPIWithoutHeartbeat(ethserviceA)
	apiB := newConsensusAPIWithoutHeartbeat(ethserviceB)

	commonAncestor := ethserviceA.BlockChain().CurrentBlock()

	// Setup 10 blocks on the canonical chain
	setupBlocks(t, ethserviceA, 10, commonAncestor, func(parent *types.Header) {}, nil, nil, nil)
	commonAncestor = ethserviceA.BlockChain().CurrentBlock()

	var invalidChain []*engine.ExecutableData
	// create a valid payload (P1)
	//payload1 := getNewPayload(t, apiA, commonAncestor)
	//invalidChain = append(invalidChain, payload1)

	// create an invalid payload2 (P2)
	payload2 := getNewPayload(t, apiA, commonAncestor, nil, nil, nil)
	//payload2.ParentHash = payload1.BlockHash
	payload2.GasUsed += 1
	payload2 = setBlockhash(payload2)
	invalidChain = append(invalidChain, payload2)

	head := payload2
	// create some valid payloads on top
	for i := 0; i < 10; i++ {
		payload := getNewPayload(t, apiA, commonAncestor, nil, nil, nil)
		payload.ParentHash = head.BlockHash
		payload = setBlockhash(payload)
		invalidChain = append(invalidChain, payload)
		head = payload
	}

	// feed the payloads to node B
	for _, payload := range invalidChain {
		status, err := apiB.NewPayloadV1(*payload)
		if err != nil {
			panic(err)
		}
		if status.Status == engine.VALID {
			t.Error("invalid status: VALID on an invalid chain")
		}
		// Now reorg to the head of the invalid chain
		resp, err := apiB.ForkchoiceUpdatedV1(engine.ForkchoiceStateV1{HeadBlockHash: payload.BlockHash, SafeBlockHash: payload.BlockHash, FinalizedBlockHash: payload.ParentHash}, nil)
		if err != nil {
			t.Fatal(err)
		}
		if resp.PayloadStatus.Status == engine.VALID {
			t.Error("invalid status: VALID on an invalid chain")
		}
		time.Sleep(100 * time.Millisecond)
	}
}

func TestInvalidBloom(t *testing.T) {
	genesis, preMergeBlocks := generateMergeChain(10, false)
	n, ethservice := startEthService(t, genesis, preMergeBlocks)
	defer n.Close()

	commonAncestor := ethservice.BlockChain().CurrentBlock()
	api := newConsensusAPIWithoutHeartbeat(ethservice)

	// Setup 10 blocks on the canonical chain
	setupBlocks(t, ethservice, 10, commonAncestor, func(parent *types.Header) {}, nil, nil, nil)

	// (1) check LatestValidHash by sending a normal payload (P1'')
	payload := getNewPayload(t, api, commonAncestor, nil, nil, nil)
	payload.LogsBloom = append(payload.LogsBloom, byte(1))
	status, err := api.NewPayloadV1(*payload)
	if err != nil {
		t.Fatal(err)
	}
	if status.Status != engine.INVALID {
		t.Errorf("invalid status: expected INVALID got: %v", status.Status)
	}
}

// TestSimultaneousNewBlock does several parallel inserts, both as
// newPayLoad and forkchoiceUpdate. This is to test that the api behaves
// well even of the caller is not being 'serial'.
func TestSimultaneousNewBlock(t *testing.T) {
	genesis, preMergeBlocks := generateMergeChain(10, false)
	n, ethservice := startEthService(t, genesis, preMergeBlocks)
	defer n.Close()

	var (
		api    = newConsensusAPIWithoutHeartbeat(ethservice)
		parent = preMergeBlocks[len(preMergeBlocks)-1]
	)
	for i := 0; i < 10; i++ {
		execData, err := assembleBlock(api, parent.Hash(), &engine.PayloadAttributes{
			Timestamp: parent.Time() + 5,
		})
		if err != nil {
			t.Fatalf("Failed to create the executable data %v", err)
		}
		// Insert it 10 times in parallel. Should be ignored.
		{
			var (
				wg      sync.WaitGroup
				testErr error
				errMu   sync.Mutex
			)
			wg.Add(10)
			for ii := 0; ii < 10; ii++ {
				go func() {
					defer wg.Done()
					if newResp, err := api.NewPayloadV1(*execData); err != nil {
						errMu.Lock()
						testErr = fmt.Errorf("failed to insert block: %w", err)
						errMu.Unlock()
					} else if newResp.Status != "VALID" {
						errMu.Lock()
						testErr = fmt.Errorf("failed to insert block: %v", newResp.Status)
						errMu.Unlock()
					}
				}()
			}
			wg.Wait()
			if testErr != nil {
				t.Fatal(testErr)
			}
		}
		block, err := engine.ExecutableDataToBlock(*execData, nil, nil, nil, nil)
		if err != nil {
			t.Fatalf("Failed to convert executable data to block %v", err)
		}
		if ethservice.BlockChain().CurrentBlock().Number.Uint64() != block.NumberU64()-1 {
			t.Fatalf("Chain head shouldn't be updated")
		}
		fcState := engine.ForkchoiceStateV1{
			HeadBlockHash:      block.Hash(),
			SafeBlockHash:      block.Hash(),
			FinalizedBlockHash: block.Hash(),
		}
		{
			var (
				wg      sync.WaitGroup
				testErr error
				errMu   sync.Mutex
			)
			wg.Add(10)
			// Do each FCU 10 times
			for ii := 0; ii < 10; ii++ {
				go func() {
					defer wg.Done()
					if _, err := api.ForkchoiceUpdatedV1(fcState, nil); err != nil {
						errMu.Lock()
						testErr = fmt.Errorf("failed to insert block: %w", err)
						errMu.Unlock()
					}
				}()
			}
			wg.Wait()
			if testErr != nil {
				t.Fatal(testErr)
			}
		}
		if have, want := ethservice.BlockChain().CurrentBlock().Number.Uint64(), block.NumberU64(); have != want {
			t.Fatalf("Chain head should be updated, have %d want %d", have, want)
		}
		parent = block
	}
}

// TestWithdrawals creates and verifies two post-Shanghai blocks. The first
// includes zero withdrawals and the second includes two.
func TestWithdrawals(t *testing.T) {
	genesis, blocks := generateMergeChain(10, true)
	// Set shanghai time to last block + 5 seconds (first post-merge block)
	time := blocks[len(blocks)-1].Time() + 5
	genesis.Config.ShanghaiTime = &time

	n, ethservice := startEthService(t, genesis, blocks)
	defer n.Close()

	api := newConsensusAPIWithoutHeartbeat(ethservice)

	// 10: Build Shanghai block with no withdrawals.
	parent := ethservice.BlockChain().CurrentHeader()
	blockParams := engine.PayloadAttributes{
		Timestamp:   parent.Time + 5,
		Withdrawals: make([]*types.Withdrawal, 0),
	}
	fcState := engine.ForkchoiceStateV1{
		HeadBlockHash: parent.Hash(),
	}
	resp, err := api.ForkchoiceUpdatedV2(fcState, &blockParams)
	if err != nil {
		t.Fatalf("error preparing payload, err=%v", err)
	}
	if resp.PayloadStatus.Status != engine.VALID {
		t.Fatalf("unexpected status (got: %s, want: %s)", resp.PayloadStatus.Status, engine.VALID)
	}

	// 10: verify state root is the same as parent
	payloadID := (&miner.BuildPayloadArgs{
		Parent:       fcState.HeadBlockHash,
		Timestamp:    blockParams.Timestamp,
		FeeRecipient: blockParams.SuggestedFeeRecipient,
		Random:       blockParams.Random,
		Withdrawals:  blockParams.Withdrawals,
		BeaconRoot:   blockParams.BeaconRoot,
		Version:      engine.PayloadV2,
	}).Id()
	execData, err := api.GetPayloadV2(payloadID)
	if err != nil {
		t.Fatalf("error getting payload, err=%v", err)
	}
	if execData.ExecutionPayload.StateRoot != parent.Root {
		t.Fatalf("mismatch state roots (got: %s, want: %s)", execData.ExecutionPayload.StateRoot, blocks[8].Root())
	}

	// 10: verify locally built block
	if status, err := api.NewPayloadV2(*execData.ExecutionPayload); err != nil {
		t.Fatalf("error validating payload: %v", err)
	} else if status.Status != engine.VALID {
		t.Fatalf("invalid payload")
	}

	// 11: build shanghai block with withdrawal
	aa := common.Address{0xaa}
	bb := common.Address{0xbb}
	blockParams = engine.PayloadAttributes{
		Timestamp: execData.ExecutionPayload.Timestamp + 5,
		Withdrawals: []*types.Withdrawal{
			{
				Index:   0,
				Address: aa,
				Amount:  32,
			},
			{
				Index:   1,
				Address: bb,
				Amount:  33,
			},
		},
	}
	fcState.HeadBlockHash = execData.ExecutionPayload.BlockHash
	_, err = api.ForkchoiceUpdatedV2(fcState, &blockParams)
	if err != nil {
		t.Fatalf("error preparing payload, err=%v", err)
	}

	// 11: verify locally build block.
	payloadID = (&miner.BuildPayloadArgs{
		Parent:       fcState.HeadBlockHash,
		Timestamp:    blockParams.Timestamp,
		FeeRecipient: blockParams.SuggestedFeeRecipient,
		Random:       blockParams.Random,
		Withdrawals:  blockParams.Withdrawals,
		BeaconRoot:   blockParams.BeaconRoot,
		Version:      engine.PayloadV2,
	}).Id()
	execData, err = api.GetPayloadV2(payloadID)
	if err != nil {
		t.Fatalf("error getting payload, err=%v", err)
	}
	if status, err := api.NewPayloadV2(*execData.ExecutionPayload); err != nil {
		t.Fatalf("error validating payload: %v", err)
	} else if status.Status != engine.VALID {
		t.Fatalf("invalid payload")
	}

	// 11: set block as head.
	fcState.HeadBlockHash = execData.ExecutionPayload.BlockHash
	_, err = api.ForkchoiceUpdatedV2(fcState, nil)
	if err != nil {
		t.Fatalf("error preparing payload, err=%v", err)
	}

	// 11: verify withdrawals were processed.
	db, _, err := ethservice.APIBackend.StateAndHeaderByNumber(context.Background(), rpc.BlockNumber(execData.ExecutionPayload.Number))
	if err != nil {
		t.Fatalf("unable to load db: %v", err)
	}
	for i, w := range blockParams.Withdrawals {
		// w.Amount is in gwei, balance in wei
		if db.GetBalance(w.Address).Uint64() != w.Amount*params.GWei {
			t.Fatalf("failed to process withdrawal %d", i)
		}
	}
}

func TestNilWithdrawals(t *testing.T) {
	genesis, blocks := generateMergeChain(10, true)
	// Set shanghai time to last block + 4 seconds (first post-merge block)
	time := blocks[len(blocks)-1].Time() + 4
	genesis.Config.ShanghaiTime = &time

	n, ethservice := startEthService(t, genesis, blocks)
	defer n.Close()

	api := newConsensusAPIWithoutHeartbeat(ethservice)
	parent := ethservice.BlockChain().CurrentHeader()
	aa := common.Address{0xaa}

	type test struct {
		blockParams engine.PayloadAttributes
		wantErr     bool
	}
	tests := []test{
		// Before Shanghai
		{
			blockParams: engine.PayloadAttributes{
				Timestamp:   parent.Time + 2,
				Withdrawals: nil,
			},
			wantErr: false,
		},
		{
			blockParams: engine.PayloadAttributes{
				Timestamp:   parent.Time + 2,
				Withdrawals: make([]*types.Withdrawal, 0),
			},
			wantErr: true,
		},
		{
			blockParams: engine.PayloadAttributes{
				Timestamp: parent.Time + 2,
				Withdrawals: []*types.Withdrawal{
					{
						Index:   0,
						Address: aa,
						Amount:  32,
					},
				},
			},
			wantErr: true,
		},
		// After Shanghai
		{
			blockParams: engine.PayloadAttributes{
				Timestamp:   parent.Time + 5,
				Withdrawals: nil,
			},
			wantErr: true,
		},
		{
			blockParams: engine.PayloadAttributes{
				Timestamp:   parent.Time + 5,
				Withdrawals: make([]*types.Withdrawal, 0),
			},
			wantErr: false,
		},
		{
			blockParams: engine.PayloadAttributes{
				Timestamp: parent.Time + 5,
				Withdrawals: []*types.Withdrawal{
					{
						Index:   0,
						Address: aa,
						Amount:  32,
					},
				},
			},
			wantErr: false,
		},
	}

	fcState := engine.ForkchoiceStateV1{
		HeadBlockHash: parent.Hash(),
	}

	for _, test := range tests {
		var (
			err            error
			payloadVersion engine.PayloadVersion
			shanghai       = genesis.Config.IsShanghai(genesis.Config.LondonBlock, test.blockParams.Timestamp)
		)
		if !shanghai {
			payloadVersion = engine.PayloadV1
			_, err = api.ForkchoiceUpdatedV1(fcState, &test.blockParams)
		} else {
			payloadVersion = engine.PayloadV2
			_, err = api.ForkchoiceUpdatedV2(fcState, &test.blockParams)
		}
		if test.wantErr {
			if err == nil {
				t.Fatal("wanted error on fcuv2 with invalid withdrawals")
			}
			continue
		}
		if err != nil {
			t.Fatalf("error preparing payload, err=%v", err)
		}

		// 11: verify locally build block.
		payloadID := (&miner.BuildPayloadArgs{
			Parent:       fcState.HeadBlockHash,
			Timestamp:    test.blockParams.Timestamp,
			FeeRecipient: test.blockParams.SuggestedFeeRecipient,
			Random:       test.blockParams.Random,
			Version:      payloadVersion,
		}).Id()
		execData, err := api.GetPayloadV2(payloadID)
		if err != nil {
			t.Fatalf("error getting payload, err=%v", err)
		}
		var status engine.PayloadStatusV1
		if !shanghai {
			status, err = api.NewPayloadV1(*execData.ExecutionPayload)
		} else {
			status, err = api.NewPayloadV2(*execData.ExecutionPayload)
		}
		if err != nil {
			t.Fatalf("error validating payload: %v", err.(*engine.EngineAPIError).ErrorData())
		} else if status.Status != engine.VALID {
			t.Fatalf("invalid payload")
		}
	}
}

func setupBodies(t *testing.T) (*node.Node, *eth.Ethereum, []*types.Block) {
	genesis, blocks := generateMergeChain(10, true)

	// Enable next forks on the last block.
	time := blocks[len(blocks)-1].Header().Time + 1
	genesis.Config.ShanghaiTime = &time
	genesis.Config.CancunTime = &time
	genesis.Config.PragueTime = &time
	genesis.Config.BlobScheduleConfig = params.DefaultBlobSchedule

	n, ethservice := startEthService(t, genesis, blocks)

	var (
		// This EVM code generates a log when the contract is created.
		logCode = common.Hex2Bytes("60606040525b7f24ec1d3ff24c2f6ff210738839dbc339cd45a5294d85c79361016243157aae7b60405180905060405180910390a15b600a8060416000396000f360606040526008565b00")
		parent  = ethservice.BlockChain().CurrentBlock()
	)

	// Each block, this callback will include two txs that generate body values like logs and requests.
	callback := func(parent *types.Header) {
		var (
			statedb, _ = ethservice.BlockChain().StateAt(parent.Root)
			// Create tx to trigger log generator.
			tx1, _ = types.SignTx(types.NewContractCreation(statedb.GetNonce(testAddr), new(big.Int), 1000000, big.NewInt(2*params.InitialBaseFee), logCode), types.LatestSigner(ethservice.BlockChain().Config()), testKey)
			// Create tx to trigger deposit generator.
			tx2, _ = types.SignTx(types.NewTransaction(statedb.GetNonce(testAddr)+1, ethservice.APIBackend.ChainConfig().DepositContractAddress, new(big.Int), 500000, big.NewInt(2*params.InitialBaseFee), nil), types.LatestSigner(ethservice.BlockChain().Config()), testKey)
		)
		ethservice.TxPool().Add([]*types.Transaction{tx1}, false)
		ethservice.TxPool().Add([]*types.Transaction{tx2}, false)
	}

	// Make some withdrawals to include.
	withdrawals := make([][]*types.Withdrawal, 10)
	withdrawals[0] = nil // should be filtered out by miner
	withdrawals[1] = make([]*types.Withdrawal, 0)
	for i := 2; i < len(withdrawals); i++ {
		addr := make([]byte, 20)
		crand.Read(addr)
		withdrawals[i] = []*types.Withdrawal{
			{Index: rand.Uint64(), Validator: rand.Uint64(), Amount: rand.Uint64(), Address: common.BytesToAddress(addr)},
		}
	}

	// Make beacon root update for each block.
	beaconRoots := make([]common.Hash, 10)
	for i := 0; i < 10; i++ {
		beaconRoots[i] = common.Hash{byte(i)}
	}

	// Create the blocks.
	newHeaders := setupBlocks(t, ethservice, 10, parent, callback, withdrawals, beaconRoots, nil)
	newBlocks := make([]*types.Block, len(newHeaders))
	for i, header := range newHeaders {
		newBlocks[i] = ethservice.BlockChain().GetBlock(header.Hash(), header.Number.Uint64())
	}

	return n, ethservice, append(blocks, newBlocks...)
}

func allHashes(blocks []*types.Block) []common.Hash {
	var hashes []common.Hash
	for _, b := range blocks {
		hashes = append(hashes, b.Hash())
	}
	return hashes
}
func allBodies(blocks []*types.Block) []*types.Body {
	var bodies []*types.Body
	for _, b := range blocks {
		bodies = append(bodies, b.Body())
	}
	return bodies
}

func TestGetBlockBodiesByHash(t *testing.T) {
	node, eth, blocks := setupBodies(t)
	api := newConsensusAPIWithoutHeartbeat(eth)
	defer node.Close()

	tests := []struct {
		results []*types.Body
		hashes  []common.Hash
	}{
		// First pow block
		{
			results: []*types.Body{eth.BlockChain().GetBlockByNumber(0).Body()},
			hashes:  []common.Hash{eth.BlockChain().GetBlockByNumber(0).Hash()},
		},
		// Last pow block
		{
			results: []*types.Body{blocks[9].Body()},
			hashes:  []common.Hash{blocks[9].Hash()},
		},
		// First post-merge block
		{
			results: []*types.Body{blocks[10].Body()},
			hashes:  []common.Hash{blocks[10].Hash()},
		},
		// Pre & post merge blocks
		{
			results: []*types.Body{blocks[0].Body(), blocks[9].Body(), blocks[14].Body()},
			hashes:  []common.Hash{blocks[0].Hash(), blocks[9].Hash(), blocks[14].Hash()},
		},
		// unavailable block
		{
			results: []*types.Body{blocks[0].Body(), nil, blocks[14].Body()},
			hashes:  []common.Hash{blocks[0].Hash(), {1, 2}, blocks[14].Hash()},
		},
		// same block multiple times
		{
			results: []*types.Body{blocks[0].Body(), nil, blocks[0].Body(), blocks[0].Body()},
			hashes:  []common.Hash{blocks[0].Hash(), {1, 2}, blocks[0].Hash(), blocks[0].Hash()},
		},
		// all blocks
		{
			results: allBodies(blocks),
			hashes:  allHashes(blocks),
		},
	}

	for k, test := range tests {
		result := api.GetPayloadBodiesByHashV2(test.hashes)
		for i, r := range result {
			if err := checkEqualBody(test.results[i], r); err != nil {
				t.Fatalf("test %v: invalid response: %v\nexpected %+v\ngot %+v", k, err, test.results[i], r)
			}
		}
	}
}

func TestGetBlockBodiesByRange(t *testing.T) {
	node, eth, blocks := setupBodies(t)
	api := newConsensusAPIWithoutHeartbeat(eth)
	defer node.Close()

	tests := []struct {
		results []*types.Body
		start   hexutil.Uint64
		count   hexutil.Uint64
	}{
		{
			results: []*types.Body{blocks[9].Body()},
			start:   10,
			count:   1,
		},
		// Genesis
		{
			results: []*types.Body{blocks[0].Body()},
			start:   1,
			count:   1,
		},
		// First post-merge block
		{
			results: []*types.Body{blocks[9].Body()},
			start:   10,
			count:   1,
		},
		// Pre & post merge blocks
		{
			results: []*types.Body{blocks[7].Body(), blocks[8].Body(), blocks[9].Body(), blocks[10].Body()},
			start:   8,
			count:   4,
		},
		// unavailable block
		{
			results: []*types.Body{blocks[18].Body(), blocks[19].Body()},
			start:   19,
			count:   3,
		},
		// unavailable block
		{
			results: []*types.Body{blocks[19].Body()},
			start:   20,
			count:   2,
		},
		{
			results: []*types.Body{blocks[19].Body()},
			start:   20,
			count:   1,
		},
		// whole range unavailable
		{
			results: make([]*types.Body, 0),
			start:   22,
			count:   2,
		},
		// allBlocks
		{
			results: allBodies(blocks),
			start:   1,
			count:   hexutil.Uint64(len(blocks)),
		},
	}

	for k, test := range tests {
		result, err := api.GetPayloadBodiesByRangeV2(test.start, test.count)
		if err != nil {
			t.Fatal(err)
		}
		if len(result) == len(test.results) {
			for i, r := range result {
				if err := checkEqualBody(test.results[i], r); err != nil {
					t.Fatalf("test %d: invalid response: %v\nexpected %+v\ngot %+v", k, err, test.results[i], r)
				}
			}
		} else {
			t.Fatalf("test %d: invalid length want %v got %v", k, len(test.results), len(result))
		}
	}
}

func TestGetBlockBodiesByRangeInvalidParams(t *testing.T) {
	node, eth, _ := setupBodies(t)
	api := newConsensusAPIWithoutHeartbeat(eth)
	defer node.Close()
	tests := []struct {
		start hexutil.Uint64
		count hexutil.Uint64
		want  *engine.EngineAPIError
	}{
		// Genesis
		{
			start: 0,
			count: 1,
			want:  engine.InvalidParams,
		},
		// No block requested
		{
			start: 1,
			count: 0,
			want:  engine.InvalidParams,
		},
		// Genesis & no block
		{
			start: 0,
			count: 0,
			want:  engine.InvalidParams,
		},
		// More than 1024 blocks
		{
			start: 1,
			count: 1025,
			want:  engine.TooLargeRequest,
		},
	}
	for i, tc := range tests {
		result, err := api.GetPayloadBodiesByRangeV2(tc.start, tc.count)
		if err == nil {
			t.Fatalf("test %d: expected error, got %v", i, result)
		}
		if have, want := err.Error(), tc.want.Error(); have != want {
			t.Fatalf("test %d: have %s, want %s", i, have, want)
		}
	}
}

func checkEqualBody(a *types.Body, b *engine.ExecutionPayloadBody) error {
	if a == nil && b == nil {
		return nil
	} else if a == nil || b == nil {
		return errors.New("nil vs. non-nil")
	}
	if len(a.Transactions) != len(b.TransactionData) {
		return errors.New("transactions length mismatch")
	}
	for i, tx := range a.Transactions {
		data, _ := tx.MarshalBinary()
		if !bytes.Equal(data, b.TransactionData[i]) {
			return fmt.Errorf("transaction %d mismatch", i)
		}
	}
	if !reflect.DeepEqual(a.Withdrawals, b.Withdrawals) {
		return errors.New("withdrawals mismatch")
	}
	return nil
}

func TestBlockToPayloadWithBlobs(t *testing.T) {
	header := types.Header{}
	var txs []*types.Transaction

	inner := types.BlobTx{
		BlobHashes: make([]common.Hash, 1),
	}

	txs = append(txs, types.NewTx(&inner))
	sidecar := types.NewBlobTxSidecar(types.BlobSidecarVersion0, make([]kzg4844.Blob, 1), make([]kzg4844.Commitment, 1), make([]kzg4844.Proof, 1))
	sidecars := []*types.BlobTxSidecar{sidecar}

	block := types.NewBlock(&header, &types.Body{Transactions: txs}, nil, trie.NewStackTrie(nil))
	envelope := engine.BlockToExecutableData(block, nil, sidecars, nil)
	var want int
	for _, tx := range txs {
		want += len(tx.BlobHashes())
	}
	if got := len(envelope.BlobsBundle.Commitments); got != want {
		t.Fatalf("invalid number of commitments: got %v, want %v", got, want)
	}
	if got := len(envelope.BlobsBundle.Proofs); got != want {
		t.Fatalf("invalid number of proofs: got %v, want %v", got, want)
	}
	if got := len(envelope.BlobsBundle.Blobs); got != want {
		t.Fatalf("invalid number of blobs: got %v, want %v", got, want)
	}
	_, err := engine.ExecutableDataToBlock(*envelope.ExecutionPayload, make([]common.Hash, 1), nil, nil, nil)
	if err != nil {
		t.Error(err)
	}
}

// This checks that beaconRoot is applied to the state from the engine API.
func TestParentBeaconBlockRoot(t *testing.T) {
	//log.SetDefault(log.NewLogger(log.NewTerminalHandlerWithLevel(colorable.NewColorableStderr(), log.LevelTrace, true)))

	genesis, blocks := generateMergeChain(10, true)

	// Set cancun time to last block + 5 seconds
	time := blocks[len(blocks)-1].Time() + 5
	genesis.Config.ShanghaiTime = &time
	genesis.Config.CancunTime = &time
	genesis.Config.BlobScheduleConfig = params.DefaultBlobSchedule

	n, ethservice := startEthService(t, genesis, blocks)
	defer n.Close()

	api := newConsensusAPIWithoutHeartbeat(ethservice)

	// 11: Build Shanghai block with no withdrawals.
	parent := ethservice.BlockChain().CurrentHeader()
	blockParams := engine.PayloadAttributes{
		Timestamp:   parent.Time + 5,
		Withdrawals: make([]*types.Withdrawal, 0),
		BeaconRoot:  &common.Hash{42},
	}
	fcState := engine.ForkchoiceStateV1{
		HeadBlockHash: parent.Hash(),
	}
	resp, err := api.ForkchoiceUpdatedV3(fcState, &blockParams)
	if err != nil {
		t.Fatalf("error preparing payload, err=%v", err.(*engine.EngineAPIError).ErrorData())
	}
	if resp.PayloadStatus.Status != engine.VALID {
		t.Fatalf("unexpected status (got: %s, want: %s)", resp.PayloadStatus.Status, engine.VALID)
	}

	// 11: verify state root is the same as parent
	payloadID := (&miner.BuildPayloadArgs{
		Parent:       fcState.HeadBlockHash,
		Timestamp:    blockParams.Timestamp,
		FeeRecipient: blockParams.SuggestedFeeRecipient,
		Random:       blockParams.Random,
		Withdrawals:  blockParams.Withdrawals,
		BeaconRoot:   blockParams.BeaconRoot,
		Version:      engine.PayloadV3,
	}).Id()
	execData, err := api.GetPayloadV3(payloadID)
	if err != nil {
		t.Fatalf("error getting payload, err=%v", err)
	}

	// 11: verify locally built block
	if status, err := api.NewPayloadV3(*execData.ExecutionPayload, []common.Hash{}, &common.Hash{42}); err != nil {
		t.Fatalf("error validating payload: %v", err)
	} else if status.Status != engine.VALID {
		t.Fatalf("invalid payload")
	}

	fcState.HeadBlockHash = execData.ExecutionPayload.BlockHash
	resp, err = api.ForkchoiceUpdatedV3(fcState, nil)
	if err != nil {
		t.Fatalf("error preparing payload, err=%v", err.(*engine.EngineAPIError).ErrorData())
	}
	if resp.PayloadStatus.Status != engine.VALID {
		t.Fatalf("unexpected status (got: %s, want: %s)", resp.PayloadStatus.Status, engine.VALID)
	}

	// 11: verify beacon root was processed.
	db, _, err := ethservice.APIBackend.StateAndHeaderByNumber(context.Background(), rpc.BlockNumber(execData.ExecutionPayload.Number))
	if err != nil {
		t.Fatalf("unable to load db: %v", err)
	}
	var (
		timeIdx = common.BigToHash(big.NewInt(int64(execData.ExecutionPayload.Timestamp % 98304)))
		rootIdx = common.BigToHash(big.NewInt(int64((execData.ExecutionPayload.Timestamp % 98304) + 98304)))
	)

	if num := db.GetState(params.BeaconRootsAddress, timeIdx); num != timeIdx {
		t.Fatalf("incorrect number stored: want %s, got %s", timeIdx, num)
	}
	if root := db.GetState(params.BeaconRootsAddress, rootIdx); root != *blockParams.BeaconRoot {
		t.Fatalf("incorrect root stored: want %s, got %s", *blockParams.BeaconRoot, root)
	}
}

func TestWitnessCreationAndConsumption(t *testing.T) {
	//log.SetDefault(log.NewLogger(log.NewTerminalHandlerWithLevel(colorable.NewColorableStderr(), log.LevelTrace, true)))

	genesis, blocks := generateMergeChain(10, true)

	// Set cancun time to semi-last block + 5 seconds
	timestamp := blocks[len(blocks)-2].Time() + 5
	genesis.Config.ShanghaiTime = &timestamp
	genesis.Config.CancunTime = &timestamp
	genesis.Config.BlobScheduleConfig = params.DefaultBlobSchedule

	n, ethservice := startEthService(t, genesis, blocks[:9])
	defer n.Close()

	api := newConsensusAPIWithoutHeartbeat(ethservice)

	// Put the 10th block's tx in the pool and produce a new block
	txs := blocks[9].Transactions()

	ethservice.TxPool().Add(txs, true)
	blockParams := engine.PayloadAttributes{
		Timestamp:   blocks[8].Time() + 5,
		Withdrawals: make([]*types.Withdrawal, 0),
		BeaconRoot:  &common.Hash{42},
	}
	fcState := engine.ForkchoiceStateV1{
		HeadBlockHash:      blocks[8].Hash(),
		SafeBlockHash:      common.Hash{},
		FinalizedBlockHash: common.Hash{},
	}
	_, err := api.ForkchoiceUpdatedWithWitnessV3(fcState, &blockParams)
	if err != nil {
		t.Fatalf("error preparing payload, err=%v", err)
	}
	payloadID := (&miner.BuildPayloadArgs{
		Parent:       fcState.HeadBlockHash,
		Timestamp:    blockParams.Timestamp,
		FeeRecipient: blockParams.SuggestedFeeRecipient,
		Random:       blockParams.Random,
		Withdrawals:  blockParams.Withdrawals,
		BeaconRoot:   blockParams.BeaconRoot,
		Version:      engine.PayloadV3,
	}).Id()
	envelope, err := api.getPayload(payloadID, true)
	if err != nil {
		t.Fatalf("error getting payload, err=%v", err)
	}
	if len(envelope.ExecutionPayload.Transactions) != blocks[9].Transactions().Len() {
		t.Fatalf("invalid number of transactions %d != %d", len(envelope.ExecutionPayload.Transactions), blocks[9].Transactions().Len())
	}
	if envelope.Witness == nil {
		t.Fatalf("witness missing from payload")
	}
	// Test stateless execution of the created witness
	wantStateRoot := envelope.ExecutionPayload.StateRoot
	wantReceiptRoot := envelope.ExecutionPayload.ReceiptsRoot

	envelope.ExecutionPayload.StateRoot = common.Hash{}
	envelope.ExecutionPayload.ReceiptsRoot = common.Hash{}

	res, err := api.ExecuteStatelessPayloadV3(*envelope.ExecutionPayload, []common.Hash{}, &common.Hash{42}, *envelope.Witness)
	if err != nil {
		t.Fatalf("error executing stateless payload witness: %v", err)
	}
	if res.StateRoot != wantStateRoot {
		t.Fatalf("stateless state root mismatch: have %v, want %v", res.StateRoot, wantStateRoot)
	}
	if res.ReceiptsRoot != wantReceiptRoot {
		t.Fatalf("stateless receipt root mismatch: have %v, want %v", res.ReceiptsRoot, wantReceiptRoot)
	}
	// Test block insertion with witness creation
	envelope.ExecutionPayload.StateRoot = wantStateRoot
	envelope.ExecutionPayload.ReceiptsRoot = wantReceiptRoot

	res2, err := api.NewPayloadWithWitnessV3(*envelope.ExecutionPayload, []common.Hash{}, &common.Hash{42})
	if err != nil {
		t.Fatalf("error executing stateless payload witness: %v", err)
	}
	if res2.Witness == nil {
		t.Fatalf("witness missing from payload")
	}
	// Test stateless execution of the created witness
	wantStateRoot = envelope.ExecutionPayload.StateRoot
	wantReceiptRoot = envelope.ExecutionPayload.ReceiptsRoot

	envelope.ExecutionPayload.StateRoot = common.Hash{}
	envelope.ExecutionPayload.ReceiptsRoot = common.Hash{}

	res, err = api.ExecuteStatelessPayloadV3(*envelope.ExecutionPayload, []common.Hash{}, &common.Hash{42}, *res2.Witness)
	if err != nil {
		t.Fatalf("error executing stateless payload witness: %v", err)
	}
	if res.StateRoot != wantStateRoot {
		t.Fatalf("stateless state root mismatch: have %v, want %v", res.StateRoot, wantStateRoot)
	}
	if res.ReceiptsRoot != wantReceiptRoot {
		t.Fatalf("stateless receipt root mismatch: have %v, want %v", res.ReceiptsRoot, wantReceiptRoot)
	}
}

// TestGetClientVersion verifies the expected version info is returned.
func TestGetClientVersion(t *testing.T) {
	genesis, preMergeBlocks := generateMergeChain(10, false)
	n, ethservice := startEthService(t, genesis, preMergeBlocks)
	defer n.Close()

	api := newConsensusAPIWithoutHeartbeat(ethservice)
	info := engine.ClientVersionV1{
		Code:    "TT",
		Name:    "test",
		Version: "1.1.1",
		Commit:  "0x12345678",
	}
	infos := api.GetClientVersionV1(info)
	if len(infos) != 1 {
		t.Fatalf("expected only one returned client version, got %d", len(infos))
	}
	info = infos[0]
	if info.Code != engine.ClientCode || info.Name != engine.ClientName || info.Version != version.WithMeta {
		t.Fatalf("client info does match expected, got %s", info.String())
	}
}

func TestValidateRequests(t *testing.T) {
	tests := []struct {
		name     string
		requests [][]byte
		wantErr  bool
	}{
		{
			name: "valid ascending",
			requests: [][]byte{
				{0x00, 0xAA, 0xBB}, // type 0x00
				{0x01, 0xCC},       // type 0x01
				{0x02, 0xDD},       // type 0x02
			},
			wantErr: false,
		},
		{
			name: "empty request (too short)",
			requests: [][]byte{
				{0x00}, // only 1 byte: type with no data
			},
			wantErr: true,
		},
		{
			name: "duplicate type",
			requests: [][]byte{
				{0x00, 0x11},
				{0x01, 0x22},
				{0x01, 0x33}, // duplicate type 0x01
			},
			wantErr: true,
		},
		{
			name: "out of order",
			requests: [][]byte{
				{0x01, 0xAA}, // type 0x01
				{0x00, 0xBB}, // type 0x00 out of order (should be ascending)
			},
			wantErr: true,
		},
		{
			name: "single request valid",
			requests: [][]byte{
				{0x01, 0xAB},
			},
			wantErr: false,
		},
	}
	for _, tt := range tests {
		t.Run(tt.name, func(t *testing.T) {
			err := validateRequests(tt.requests)
			if (err != nil) != tt.wantErr {
				t.Errorf("validateRequests(%v) error = %v, wantErr = %v",
					tt.requests, err, tt.wantErr)
			}
		})
	}
}

var (
	testBlobs          []*kzg4844.Blob
	testBlobCommits    []kzg4844.Commitment
	testBlobProofs     []kzg4844.Proof
	testBlobCellProofs [][]kzg4844.Proof
	testBlobVHashes    [][32]byte
)

func init() {
	for i := 0; i < 6; i++ {
		testBlob := &kzg4844.Blob{byte(i)}
		testBlobs = append(testBlobs, testBlob)

		testBlobCommit, _ := kzg4844.BlobToCommitment(testBlob)
		testBlobCommits = append(testBlobCommits, testBlobCommit)

		testBlobProof, _ := kzg4844.ComputeBlobProof(testBlob, testBlobCommit)
		testBlobProofs = append(testBlobProofs, testBlobProof)

		testBlobCellProof, _ := kzg4844.ComputeCellProofs(testBlob)
		testBlobCellProofs = append(testBlobCellProofs, testBlobCellProof)

		testBlobVHash := kzg4844.CalcBlobHashV1(sha256.New(), &testBlobCommit)
		testBlobVHashes = append(testBlobVHashes, testBlobVHash)
	}
}

// makeMultiBlobTx is a utility method to construct a random blob tx with
// certain number of blobs in its sidecar.
func makeMultiBlobTx(chainConfig *params.ChainConfig, nonce uint64, blobCount int, blobOffset int, key *ecdsa.PrivateKey, version byte) *types.Transaction {
	var (
		blobs       []kzg4844.Blob
		blobHashes  []common.Hash
		commitments []kzg4844.Commitment
		proofs      []kzg4844.Proof
	)
	for i := 0; i < blobCount; i++ {
		blobs = append(blobs, *testBlobs[blobOffset+i])
		commitments = append(commitments, testBlobCommits[blobOffset+i])
		if version == types.BlobSidecarVersion0 {
			proofs = append(proofs, testBlobProofs[blobOffset+i])
		} else {
			cellProofs, _ := kzg4844.ComputeCellProofs(testBlobs[blobOffset+i])
			proofs = append(proofs, cellProofs...)
		}
		blobHashes = append(blobHashes, testBlobVHashes[blobOffset+i])
	}
	blobtx := &types.BlobTx{
		ChainID:    uint256.MustFromBig(chainConfig.ChainID),
		Nonce:      nonce,
		GasTipCap:  uint256.NewInt(1),
		GasFeeCap:  uint256.NewInt(1000),
		Gas:        21000,
		BlobFeeCap: uint256.NewInt(1000),
		BlobHashes: blobHashes,
		Value:      uint256.NewInt(100),
		Sidecar:    types.NewBlobTxSidecar(version, blobs, commitments, proofs),
	}
	return types.MustSignNewTx(key, types.LatestSigner(chainConfig), blobtx)
}

func newGetBlobEnv(t *testing.T, version byte) (*node.Node, *ConsensusAPI) {
	var (
		// Create a database pre-initialize with a genesis block
		config = *params.MergedTestChainConfig

		key1, _ = crypto.GenerateKey()
		key2, _ = crypto.GenerateKey()
		key3, _ = crypto.GenerateKey()

		addr1 = crypto.PubkeyToAddress(key1.PublicKey)
		addr2 = crypto.PubkeyToAddress(key2.PublicKey)
		addr3 = crypto.PubkeyToAddress(key3.PublicKey)
	)
	// Disable Osaka fork for GetBlobsV1
	if version == 0 {
		config.OsakaTime = nil
	}
	gspec := &core.Genesis{
		Config: &config,
		Alloc: types.GenesisAlloc{
			testAddr: {Balance: testBalance},
			addr1:    {Balance: testBalance},
			addr2:    {Balance: testBalance},
			addr3:    {Balance: testBalance},
		},
		Difficulty: common.Big0,
	}
	n, ethServ := startEthService(t, gspec, nil)

	// fill blob txs into the pool
	tx1 := makeMultiBlobTx(&config, 0, 2, 0, key1, version) // blob[0, 2)
	tx2 := makeMultiBlobTx(&config, 0, 2, 2, key2, version) // blob[2, 4)
	tx3 := makeMultiBlobTx(&config, 0, 2, 4, key3, version) // blob[4, 6)
	ethServ.TxPool().Add([]*types.Transaction{tx1, tx2, tx3}, true)

	api := newConsensusAPIWithoutHeartbeat(ethServ)
	return n, api
}

func TestGetBlobsV1(t *testing.T) {
	n, api := newGetBlobEnv(t, 0)
	defer n.Close()

	suites := []struct {
		start      int
		limit      int
		fillRandom bool
	}{
		{
			start: 0, limit: 1,
		},
		{
			start: 0, limit: 1, fillRandom: true,
		},
		{
			start: 0, limit: 2,
		},
		{
			start: 0, limit: 2, fillRandom: true,
		},
		{
			start: 1, limit: 3,
		},
		{
			start: 1, limit: 3, fillRandom: true,
		},
		{
			start: 0, limit: 6,
		},
		{
			start: 0, limit: 6, fillRandom: true,
		},
		{
			start: 1, limit: 5,
		},
		{
			start: 1, limit: 5, fillRandom: true,
		},
	}
	for i, suite := range suites {
		// Fill the request for retrieving blobs
		var (
			vhashes []common.Hash
			expect  []*engine.BlobAndProofV1
		)
		// fill missing blob at the beginning
		if suite.fillRandom {
			vhashes = append(vhashes, testrand.Hash())
			expect = append(expect, nil)
		}
		for j := suite.start; j < suite.limit; j++ {
			vhashes = append(vhashes, testBlobVHashes[j])
			expect = append(expect, &engine.BlobAndProofV1{
				Blob:  testBlobs[j][:],
				Proof: testBlobProofs[j][:],
			})

			// fill missing blobs in the middle
			if suite.fillRandom && rand.Intn(2) == 0 {
				vhashes = append(vhashes, testrand.Hash())
				expect = append(expect, nil)
			}
		}
		// fill missing blobs at the end
		if suite.fillRandom {
			vhashes = append(vhashes, testrand.Hash())
			expect = append(expect, nil)
		}
		result, err := api.GetBlobsV1(vhashes)
		if err != nil {
			t.Errorf("Unexpected error for case %d, %v", i, err)
		}
		if !reflect.DeepEqual(result, expect) {
			t.Fatalf("Unexpected result for case %d", i)
		}
	}
}

func TestGetBlobsV2(t *testing.T) {
	n, api := newGetBlobEnv(t, 1)
	defer n.Close()

	suites := []struct {
		start      int
		limit      int
		fillRandom bool
	}{
		{
			start: 0, limit: 1,
		},
		{
			start: 0, limit: 2,
		},
		{
			start: 1, limit: 3,
		},
		{
			start: 0, limit: 6,
		},
		{
			start: 1, limit: 5,
		},
		{
			start: 0, limit: 6, fillRandom: true,
		},
	}
	for i, suite := range suites {
		// Fill the request for retrieving blobs
		var (
			vhashes []common.Hash
			expect  []*engine.BlobAndProofV2
		)
		// fill missing blob
		if suite.fillRandom {
			vhashes = append(vhashes, testrand.Hash())
		}
		for j := suite.start; j < suite.limit; j++ {
			vhashes = append(vhashes, testBlobVHashes[j])
			var cellProofs []hexutil.Bytes
			for _, proof := range testBlobCellProofs[j] {
				cellProofs = append(cellProofs, proof[:])
			}
			expect = append(expect, &engine.BlobAndProofV2{
				Blob:       testBlobs[j][:],
				CellProofs: cellProofs,
			})
		}
		result, err := api.GetBlobsV2(vhashes)
		if err != nil {
			t.Errorf("Unexpected error for case %d, %v", i, err)
		}
		// null is responded if any blob is missing
		if suite.fillRandom {
			expect = nil
		}
		if !reflect.DeepEqual(result, expect) {
			t.Fatalf("Unexpected result for case %d", i)
		}
	}
}<|MERGE_RESOLUTION|>--- conflicted
+++ resolved
@@ -487,13 +487,8 @@
 	setupBlocks(t, ethservice, 10, parent, callback, nil, nil, nil)
 }
 
-<<<<<<< HEAD
-func setupBlocks(t *testing.T, ethservice *eth.Ethereum, n int, parent *types.Header, callback func(parent *types.Header), withdrawals [][]*types.Withdrawal, beaconRoots []common.Hash) []*types.Header {
+func setupBlocks(t *testing.T, ethservice *eth.Ethereum, n int, parent *types.Header, callback func(parent *types.Header), withdrawals [][]*types.Withdrawal, beaconRoots []common.Hash, proposerPubkeys []common.Pubkey) []*types.Header {
 	api := newConsensusAPIWithoutHeartbeat(ethservice)
-=======
-func setupBlocks(t *testing.T, ethservice *eth.Ethereum, n int, parent *types.Header, callback func(parent *types.Header), withdrawals [][]*types.Withdrawal, beaconRoots []common.Hash, proposerPubkeys []common.Pubkey) []*types.Header {
-	api := NewConsensusAPI(ethservice)
->>>>>>> 2446ddec
 	var blocks []*types.Header
 	for i := 0; i < n; i++ {
 		callback(parent)
