--- conflicted
+++ resolved
@@ -539,10 +539,6 @@
 func TestNewPayloadOnInvalidChain(t *testing.T) {
 	genesis, preMergeBlocks := generatePreMergeChain(10)
 	n, ethservice := startEthService(t, genesis, preMergeBlocks)
-<<<<<<< HEAD
-	ethservice.Merger().ReachTTD()
-=======
->>>>>>> 23bee162
 	defer n.Close()
 
 	var (
@@ -617,10 +613,6 @@
 func TestEmptyBlocks(t *testing.T) {
 	genesis, preMergeBlocks := generatePreMergeChain(10)
 	n, ethservice := startEthService(t, genesis, preMergeBlocks)
-<<<<<<< HEAD
-	ethservice.Merger().ReachTTD()
-=======
->>>>>>> 23bee162
 	defer n.Close()
 
 	commonAncestor := ethservice.BlockChain().CurrentBlock()
@@ -655,12 +647,8 @@
 	if status.Status != beacon.INVALID {
 		t.Errorf("invalid status: expected INVALID got: %v", status.Status)
 	}
-<<<<<<< HEAD
-	expected := commonAncestor.Hash()
-=======
 	// Expect 0x0 on INVALID block on top of PoW block
 	expected := common.Hash{}
->>>>>>> 23bee162
 	if !bytes.Equal(status.LatestValidHash[:], expected[:]) {
 		t.Fatalf("invalid LVH: got %v want %v", status.LatestValidHash, expected)
 	}
@@ -741,11 +729,6 @@
 	genesis, preMergeBlocks := generatePreMergeChain(10)
 	nodeA, ethserviceA := startEthService(t, genesis, preMergeBlocks)
 	nodeB, ethserviceB := startEthService(t, genesis, preMergeBlocks)
-<<<<<<< HEAD
-	ethserviceA.Merger().ReachTTD()
-	ethserviceB.Merger().ReachTTD()
-=======
->>>>>>> 23bee162
 	defer nodeA.Close()
 	defer nodeB.Close()
 	for nodeB.Server().NodeInfo().Ports.Listener == 0 {
@@ -803,8 +786,6 @@
 		}
 		time.Sleep(100 * time.Millisecond)
 	}
-<<<<<<< HEAD
-=======
 }
 
 func TestInvalidBloom(t *testing.T) {
@@ -877,5 +858,4 @@
 	if resp2 != beacon.INVALID_TERMINAL_BLOCK {
 		t.Fatalf("error sending invalid forkchoice, invalid status: %v", resp.PayloadStatus.Status)
 	}
->>>>>>> 23bee162
 }