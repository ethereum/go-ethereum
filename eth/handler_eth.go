--- conflicted
+++ resolved
@@ -75,63 +75,4 @@
 	default:
 		return fmt.Errorf("unexpected eth packet type: %T", packet)
 	}
-<<<<<<< HEAD
-}
-
-// handleBlockAnnounces is invoked from a peer's message handler when it transmits a
-// batch of block announcements for the local node to process.
-func (h *ethHandler) handleBlockAnnounces(peer *eth.Peer, hashes []common.Hash, numbers []uint64) error {
-	// Drop all incoming block announces from the p2p network if
-	// the chain already entered the pos stage and disconnect the
-	// remote peer.
-	if h.merger.PoSFinalized() {
-		return errors.New("disallowed block announcement")
-	}
-	// Schedule all the unknown hashes for retrieval
-	var (
-		unknownHashes  = make([]common.Hash, 0, len(hashes))
-		unknownNumbers = make([]uint64, 0, len(numbers))
-	)
-
-	for i := 0; i < len(hashes); i++ {
-		if !h.chain.HasBlock(hashes[i], numbers[i]) {
-			unknownHashes = append(unknownHashes, hashes[i])
-			unknownNumbers = append(unknownNumbers, numbers[i])
-		}
-	}
-
-	for i := 0; i < len(unknownHashes); i++ {
-		h.blockFetcher.Notify(peer.ID(), unknownHashes[i], unknownNumbers[i], time.Now(), peer.RequestOneHeader, peer.RequestBodies)
-	}
-
-	return nil
-}
-
-// handleBlockBroadcast is invoked from a peer's message handler when it transmits a
-// block broadcast for the local node to process.
-func (h *ethHandler) handleBlockBroadcast(peer *eth.Peer, block *types.Block, td *big.Int) error {
-	// Drop all incoming block announces from the p2p network if
-	// the chain already entered the pos stage and disconnect the
-	// remote peer.
-	if h.merger.PoSFinalized() {
-		return errors.New("disallowed block broadcast")
-	}
-	// Schedule the block for import
-	h.blockFetcher.Enqueue(peer.ID(), block)
-
-	// Assuming the block is importable by the peer, but possibly not yet done so,
-	// calculate the head hash and TD that the peer truly must have.
-	var (
-		trueHead = block.ParentHash()
-		trueTD   = new(big.Int).Sub(td, block.Difficulty())
-	)
-	// Update the peer's total difficulty if better than the previous
-	if _, td := peer.Head(); trueTD.Cmp(td) > 0 {
-		peer.SetHead(trueHead, trueTD)
-		h.chainSync.handlePeerEvent()
-	}
-
-	return nil
-=======
->>>>>>> aadddf3a
 }