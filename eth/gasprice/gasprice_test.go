--- conflicted
+++ resolved
@@ -141,11 +141,7 @@
 	// Construct testing chain
 	diskdb := rawdb.NewMemoryDatabase()
 	gspec.Commit(diskdb)
-<<<<<<< HEAD
-	chain, err := core.NewBlockChain(diskdb, nil, &config, engine, vm.Config{}, nil, nil)
-=======
-	chain, err := core.NewBlockChain(diskdb, &core.CacheConfig{TrieCleanNoPrefetch: true}, gspec.Config, engine, vm.Config{}, nil, nil)
->>>>>>> 84bccd09
+	chain, err := core.NewBlockChain(diskdb, &core.CacheConfig{TrieCleanNoPrefetch: true}, config, engine, vm.Config{}, nil, nil)
 	if err != nil {
 		t.Fatalf("Failed to create local chain, %v", err)
 	}
