// Copyright 2021 The go-ethereum Authors
// This file is part of the go-ethereum library.
//
// The go-ethereum library is free software: you can redistribute it and/or modify
// it under the terms of the GNU Lesser General Public License as published by
// the Free Software Foundation, either version 3 of the License, or
// (at your option) any later version.
//
// The go-ethereum library is distributed in the hope that it will be useful,
// but WITHOUT ANY WARRANTY; without even the implied warranty of
// MERCHANTABILITY or FITNESS FOR A PARTICULAR PURPOSE. See the
// GNU Lesser General Public License for more details.
//
// You should have received a copy of the GNU Lesser General Public License
// along with the go-ethereum library. If not, see <http://www.gnu.org/licenses/>.

// Package ethconfig contains the configuration of the ETH and LES protocols.
package ethconfig

import (
	"errors"
	"math/big"
	"time"

	"github.com/ethereum/go-ethereum/common"
	"github.com/ethereum/go-ethereum/consensus"
	"github.com/ethereum/go-ethereum/consensus/beacon"
	"github.com/ethereum/go-ethereum/consensus/bor"
	"github.com/ethereum/go-ethereum/consensus/bor/contract"
	"github.com/ethereum/go-ethereum/consensus/bor/heimdall" //nolint:typecheck
	"github.com/ethereum/go-ethereum/consensus/bor/heimdall/span"
	"github.com/ethereum/go-ethereum/consensus/bor/heimdallapp"
	"github.com/ethereum/go-ethereum/consensus/bor/heimdallgrpc"
	"github.com/ethereum/go-ethereum/consensus/clique"
	"github.com/ethereum/go-ethereum/consensus/ethash"
	"github.com/ethereum/go-ethereum/core"
	"github.com/ethereum/go-ethereum/core/txpool/blobpool"
	"github.com/ethereum/go-ethereum/core/txpool/legacypool"
	"github.com/ethereum/go-ethereum/eth/downloader"
	"github.com/ethereum/go-ethereum/eth/gasprice"
	"github.com/ethereum/go-ethereum/ethdb"
	"github.com/ethereum/go-ethereum/internal/ethapi"
	"github.com/ethereum/go-ethereum/log"
	"github.com/ethereum/go-ethereum/miner"
	"github.com/ethereum/go-ethereum/params"
)

// FullNodeGPO contains default gasprice oracle settings for full node.
var FullNodeGPO = gasprice.Config{
	Blocks:           20,
	Percentile:       60,
	MaxHeaderHistory: 1024,
	MaxBlockHistory:  1024,
	MaxPrice:         gasprice.DefaultMaxPrice,
	IgnorePrice:      gasprice.DefaultIgnorePrice,
}

// Defaults contains default settings for use on the Ethereum main net.
var Defaults = Config{
	SyncMode:           downloader.FullSync,
	NetworkId:          0, // enable auto configuration of networkID == chainID
	TxLookupLimit:      2350000,
	TransactionHistory: 2350000,
	StateHistory:       params.FullImmutabilityThreshold,
	LightPeers:         100,
	DatabaseCache:      512,
	TrieCleanCache:     154,
	TrieDirtyCache:     256,
	TrieTimeout:        60 * time.Minute,
	SnapshotCache:      102,
	FilterLogCacheSize: 32,
	Miner:              miner.DefaultConfig,
	TxPool:             legacypool.DefaultConfig,
	BlobPool:           blobpool.DefaultConfig,
	RPCGasCap:          50000000,
	RPCEVMTimeout:      5 * time.Second,
	GPO:                FullNodeGPO,
	RPCTxFeeCap:        1, // 1 ether
}

//go:generate go run github.com/fjl/gencodec -type Config -formats toml -out gen_config.go

// Config contains configuration options for ETH and LES protocols.
type Config struct {
	// The genesis block, which is inserted if the database is empty.
	// If nil, the Ethereum main net block is used.
	Genesis *core.Genesis `toml:",omitempty"`

	// Network ID separates blockchains on the peer-to-peer networking level. When left
	// zero, the chain ID is used as network ID.
	NetworkId uint64
	SyncMode  downloader.SyncMode

	// This can be set to list of enrtree:// URLs which will be queried for
	// nodes to connect to.
	EthDiscoveryURLs  []string
	SnapDiscoveryURLs []string

	NoPruning  bool // Whether to disable pruning and flush everything to disk
	NoPrefetch bool // Whether to disable prefetching and only load state on demand

	// Deprecated, use 'TransactionHistory' instead.
	TxLookupLimit      uint64 `toml:",omitempty"` // The maximum number of blocks from head whose tx indices are reserved.
	TransactionHistory uint64 `toml:",omitempty"` // The maximum number of blocks from head whose tx indices are reserved.
	StateHistory       uint64 `toml:",omitempty"` // The maximum number of blocks from head whose state histories are reserved.

	// State scheme represents the scheme used to store ethereum states and trie
	// nodes on top. It can be 'hash', 'path', or none which means use the scheme
	// consistent with persistent state.
	StateScheme string `toml:",omitempty"`

	// RequiredBlocks is a set of block number -> hash mappings which must be in the
	// canonical chain of all remote peers. Setting the option makes geth verify the
	// presence of these blocks for every new peer connection.
	RequiredBlocks map[uint64]common.Hash `toml:"-"`

	// Light client options
	LightServ        int  `toml:",omitempty"` // Maximum percentage of time allowed for serving LES requests
	LightIngress     int  `toml:",omitempty"` // Incoming bandwidth limit for light servers
	LightEgress      int  `toml:",omitempty"` // Outgoing bandwidth limit for light servers
	LightPeers       int  `toml:",omitempty"` // Maximum number of LES client peers
	LightNoPrune     bool `toml:",omitempty"` // Whether to disable light chain pruning
	LightNoSyncServe bool `toml:",omitempty"` // Whether to serve light clients before syncing

	// Database options
	SkipBcVersionCheck bool `toml:"-"`
	DatabaseHandles    int  `toml:"-"`
	DatabaseCache      int
	DatabaseFreezer    string

	// Database - LevelDB options
	LevelDbCompactionTableSize           uint64
	LevelDbCompactionTableSizeMultiplier float64
	LevelDbCompactionTotalSize           uint64
	LevelDbCompactionTotalSizeMultiplier float64

	TrieCleanCache int
	TrieDirtyCache int
	TrieTimeout    time.Duration
	SnapshotCache  int
	Preimages      bool
	TriesInMemory  uint64

	// This is the number of blocks for which logs will be cached in the filter system.
	FilterLogCacheSize int

	// Mining options
	Miner miner.Config

	// Transaction pool options
	TxPool   legacypool.Config
	BlobPool blobpool.Config

	// Gas Price Oracle options
	GPO gasprice.Config

	// Enables tracking of SHA3 preimages in the VM
	EnablePreimageRecording bool

	// Enables prefetching trie nodes for read operations too
	EnableWitnessCollection bool `toml:"-"`

	// Enables VM tracing
	VMTrace           string
	VMTraceJsonConfig string

	// Miscellaneous options
	DocRoot string `toml:"-"`

	// RPCGasCap is the global gas cap for eth-call variants.
	RPCGasCap uint64

	// Maximum size (in bytes) a result of an rpc request could have
	RPCReturnDataLimit uint64

	// RPCEVMTimeout is the global timeout for eth-call.
	RPCEVMTimeout time.Duration

	// RPCTxFeeCap is the global transaction fee(price * gaslimit) cap for
	// send-transaction variants. The unit is ether.
	RPCTxFeeCap float64

	// OverrideCancun (TODO: remove after the fork)
	OverrideCancun *big.Int `toml:",omitempty"`

	// URL to connect to Heimdall node
	HeimdallURL string

	// No heimdall service
	WithoutHeimdall bool

	// Address to connect to Heimdall gRPC server
	HeimdallgRPCAddress string

	// Run heimdall service as a child process
	RunHeimdall bool

	// Arguments to pass to heimdall service
	RunHeimdallArgs string

	// Use child heimdall process to fetch data, Only works when RunHeimdall is true
	UseHeimdallApp bool

	// Bor logs flag
	BorLogs bool

	// Parallel EVM (Block-STM) related config
	ParallelEVM core.ParallelEVMConfig `toml:",omitempty"`

	// Develop Fake Author mode to produce blocks without authorisation
	DevFakeAuthor bool `hcl:"devfakeauthor,optional" toml:"devfakeauthor,optional"`

	// OverrideVerkle (TODO: remove after the fork)
	OverrideVerkle *big.Int `toml:",omitempty"`

	// EnableBlockTracking allows logging of information collected while tracking block lifecycle
	EnableBlockTracking bool
}

<<<<<<< HEAD
// CreateConsensusEngine creates a consensus engine for the given chain configuration.
func CreateConsensusEngine(chainConfig *params.ChainConfig, ethConfig *Config, db ethdb.Database, blockchainAPI *ethapi.BlockChainAPI) (consensus.Engine, error) {
	// nolint:nestif
	if chainConfig.Clique != nil {
		return beacon.New(clique.New(chainConfig.Clique, db)), nil
	} else if chainConfig.Bor != nil && chainConfig.Bor.ValidatorContract != "" {
		// If Matic bor consensus is requested, set it up
		// In order to pass the ethereum transaction tests, we need to set the burn contract which is in the bor config
		// Then, bor != nil will also be enabled for ethash and clique. Only enable Bor for real if there is a validator contract present.
		genesisContractsClient := contract.NewGenesisContractsClient(chainConfig, chainConfig.Bor.ValidatorContract, chainConfig.Bor.StateReceiverContract, blockchainAPI)
		spanner := span.NewChainSpanner(blockchainAPI, contract.ValidatorSet(), chainConfig, common.HexToAddress(chainConfig.Bor.ValidatorContract))

		if ethConfig.WithoutHeimdall {
			return bor.New(chainConfig, db, blockchainAPI, spanner, nil, genesisContractsClient, ethConfig.DevFakeAuthor), nil
		} else {
			if ethConfig.DevFakeAuthor {
				log.Warn("Sanitizing DevFakeAuthor", "Use DevFakeAuthor with", "--bor.withoutheimdall")
			}

			var heimdallClient bor.IHeimdallClient
			if ethConfig.RunHeimdall && ethConfig.UseHeimdallApp {
				heimdallClient = heimdallapp.NewHeimdallAppClient()
			} else if ethConfig.HeimdallgRPCAddress != "" {
				heimdallClient = heimdallgrpc.NewHeimdallGRPCClient(ethConfig.HeimdallgRPCAddress)
			} else {
				heimdallClient = heimdall.NewHeimdallClient(ethConfig.HeimdallURL)
			}

			return bor.New(chainConfig, db, blockchainAPI, spanner, heimdallClient, genesisContractsClient, false), nil
		}
	}
	// If defaulting to proof-of-work, enforce an already merged network since
	// we cannot run PoW algorithms anymore, so we cannot even follow a chain
	// not coordinated by a beacon node.
	if !chainConfig.TerminalTotalDifficultyPassed {
		return nil, errors.New("ethash is only supported as a historical component of already merged networks")
	}
=======
// CreateConsensusEngine creates a consensus engine for the given chain config.
// Clique is allowed for now to live standalone, but ethash is forbidden and can
// only exist on already merged networks.
func CreateConsensusEngine(config *params.ChainConfig, db ethdb.Database) (consensus.Engine, error) {
	// Geth v1.14.0 dropped support for non-merged networks in any consensus
	// mode. If such a network is requested, reject startup.
	if !config.TerminalTotalDifficultyPassed {
		return nil, errors.New("only PoS networks are supported, please transition old ones with Geth v1.13.x")
	}
	// Wrap previously supported consensus engines into their post-merge counterpart
	if config.Clique != nil {
		return beacon.New(clique.New(config.Clique, db)), nil
	}
>>>>>>> aadddf3a
	return beacon.New(ethash.NewFaker()), nil
}<|MERGE_RESOLUTION|>--- conflicted
+++ resolved
@@ -217,7 +217,6 @@
 	EnableBlockTracking bool
 }
 
-<<<<<<< HEAD
 // CreateConsensusEngine creates a consensus engine for the given chain configuration.
 func CreateConsensusEngine(chainConfig *params.ChainConfig, ethConfig *Config, db ethdb.Database, blockchainAPI *ethapi.BlockChainAPI) (consensus.Engine, error) {
 	// nolint:nestif
@@ -255,20 +254,5 @@
 	if !chainConfig.TerminalTotalDifficultyPassed {
 		return nil, errors.New("ethash is only supported as a historical component of already merged networks")
 	}
-=======
-// CreateConsensusEngine creates a consensus engine for the given chain config.
-// Clique is allowed for now to live standalone, but ethash is forbidden and can
-// only exist on already merged networks.
-func CreateConsensusEngine(config *params.ChainConfig, db ethdb.Database) (consensus.Engine, error) {
-	// Geth v1.14.0 dropped support for non-merged networks in any consensus
-	// mode. If such a network is requested, reject startup.
-	if !config.TerminalTotalDifficultyPassed {
-		return nil, errors.New("only PoS networks are supported, please transition old ones with Geth v1.13.x")
-	}
-	// Wrap previously supported consensus engines into their post-merge counterpart
-	if config.Clique != nil {
-		return beacon.New(clique.New(config.Clique, db)), nil
-	}
->>>>>>> aadddf3a
 	return beacon.New(ethash.NewFaker()), nil
 }