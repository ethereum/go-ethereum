// Copyright 2021 The go-ethereum Authors
// This file is part of the go-ethereum library.
//
// The go-ethereum library is free software: you can redistribute it and/or modify
// it under the terms of the GNU Lesser General Public License as published by
// the Free Software Foundation, either version 3 of the License, or
// (at your option) any later version.
//
// The go-ethereum library is distributed in the hope that it will be useful,
// but WITHOUT ANY WARRANTY; without even the implied warranty of
// MERCHANTABILITY or FITNESS FOR A PARTICULAR PURPOSE. See the
// GNU Lesser General Public License for more details.
//
// You should have received a copy of the GNU Lesser General Public License
// along with the go-ethereum library. If not, see <http://www.gnu.org/licenses/>.

// Package ethconfig contains the configuration of the ETH and LES protocols.
package ethconfig

import (
	"errors"
	"time"

	"github.com/ethereum/go-ethereum/common"
	"github.com/ethereum/go-ethereum/consensus"
	"github.com/ethereum/go-ethereum/consensus/beacon"
	"github.com/ethereum/go-ethereum/consensus/clique"
	"github.com/ethereum/go-ethereum/consensus/ethash"
	"github.com/ethereum/go-ethereum/core"
	"github.com/ethereum/go-ethereum/core/history"
	"github.com/ethereum/go-ethereum/core/txpool/blobpool"
	"github.com/ethereum/go-ethereum/core/txpool/legacypool"
	"github.com/ethereum/go-ethereum/eth/gasprice"
	"github.com/ethereum/go-ethereum/ethdb"
	"github.com/ethereum/go-ethereum/log"
	"github.com/ethereum/go-ethereum/miner"
	"github.com/ethereum/go-ethereum/params"
)

// FullNodeGPO contains default gasprice oracle settings for full node.
var FullNodeGPO = gasprice.Config{
	Blocks:           20,
	Percentile:       60,
	MaxHeaderHistory: 1024,
	MaxBlockHistory:  1024,
	MaxPrice:         gasprice.DefaultMaxPrice,
	IgnorePrice:      gasprice.DefaultIgnorePrice,
}

// Defaults contains default settings for use on the Ethereum main net.
var Defaults = Config{
	HistoryMode:          history.KeepAll,
	SyncMode:             SnapSync,
	NetworkId:            0, // enable auto configuration of networkID == chainID
	TxLookupLimit:        2350000,
	TransactionHistory:   2350000,
	LogHistory:           2350000,
	StateHistory:         params.FullImmutabilityThreshold,
	DatabaseCache:        512,
	TrieCleanCache:       154,
	TrieDirtyCache:       256,
	TrieTimeout:          60 * time.Minute,
	SnapshotCache:        102,
	FilterLogCacheSize:   32,
	LogQueryLimit:        1000,
	Miner:                miner.DefaultConfig,
	TxPool:               legacypool.DefaultConfig,
	BlobPool:             blobpool.DefaultConfig,
	RPCGasCap:            50000000,
	RPCEVMTimeout:        5 * time.Second,
	GPO:                  FullNodeGPO,
	RPCTxFeeCap:          1, // 1 ether
	TxSyncDefaultTimeout: 20 * time.Second,
	TxSyncMaxTimeout:     1 * time.Minute,
<<<<<<< HEAD
	RangeLimit:           0,
=======
	SlowBlockThreshold:   time.Second * 2,
>>>>>>> dd7daace
}

//go:generate go run github.com/fjl/gencodec -type Config -formats toml -out gen_config.go

// Config contains configuration options for ETH and LES protocols.
type Config struct {
	// The genesis block, which is inserted if the database is empty.
	// If nil, the Ethereum main net block is used.
	Genesis *core.Genesis `toml:",omitempty"`

	// Network ID separates blockchains on the peer-to-peer networking level. When left
	// zero, the chain ID is used as network ID.
	NetworkId uint64
	SyncMode  SyncMode

	// HistoryMode configures chain history retention.
	HistoryMode history.HistoryMode

	// This can be set to list of enrtree:// URLs which will be queried for
	// nodes to connect to.
	EthDiscoveryURLs  []string
	SnapDiscoveryURLs []string

	// State options.
	NoPruning  bool // Whether to disable pruning and flush everything to disk
	NoPrefetch bool // Whether to disable prefetching and only load state on demand

	// Deprecated: use 'TransactionHistory' instead.
	TxLookupLimit uint64 `toml:",omitempty"` // The maximum number of blocks from head whose tx indices are reserved.

	TransactionHistory   uint64 `toml:",omitempty"` // The maximum number of blocks from head whose tx indices are reserved.
	LogHistory           uint64 `toml:",omitempty"` // The maximum number of blocks from head where a log search index is maintained.
	LogNoHistory         bool   `toml:",omitempty"` // No log search index is maintained.
	LogExportCheckpoints string // export log index checkpoints to file
	StateHistory         uint64 `toml:",omitempty"` // The maximum number of blocks from head whose state histories are reserved.

	// State scheme represents the scheme used to store ethereum states and trie
	// nodes on top. It can be 'hash', 'path', or none which means use the scheme
	// consistent with persistent state.
	StateScheme string `toml:",omitempty"`

	// RequiredBlocks is a set of block number -> hash mappings which must be in the
	// canonical chain of all remote peers. Setting the option makes geth verify the
	// presence of these blocks for every new peer connection.
	RequiredBlocks map[uint64]common.Hash `toml:"-"`

	// SlowBlockThreshold is the block execution speed threshold (Mgas/s)
	// below which detailed statistics are logged.
	SlowBlockThreshold time.Duration `toml:",omitempty"`

	// Database options
	SkipBcVersionCheck bool `toml:"-"`
	DatabaseHandles    int  `toml:"-"`
	DatabaseCache      int
	DatabaseFreezer    string
	DatabaseEra        string

	TrieCleanCache int
	TrieDirtyCache int
	TrieTimeout    time.Duration
	SnapshotCache  int
	Preimages      bool

	// This is the number of blocks for which logs will be cached in the filter system.
	FilterLogCacheSize int

	// This is the maximum number of addresses or topics allowed in filter criteria
	// for eth_getLogs.
	LogQueryLimit int

	// Mining options
	Miner miner.Config

	// Transaction pool options
	TxPool   legacypool.Config
	BlobPool blobpool.Config

	// Gas Price Oracle options
	GPO gasprice.Config

	// Enables tracking of SHA3 preimages in the VM
	EnablePreimageRecording bool

	// Enables collection of witness trie access statistics
	EnableWitnessStats bool

	// Generate execution witnesses and self-check against them (testing purpose)
	StatelessSelfValidation bool

	// Enables tracking of state size
	EnableStateSizeTracking bool

	// Enables VM tracing
	VMTrace           string
	VMTraceJsonConfig string

	// RPCGasCap is the global gas cap for eth-call variants.
	RPCGasCap uint64

	// RPCEVMTimeout is the global timeout for eth-call.
	RPCEVMTimeout time.Duration

	// RPCTxFeeCap is the global transaction fee (price * gas limit) cap for
	// send-transaction variants. The unit is ether.
	RPCTxFeeCap float64

	// OverrideOsaka (TODO: remove after the fork)
	OverrideOsaka *uint64 `toml:",omitempty"`

	// OverrideBPO1 (TODO: remove after the fork)
	OverrideBPO1 *uint64 `toml:",omitempty"`

	// OverrideBPO2 (TODO: remove after the fork)
	OverrideBPO2 *uint64 `toml:",omitempty"`

	// OverrideVerkle (TODO: remove after the fork)
	OverrideVerkle *uint64 `toml:",omitempty"`

	// EIP-7966: eth_sendRawTransactionSync timeouts
	TxSyncDefaultTimeout time.Duration `toml:",omitempty"`
	TxSyncMaxTimeout     time.Duration `toml:",omitempty"`

	// RangeLimit restricts the maximum range (end - start) for range queries.
	RangeLimit uint64 `toml:",omitempty"`
}

// CreateConsensusEngine creates a consensus engine for the given chain config.
// Clique is allowed for now to live standalone, but ethash is forbidden and can
// only exist on already merged networks.
func CreateConsensusEngine(config *params.ChainConfig, db ethdb.Database) (consensus.Engine, error) {
	if config.TerminalTotalDifficulty == nil {
		log.Error("Geth only supports PoS networks. Please transition legacy networks using Geth v1.13.x.")
		return nil, errors.New("'terminalTotalDifficulty' is not set in genesis block")
	}
	// Wrap previously supported consensus engines into their post-merge counterpart
	if config.Clique != nil {
		return beacon.New(clique.New(config.Clique, db)), nil
	}
	return beacon.New(ethash.NewFaker()), nil
}<|MERGE_RESOLUTION|>--- conflicted
+++ resolved
@@ -72,11 +72,8 @@
 	RPCTxFeeCap:          1, // 1 ether
 	TxSyncDefaultTimeout: 20 * time.Second,
 	TxSyncMaxTimeout:     1 * time.Minute,
-<<<<<<< HEAD
+	SlowBlockThreshold:   time.Second * 2,
 	RangeLimit:           0,
-=======
-	SlowBlockThreshold:   time.Second * 2,
->>>>>>> dd7daace
 }
 
 //go:generate go run github.com/fjl/gencodec -type Config -formats toml -out gen_config.go
