--- conflicted
+++ resolved
@@ -283,25 +283,12 @@
 	)
 	errs := f.addTxs(txs)
 	for i, err := range errs {
-<<<<<<< HEAD
-		if err != nil {
-			filters.ClearTxTimestamp(txs[i].Hash())
-			// Track the transaction hash if the price is too low for us.
-			// Avoid re-request this transaction when we receive another
-			// announcement.
-			if err == core.ErrUnderpriced || err == core.ErrReplaceUnderpriced {
-				for f.underpriced.Cardinality() >= maxTxUnderpricedSetSize {
-					f.underpriced.Pop()
-				}
-				f.underpriced.Add(txs[i].Hash())
-=======
 		// Track the transaction hash if the price is too low for us.
 		// Avoid re-request this transaction when we receive another
 		// announcement.
 		if errors.Is(err, core.ErrUnderpriced) || errors.Is(err, core.ErrReplaceUnderpriced) {
 			for f.underpriced.Cardinality() >= maxTxUnderpricedSetSize {
 				f.underpriced.Pop()
->>>>>>> 7231b3ef
 			}
 			f.underpriced.Add(txs[i].Hash())
 		}
@@ -317,6 +304,9 @@
 
 		default:
 			otherreject++
+		}
+		if err != nil { 
+			filters.ClearTxTimestamp(txs[i].Hash())
 		}
 		added = append(added, txs[i].Hash())
 	}
