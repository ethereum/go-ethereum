// Copyright 2019 The go-ethereum Authors
// This file is part of the go-ethereum library.
//
// The go-ethereum library is free software: you can redistribute it and/or modify
// it under the terms of the GNU Lesser General Public License as published by
// the Free Software Foundation, either version 3 of the License, or
// (at your option) any later version.
//
// The go-ethereum library is distributed in the hope that it will be useful,
// but WITHOUT ANY WARRANTY; without even the implied warranty of
// MERCHANTABILITY or FITNESS FOR A PARTICULAR PURPOSE. See the
// GNU Lesser General Public License for more details.
//
// You should have received a copy of the GNU Lesser General Public License
// along with the go-ethereum library. If not, see <http://www.gnu.org/licenses/>.

package fetcher

import (
	"bytes"
	"errors"
	"fmt"
	mrand "math/rand"
	"sort"
	"time"

	mapset "github.com/deckarep/golang-set/v2"
	"github.com/ethereum/go-ethereum/common"
	"github.com/ethereum/go-ethereum/common/mclock"
	"github.com/ethereum/go-ethereum/core/txpool"
	"github.com/ethereum/go-ethereum/core/types"
	"github.com/ethereum/go-ethereum/log"
	"github.com/ethereum/go-ethereum/metrics"
)

const (
	// maxTxAnnounces is the maximum number of unique transaction a peer
	// can announce in a short time.
	maxTxAnnounces = 4096

	// maxTxRetrievals is the maximum transaction number can be fetched in one
	// request. The rationale to pick 256 is:
	//   - In eth protocol, the softResponseLimit is 2MB. Nowadays according to
	//     Etherscan the average transaction size is around 200B, so in theory
	//     we can include lots of transaction in a single protocol packet.
	//   - However the maximum size of a single transaction is raised to 128KB,
	//     so pick a middle value here to ensure we can maximize the efficiency
	//     of the retrieval and response size overflow won't happen in most cases.
	maxTxRetrievals = 256

	// maxTxUnderpricedSetSize is the size of the underpriced transaction set that
	// is used to track recent transactions that have been dropped so we don't
	// re-request them.
	maxTxUnderpricedSetSize = 32768

	// txGatherSlack is the interval used to collate almost-expired announces
	// with network fetches.
	txGatherSlack = 100 * time.Millisecond

	// maxTxArrivalWait is the longest acceptable duration for the txArrivalWait
	// configuration value.  Longer config values will default to this.
	maxTxArrivalWait = 500 * time.Millisecond
)

var (
	// txFetchTimeout is the maximum allotted time to return an explicitly
	// requested transaction.
	txFetchTimeout = 5 * time.Second
)

var (
	txAnnounceInMeter          = metrics.NewRegisteredMeter("eth/fetcher/transaction/announces/in", nil)
	txAnnounceKnownMeter       = metrics.NewRegisteredMeter("eth/fetcher/transaction/announces/known", nil)
	txAnnounceUnderpricedMeter = metrics.NewRegisteredMeter("eth/fetcher/transaction/announces/underpriced", nil)
	txAnnounceDOSMeter         = metrics.NewRegisteredMeter("eth/fetcher/transaction/announces/dos", nil)

	txBroadcastInMeter          = metrics.NewRegisteredMeter("eth/fetcher/transaction/broadcasts/in", nil)
	txBroadcastKnownMeter       = metrics.NewRegisteredMeter("eth/fetcher/transaction/broadcasts/known", nil)
	txBroadcastUnderpricedMeter = metrics.NewRegisteredMeter("eth/fetcher/transaction/broadcasts/underpriced", nil)
	txBroadcastOtherRejectMeter = metrics.NewRegisteredMeter("eth/fetcher/transaction/broadcasts/otherreject", nil)

	txRequestOutMeter     = metrics.NewRegisteredMeter("eth/fetcher/transaction/request/out", nil)
	txRequestFailMeter    = metrics.NewRegisteredMeter("eth/fetcher/transaction/request/fail", nil)
	txRequestDoneMeter    = metrics.NewRegisteredMeter("eth/fetcher/transaction/request/done", nil)
	txRequestTimeoutMeter = metrics.NewRegisteredMeter("eth/fetcher/transaction/request/timeout", nil)

	txReplyInMeter          = metrics.NewRegisteredMeter("eth/fetcher/transaction/replies/in", nil)
	txReplyKnownMeter       = metrics.NewRegisteredMeter("eth/fetcher/transaction/replies/known", nil)
	txReplyUnderpricedMeter = metrics.NewRegisteredMeter("eth/fetcher/transaction/replies/underpriced", nil)
	txReplyOtherRejectMeter = metrics.NewRegisteredMeter("eth/fetcher/transaction/replies/otherreject", nil)

	txFetcherWaitingPeers   = metrics.NewRegisteredGauge("eth/fetcher/transaction/waiting/peers", nil)
	txFetcherWaitingHashes  = metrics.NewRegisteredGauge("eth/fetcher/transaction/waiting/hashes", nil)
	txFetcherQueueingPeers  = metrics.NewRegisteredGauge("eth/fetcher/transaction/queueing/peers", nil)
	txFetcherQueueingHashes = metrics.NewRegisteredGauge("eth/fetcher/transaction/queueing/hashes", nil)
	txFetcherFetchingPeers  = metrics.NewRegisteredGauge("eth/fetcher/transaction/fetching/peers", nil)
	txFetcherFetchingHashes = metrics.NewRegisteredGauge("eth/fetcher/transaction/fetching/hashes", nil)
)

// txAnnounce is the notification of the availability of a batch
// of new transactions in the network.
type txAnnounce struct {
	origin string        // Identifier of the peer originating the notification
	hashes []common.Hash // Batch of transaction hashes being announced
}

// txRequest represents an in-flight transaction retrieval request destined to
// a specific peers.
type txRequest struct {
	hashes []common.Hash            // Transactions having been requested
	stolen map[common.Hash]struct{} // Deliveries by someone else (don't re-request)
	time   mclock.AbsTime           // Timestamp of the request
}

// txDelivery is the notification that a batch of transactions have been added
// to the pool and should be untracked.
type txDelivery struct {
	origin string        // Identifier of the peer originating the notification
	hashes []common.Hash // Batch of transaction hashes having been delivered
	direct bool          // Whether this is a direct reply or a broadcast
}

// txDrop is the notification that a peer has disconnected.
type txDrop struct {
	peer string
}

// TxFetcher is responsible for retrieving new transaction based on announcements.
//
// The fetcher operates in 3 stages:
//   - Transactions that are newly discovered are moved into a wait list.
//   - After ~500ms passes, transactions from the wait list that have not been
//     broadcast to us in whole are moved into a queueing area.
//   - When a connected peer doesn't have in-flight retrieval requests, any
//     transaction queued up (and announced by the peer) are allocated to the
//     peer and moved into a fetching status until it's fulfilled or fails.
//
// The invariants of the fetcher are:
//   - Each tracked transaction (hash) must only be present in one of the
//     three stages. This ensures that the fetcher operates akin to a finite
//     state automata and there's do data leak.
//   - Each peer that announced transactions may be scheduled retrievals, but
//     only ever one concurrently. This ensures we can immediately know what is
//     missing from a reply and reschedule it.
type TxFetcher struct {
	notify  chan *txAnnounce
	cleanup chan *txDelivery
	drop    chan *txDrop
	quit    chan struct{}

	underpriced mapset.Set[common.Hash] // Transactions discarded as too cheap (don't re-fetch)

	// Stage 1: Waiting lists for newly discovered transactions that might be
	// broadcast without needing explicit request/reply round trips.
	waitlist  map[common.Hash]map[string]struct{} // Transactions waiting for an potential broadcast
	waittime  map[common.Hash]mclock.AbsTime      // Timestamps when transactions were added to the waitlist
	waitslots map[string]map[common.Hash]struct{} // Waiting announcements grouped by peer (DoS protection)

	// Stage 2: Queue of transactions that waiting to be allocated to some peer
	// to be retrieved directly.
	announces map[string]map[common.Hash]struct{} // Set of announced transactions, grouped by origin peer
	announced map[common.Hash]map[string]struct{} // Set of download locations, grouped by transaction hash

	// Stage 3: Set of transactions currently being retrieved, some which may be
	// fulfilled and some rescheduled. Note, this step shares 'announces' from the
	// previous stage to avoid having to duplicate (need it for DoS checks).
	fetching   map[common.Hash]string              // Transaction set currently being retrieved
	requests   map[string]*txRequest               // In-flight transaction retrievals
	alternates map[common.Hash]map[string]struct{} // In-flight transaction alternate origins if retrieval fails

	// Callbacks
	hasTx    func(common.Hash) bool             // Retrieves a tx from the local txpool
	addTxs   func([]*types.Transaction) []error // Insert a batch of transactions into local txpool
	fetchTxs func(string, []common.Hash) error  // Retrieves a set of txs from a remote peer

	step  chan struct{} // Notification channel when the fetcher loop iterates
	clock mclock.Clock  // Time wrapper to simulate in tests
	rand  *mrand.Rand   // Randomizer to use in tests instead of map range loops (soft-random)

	txArrivalWait time.Duration // txArrivalWait is the time allowance before an announced transaction is explicitly requested.
}

// NewTxFetcher creates a transaction fetcher to retrieve transaction
// based on hash announcements.
func NewTxFetcher(hasTx func(common.Hash) bool, addTxs func([]*types.Transaction) []error, fetchTxs func(string, []common.Hash) error, txArrivalWait time.Duration) *TxFetcher {
	return NewTxFetcherForTests(hasTx, addTxs, fetchTxs, mclock.System{}, nil, txArrivalWait)
}

// NewTxFetcherForTests is a testing method to mock out the realtime clock with
// a simulated version and the internal randomness with a deterministic one.
func NewTxFetcherForTests(
	hasTx func(common.Hash) bool, addTxs func([]*types.Transaction) []error, fetchTxs func(string, []common.Hash) error,
	clock mclock.Clock, rand *mrand.Rand, txArrivalWait time.Duration) *TxFetcher {
	return &TxFetcher{
<<<<<<< HEAD
		notify:        make(chan *txAnnounce),
		cleanup:       make(chan *txDelivery),
		drop:          make(chan *txDrop),
		quit:          make(chan struct{}),
		waitlist:      make(map[common.Hash]map[string]struct{}),
		waittime:      make(map[common.Hash]mclock.AbsTime),
		waitslots:     make(map[string]map[common.Hash]struct{}),
		announces:     make(map[string]map[common.Hash]struct{}),
		announced:     make(map[common.Hash]map[string]struct{}),
		fetching:      make(map[common.Hash]string),
		requests:      make(map[string]*txRequest),
		alternates:    make(map[common.Hash]map[string]struct{}),
		underpriced:   mapset.NewSet(),
		hasTx:         hasTx,
		addTxs:        addTxs,
		fetchTxs:      fetchTxs,
		clock:         clock,
		rand:          rand,
		txArrivalWait: txArrivalWait,
=======
		notify:      make(chan *txAnnounce),
		cleanup:     make(chan *txDelivery),
		drop:        make(chan *txDrop),
		quit:        make(chan struct{}),
		waitlist:    make(map[common.Hash]map[string]struct{}),
		waittime:    make(map[common.Hash]mclock.AbsTime),
		waitslots:   make(map[string]map[common.Hash]struct{}),
		announces:   make(map[string]map[common.Hash]struct{}),
		announced:   make(map[common.Hash]map[string]struct{}),
		fetching:    make(map[common.Hash]string),
		requests:    make(map[string]*txRequest),
		alternates:  make(map[common.Hash]map[string]struct{}),
		underpriced: mapset.NewSet[common.Hash](),
		hasTx:       hasTx,
		addTxs:      addTxs,
		fetchTxs:    fetchTxs,
		clock:       clock,
		rand:        rand,
>>>>>>> ea9e62ca
	}
}

// Notify announces the fetcher of the potential availability of a new batch of
// transactions in the network.
func (f *TxFetcher) Notify(peer string, hashes []common.Hash) error {
	// Keep track of all the announced transactions
	txAnnounceInMeter.Mark(int64(len(hashes)))

	// Skip any transaction announcements that we already know of, or that we've
	// previously marked as cheap and discarded. This check is of course racy,
	// because multiple concurrent notifies will still manage to pass it, but it's
	// still valuable to check here because it runs concurrent  to the internal
	// loop, so anything caught here is time saved internally.
	var (
		unknowns               = make([]common.Hash, 0, len(hashes))
		duplicate, underpriced int64
	)
	for _, hash := range hashes {
		switch {
		case f.hasTx(hash):
			duplicate++

		case f.underpriced.Contains(hash):
			underpriced++

		default:
			unknowns = append(unknowns, hash)
		}
	}
	txAnnounceKnownMeter.Mark(duplicate)
	txAnnounceUnderpricedMeter.Mark(underpriced)

	// If anything's left to announce, push it into the internal loop
	if len(unknowns) == 0 {
		return nil
	}
	announce := &txAnnounce{
		origin: peer,
		hashes: unknowns,
	}
	select {
	case f.notify <- announce:
		return nil
	case <-f.quit:
		return errTerminated
	}
}

// Enqueue imports a batch of received transaction into the transaction pool
// and the fetcher. This method may be called by both transaction broadcasts and
// direct request replies. The differentiation is important so the fetcher can
// re-schedule missing transactions as soon as possible.
func (f *TxFetcher) Enqueue(peer string, txs []*types.Transaction, direct bool) error {
	var (
		inMeter          = txReplyInMeter
		knownMeter       = txReplyKnownMeter
		underpricedMeter = txReplyUnderpricedMeter
		otherRejectMeter = txReplyOtherRejectMeter
	)
	if !direct {
		inMeter = txBroadcastInMeter
		knownMeter = txBroadcastKnownMeter
		underpricedMeter = txBroadcastUnderpricedMeter
		otherRejectMeter = txBroadcastOtherRejectMeter
	}
	// Keep track of all the propagated transactions
	inMeter.Mark(int64(len(txs)))

	// Push all the transactions into the pool, tracking underpriced ones to avoid
	// re-requesting them and dropping the peer in case of malicious transfers.
	var (
		added = make([]common.Hash, 0, len(txs))
	)
<<<<<<< HEAD
	errs := f.addTxs(txs)
	for i, err := range errs {
		// Track the transaction hash if the price is too low for us.
		// Avoid re-request this transaction when we receive another
		// announcement.
		if errors.Is(err, core.ErrUnderpriced) || errors.Is(err, core.ErrReplaceUnderpriced) {
			for f.underpriced.Cardinality() >= maxTxUnderpricedSetSize {
				f.underpriced.Pop()
			}
			f.underpriced.Add(txs[i].Hash())
		}
		// Track a few interesting failure types
		switch {
		case err == nil: // Noop, but need to handle to not count these

		case errors.Is(err, core.ErrAlreadyKnown):
			duplicate++

		case errors.Is(err, core.ErrUnderpriced) || errors.Is(err, core.ErrReplaceUnderpriced):
			underpriced++

		default:
			otherreject++
=======
	// proceed in batches
	for i := 0; i < len(txs); i += 128 {
		end := i + 128
		if end > len(txs) {
			end = len(txs)
		}
		var (
			duplicate   int64
			underpriced int64
			otherreject int64
		)
		batch := txs[i:end]
		for j, err := range f.addTxs(batch) {
			// Track the transaction hash if the price is too low for us.
			// Avoid re-request this transaction when we receive another
			// announcement.
			if errors.Is(err, txpool.ErrUnderpriced) || errors.Is(err, txpool.ErrReplaceUnderpriced) {
				for f.underpriced.Cardinality() >= maxTxUnderpricedSetSize {
					f.underpriced.Pop()
				}
				f.underpriced.Add(batch[j].Hash())
			}
			// Track a few interesting failure types
			switch {
			case err == nil: // Noop, but need to handle to not count these

			case errors.Is(err, txpool.ErrAlreadyKnown):
				duplicate++

			case errors.Is(err, txpool.ErrUnderpriced) || errors.Is(err, txpool.ErrReplaceUnderpriced):
				underpriced++

			default:
				otherreject++
			}
			added = append(added, batch[j].Hash())
		}
		knownMeter.Mark(duplicate)
		underpricedMeter.Mark(underpriced)
		otherRejectMeter.Mark(otherreject)

		// If 'other reject' is >25% of the deliveries in any batch, sleep a bit.
		if otherreject > 128/4 {
			time.Sleep(200 * time.Millisecond)
			log.Warn("Peer delivering stale transactions", "peer", peer, "rejected", otherreject)
>>>>>>> ea9e62ca
		}
	}
	select {
	case f.cleanup <- &txDelivery{origin: peer, hashes: added, direct: direct}:
		return nil
	case <-f.quit:
		return errTerminated
	}
}

// Drop should be called when a peer disconnects. It cleans up all the internal
// data structures of the given node.
func (f *TxFetcher) Drop(peer string) error {
	select {
	case f.drop <- &txDrop{peer: peer}:
		return nil
	case <-f.quit:
		return errTerminated
	}
}

// Start boots up the announcement based synchroniser, accepting and processing
// hash notifications and block fetches until termination requested.
func (f *TxFetcher) Start() {
	// the txArrivalWait duration should not be less than the txGatherSlack duration
	if f.txArrivalWait < txGatherSlack {
		f.txArrivalWait = txGatherSlack
	}

	// the txArrivalWait duration should not be greater than the maxTxArrivalWait duration
	if f.txArrivalWait > maxTxArrivalWait {
		f.txArrivalWait = maxTxArrivalWait
	}

	go f.loop()
}

// Stop terminates the announcement based synchroniser, canceling all pending
// operations.
func (f *TxFetcher) Stop() {
	close(f.quit)
}

func (f *TxFetcher) loop() {
	var (
		waitTimer    = new(mclock.Timer)
		timeoutTimer = new(mclock.Timer)

		waitTrigger    = make(chan struct{}, 1)
		timeoutTrigger = make(chan struct{}, 1)
	)

	log.Info("TxFetcher", "txArrivalWait", f.txArrivalWait.String())

	for {
		select {
		case ann := <-f.notify:
			// Drop part of the new announcements if there are too many accumulated.
			// Note, we could but do not filter already known transactions here as
			// the probability of something arriving between this call and the pre-
			// filter outside is essentially zero.
			used := len(f.waitslots[ann.origin]) + len(f.announces[ann.origin])
			if used >= maxTxAnnounces {
				// This can happen if a set of transactions are requested but not
				// all fulfilled, so the remainder are rescheduled without the cap
				// check. Should be fine as the limit is in the thousands and the
				// request size in the hundreds.
				txAnnounceDOSMeter.Mark(int64(len(ann.hashes)))
				break
			}
			want := used + len(ann.hashes)
			if want > maxTxAnnounces {
				txAnnounceDOSMeter.Mark(int64(want - maxTxAnnounces))
				ann.hashes = ann.hashes[:want-maxTxAnnounces]
			}
			// All is well, schedule the remainder of the transactions
			idleWait := len(f.waittime) == 0
			_, oldPeer := f.announces[ann.origin]

			for _, hash := range ann.hashes {
				// If the transaction is already downloading, add it to the list
				// of possible alternates (in case the current retrieval fails) and
				// also account it for the peer.
				if f.alternates[hash] != nil {
					f.alternates[hash][ann.origin] = struct{}{}

					// Stage 2 and 3 share the set of origins per tx
					if announces := f.announces[ann.origin]; announces != nil {
						announces[hash] = struct{}{}
					} else {
						f.announces[ann.origin] = map[common.Hash]struct{}{hash: {}}
					}
					continue
				}
				// If the transaction is not downloading, but is already queued
				// from a different peer, track it for the new peer too.
				if f.announced[hash] != nil {
					f.announced[hash][ann.origin] = struct{}{}

					// Stage 2 and 3 share the set of origins per tx
					if announces := f.announces[ann.origin]; announces != nil {
						announces[hash] = struct{}{}
					} else {
						f.announces[ann.origin] = map[common.Hash]struct{}{hash: {}}
					}
					continue
				}
				// If the transaction is already known to the fetcher, but not
				// yet downloading, add the peer as an alternate origin in the
				// waiting list.
				if f.waitlist[hash] != nil {
					f.waitlist[hash][ann.origin] = struct{}{}

					if waitslots := f.waitslots[ann.origin]; waitslots != nil {
						waitslots[hash] = struct{}{}
					} else {
						f.waitslots[ann.origin] = map[common.Hash]struct{}{hash: {}}
					}
					continue
				}
				// Transaction unknown to the fetcher, insert it into the waiting list
				f.waitlist[hash] = map[string]struct{}{ann.origin: {}}
				f.waittime[hash] = f.clock.Now()

				if waitslots := f.waitslots[ann.origin]; waitslots != nil {
					waitslots[hash] = struct{}{}
				} else {
					f.waitslots[ann.origin] = map[common.Hash]struct{}{hash: {}}
				}
			}
			// If a new item was added to the waitlist, schedule it into the fetcher
			if idleWait && len(f.waittime) > 0 {
				f.rescheduleWait(waitTimer, waitTrigger)
			}
			// If this peer is new and announced something already queued, maybe
			// request transactions from them
			if !oldPeer && len(f.announces[ann.origin]) > 0 {
				f.scheduleFetches(timeoutTimer, timeoutTrigger, map[string]struct{}{ann.origin: {}})
			}

		case <-waitTrigger:
			// At least one transaction's waiting time ran out, push all expired
			// ones into the retrieval queues
			actives := make(map[string]struct{})
			for hash, instance := range f.waittime {
				if time.Duration(f.clock.Now()-instance)+txGatherSlack > f.txArrivalWait {
					// Transaction expired without propagation, schedule for retrieval
					if f.announced[hash] != nil {
						panic("announce tracker already contains waitlist item")
					}
					f.announced[hash] = f.waitlist[hash]
					for peer := range f.waitlist[hash] {
						if announces := f.announces[peer]; announces != nil {
							announces[hash] = struct{}{}
						} else {
							f.announces[peer] = map[common.Hash]struct{}{hash: {}}
						}
						delete(f.waitslots[peer], hash)
						if len(f.waitslots[peer]) == 0 {
							delete(f.waitslots, peer)
						}
						actives[peer] = struct{}{}
					}
					delete(f.waittime, hash)
					delete(f.waitlist, hash)
				}
			}
			// If transactions are still waiting for propagation, reschedule the wait timer
			if len(f.waittime) > 0 {
				f.rescheduleWait(waitTimer, waitTrigger)
			}
			// If any peers became active and are idle, request transactions from them
			if len(actives) > 0 {
				f.scheduleFetches(timeoutTimer, timeoutTrigger, actives)
			}

		case <-timeoutTrigger:
			// Clean up any expired retrievals and avoid re-requesting them from the
			// same peer (either overloaded or malicious, useless in both cases). We
			// could also penalize (Drop), but there's nothing to gain, and if could
			// possibly further increase the load on it.
			for peer, req := range f.requests {
				if time.Duration(f.clock.Now()-req.time)+txGatherSlack > txFetchTimeout {
					txRequestTimeoutMeter.Mark(int64(len(req.hashes)))

					// Reschedule all the not-yet-delivered fetches to alternate peers
					for _, hash := range req.hashes {
						// Skip rescheduling hashes already delivered by someone else
						if req.stolen != nil {
							if _, ok := req.stolen[hash]; ok {
								continue
							}
						}
						// Move the delivery back from fetching to queued
						if _, ok := f.announced[hash]; ok {
							panic("announced tracker already contains alternate item")
						}
						if f.alternates[hash] != nil { // nil if tx was broadcast during fetch
							f.announced[hash] = f.alternates[hash]
						}
						delete(f.announced[hash], peer)
						if len(f.announced[hash]) == 0 {
							delete(f.announced, hash)
						}
						delete(f.announces[peer], hash)
						delete(f.alternates, hash)
						delete(f.fetching, hash)
					}
					if len(f.announces[peer]) == 0 {
						delete(f.announces, peer)
					}
					// Keep track of the request as dangling, but never expire
					f.requests[peer].hashes = nil
				}
			}
			// Schedule a new transaction retrieval
			f.scheduleFetches(timeoutTimer, timeoutTrigger, nil)

			// No idea if we scheduled something or not, trigger the timer if needed
			// TODO(karalabe): this is kind of lame, can't we dump it into scheduleFetches somehow?
			f.rescheduleTimeout(timeoutTimer, timeoutTrigger)

		case delivery := <-f.cleanup:
			// Independent if the delivery was direct or broadcast, remove all
			// traces of the hash from internal trackers
			for _, hash := range delivery.hashes {
				if _, ok := f.waitlist[hash]; ok {
					for peer, txset := range f.waitslots {
						delete(txset, hash)
						if len(txset) == 0 {
							delete(f.waitslots, peer)
						}
					}
					delete(f.waitlist, hash)
					delete(f.waittime, hash)
				} else {
					for peer, txset := range f.announces {
						delete(txset, hash)
						if len(txset) == 0 {
							delete(f.announces, peer)
						}
					}
					delete(f.announced, hash)
					delete(f.alternates, hash)

					// If a transaction currently being fetched from a different
					// origin was delivered (delivery stolen), mark it so the
					// actual delivery won't double schedule it.
					if origin, ok := f.fetching[hash]; ok && (origin != delivery.origin || !delivery.direct) {
						stolen := f.requests[origin].stolen
						if stolen == nil {
							f.requests[origin].stolen = make(map[common.Hash]struct{})
							stolen = f.requests[origin].stolen
						}
						stolen[hash] = struct{}{}
					}
					delete(f.fetching, hash)
				}
			}
			// In case of a direct delivery, also reschedule anything missing
			// from the original query
			if delivery.direct {
				// Mark the requesting successful (independent of individual status)
				txRequestDoneMeter.Mark(int64(len(delivery.hashes)))

				// Make sure something was pending, nuke it
				req := f.requests[delivery.origin]
				if req == nil {
					log.Warn("Unexpected transaction delivery", "peer", delivery.origin)
					break
				}
				delete(f.requests, delivery.origin)

				// Anything not delivered should be re-scheduled (with or without
				// this peer, depending on the response cutoff)
				delivered := make(map[common.Hash]struct{})
				for _, hash := range delivery.hashes {
					delivered[hash] = struct{}{}
				}
				cutoff := len(req.hashes) // If nothing is delivered, assume everything is missing, don't retry!!!
				for i, hash := range req.hashes {
					if _, ok := delivered[hash]; ok {
						cutoff = i
					}
				}
				// Reschedule missing hashes from alternates, not-fulfilled from alt+self
				for i, hash := range req.hashes {
					// Skip rescheduling hashes already delivered by someone else
					if req.stolen != nil {
						if _, ok := req.stolen[hash]; ok {
							continue
						}
					}
					if _, ok := delivered[hash]; !ok {
						if i < cutoff {
							delete(f.alternates[hash], delivery.origin)
							delete(f.announces[delivery.origin], hash)
							if len(f.announces[delivery.origin]) == 0 {
								delete(f.announces, delivery.origin)
							}
						}
						if len(f.alternates[hash]) > 0 {
							if _, ok := f.announced[hash]; ok {
								panic(fmt.Sprintf("announced tracker already contains alternate item: %v", f.announced[hash]))
							}
							f.announced[hash] = f.alternates[hash]
						}
					}
					delete(f.alternates, hash)
					delete(f.fetching, hash)
				}
				// Something was delivered, try to reschedule requests
				f.scheduleFetches(timeoutTimer, timeoutTrigger, nil) // Partial delivery may enable others to deliver too
			}

		case drop := <-f.drop:
			// A peer was dropped, remove all traces of it
			if _, ok := f.waitslots[drop.peer]; ok {
				for hash := range f.waitslots[drop.peer] {
					delete(f.waitlist[hash], drop.peer)
					if len(f.waitlist[hash]) == 0 {
						delete(f.waitlist, hash)
						delete(f.waittime, hash)
					}
				}
				delete(f.waitslots, drop.peer)
				if len(f.waitlist) > 0 {
					f.rescheduleWait(waitTimer, waitTrigger)
				}
			}
			// Clean up any active requests
			var request *txRequest
			if request = f.requests[drop.peer]; request != nil {
				for _, hash := range request.hashes {
					// Skip rescheduling hashes already delivered by someone else
					if request.stolen != nil {
						if _, ok := request.stolen[hash]; ok {
							continue
						}
					}
					// Undelivered hash, reschedule if there's an alternative origin available
					delete(f.alternates[hash], drop.peer)
					if len(f.alternates[hash]) == 0 {
						delete(f.alternates, hash)
					} else {
						f.announced[hash] = f.alternates[hash]
						delete(f.alternates, hash)
					}
					delete(f.fetching, hash)
				}
				delete(f.requests, drop.peer)
			}
			// Clean up general announcement tracking
			if _, ok := f.announces[drop.peer]; ok {
				for hash := range f.announces[drop.peer] {
					delete(f.announced[hash], drop.peer)
					if len(f.announced[hash]) == 0 {
						delete(f.announced, hash)
					}
				}
				delete(f.announces, drop.peer)
			}
			// If a request was cancelled, check if anything needs to be rescheduled
			if request != nil {
				f.scheduleFetches(timeoutTimer, timeoutTrigger, nil)
				f.rescheduleTimeout(timeoutTimer, timeoutTrigger)
			}

		case <-f.quit:
			return
		}
		// No idea what happened, but bump some sanity metrics
		txFetcherWaitingPeers.Update(int64(len(f.waitslots)))
		txFetcherWaitingHashes.Update(int64(len(f.waitlist)))
		txFetcherQueueingPeers.Update(int64(len(f.announces) - len(f.requests)))
		txFetcherQueueingHashes.Update(int64(len(f.announced)))
		txFetcherFetchingPeers.Update(int64(len(f.requests)))
		txFetcherFetchingHashes.Update(int64(len(f.fetching)))

		// Loop did something, ping the step notifier if needed (tests)
		if f.step != nil {
			f.step <- struct{}{}
		}
	}
}

// rescheduleWait iterates over all the transactions currently in the waitlist
// and schedules the movement into the fetcher for the earliest.
//
// The method has a granularity of 'gatherSlack', since there's not much point in
// spinning over all the transactions just to maybe find one that should trigger
// a few ms earlier.
func (f *TxFetcher) rescheduleWait(timer *mclock.Timer, trigger chan struct{}) {
	if *timer != nil {
		(*timer).Stop()
	}
	now := f.clock.Now()

	earliest := now
	for _, instance := range f.waittime {
		if earliest > instance {
			earliest = instance
			if f.txArrivalWait-time.Duration(now-earliest) < gatherSlack {
				break
			}
		}
	}

	*timer = f.clock.AfterFunc(
		f.txArrivalWait-time.Duration(now-earliest),
		func() { trigger <- struct{}{} },
	)
}

// rescheduleTimeout iterates over all the transactions currently in flight and
// schedules a cleanup run when the first would trigger.
//
// The method has a granularity of 'gatherSlack', since there's not much point in
// spinning over all the transactions just to maybe find one that should trigger
// a few ms earlier.
//
// This method is a bit "flaky" "by design". In theory the timeout timer only ever
// should be rescheduled if some request is pending. In practice, a timeout will
// cause the timer to be rescheduled every 5 secs (until the peer comes through or
// disconnects). This is a limitation of the fetcher code because we don't trac
// pending requests and timed out requests separately. Without double tracking, if
// we simply didn't reschedule the timer on all-timeout then the timer would never
// be set again since len(request) > 0 => something's running.
func (f *TxFetcher) rescheduleTimeout(timer *mclock.Timer, trigger chan struct{}) {
	if *timer != nil {
		(*timer).Stop()
	}
	now := f.clock.Now()

	earliest := now
	for _, req := range f.requests {
		// If this request already timed out, skip it altogether
		if req.hashes == nil {
			continue
		}
		if earliest > req.time {
			earliest = req.time
			if txFetchTimeout-time.Duration(now-earliest) < gatherSlack {
				break
			}
		}
	}
	*timer = f.clock.AfterFunc(txFetchTimeout-time.Duration(now-earliest), func() {
		trigger <- struct{}{}
	})
}

// scheduleFetches starts a batch of retrievals for all available idle peers.
func (f *TxFetcher) scheduleFetches(timer *mclock.Timer, timeout chan struct{}, whitelist map[string]struct{}) {
	// Gather the set of peers we want to retrieve from (default to all)
	actives := whitelist
	if actives == nil {
		actives = make(map[string]struct{})
		for peer := range f.announces {
			actives[peer] = struct{}{}
		}
	}
	if len(actives) == 0 {
		return
	}
	// For each active peer, try to schedule some transaction fetches
	idle := len(f.requests) == 0

	f.forEachPeer(actives, func(peer string) {
		if f.requests[peer] != nil {
			return // continue in the for-each
		}
		if len(f.announces[peer]) == 0 {
			return // continue in the for-each
		}
		hashes := make([]common.Hash, 0, maxTxRetrievals)
		f.forEachHash(f.announces[peer], func(hash common.Hash) bool {
			if _, ok := f.fetching[hash]; !ok {
				// Mark the hash as fetching and stash away possible alternates
				f.fetching[hash] = peer

				if _, ok := f.alternates[hash]; ok {
					panic(fmt.Sprintf("alternate tracker already contains fetching item: %v", f.alternates[hash]))
				}
				f.alternates[hash] = f.announced[hash]
				delete(f.announced, hash)

				// Accumulate the hash and stop if the limit was reached
				hashes = append(hashes, hash)
				if len(hashes) >= maxTxRetrievals {
					return false // break in the for-each
				}
			}
			return true // continue in the for-each
		})
		// If any hashes were allocated, request them from the peer
		if len(hashes) > 0 {
			f.requests[peer] = &txRequest{hashes: hashes, time: f.clock.Now()}
			txRequestOutMeter.Mark(int64(len(hashes)))

			go func(peer string, hashes []common.Hash) {
				// Try to fetch the transactions, but in case of a request
				// failure (e.g. peer disconnected), reschedule the hashes.
				if err := f.fetchTxs(peer, hashes); err != nil {
					txRequestFailMeter.Mark(int64(len(hashes)))
					f.Drop(peer)
				}
			}(peer, hashes)
		}
	})
	// If a new request was fired, schedule a timeout timer
	if idle && len(f.requests) > 0 {
		f.rescheduleTimeout(timer, timeout)
	}
}

// forEachPeer does a range loop over a map of peers in production, but during
// testing it does a deterministic sorted random to allow reproducing issues.
func (f *TxFetcher) forEachPeer(peers map[string]struct{}, do func(peer string)) {
	// If we're running production, use whatever Go's map gives us
	if f.rand == nil {
		for peer := range peers {
			do(peer)
		}
		return
	}
	// We're running the test suite, make iteration deterministic
	list := make([]string, 0, len(peers))
	for peer := range peers {
		list = append(list, peer)
	}
	sort.Strings(list)
	rotateStrings(list, f.rand.Intn(len(list)))
	for _, peer := range list {
		do(peer)
	}
}

// forEachHash does a range loop over a map of hashes in production, but during
// testing it does a deterministic sorted random to allow reproducing issues.
func (f *TxFetcher) forEachHash(hashes map[common.Hash]struct{}, do func(hash common.Hash) bool) {
	// If we're running production, use whatever Go's map gives us
	if f.rand == nil {
		for hash := range hashes {
			if !do(hash) {
				return
			}
		}
		return
	}
	// We're running the test suite, make iteration deterministic
	list := make([]common.Hash, 0, len(hashes))
	for hash := range hashes {
		list = append(list, hash)
	}
	sortHashes(list)
	rotateHashes(list, f.rand.Intn(len(list)))
	for _, hash := range list {
		if !do(hash) {
			return
		}
	}
}

// rotateStrings rotates the contents of a slice by n steps. This method is only
// used in tests to simulate random map iteration but keep it deterministic.
func rotateStrings(slice []string, n int) {
	orig := make([]string, len(slice))
	copy(orig, slice)

	for i := 0; i < len(orig); i++ {
		slice[i] = orig[(i+n)%len(orig)]
	}
}

// sortHashes sorts a slice of hashes. This method is only used in tests in order
// to simulate random map iteration but keep it deterministic.
func sortHashes(slice []common.Hash) {
	for i := 0; i < len(slice); i++ {
		for j := i + 1; j < len(slice); j++ {
			if bytes.Compare(slice[i][:], slice[j][:]) > 0 {
				slice[i], slice[j] = slice[j], slice[i]
			}
		}
	}
}

// rotateHashes rotates the contents of a slice by n steps. This method is only
// used in tests to simulate random map iteration but keep it deterministic.
func rotateHashes(slice []common.Hash, n int) {
	orig := make([]common.Hash, len(slice))
	copy(orig, slice)

	for i := 0; i < len(orig); i++ {
		slice[i] = orig[(i+n)%len(orig)]
	}
}<|MERGE_RESOLUTION|>--- conflicted
+++ resolved
@@ -192,27 +192,6 @@
 	hasTx func(common.Hash) bool, addTxs func([]*types.Transaction) []error, fetchTxs func(string, []common.Hash) error,
 	clock mclock.Clock, rand *mrand.Rand, txArrivalWait time.Duration) *TxFetcher {
 	return &TxFetcher{
-<<<<<<< HEAD
-		notify:        make(chan *txAnnounce),
-		cleanup:       make(chan *txDelivery),
-		drop:          make(chan *txDrop),
-		quit:          make(chan struct{}),
-		waitlist:      make(map[common.Hash]map[string]struct{}),
-		waittime:      make(map[common.Hash]mclock.AbsTime),
-		waitslots:     make(map[string]map[common.Hash]struct{}),
-		announces:     make(map[string]map[common.Hash]struct{}),
-		announced:     make(map[common.Hash]map[string]struct{}),
-		fetching:      make(map[common.Hash]string),
-		requests:      make(map[string]*txRequest),
-		alternates:    make(map[common.Hash]map[string]struct{}),
-		underpriced:   mapset.NewSet(),
-		hasTx:         hasTx,
-		addTxs:        addTxs,
-		fetchTxs:      fetchTxs,
-		clock:         clock,
-		rand:          rand,
-		txArrivalWait: txArrivalWait,
-=======
 		notify:      make(chan *txAnnounce),
 		cleanup:     make(chan *txDelivery),
 		drop:        make(chan *txDrop),
@@ -231,7 +210,7 @@
 		fetchTxs:    fetchTxs,
 		clock:       clock,
 		rand:        rand,
->>>>>>> ea9e62ca
+		txArrivalWait: txArrivalWait,
 	}
 }
 
@@ -306,31 +285,6 @@
 	var (
 		added = make([]common.Hash, 0, len(txs))
 	)
-<<<<<<< HEAD
-	errs := f.addTxs(txs)
-	for i, err := range errs {
-		// Track the transaction hash if the price is too low for us.
-		// Avoid re-request this transaction when we receive another
-		// announcement.
-		if errors.Is(err, core.ErrUnderpriced) || errors.Is(err, core.ErrReplaceUnderpriced) {
-			for f.underpriced.Cardinality() >= maxTxUnderpricedSetSize {
-				f.underpriced.Pop()
-			}
-			f.underpriced.Add(txs[i].Hash())
-		}
-		// Track a few interesting failure types
-		switch {
-		case err == nil: // Noop, but need to handle to not count these
-
-		case errors.Is(err, core.ErrAlreadyKnown):
-			duplicate++
-
-		case errors.Is(err, core.ErrUnderpriced) || errors.Is(err, core.ErrReplaceUnderpriced):
-			underpriced++
-
-		default:
-			otherreject++
-=======
 	// proceed in batches
 	for i := 0; i < len(txs); i += 128 {
 		end := i + 128
@@ -376,7 +330,6 @@
 		if otherreject > 128/4 {
 			time.Sleep(200 * time.Millisecond)
 			log.Warn("Peer delivering stale transactions", "peer", peer, "rejected", otherreject)
->>>>>>> ea9e62ca
 		}
 	}
 	select {
