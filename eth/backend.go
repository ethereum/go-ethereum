--- conflicted
+++ resolved
@@ -201,9 +201,6 @@
 			StateScheme:         scheme,
 		}
 	)
-<<<<<<< HEAD
-
-=======
 	if config.VMTrace != "" {
 		t, err := live.Directory.New(config.VMTrace, json.RawMessage(config.VMTraceConfig))
 		if err != nil {
@@ -211,7 +208,6 @@
 		}
 		vmConfig.Tracer = t
 	}
->>>>>>> 0b5975fe
 	// Override the chain config with provided settings.
 	var overrides core.ChainOverrides
 	if config.OverrideCancun != nil {
