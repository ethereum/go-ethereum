// Copyright 2014 The go-ethereum Authors
// This file is part of the go-ethereum library.
//
// The go-ethereum library is free software: you can redistribute it and/or modify
// it under the terms of the GNU Lesser General Public License as published by
// the Free Software Foundation, either version 3 of the License, or
// (at your option) any later version.
//
// The go-ethereum library is distributed in the hope that it will be useful,
// but WITHOUT ANY WARRANTY; without even the implied warranty of
// MERCHANTABILITY or FITNESS FOR A PARTICULAR PURPOSE. See the
// GNU Lesser General Public License for more details.
//
// You should have received a copy of the GNU Lesser General Public License
// along with the go-ethereum library. If not, see <http://www.gnu.org/licenses/>.

// Package eth implements the Ethereum protocol.
package eth

import (
	"errors"
	"fmt"
	"math/big"
	"runtime"
	"sync"

	"github.com/ethereum/go-ethereum/accounts"
	"github.com/ethereum/go-ethereum/common"
	"github.com/ethereum/go-ethereum/common/hexutil"
	"github.com/ethereum/go-ethereum/consensus"
	"github.com/ethereum/go-ethereum/consensus/beacon"
	"github.com/ethereum/go-ethereum/consensus/clique"
	"github.com/ethereum/go-ethereum/core"
	"github.com/ethereum/go-ethereum/core/bloombits"
	"github.com/ethereum/go-ethereum/core/rawdb"
	"github.com/ethereum/go-ethereum/core/state/pruner"
	"github.com/ethereum/go-ethereum/core/txpool"
	"github.com/ethereum/go-ethereum/core/txpool/blobpool"
	"github.com/ethereum/go-ethereum/core/txpool/legacypool"
	"github.com/ethereum/go-ethereum/core/types"
	"github.com/ethereum/go-ethereum/core/vm"
	"github.com/ethereum/go-ethereum/eth/downloader"
	"github.com/ethereum/go-ethereum/eth/ethconfig"
	"github.com/ethereum/go-ethereum/eth/gasprice"
	"github.com/ethereum/go-ethereum/eth/protocols/eth"
	"github.com/ethereum/go-ethereum/eth/protocols/snap"
	"github.com/ethereum/go-ethereum/ethdb"
	"github.com/ethereum/go-ethereum/event"
	"github.com/ethereum/go-ethereum/internal/ethapi"
	"github.com/ethereum/go-ethereum/internal/shutdowncheck"
	"github.com/ethereum/go-ethereum/log"
	"github.com/ethereum/go-ethereum/miner"
	"github.com/ethereum/go-ethereum/node"
	"github.com/ethereum/go-ethereum/p2p"
	"github.com/ethereum/go-ethereum/p2p/dnsdisc"
	"github.com/ethereum/go-ethereum/p2p/enode"
	"github.com/ethereum/go-ethereum/params"
	"github.com/ethereum/go-ethereum/rlp"
	"github.com/ethereum/go-ethereum/rpc"
)

// Config contains the configuration options of the ETH protocol.
// Deprecated: use ethconfig.Config instead.
type Config = ethconfig.Config

// Ethereum implements the Ethereum full node service.
type Ethereum struct {
	config *ethconfig.Config

	// Handlers
	txPool *txpool.TxPool

	blockchain         *core.BlockChain
	handler            *handler
	ethDialCandidates  enode.Iterator
	snapDialCandidates enode.Iterator
	merger             *consensus.Merger

	// DB interfaces
	chainDb ethdb.Database // Block chain database

	eventMux       *event.TypeMux
	engine         consensus.Engine
	accountManager *accounts.Manager

	bloomRequests     chan chan *bloombits.Retrieval // Channel receiving bloom data retrieval requests
	bloomIndexer      *core.ChainIndexer             // Bloom indexer operating during block imports
	closeBloomHandler chan struct{}

	APIBackend *EthAPIBackend

	miner     *miner.Miner
	gasPrice  *big.Int
	etherbase common.Address

	networkID     uint64
	netRPCService *ethapi.NetAPI

	p2pServer *p2p.Server

	lock sync.RWMutex // Protects the variadic fields (e.g. gas price and etherbase)

	shutdownTracker *shutdowncheck.ShutdownTracker // Tracks if and when the node has shutdown ungracefully
}

// New creates a new Ethereum object (including the
// initialisation of the common Ethereum object)
func New(stack *node.Node, config *ethconfig.Config) (*Ethereum, error) {
	// Ensure configuration values are compatible and sane
	if config.SyncMode == downloader.LightSync {
		return nil, errors.New("can't run eth.Ethereum in light sync mode, use les.LightEthereum")
	}
	if !config.SyncMode.IsValid() {
		return nil, fmt.Errorf("invalid sync mode %d", config.SyncMode)
	}
	if config.Miner.GasPrice == nil || config.Miner.GasPrice.Cmp(common.Big0) <= 0 {
		log.Warn("Sanitizing invalid miner gas price", "provided", config.Miner.GasPrice, "updated", ethconfig.Defaults.Miner.GasPrice)
		config.Miner.GasPrice = new(big.Int).Set(ethconfig.Defaults.Miner.GasPrice)
	}
	if config.NoPruning && config.TrieDirtyCache > 0 {
		if config.SnapshotCache > 0 {
			config.TrieCleanCache += config.TrieDirtyCache * 3 / 5
			config.SnapshotCache += config.TrieDirtyCache * 2 / 5
		} else {
			config.TrieCleanCache += config.TrieDirtyCache
		}
		config.TrieDirtyCache = 0
	}
	log.Info("Allocated trie memory caches", "clean", common.StorageSize(config.TrieCleanCache)*1024*1024, "dirty", common.StorageSize(config.TrieDirtyCache)*1024*1024)

	// Assemble the Ethereum object
	chainDb, err := stack.OpenDatabaseWithFreezer("chaindata", config.DatabaseCache, config.DatabaseHandles, config.DatabaseFreezer, "eth/db/chaindata/", false)
	if err != nil {
		return nil, err
	}
	if err := pruner.RecoverPruning(stack.ResolvePath(""), chainDb); err != nil {
		log.Error("Failed to recover state", "error", err)
	}
	// Transfer mining-related config to the ethash config.
	chainConfig, err := core.LoadChainConfig(chainDb, config.Genesis)
	if err != nil {
		return nil, err
	}
	engine, err := ethconfig.CreateConsensusEngine(chainConfig, chainDb)
	if err != nil {
		return nil, err
	}
	eth := &Ethereum{
		config:            config,
		merger:            consensus.NewMerger(chainDb),
		chainDb:           chainDb,
		eventMux:          stack.EventMux(),
		accountManager:    stack.AccountManager(),
		engine:            engine,
		closeBloomHandler: make(chan struct{}),
		networkID:         config.NetworkId,
		gasPrice:          config.Miner.GasPrice,
		etherbase:         config.Miner.Etherbase,
		bloomRequests:     make(chan chan *bloombits.Retrieval),
		bloomIndexer:      core.NewBloomIndexer(chainDb, params.BloomBitsBlocks, params.BloomConfirms),
		p2pServer:         stack.Server(),
		shutdownTracker:   shutdowncheck.NewShutdownTracker(chainDb),
	}

	bcVersion := rawdb.ReadDatabaseVersion(chainDb)
	var dbVer = "<nil>"
	if bcVersion != nil {
		dbVer = fmt.Sprintf("%d", *bcVersion)
	}
	log.Info("Initialising Ethereum protocol", "network", config.NetworkId, "dbversion", dbVer)

	if !config.SkipBcVersionCheck {
		if bcVersion != nil && *bcVersion > core.BlockChainVersion {
			return nil, fmt.Errorf("database version is v%d, Geth %s only supports v%d", *bcVersion, params.VersionWithMeta, core.BlockChainVersion)
		} else if bcVersion == nil || *bcVersion < core.BlockChainVersion {
			if bcVersion != nil { // only print warning on upgrade, not on init
				log.Warn("Upgrade blockchain database version", "from", dbVer, "to", core.BlockChainVersion)
			}
			rawdb.WriteDatabaseVersion(chainDb, core.BlockChainVersion)
		}
	}
	var (
		vmConfig = vm.Config{
			EnablePreimageRecording: config.EnablePreimageRecording,
		}
		cacheConfig = &core.CacheConfig{
			TrieCleanLimit:      config.TrieCleanCache,
			TrieCleanNoPrefetch: config.NoPrefetch,
			TrieDirtyLimit:      config.TrieDirtyCache,
			TrieDirtyDisabled:   config.NoPruning,
			TrieTimeLimit:       config.TrieTimeout,
			SnapshotLimit:       config.SnapshotCache,
			Preimages:           config.Preimages,
		}
	)
<<<<<<< HEAD
	if config.LiveTrace {
		// vmConfig.Tracer = tracers.NewPrinter()
		vmConfig.Tracer = tracers.NewFirehoseLogger()
	}
=======
>>>>>>> 8f17c19c
	// Override the chain config with provided settings.
	var overrides core.ChainOverrides
	if config.OverrideCancun != nil {
		overrides.OverrideCancun = config.OverrideCancun
	}
	if config.OverrideVerkle != nil {
		overrides.OverrideVerkle = config.OverrideVerkle
	}
	eth.blockchain, err = core.NewBlockChain(chainDb, cacheConfig, config.Genesis, &overrides, eth.engine, vmConfig, eth.shouldPreserve, &config.TxLookupLimit)
	if err != nil {
		return nil, err
	}
	eth.bloomIndexer.Start(eth.blockchain)

	if config.BlobPool.Datadir != "" {
		config.BlobPool.Datadir = stack.ResolvePath(config.BlobPool.Datadir)
	}
	blobPool := blobpool.New(config.BlobPool, eth.blockchain)

	if config.TxPool.Journal != "" {
		config.TxPool.Journal = stack.ResolvePath(config.TxPool.Journal)
	}
	legacyPool := legacypool.New(config.TxPool, eth.blockchain)

	eth.txPool, err = txpool.New(new(big.Int).SetUint64(config.TxPool.PriceLimit), eth.blockchain, []txpool.SubPool{legacyPool, blobPool})
	if err != nil {
		return nil, err
	}
	// Permit the downloader to use the trie cache allowance during fast sync
	cacheLimit := cacheConfig.TrieCleanLimit + cacheConfig.TrieDirtyLimit + cacheConfig.SnapshotLimit
	if eth.handler, err = newHandler(&handlerConfig{
		Database:       chainDb,
		Chain:          eth.blockchain,
		TxPool:         eth.txPool,
		Merger:         eth.merger,
		Network:        config.NetworkId,
		Sync:           config.SyncMode,
		BloomCache:     uint64(cacheLimit),
		EventMux:       eth.eventMux,
		RequiredBlocks: config.RequiredBlocks,
	}); err != nil {
		return nil, err
	}

	eth.miner = miner.New(eth, &config.Miner, eth.blockchain.Config(), eth.EventMux(), eth.engine, eth.isLocalBlock)
	eth.miner.SetExtra(makeExtraData(config.Miner.ExtraData))

	eth.APIBackend = &EthAPIBackend{stack.Config().ExtRPCEnabled(), stack.Config().AllowUnprotectedTxs, eth, nil}
	if eth.APIBackend.allowUnprotectedTxs {
		log.Info("Unprotected transactions allowed")
	}
	gpoParams := config.GPO
	if gpoParams.Default == nil {
		gpoParams.Default = config.Miner.GasPrice
	}
	eth.APIBackend.gpo = gasprice.NewOracle(eth.APIBackend, gpoParams)

	// Setup DNS discovery iterators.
	dnsclient := dnsdisc.NewClient(dnsdisc.Config{})
	eth.ethDialCandidates, err = dnsclient.NewIterator(eth.config.EthDiscoveryURLs...)
	if err != nil {
		return nil, err
	}
	eth.snapDialCandidates, err = dnsclient.NewIterator(eth.config.SnapDiscoveryURLs...)
	if err != nil {
		return nil, err
	}

	// Start the RPC service
	eth.netRPCService = ethapi.NewNetAPI(eth.p2pServer, config.NetworkId)

	// Register the backend on the node
	stack.RegisterAPIs(eth.APIs())
	stack.RegisterProtocols(eth.Protocols())
	stack.RegisterLifecycle(eth)

	// Successful startup; push a marker and check previous unclean shutdowns.
	eth.shutdownTracker.MarkStartup()

	return eth, nil
}

func makeExtraData(extra []byte) []byte {
	if len(extra) == 0 {
		// create default extradata
		extra, _ = rlp.EncodeToBytes([]interface{}{
			uint(params.VersionMajor<<16 | params.VersionMinor<<8 | params.VersionPatch),
			"geth",
			runtime.Version(),
			runtime.GOOS,
		})
	}
	if uint64(len(extra)) > params.MaximumExtraDataSize {
		log.Warn("Miner extra data exceed limit", "extra", hexutil.Bytes(extra), "limit", params.MaximumExtraDataSize)
		extra = nil
	}
	return extra
}

// APIs return the collection of RPC services the ethereum package offers.
// NOTE, some of these services probably need to be moved to somewhere else.
func (s *Ethereum) APIs() []rpc.API {
	apis := ethapi.GetAPIs(s.APIBackend)

	// Append any APIs exposed explicitly by the consensus engine
	apis = append(apis, s.engine.APIs(s.BlockChain())...)

	// Append all the local APIs and return
	return append(apis, []rpc.API{
		{
			Namespace: "eth",
			Service:   NewEthereumAPI(s),
		}, {
			Namespace: "miner",
			Service:   NewMinerAPI(s),
		}, {
			Namespace: "eth",
			Service:   downloader.NewDownloaderAPI(s.handler.downloader, s.eventMux),
		}, {
			Namespace: "admin",
			Service:   NewAdminAPI(s),
		}, {
			Namespace: "debug",
			Service:   NewDebugAPI(s),
		}, {
			Namespace: "net",
			Service:   s.netRPCService,
		},
	}...)
}

func (s *Ethereum) ResetWithGenesisBlock(gb *types.Block) {
	s.blockchain.ResetWithGenesisBlock(gb)
}

func (s *Ethereum) Etherbase() (eb common.Address, err error) {
	s.lock.RLock()
	etherbase := s.etherbase
	s.lock.RUnlock()

	if etherbase != (common.Address{}) {
		return etherbase, nil
	}
	return common.Address{}, errors.New("etherbase must be explicitly specified")
}

// isLocalBlock checks whether the specified block is mined
// by local miner accounts.
//
// We regard two types of accounts as local miner account: etherbase
// and accounts specified via `txpool.locals` flag.
func (s *Ethereum) isLocalBlock(header *types.Header) bool {
	author, err := s.engine.Author(header)
	if err != nil {
		log.Warn("Failed to retrieve block author", "number", header.Number.Uint64(), "hash", header.Hash(), "err", err)
		return false
	}
	// Check whether the given address is etherbase.
	s.lock.RLock()
	etherbase := s.etherbase
	s.lock.RUnlock()
	if author == etherbase {
		return true
	}
	// Check whether the given address is specified by `txpool.local`
	// CLI flag.
	for _, account := range s.config.TxPool.Locals {
		if account == author {
			return true
		}
	}
	return false
}

// shouldPreserve checks whether we should preserve the given block
// during the chain reorg depending on whether the author of block
// is a local account.
func (s *Ethereum) shouldPreserve(header *types.Header) bool {
	// The reason we need to disable the self-reorg preserving for clique
	// is it can be probable to introduce a deadlock.
	//
	// e.g. If there are 7 available signers
	//
	// r1   A
	// r2     B
	// r3       C
	// r4         D
	// r5   A      [X] F G
	// r6    [X]
	//
	// In the round5, the inturn signer E is offline, so the worst case
	// is A, F and G sign the block of round5 and reject the block of opponents
	// and in the round6, the last available signer B is offline, the whole
	// network is stuck.
	if _, ok := s.engine.(*clique.Clique); ok {
		return false
	}
	return s.isLocalBlock(header)
}

// SetEtherbase sets the mining reward address.
func (s *Ethereum) SetEtherbase(etherbase common.Address) {
	s.lock.Lock()
	s.etherbase = etherbase
	s.lock.Unlock()

	s.miner.SetEtherbase(etherbase)
}

// StartMining starts the miner with the given number of CPU threads. If mining
// is already running, this method adjust the number of threads allowed to use
// and updates the minimum price required by the transaction pool.
func (s *Ethereum) StartMining() error {
	// If the miner was not running, initialize it
	if !s.IsMining() {
		// Propagate the initial price point to the transaction pool
		s.lock.RLock()
		price := s.gasPrice
		s.lock.RUnlock()
		s.txPool.SetGasTip(price)

		// Configure the local mining address
		eb, err := s.Etherbase()
		if err != nil {
			log.Error("Cannot start mining without etherbase", "err", err)
			return fmt.Errorf("etherbase missing: %v", err)
		}
		var cli *clique.Clique
		if c, ok := s.engine.(*clique.Clique); ok {
			cli = c
		} else if cl, ok := s.engine.(*beacon.Beacon); ok {
			if c, ok := cl.InnerEngine().(*clique.Clique); ok {
				cli = c
			}
		}
		if cli != nil {
			wallet, err := s.accountManager.Find(accounts.Account{Address: eb})
			if wallet == nil || err != nil {
				log.Error("Etherbase account unavailable locally", "err", err)
				return fmt.Errorf("signer missing: %v", err)
			}
			cli.Authorize(eb, wallet.SignData)
		}
		// If mining is started, we can disable the transaction rejection mechanism
		// introduced to speed sync times.
		s.handler.acceptTxs.Store(true)

		go s.miner.Start()
	}
	return nil
}

// StopMining terminates the miner, both at the consensus engine level as well as
// at the block creation level.
func (s *Ethereum) StopMining() {
	// Update the thread count within the consensus engine
	type threaded interface {
		SetThreads(threads int)
	}
	if th, ok := s.engine.(threaded); ok {
		th.SetThreads(-1)
	}
	// Stop the block creating itself
	s.miner.Stop()
}

func (s *Ethereum) IsMining() bool      { return s.miner.Mining() }
func (s *Ethereum) Miner() *miner.Miner { return s.miner }

func (s *Ethereum) AccountManager() *accounts.Manager  { return s.accountManager }
func (s *Ethereum) BlockChain() *core.BlockChain       { return s.blockchain }
func (s *Ethereum) TxPool() *txpool.TxPool             { return s.txPool }
func (s *Ethereum) EventMux() *event.TypeMux           { return s.eventMux }
func (s *Ethereum) Engine() consensus.Engine           { return s.engine }
func (s *Ethereum) ChainDb() ethdb.Database            { return s.chainDb }
func (s *Ethereum) IsListening() bool                  { return true } // Always listening
func (s *Ethereum) Downloader() *downloader.Downloader { return s.handler.downloader }
func (s *Ethereum) Synced() bool                       { return s.handler.acceptTxs.Load() }
func (s *Ethereum) SetSynced()                         { s.handler.acceptTxs.Store(true) }
func (s *Ethereum) ArchiveMode() bool                  { return s.config.NoPruning }
func (s *Ethereum) BloomIndexer() *core.ChainIndexer   { return s.bloomIndexer }
func (s *Ethereum) Merger() *consensus.Merger          { return s.merger }
func (s *Ethereum) SyncMode() downloader.SyncMode {
	mode, _ := s.handler.chainSync.modeAndLocalHead()
	return mode
}

// Protocols returns all the currently configured
// network protocols to start.
func (s *Ethereum) Protocols() []p2p.Protocol {
	protos := eth.MakeProtocols((*ethHandler)(s.handler), s.networkID, s.ethDialCandidates)
	if s.config.SnapshotCache > 0 {
		protos = append(protos, snap.MakeProtocols((*snapHandler)(s.handler), s.snapDialCandidates)...)
	}
	return protos
}

// Start implements node.Lifecycle, starting all internal goroutines needed by the
// Ethereum protocol implementation.
func (s *Ethereum) Start() error {
	eth.StartENRUpdater(s.blockchain, s.p2pServer.LocalNode())

	// Start the bloom bits servicing goroutines
	s.startBloomHandlers(params.BloomBitsBlocks)

	// Regularly update shutdown marker
	s.shutdownTracker.Start()

	// Figure out a max peers count based on the server limits
	maxPeers := s.p2pServer.MaxPeers
	if s.config.LightServ > 0 {
		if s.config.LightPeers >= s.p2pServer.MaxPeers {
			return fmt.Errorf("invalid peer config: light peer count (%d) >= total peer count (%d)", s.config.LightPeers, s.p2pServer.MaxPeers)
		}
		maxPeers -= s.config.LightPeers
	}
	// Start the networking layer and the light server if requested
	s.handler.Start(maxPeers)
	return nil
}

// Stop implements node.Lifecycle, terminating all internal goroutines used by the
// Ethereum protocol.
func (s *Ethereum) Stop() error {
	// Stop all the peer-related stuff first.
	s.ethDialCandidates.Close()
	s.snapDialCandidates.Close()
	s.handler.Stop()

	// Then stop everything else.
	s.bloomIndexer.Close()
	close(s.closeBloomHandler)
	s.txPool.Close()
	s.miner.Close()
	s.blockchain.Stop()
	s.engine.Close()

	// Clean shutdown marker as the last thing before closing db
	s.shutdownTracker.Stop()

	s.chainDb.Close()
	s.eventMux.Stop()

	return nil
}<|MERGE_RESOLUTION|>--- conflicted
+++ resolved
@@ -193,13 +193,7 @@
 			Preimages:           config.Preimages,
 		}
 	)
-<<<<<<< HEAD
-	if config.LiveTrace {
-		// vmConfig.Tracer = tracers.NewPrinter()
-		vmConfig.Tracer = tracers.NewFirehoseLogger()
-	}
-=======
->>>>>>> 8f17c19c
+
 	// Override the chain config with provided settings.
 	var overrides core.ChainOverrides
 	if config.OverrideCancun != nil {
