// Copyright 2014 The go-ethereum Authors
// This file is part of the go-ethereum library.
//
// The go-ethereum library is free software: you can redistribute it and/or modify
// it under the terms of the GNU Lesser General Public License as published by
// the Free Software Foundation, either version 3 of the License, or
// (at your option) any later version.
//
// The go-ethereum library is distributed in the hope that it will be useful,
// but WITHOUT ANY WARRANTY; without even the implied warranty of
// MERCHANTABILITY or FITNESS FOR A PARTICULAR PURPOSE. See the
// GNU Lesser General Public License for more details.
//
// You should have received a copy of the GNU Lesser General Public License
// along with the go-ethereum library. If not, see <http://www.gnu.org/licenses/>.

// Package eth implements the Ethereum protocol.
package eth

import (
	"errors"
	"fmt"
	"math/big"
	"runtime"
	"sync"
	"sync/atomic"
	"time"

	"github.com/ethereum/go-ethereum/accounts"
	"github.com/ethereum/go-ethereum/common"
	"github.com/ethereum/go-ethereum/common/hexutil"
	"github.com/ethereum/go-ethereum/consensus"
	"github.com/ethereum/go-ethereum/consensus/bor"
	"github.com/ethereum/go-ethereum/consensus/clique"
	"github.com/ethereum/go-ethereum/core"
	"github.com/ethereum/go-ethereum/core/bloombits"
	"github.com/ethereum/go-ethereum/core/rawdb"
	"github.com/ethereum/go-ethereum/core/state/pruner"
	"github.com/ethereum/go-ethereum/core/types"
	"github.com/ethereum/go-ethereum/core/vm"
	"github.com/ethereum/go-ethereum/eth/downloader"
	"github.com/ethereum/go-ethereum/eth/ethconfig"
	"github.com/ethereum/go-ethereum/eth/filters"
	"github.com/ethereum/go-ethereum/eth/gasprice"
	"github.com/ethereum/go-ethereum/eth/protocols/eth"
	"github.com/ethereum/go-ethereum/eth/protocols/snap"
	"github.com/ethereum/go-ethereum/ethdb"
	"github.com/ethereum/go-ethereum/event"
	"github.com/ethereum/go-ethereum/internal/ethapi"
	"github.com/ethereum/go-ethereum/log"
	"github.com/ethereum/go-ethereum/miner"
	"github.com/ethereum/go-ethereum/node"
	"github.com/ethereum/go-ethereum/p2p"
	"github.com/ethereum/go-ethereum/p2p/dnsdisc"
	"github.com/ethereum/go-ethereum/p2p/enode"
	"github.com/ethereum/go-ethereum/params"
	"github.com/ethereum/go-ethereum/rlp"
	"github.com/ethereum/go-ethereum/rpc"
)

// Config contains the configuration options of the ETH protocol.
// Deprecated: use ethconfig.Config instead.
type Config = ethconfig.Config

// Ethereum implements the Ethereum full node service.
type Ethereum struct {
	config *ethconfig.Config

	// Handlers
	txPool             *core.TxPool
	blockchain         *core.BlockChain
	handler            *handler
	ethDialCandidates  enode.Iterator
	snapDialCandidates enode.Iterator

	// DB interfaces
	chainDb ethdb.Database // Block chain database

	eventMux       *event.TypeMux
	engine         consensus.Engine
	accountManager *accounts.Manager

	bloomRequests     chan chan *bloombits.Retrieval // Channel receiving bloom data retrieval requests
	bloomIndexer      *core.ChainIndexer             // Bloom indexer operating during block imports
	closeBloomHandler chan struct{}

	APIBackend *EthAPIBackend

	miner     *miner.Miner
	gasPrice  *big.Int
	etherbase common.Address

	networkID     uint64
	netRPCService *ethapi.PublicNetAPI

	p2pServer *p2p.Server

	lock sync.RWMutex // Protects the variadic fields (e.g. gas price and etherbase)
}

// New creates a new Ethereum object (including the
// initialisation of the common Ethereum object)
func New(stack *node.Node, config *ethconfig.Config) (*Ethereum, error) {
	// Ensure configuration values are compatible and sane
	if config.SyncMode == downloader.LightSync {
		return nil, errors.New("can't run eth.Ethereum in light sync mode, use les.LightEthereum")
	}
	if !config.SyncMode.IsValid() {
		return nil, fmt.Errorf("invalid sync mode %d", config.SyncMode)
	}
	if config.Miner.GasPrice == nil || config.Miner.GasPrice.Cmp(common.Big0) <= 0 {
		log.Warn("Sanitizing invalid miner gas price", "provided", config.Miner.GasPrice, "updated", ethconfig.Defaults.Miner.GasPrice)
		config.Miner.GasPrice = new(big.Int).Set(ethconfig.Defaults.Miner.GasPrice)
	}
	if config.NoPruning && config.TrieDirtyCache > 0 {
		if config.SnapshotCache > 0 {
			config.TrieCleanCache += config.TrieDirtyCache * 3 / 5
			config.SnapshotCache += config.TrieDirtyCache * 2 / 5
		} else {
			config.TrieCleanCache += config.TrieDirtyCache
		}
		config.TrieDirtyCache = 0
	}
	log.Info("Allocated trie memory caches", "clean", common.StorageSize(config.TrieCleanCache)*1024*1024, "dirty", common.StorageSize(config.TrieDirtyCache)*1024*1024)

	// Transfer mining-related config to the ethash config.
	ethashConfig := config.Ethash
	ethashConfig.NotifyFull = config.Miner.NotifyFull

	// Assemble the Ethereum object
	chainDb, err := stack.OpenDatabaseWithFreezer("chaindata", config.DatabaseCache, config.DatabaseHandles, config.DatabaseFreezer, "eth/db/chaindata/", false)
	if err != nil {
		return nil, err
	}
	chainConfig, genesisHash, genesisErr := core.SetupGenesisBlockWithOverride(chainDb, config.Genesis, config.OverrideBerlin)
	if _, ok := genesisErr.(*params.ConfigCompatError); genesisErr != nil && !ok {
		return nil, genesisErr
	}
	log.Info("Initialised chain configuration", "config", chainConfig)

	if err := pruner.RecoverPruning(stack.ResolvePath(""), chainDb, stack.ResolvePath(config.TrieCleanCacheJournal)); err != nil {
		log.Error("Failed to recover state", "error", err)
	}
	eth := &Ethereum{
		config:            config,
		chainDb:           chainDb,
		eventMux:          stack.EventMux(),
		accountManager:    stack.AccountManager(),
<<<<<<< HEAD
		engine:            nil,
=======
		engine:            ethconfig.CreateConsensusEngine(stack, chainConfig, &ethashConfig, config.Miner.Notify, config.Miner.Noverify, chainDb),
>>>>>>> 991384a7
		closeBloomHandler: make(chan struct{}),
		networkID:         config.NetworkId,
		gasPrice:          config.Miner.GasPrice,
		etherbase:         config.Miner.Etherbase,
		bloomRequests:     make(chan chan *bloombits.Retrieval),
		bloomIndexer:      core.NewBloomIndexer(chainDb, params.BloomBitsBlocks, params.BloomConfirms),
		p2pServer:         stack.Server(),
	}

	// START: Bor changes
	eth.APIBackend = &EthAPIBackend{stack.Config().ExtRPCEnabled(), stack.Config().AllowUnprotectedTxs, eth, nil}
	if eth.APIBackend.allowUnprotectedTxs {
		log.Info("Unprotected transactions allowed")
	}
	gpoParams := config.GPO
	if gpoParams.Default == nil {
		gpoParams.Default = config.Miner.GasPrice
	}
	eth.APIBackend.gpo = gasprice.NewOracle(eth.APIBackend, gpoParams)

	// create eth api and set engine
	ethAPI := ethapi.NewPublicBlockChainAPI(eth.APIBackend)
	eth.engine = ethconfig.CreateConsensusEngine(stack, chainConfig, config, chainDb, ethAPI)
	// END: Bor changes

	bcVersion := rawdb.ReadDatabaseVersion(chainDb)
	var dbVer = "<nil>"
	if bcVersion != nil {
		dbVer = fmt.Sprintf("%d", *bcVersion)
	}
	log.Info("Initialising Ethereum protocol", "network", config.NetworkId, "dbversion", dbVer)

	if !config.SkipBcVersionCheck {
		if bcVersion != nil && *bcVersion > core.BlockChainVersion {
			return nil, fmt.Errorf("database version is v%d, Geth %s only supports v%d", *bcVersion, params.VersionWithMeta, core.BlockChainVersion)
		} else if bcVersion == nil || *bcVersion < core.BlockChainVersion {
			if bcVersion != nil { // only print warning on upgrade, not on init
				log.Warn("Upgrade blockchain database version", "from", dbVer, "to", core.BlockChainVersion)
			}
			rawdb.WriteDatabaseVersion(chainDb, core.BlockChainVersion)
		}
	}
	var (
		vmConfig = vm.Config{
			EnablePreimageRecording: config.EnablePreimageRecording,
			EWASMInterpreter:        config.EWASMInterpreter,
			EVMInterpreter:          config.EVMInterpreter,
		}
		cacheConfig = &core.CacheConfig{
			TrieCleanLimit:      config.TrieCleanCache,
			TrieCleanJournal:    stack.ResolvePath(config.TrieCleanCacheJournal),
			TrieCleanRejournal:  config.TrieCleanCacheRejournal,
			TrieCleanNoPrefetch: config.NoPrefetch,
			TrieDirtyLimit:      config.TrieDirtyCache,
			TrieDirtyDisabled:   config.NoPruning,
			TrieTimeLimit:       config.TrieTimeout,
			SnapshotLimit:       config.SnapshotCache,
			Preimages:           config.Preimages,
		}
	)
	eth.blockchain, err = core.NewBlockChain(chainDb, cacheConfig, chainConfig, eth.engine, vmConfig, eth.shouldPreserve, &config.TxLookupLimit)
	if err != nil {
		return nil, err
	}
	eth.engine.VerifyHeader(eth.blockchain, eth.blockchain.CurrentHeader(), true) // TODO think on it

	// Rewind the chain in case of an incompatible config upgrade.
	if compat, ok := genesisErr.(*params.ConfigCompatError); ok {
		log.Warn("Rewinding chain to upgrade configuration", "err", compat)
		eth.blockchain.SetHead(compat.RewindTo)
		rawdb.WriteChainConfig(chainDb, genesisHash, chainConfig)
	}
	eth.bloomIndexer.Start(eth.blockchain)

	if config.TxPool.Journal != "" {
		config.TxPool.Journal = stack.ResolvePath(config.TxPool.Journal)
	}
	eth.txPool = core.NewTxPool(config.TxPool, chainConfig, eth.blockchain)

	// Permit the downloader to use the trie cache allowance during fast sync
	cacheLimit := cacheConfig.TrieCleanLimit + cacheConfig.TrieDirtyLimit + cacheConfig.SnapshotLimit
	checkpoint := config.Checkpoint
	if checkpoint == nil {
		checkpoint = params.TrustedCheckpoints[genesisHash]
	}
	if eth.handler, err = newHandler(&handlerConfig{
		Database:   chainDb,
		Chain:      eth.blockchain,
		TxPool:     eth.txPool,
		Network:    config.NetworkId,
		Sync:       config.SyncMode,
		BloomCache: uint64(cacheLimit),
		EventMux:   eth.eventMux,
		Checkpoint: checkpoint,
		Whitelist:  config.Whitelist,
	}); err != nil {
		return nil, err
	}

	eth.miner = miner.New(eth, &config.Miner, chainConfig, eth.EventMux(), eth.engine, eth.isLocalBlock)
	eth.miner.SetExtra(makeExtraData(config.Miner.ExtraData))

<<<<<<< HEAD
	eth.ethDialCandidates, err = setupDiscovery(eth.config.EthDiscoveryURLs)
=======
	eth.APIBackend = &EthAPIBackend{stack.Config().ExtRPCEnabled(), stack.Config().AllowUnprotectedTxs, eth, nil}
	if eth.APIBackend.allowUnprotectedTxs {
		log.Info("Unprotected transactions allowed")
	}
	gpoParams := config.GPO
	if gpoParams.Default == nil {
		gpoParams.Default = config.Miner.GasPrice
	}
	eth.APIBackend.gpo = gasprice.NewOracle(eth.APIBackend, gpoParams)

	// Setup DNS discovery iterators.
	dnsclient := dnsdisc.NewClient(dnsdisc.Config{})
	eth.ethDialCandidates, err = dnsclient.NewIterator(eth.config.EthDiscoveryURLs...)
>>>>>>> 991384a7
	if err != nil {
		return nil, err
	}
	eth.snapDialCandidates, err = dnsclient.NewIterator(eth.config.SnapDiscoveryURLs...)
	if err != nil {
		return nil, err
	}

	// Start the RPC service
	eth.netRPCService = ethapi.NewPublicNetAPI(eth.p2pServer, config.NetworkId)

	// Register the backend on the node
	stack.RegisterAPIs(eth.APIs())
	stack.RegisterProtocols(eth.Protocols())
	stack.RegisterLifecycle(eth)
	// Check for unclean shutdown
	if uncleanShutdowns, discards, err := rawdb.PushUncleanShutdownMarker(chainDb); err != nil {
		log.Error("Could not update unclean-shutdown-marker list", "error", err)
	} else {
		if discards > 0 {
			log.Warn("Old unclean shutdowns found", "count", discards)
		}
		for _, tstamp := range uncleanShutdowns {
			t := time.Unix(int64(tstamp), 0)
			log.Warn("Unclean shutdown detected", "booted", t,
				"age", common.PrettyAge(t))
		}
	}
	return eth, nil
}

func makeExtraData(extra []byte) []byte {
	if len(extra) == 0 {
		// create default extradata
		extra, _ = rlp.EncodeToBytes([]interface{}{
			uint(params.VersionMajor<<16 | params.VersionMinor<<8 | params.VersionPatch),
			"bor",
			runtime.Version(),
			runtime.GOOS,
		})
	}
	if uint64(len(extra)) > params.MaximumExtraDataSize {
		log.Warn("Miner extra data exceed limit", "extra", hexutil.Bytes(extra), "limit", params.MaximumExtraDataSize)
		extra = nil
	}
	return extra
}

// APIs return the collection of RPC services the ethereum package offers.
// NOTE, some of these services probably need to be moved to somewhere else.
func (s *Ethereum) APIs() []rpc.API {
	apis := ethapi.GetAPIs(s.APIBackend)

	// Append any APIs exposed explicitly by the consensus engine
	apis = append(apis, s.engine.APIs(s.BlockChain())...)

	// BOR change starts
	// set genesis to public filter api
	publicFilterAPI := filters.NewPublicFilterAPI(s.APIBackend, false, 5*time.Minute)
	// avoiding constructor changed by introducing new method to set genesis
	publicFilterAPI.SetChainConfig(s.blockchain.Config())
	// BOR change ends

	// Append all the local APIs and return
	return append(apis, []rpc.API{
		{
			Namespace: "eth",
			Version:   "1.0",
			Service:   NewPublicEthereumAPI(s),
			Public:    true,
		}, {
			Namespace: "eth",
			Version:   "1.0",
			Service:   NewPublicMinerAPI(s),
			Public:    true,
		}, {
			Namespace: "eth",
			Version:   "1.0",
			Service:   downloader.NewPublicDownloaderAPI(s.handler.downloader, s.eventMux),
			Public:    true,
		}, {
			Namespace: "miner",
			Version:   "1.0",
			Service:   NewPrivateMinerAPI(s),
			Public:    false,
		}, {
			Namespace: "eth",
			Version:   "1.0",
			Service:   publicFilterAPI, // BOR related change
			Public:    true,
		}, {
			Namespace: "admin",
			Version:   "1.0",
			Service:   NewPrivateAdminAPI(s),
		}, {
			Namespace: "debug",
			Version:   "1.0",
			Service:   NewPublicDebugAPI(s),
			Public:    true,
		}, {
			Namespace: "debug",
			Version:   "1.0",
			Service:   NewPrivateDebugAPI(s),
		}, {
			Namespace: "net",
			Version:   "1.0",
			Service:   s.netRPCService,
			Public:    true,
		},
	}...)
}

func (s *Ethereum) ResetWithGenesisBlock(gb *types.Block) {
	s.blockchain.ResetWithGenesisBlock(gb)
}

func (s *Ethereum) Etherbase() (eb common.Address, err error) {
	s.lock.RLock()
	etherbase := s.etherbase
	s.lock.RUnlock()

	if etherbase != (common.Address{}) {
		return etherbase, nil
	}
	if wallets := s.AccountManager().Wallets(); len(wallets) > 0 {
		if accounts := wallets[0].Accounts(); len(accounts) > 0 {
			etherbase := accounts[0].Address

			s.lock.Lock()
			s.etherbase = etherbase
			s.lock.Unlock()

			log.Info("Etherbase automatically configured", "address", etherbase)
			return etherbase, nil
		}
	}
	return common.Address{}, fmt.Errorf("etherbase must be explicitly specified")
}

// isLocalBlock checks whether the specified block is mined
// by local miner accounts.
//
// We regard two types of accounts as local miner account: etherbase
// and accounts specified via `txpool.locals` flag.
func (s *Ethereum) isLocalBlock(block *types.Block) bool {
	author, err := s.engine.Author(block.Header())
	if err != nil {
		log.Warn("Failed to retrieve block author", "number", block.NumberU64(), "hash", block.Hash(), "err", err)
		return false
	}
	// Check whether the given address is etherbase.
	s.lock.RLock()
	etherbase := s.etherbase
	s.lock.RUnlock()
	if author == etherbase {
		return true
	}
	// Check whether the given address is specified by `txpool.local`
	// CLI flag.
	for _, account := range s.config.TxPool.Locals {
		if account == author {
			return true
		}
	}
	return false
}

// shouldPreserve checks whether we should preserve the given block
// during the chain reorg depending on whether the author of block
// is a local account.
func (s *Ethereum) shouldPreserve(block *types.Block) bool {
	// The reason we need to disable the self-reorg preserving for clique
	// is it can be probable to introduce a deadlock.
	//
	// e.g. If there are 7 available signers
	//
	// r1   A
	// r2     B
	// r3       C
	// r4         D
	// r5   A      [X] F G
	// r6    [X]
	//
	// In the round5, the inturn signer E is offline, so the worst case
	// is A, F and G sign the block of round5 and reject the block of opponents
	// and in the round6, the last available signer B is offline, the whole
	// network is stuck.
	if _, ok := s.engine.(*clique.Clique); ok {
		return false
	}
	return s.isLocalBlock(block)
}

// SetEtherbase sets the mining reward address.
func (s *Ethereum) SetEtherbase(etherbase common.Address) {
	s.lock.Lock()
	s.etherbase = etherbase
	s.lock.Unlock()

	s.miner.SetEtherbase(etherbase)
}

// StartMining starts the miner with the given number of CPU threads. If mining
// is already running, this method adjust the number of threads allowed to use
// and updates the minimum price required by the transaction pool.
func (s *Ethereum) StartMining(threads int) error {
	// Update the thread count within the consensus engine
	type threaded interface {
		SetThreads(threads int)
	}
	if th, ok := s.engine.(threaded); ok {
		log.Info("Updated mining threads", "threads", threads)
		if threads == 0 {
			threads = -1 // Disable the miner from within
		}
		th.SetThreads(threads)
	}
	// If the miner was not running, initialize it
	if !s.IsMining() {
		// Propagate the initial price point to the transaction pool
		s.lock.RLock()
		price := s.gasPrice
		s.lock.RUnlock()
		s.txPool.SetGasPrice(price)

		// Configure the local mining address
		eb, err := s.Etherbase()
		if err != nil {
			log.Error("Cannot start mining without etherbase", "err", err)
			return fmt.Errorf("etherbase missing: %v", err)
		}
		if clique, ok := s.engine.(*clique.Clique); ok {
			wallet, err := s.accountManager.Find(accounts.Account{Address: eb})
			if wallet == nil || err != nil {
				log.Error("Etherbase account unavailable locally", "err", err)
				return fmt.Errorf("signer missing: %v", err)
			}
			clique.Authorize(eb, wallet.SignData)
		}
		if bor, ok := s.engine.(*bor.Bor); ok {
			wallet, err := s.accountManager.Find(accounts.Account{Address: eb})
			if wallet == nil || err != nil {
				log.Error("Etherbase account unavailable locally", "err", err)
				return fmt.Errorf("signer missing: %v", err)
			}
			bor.Authorize(eb, wallet.SignData)
		}
		// If mining is started, we can disable the transaction rejection mechanism
		// introduced to speed sync times.
		atomic.StoreUint32(&s.handler.acceptTxs, 1)

		go s.miner.Start(eb)
	}
	return nil
}

// StopMining terminates the miner, both at the consensus engine level as well as
// at the block creation level.
func (s *Ethereum) StopMining() {
	// Update the thread count within the consensus engine
	type threaded interface {
		SetThreads(threads int)
	}
	if th, ok := s.engine.(threaded); ok {
		th.SetThreads(-1)
	}
	// Stop the block creating itself
	s.miner.Stop()
}

func (s *Ethereum) IsMining() bool      { return s.miner.Mining() }
func (s *Ethereum) Miner() *miner.Miner { return s.miner }

func (s *Ethereum) AccountManager() *accounts.Manager  { return s.accountManager }
func (s *Ethereum) BlockChain() *core.BlockChain       { return s.blockchain }
func (s *Ethereum) TxPool() *core.TxPool               { return s.txPool }
func (s *Ethereum) EventMux() *event.TypeMux           { return s.eventMux }
func (s *Ethereum) Engine() consensus.Engine           { return s.engine }
func (s *Ethereum) ChainDb() ethdb.Database            { return s.chainDb }
func (s *Ethereum) IsListening() bool                  { return true } // Always listening
func (s *Ethereum) Downloader() *downloader.Downloader { return s.handler.downloader }
func (s *Ethereum) Synced() bool                       { return atomic.LoadUint32(&s.handler.acceptTxs) == 1 }
func (s *Ethereum) ArchiveMode() bool                  { return s.config.NoPruning }
func (s *Ethereum) BloomIndexer() *core.ChainIndexer   { return s.bloomIndexer }

// Protocols returns all the currently configured
// network protocols to start.
func (s *Ethereum) Protocols() []p2p.Protocol {
	protos := eth.MakeProtocols((*ethHandler)(s.handler), s.networkID, s.ethDialCandidates)
	if s.config.SnapshotCache > 0 {
		protos = append(protos, snap.MakeProtocols((*snapHandler)(s.handler), s.snapDialCandidates)...)
	}
	return protos
}

// Start implements node.Lifecycle, starting all internal goroutines needed by the
// Ethereum protocol implementation.
func (s *Ethereum) Start() error {
	eth.StartENRUpdater(s.blockchain, s.p2pServer.LocalNode())

	// Start the bloom bits servicing goroutines
	s.startBloomHandlers(params.BloomBitsBlocks)

	// Figure out a max peers count based on the server limits
	maxPeers := s.p2pServer.MaxPeers
	if s.config.LightServ > 0 {
		if s.config.LightPeers >= s.p2pServer.MaxPeers {
			return fmt.Errorf("invalid peer config: light peer count (%d) >= total peer count (%d)", s.config.LightPeers, s.p2pServer.MaxPeers)
		}
		maxPeers -= s.config.LightPeers
	}
	// Start the networking layer and the light server if requested
	s.handler.Start(maxPeers)
	return nil
}

// Stop implements node.Lifecycle, terminating all internal goroutines used by the
// Ethereum protocol.
func (s *Ethereum) Stop() error {
	// Stop all the peer-related stuff first.
	s.ethDialCandidates.Close()
	s.snapDialCandidates.Close()
	s.handler.Stop()

	// Then stop everything else.
	s.bloomIndexer.Close()
	close(s.closeBloomHandler)
	s.txPool.Stop()
	s.miner.Stop()
	s.blockchain.Stop()
	s.engine.Close()
	rawdb.PopUncleanShutdownMarker(s.chainDb)
	s.chainDb.Close()
	s.eventMux.Stop()

	return nil
}

//
// Bor related methods
//

// SetBlockchain set blockchain while testing
func (s *Ethereum) SetBlockchain(blockchain *core.BlockChain) {
	s.blockchain = blockchain
}<|MERGE_RESOLUTION|>--- conflicted
+++ resolved
@@ -146,11 +146,7 @@
 		chainDb:           chainDb,
 		eventMux:          stack.EventMux(),
 		accountManager:    stack.AccountManager(),
-<<<<<<< HEAD
 		engine:            nil,
-=======
-		engine:            ethconfig.CreateConsensusEngine(stack, chainConfig, &ethashConfig, config.Miner.Notify, config.Miner.Noverify, chainDb),
->>>>>>> 991384a7
 		closeBloomHandler: make(chan struct{}),
 		networkID:         config.NetworkId,
 		gasPrice:          config.Miner.GasPrice,
@@ -253,26 +249,8 @@
 	eth.miner = miner.New(eth, &config.Miner, chainConfig, eth.EventMux(), eth.engine, eth.isLocalBlock)
 	eth.miner.SetExtra(makeExtraData(config.Miner.ExtraData))
 
-<<<<<<< HEAD
-	eth.ethDialCandidates, err = setupDiscovery(eth.config.EthDiscoveryURLs)
-=======
-	eth.APIBackend = &EthAPIBackend{stack.Config().ExtRPCEnabled(), stack.Config().AllowUnprotectedTxs, eth, nil}
-	if eth.APIBackend.allowUnprotectedTxs {
-		log.Info("Unprotected transactions allowed")
-	}
-	gpoParams := config.GPO
-	if gpoParams.Default == nil {
-		gpoParams.Default = config.Miner.GasPrice
-	}
-	eth.APIBackend.gpo = gasprice.NewOracle(eth.APIBackend, gpoParams)
-
 	// Setup DNS discovery iterators.
 	dnsclient := dnsdisc.NewClient(dnsdisc.Config{})
-	eth.ethDialCandidates, err = dnsclient.NewIterator(eth.config.EthDiscoveryURLs...)
->>>>>>> 991384a7
-	if err != nil {
-		return nil, err
-	}
 	eth.snapDialCandidates, err = dnsclient.NewIterator(eth.config.SnapDiscoveryURLs...)
 	if err != nil {
 		return nil, err
