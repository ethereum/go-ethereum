--- conflicted
+++ resolved
@@ -133,19 +133,6 @@
 	if err != nil {
 		return nil, err
 	}
-<<<<<<< HEAD
-	chainConfig, genesisHash, genesisErr := core.SetupGenesisBlockWithOverride(chainDb, config.Genesis, config.OverrideTerminalTotalDifficulty, config.OverrideTerminalTotalDifficultyPassed)
-	if _, ok := genesisErr.(*params.ConfigCompatError); genesisErr != nil && !ok {
-		return nil, genesisErr
-	}
-	log.Info("")
-	log.Info(strings.Repeat("-", 153))
-	for _, line := range strings.Split(chainConfig.String(), "\n") {
-		log.Info(line)
-	}
-	log.Info(strings.Repeat("-", 153))
-	log.Info("")
-
 	// Init tx-trace underlying database and storage layer
 	var traceDb ethdb.Database
 	if config.TxTrace.Enabled {
@@ -156,8 +143,6 @@
 	}
 	txStore := txtrace.NewTraceStore(traceDb)
 
-=======
->>>>>>> 18b641b0
 	if err := pruner.RecoverPruning(stack.ResolvePath(""), chainDb, stack.ResolvePath(config.TrieCleanCacheJournal)); err != nil {
 		log.Error("Failed to recover state", "error", err)
 	}
@@ -222,32 +207,18 @@
 			AncientPrune:        config.AncientPrune,
 		}
 	)
-<<<<<<< HEAD
-	eth.blockchain, err = core.NewBlockChainV2(chainDb, cacheConfig, chainConfig, &config.TxTrace, txStore, eth.engine, vmConfig, eth.shouldPreserve, &config.TxLookupLimit)
-	if err != nil {
-		return nil, err
-	}
-	// Rewind the chain in case of an incompatible config upgrade.
-	if compat, ok := genesisErr.(*params.ConfigCompatError); ok {
-		log.Warn("Rewinding chain to upgrade configuration", "err", compat)
-		eth.blockchain.SetHead(compat.RewindTo)
-		rawdb.WriteChainConfig(chainDb, genesisHash, chainConfig)
-	}
-	if !config.AncientPrune {
-		eth.bloomIndexer.Start(eth.blockchain)
-	}
-=======
 	// Override the chain config with provided settings.
 	var overrides core.ChainOverrides
 	if config.OverrideShanghai != nil {
 		overrides.OverrideShanghai = config.OverrideShanghai
 	}
-	eth.blockchain, err = core.NewBlockChain(chainDb, cacheConfig, config.Genesis, &overrides, eth.engine, vmConfig, eth.shouldPreserve, &config.TxLookupLimit)
+	eth.blockchain, err = core.NewBlockChainV2(chainDb, cacheConfig, config.Genesis, &overrides, eth.engine, vmConfig, eth.shouldPreserve, &config.TxLookupLimit, &config.TxTrace, txStore)
 	if err != nil {
 		return nil, err
 	}
-	eth.bloomIndexer.Start(eth.blockchain)
->>>>>>> 18b641b0
+	if !config.AncientPrune {
+		eth.bloomIndexer.Start(eth.blockchain)
+	}
 
 	if config.TxPool.Journal != "" {
 		config.TxPool.Journal = stack.ResolvePath(config.TxPool.Journal)
