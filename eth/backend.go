--- conflicted
+++ resolved
@@ -69,16 +69,10 @@
 // Ethereum implements the Ethereum full node service.
 type Ethereum struct {
 	// core protocol objects
-<<<<<<< HEAD
-	config     *ethconfig.Config
-	txPool     *txpool.TxPool
-	blockchain *core.BlockChain
-=======
 	config         *ethconfig.Config
 	txPool         *txpool.TxPool
 	localTxTracker *locals.TxTracker
 	blockchain     *core.BlockChain
->>>>>>> b027a90a
 
 	handler *handler
 	discmix *enode.FairMix
