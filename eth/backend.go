--- conflicted
+++ resolved
@@ -494,11 +494,8 @@
 func (s *Ethereum) Downloader() *downloader.Downloader { return s.protocolManager.downloader }
 func (s *Ethereum) Synced() bool                       { return atomic.LoadUint32(&s.protocolManager.acceptTxs) == 1 }
 func (s *Ethereum) ArchiveMode() bool                  { return s.config.NoPruning }
-<<<<<<< HEAD
 func (s *Ethereum) CheckPoint() uint64                 { return s.protocolManager.checkpointNumber }
-=======
 func (s *Ethereum) BloomIndexer() *core.ChainIndexer   { return s.bloomIndexer }
->>>>>>> ff23e265
 
 // Protocols returns all the currently configured
 // network protocols to start.
