// Copyright 2014 The go-ethereum Authors
// This file is part of the go-ethereum library.
//
// The go-ethereum library is free software: you can redistribute it and/or modify
// it under the terms of the GNU Lesser General Public License as published by
// the Free Software Foundation, either version 3 of the License, or
// (at your option) any later version.
//
// The go-ethereum library is distributed in the hope that it will be useful,
// but WITHOUT ANY WARRANTY; without even the implied warranty of
// MERCHANTABILITY or FITNESS FOR A PARTICULAR PURPOSE. See the
// GNU Lesser General Public License for more details.
//
// You should have received a copy of the GNU Lesser General Public License
// along with the go-ethereum library. If not, see <http://www.gnu.org/licenses/>.

// Package eth implements the Ethereum protocol.
package eth

import (
<<<<<<< HEAD
	"context"
	"errors"
=======
	"encoding/json"
>>>>>>> aadddf3a
	"fmt"
	"math/big"
	"runtime"
	"sync"
	"time"

	"github.com/ethereum/go-ethereum/accounts"
	"github.com/ethereum/go-ethereum/common"
	"github.com/ethereum/go-ethereum/common/hexutil"
	"github.com/ethereum/go-ethereum/consensus"
<<<<<<< HEAD
	"github.com/ethereum/go-ethereum/consensus/beacon"
	"github.com/ethereum/go-ethereum/consensus/bor"
	"github.com/ethereum/go-ethereum/consensus/bor/heimdall"
	"github.com/ethereum/go-ethereum/consensus/clique"
=======
>>>>>>> aadddf3a
	"github.com/ethereum/go-ethereum/core"
	"github.com/ethereum/go-ethereum/core/bloombits"
	"github.com/ethereum/go-ethereum/core/rawdb"
	"github.com/ethereum/go-ethereum/core/state/pruner"
	"github.com/ethereum/go-ethereum/core/txpool"
	"github.com/ethereum/go-ethereum/core/txpool/legacypool"
	"github.com/ethereum/go-ethereum/core/types"
	"github.com/ethereum/go-ethereum/core/vm"
	"github.com/ethereum/go-ethereum/eth/downloader"
	"github.com/ethereum/go-ethereum/eth/downloader/whitelist"
	"github.com/ethereum/go-ethereum/eth/ethconfig"
	"github.com/ethereum/go-ethereum/eth/filters"
	"github.com/ethereum/go-ethereum/eth/gasprice"
	"github.com/ethereum/go-ethereum/eth/protocols/eth"
	"github.com/ethereum/go-ethereum/eth/protocols/snap"
	"github.com/ethereum/go-ethereum/eth/tracers"
	"github.com/ethereum/go-ethereum/ethdb"
	"github.com/ethereum/go-ethereum/event"
	"github.com/ethereum/go-ethereum/internal/ethapi"
	"github.com/ethereum/go-ethereum/internal/shutdowncheck"
	"github.com/ethereum/go-ethereum/log"
	"github.com/ethereum/go-ethereum/miner"
	"github.com/ethereum/go-ethereum/node"
	"github.com/ethereum/go-ethereum/p2p"
	"github.com/ethereum/go-ethereum/p2p/dnsdisc"
	"github.com/ethereum/go-ethereum/p2p/enode"
	"github.com/ethereum/go-ethereum/params"
	"github.com/ethereum/go-ethereum/rlp"
	"github.com/ethereum/go-ethereum/rpc"
	"github.com/ethereum/go-ethereum/triedb"
)

// Config contains the configuration options of the ETH protocol.
// Deprecated: use ethconfig.Config instead.
type Config = ethconfig.Config

// Ethereum implements the Ethereum full node service.
type Ethereum struct {
	config *ethconfig.Config

	// Handlers
	txPool *txpool.TxPool

	blockchain         *core.BlockChain
	handler            *handler
	ethDialCandidates  enode.Iterator
	snapDialCandidates enode.Iterator

	// DB interfaces
	chainDb ethdb.Database // Block chain database

	eventMux       *event.TypeMux
	engine         consensus.Engine
	accountManager *accounts.Manager
	authorized     bool // If consensus engine is authorized with keystore

	bloomRequests     chan chan *bloombits.Retrieval // Channel receiving bloom data retrieval requests
	bloomIndexer      *core.ChainIndexer             // Bloom indexer operating during block imports
	closeBloomHandler chan struct{}

	APIBackend *EthAPIBackend

	miner    *miner.Miner
	gasPrice *big.Int

	networkID     uint64
	netRPCService *ethapi.NetAPI

	p2pServer *p2p.Server

	lock sync.RWMutex // Protects the variadic fields (e.g. gas price and etherbase)

	closeCh chan struct{} // Channel to signal the background processes to exit

	shutdownTracker *shutdowncheck.ShutdownTracker // Tracks if and when the node has shutdown ungracefully
}

// New creates a new Ethereum object (including the initialisation of the common Ethereum object),
// whose lifecycle will be managed by the provided node.
func New(stack *node.Node, config *ethconfig.Config) (*Ethereum, error) {
	// Ensure configuration values are compatible and sane
	if !config.SyncMode.IsValid() {
		return nil, fmt.Errorf("invalid sync mode %d", config.SyncMode)
	}
<<<<<<< HEAD
	// enforce minimum gas price of 30 gwei in bor
	if config.Miner.GasPrice == nil || config.Miner.GasPrice.Cmp(big.NewInt(params.BorDefaultMinerGasPrice)) != 0 {
=======
	if config.Miner.GasPrice == nil || config.Miner.GasPrice.Sign() <= 0 {
>>>>>>> aadddf3a
		log.Warn("Sanitizing invalid miner gas price", "provided", config.Miner.GasPrice, "updated", ethconfig.Defaults.Miner.GasPrice)
		config.Miner.GasPrice = new(big.Int).Set(ethconfig.Defaults.Miner.GasPrice)
	}
	if config.NoPruning && config.TrieDirtyCache > 0 {
		if config.SnapshotCache > 0 {
			config.TrieCleanCache += config.TrieDirtyCache * 3 / 5
			config.SnapshotCache += config.TrieDirtyCache * 2 / 5
		} else {
			config.TrieCleanCache += config.TrieDirtyCache
		}
		config.TrieDirtyCache = 0
	}
	log.Info("Allocated trie memory caches", "clean", common.StorageSize(config.TrieCleanCache)*1024*1024, "dirty", common.StorageSize(config.TrieDirtyCache)*1024*1024)

	// Assemble the Ethereum object
	chainDb, err := stack.OpenDatabaseWithFreezer("chaindata", config.DatabaseCache, config.DatabaseHandles, config.DatabaseFreezer, "ethereum/db/chaindata/", false, false, false)
	if err != nil {
		return nil, err
	}
	scheme, err := rawdb.ParseStateScheme(config.StateScheme, chainDb)
	if err != nil {
		return nil, err
	}
	// Try to recover offline state pruning only in hash-based.
	if scheme == rawdb.HashScheme {
		if err := pruner.RecoverPruning(stack.ResolvePath(""), chainDb); err != nil {
			log.Error("Failed to recover state", "error", err)
		}
	}

	// START: Bor changes
	eth := &Ethereum{
		config:            config,
		chainDb:           chainDb,
		eventMux:          stack.EventMux(),
		accountManager:    stack.AccountManager(),
		authorized:        false,
		closeBloomHandler: make(chan struct{}),
		networkID:         config.NetworkId,
		gasPrice:          config.Miner.GasPrice,
		bloomRequests:     make(chan chan *bloombits.Retrieval),
		bloomIndexer:      core.NewBloomIndexer(chainDb, params.BloomBitsBlocks, params.BloomConfirms),
		p2pServer:         stack.Server(),
		shutdownTracker:   shutdowncheck.NewShutdownTracker(chainDb),
		closeCh:           make(chan struct{}),
	}

	eth.APIBackend = &EthAPIBackend{stack.Config().ExtRPCEnabled(), stack.Config().AllowUnprotectedTxs, eth, nil}
	if eth.APIBackend.allowUnprotectedTxs {
		log.Info("------Unprotected transactions allowed-------")
		config.TxPool.AllowUnprotectedTxs = true
	}

	gpoParams := config.GPO
	if gpoParams.Default == nil {
		gpoParams.Default = config.Miner.GasPrice
	}

	// Override the chain config with provided settings.
	var overrides core.ChainOverrides
	if config.OverrideCancun != nil {
		overrides.OverrideCancun = config.OverrideCancun
	}
	if config.OverrideVerkle != nil {
		overrides.OverrideVerkle = config.OverrideVerkle
	}

	chainConfig, _, genesisErr := core.SetupGenesisBlockWithOverride(chainDb, triedb.NewDatabase(chainDb, triedb.HashDefaults), config.Genesis, &overrides)
	if _, isCompat := genesisErr.(*params.ConfigCompatError); genesisErr != nil && !isCompat {
		return nil, genesisErr
	}

	blockChainAPI := ethapi.NewBlockChainAPI(eth.APIBackend)
	engine, err := ethconfig.CreateConsensusEngine(chainConfig, config, chainDb, blockChainAPI)
	eth.engine = engine
	if err != nil {
		return nil, err
	}
	// END: Bor changes

	bcVersion := rawdb.ReadDatabaseVersion(chainDb)
	var dbVer = "<nil>"
	if bcVersion != nil {
		dbVer = fmt.Sprintf("%d", *bcVersion)
	}
	log.Info("Initialising Ethereum protocol", "network", config.NetworkId, "dbversion", dbVer)

	if !config.SkipBcVersionCheck {
		if bcVersion != nil && *bcVersion > core.BlockChainVersion {
			return nil, fmt.Errorf("database version is v%d, Geth %s only supports v%d", *bcVersion, params.VersionWithMeta, core.BlockChainVersion)
		} else if bcVersion == nil || *bcVersion < core.BlockChainVersion {
			if bcVersion != nil { // only print warning on upgrade, not on init
				log.Warn("Upgrade blockchain database version", "from", dbVer, "to", core.BlockChainVersion)
			}
			rawdb.WriteDatabaseVersion(chainDb, core.BlockChainVersion)
		}
	}
	var (
		vmConfig = vm.Config{
			EnablePreimageRecording: config.EnablePreimageRecording,
			EnableWitnessCollection: config.EnableWitnessCollection,
		}
		cacheConfig = &core.CacheConfig{
			TrieCleanLimit:      config.TrieCleanCache,
			TrieCleanNoPrefetch: config.NoPrefetch,
			TrieDirtyLimit:      config.TrieDirtyCache,
			TrieDirtyDisabled:   config.NoPruning,
			TrieTimeLimit:       config.TrieTimeout,
			SnapshotLimit:       config.SnapshotCache,
			Preimages:           config.Preimages,
			StateHistory:        config.StateHistory,
			StateScheme:         scheme,
			TriesInMemory:       config.TriesInMemory,
		}
	)
<<<<<<< HEAD

	checker := whitelist.NewService(chainDb)

	// check if Parallel EVM is enabled
	// if enabled, use parallel state processor
	if config.ParallelEVM.Enable {
		eth.blockchain, err = core.NewParallelBlockChain(chainDb, cacheConfig, config.Genesis, &overrides, eth.engine, vmConfig, eth.shouldPreserve, &config.TxLookupLimit, checker, config.ParallelEVM.SpeculativeProcesses)
	} else {
		eth.blockchain, err = core.NewBlockChain(chainDb, cacheConfig, config.Genesis, &overrides, eth.engine, vmConfig, eth.shouldPreserve, &config.TxLookupLimit, checker)
	}

	eth.APIBackend.gpo = gasprice.NewOracle(eth.APIBackend, gpoParams)
=======
	if config.VMTrace != "" {
		var traceConfig json.RawMessage
		if config.VMTraceJsonConfig != "" {
			traceConfig = json.RawMessage(config.VMTraceJsonConfig)
		}
		t, err := tracers.LiveDirectory.New(config.VMTrace, traceConfig)
		if err != nil {
			return nil, fmt.Errorf("failed to create tracer %s: %v", config.VMTrace, err)
		}
		vmConfig.Tracer = t
	}
	// Override the chain config with provided settings.
	var overrides core.ChainOverrides
	if config.OverrideCancun != nil {
		overrides.OverrideCancun = config.OverrideCancun
	}
	if config.OverrideVerkle != nil {
		overrides.OverrideVerkle = config.OverrideVerkle
	}
	// TODO (MariusVanDerWijden) get rid of shouldPreserve in a follow-up PR
	shouldPreserve := func(header *types.Header) bool {
		return false
	}
	eth.blockchain, err = core.NewBlockChain(chainDb, cacheConfig, config.Genesis, &overrides, eth.engine, vmConfig, shouldPreserve, &config.TransactionHistory)
>>>>>>> aadddf3a
	if err != nil {
		return nil, err
	}

	_ = eth.engine.VerifyHeader(eth.blockchain, eth.blockchain.CurrentHeader()) // TODO think on it

	// BOR changes
	eth.APIBackend.gpo.ProcessCache()
	// BOR changes

	eth.bloomIndexer.Start(eth.blockchain)

	if config.BlobPool.Datadir != "" {
		config.BlobPool.Datadir = stack.ResolvePath(config.BlobPool.Datadir)
	}

	if config.TxPool.Journal != "" {
		config.TxPool.Journal = stack.ResolvePath(config.TxPool.Journal)
	}
	legacyPool := legacypool.New(config.TxPool, eth.blockchain)

	eth.txPool, err = txpool.New(config.TxPool.PriceLimit, eth.blockchain, []txpool.SubPool{legacyPool, nil})
	if err != nil {
		return nil, err
	}
	// Permit the downloader to use the trie cache allowance during fast sync
	cacheLimit := cacheConfig.TrieCleanLimit + cacheConfig.TrieDirtyLimit + cacheConfig.SnapshotLimit
	if eth.handler, err = newHandler(&handlerConfig{
<<<<<<< HEAD
		Database:            chainDb,
		Chain:               eth.blockchain,
		TxPool:              eth.txPool,
		Merger:              eth.merger,
		Network:             config.NetworkId,
		Sync:                config.SyncMode,
		BloomCache:          uint64(cacheLimit),
		EventMux:            eth.eventMux,
		RequiredBlocks:      config.RequiredBlocks,
		EthAPI:              blockChainAPI,
		checker:             checker,
		txArrivalWait:       eth.p2pServer.TxArrivalWait,
		enableBlockTracking: eth.config.EnableBlockTracking,
=======
		NodeID:         eth.p2pServer.Self().ID(),
		Database:       chainDb,
		Chain:          eth.blockchain,
		TxPool:         eth.txPool,
		Network:        networkID,
		Sync:           config.SyncMode,
		BloomCache:     uint64(cacheLimit),
		EventMux:       eth.eventMux,
		RequiredBlocks: config.RequiredBlocks,
>>>>>>> aadddf3a
	}); err != nil {
		return nil, err
	}

	eth.miner = miner.New(eth, config.Miner, eth.engine)
	eth.miner.SetExtra(makeExtraData(config.Miner.ExtraData))

	// Setup DNS discovery iterators.
	dnsclient := dnsdisc.NewClient(dnsdisc.Config{})
	eth.ethDialCandidates, err = dnsclient.NewIterator(eth.config.EthDiscoveryURLs...)
	if err != nil {
		return nil, err
	}
	eth.snapDialCandidates, err = dnsclient.NewIterator(eth.config.SnapDiscoveryURLs...)
	if err != nil {
		return nil, err
	}

	// Start the RPC service
	eth.netRPCService = ethapi.NewNetAPI(eth.p2pServer, config.NetworkId)

	// Register the backend on the node
	stack.RegisterAPIs(eth.APIs())
	stack.RegisterProtocols(eth.Protocols())
	stack.RegisterLifecycle(eth)

	// Successful startup; push a marker and check previous unclean shutdowns.
	eth.shutdownTracker.MarkStartup()

	return eth, nil
}

func makeExtraData(extra []byte) []byte {
	if len(extra) == 0 {
		// create default extradata
		extra, _ = rlp.EncodeToBytes([]interface{}{
			uint(params.VersionMajor<<16 | params.VersionMinor<<8 | params.VersionPatch),
			"bor",
			runtime.Version(),
			runtime.GOOS,
		})
	}

	if uint64(len(extra)) > params.MaximumExtraDataSize {
		log.Warn("Miner extra data exceed limit", "extra", hexutil.Bytes(extra), "limit", params.MaximumExtraDataSize)
		extra = nil
	}

	return extra
}

// PeerCount returns the number of connected peers.
func (s *Ethereum) PeerCount() int {
	return s.p2pServer.PeerCount()
}

// APIs return the collection of RPC services the ethereum package offers.
// NOTE, some of these services probably need to be moved to somewhere else.
func (s *Ethereum) APIs() []rpc.API {
	apis := ethapi.GetAPIs(s.APIBackend)

	// Append any APIs exposed explicitly by the consensus engine
	apis = append(apis, s.engine.APIs(s.BlockChain())...)

	// BOR change starts
	filterSystem := filters.NewFilterSystem(s.APIBackend, filters.Config{})
	// set genesis to public filter api
	publicFilterAPI := filters.NewFilterAPI(filterSystem, false, s.config.BorLogs)
	// avoiding constructor changed by introducing new method to set genesis
	publicFilterAPI.SetChainConfig(s.blockchain.Config())
	// BOR change ends

	// Append all the local APIs and return
	return append(apis, []rpc.API{
		{
			Namespace: "miner",
			Service:   NewMinerAPI(s),
		}, {
			Namespace: "eth",
			Service:   publicFilterAPI, // BOR related change
		}, {
			Namespace: "admin",
			Service:   NewAdminAPI(s),
		}, {
			Namespace: "debug",
			Service:   NewDebugAPI(s),
		}, {
			Namespace: "net",
			Service:   s.netRPCService,
		},
	}...)
}

func (s *Ethereum) ResetWithGenesisBlock(gb *types.Block) {
	s.blockchain.ResetWithGenesisBlock(gb)
}

<<<<<<< HEAD
func (s *Ethereum) PublicBlockChainAPI() *ethapi.BlockChainAPI {
	return s.handler.ethAPI
}

func (s *Ethereum) Etherbase() (eb common.Address, err error) {
	s.lock.RLock()
	etherbase := s.etherbase
	s.lock.RUnlock()

	if etherbase != (common.Address{}) {
		return etherbase, nil
	}
	return common.Address{}, errors.New("etherbase must be explicitly specified")
}

// isLocalBlock checks whether the specified block is mined
// by local miner accounts.
//
// We regard two types of accounts as local miner account: etherbase
// and accounts specified via `txpool.locals` flag.
func (s *Ethereum) isLocalBlock(header *types.Header) bool {
	author, err := s.engine.Author(header)
	if err != nil {
		log.Warn("Failed to retrieve block author", "number", header.Number.Uint64(), "hash", header.Hash(), "err", err)
		return false
	}
	// Check whether the given address is etherbase.
	s.lock.RLock()
	etherbase := s.etherbase
	s.lock.RUnlock()

	if author == etherbase {
		return true
	}
	// Check whether the given address is specified by `txpool.local`
	// CLI flag.
	for _, account := range s.config.TxPool.Locals {
		if account == author {
			return true
		}
	}

	return false
}

// shouldPreserve checks whether we should preserve the given block
// during the chain reorg depending on whether the author of block
// is a local account.
func (s *Ethereum) shouldPreserve(header *types.Header) bool {
	// The reason we need to disable the self-reorg preserving for clique
	// is it can be probable to introduce a deadlock.
	//
	// e.g. If there are 7 available signers
	//
	// r1   A
	// r2     B
	// r3       C
	// r4         D
	// r5   A      [X] F G
	// r6    [X]
	//
	// In the round5, the in-turn signer E is offline, so the worst case
	// is A, F and G sign the block of round5 and reject the block of opponents
	// and in the round6, the last available signer B is offline, the whole
	// network is stuck.
	if _, ok := s.engine.(*clique.Clique); ok {
		return false
	}

	return s.isLocalBlock(header)
}

// SetEtherbase sets the mining reward address.
func (s *Ethereum) SetEtherbase(etherbase common.Address) {
	s.lock.Lock()
	s.etherbase = etherbase
	s.lock.Unlock()

	s.miner.SetEtherbase(etherbase)
}

// StartMining starts the miner with the given number of CPU threads. If mining
// is already running, this method adjust the number of threads allowed to use
// and updates the minimum price required by the transaction pool.
func (s *Ethereum) StartMining() error {
	// If the miner was not running, initialize it
	if !s.IsMining() {
		// Propagate the initial price point to the transaction pool
		s.lock.RLock()
		price := s.gasPrice
		s.lock.RUnlock()
		s.txPool.SetGasTip(price)

		// Configure the local mining address
		eb, err := s.Etherbase()
		if err != nil {
			log.Error("Cannot start mining without etherbase", "err", err)
			return fmt.Errorf("etherbase missing: %v", err)
		}
		// If personal endpoints are disabled, the server creating
		// this Ethereum instance has already Authorized consensus.
		if !s.authorized {
			var cli *clique.Clique
			if c, ok := s.engine.(*clique.Clique); ok {
				cli = c
			} else if cl, ok := s.engine.(*beacon.Beacon); ok {
				if c, ok := cl.InnerEngine().(*clique.Clique); ok {
					cli = c
				}
			}

			if cli != nil {
				wallet, err := s.accountManager.Find(accounts.Account{Address: eb})
				if wallet == nil || err != nil {
					log.Error("Etherbase account unavailable locally", "err", err)
					return fmt.Errorf("signer missing: %v", err)
				}

				cli.Authorize(eb, wallet.SignData)
			}

			if bor, ok := s.engine.(*bor.Bor); ok {
				wallet, err := s.accountManager.Find(accounts.Account{Address: eb})
				if wallet == nil || err != nil {
					log.Error("Etherbase account unavailable locally", "err", err)

					return fmt.Errorf("signer missing: %v", err)
				}

				bor.Authorize(eb, wallet.SignData)
			}
		}

		// If mining is started, we can disable the transaction rejection mechanism
		// introduced to speed sync times.
		s.handler.enableSyncedFeatures()

		go s.miner.Start()
	}

	return nil
}

// StopMining terminates the miner, both at the consensus engine level as well as
// at the block creation level.
func (s *Ethereum) StopMining() {
	// Update the thread count within the consensus engine
	type threaded interface {
		SetThreads(threads int)
	}

	if th, ok := s.engine.(threaded); ok {
		th.SetThreads(-1)
	}
	// Stop the block creating itself
	ch := make(chan struct{})
	s.miner.Stop(ch)
}

func (s *Ethereum) IsMining() bool      { return s.miner.Mining() }
=======
>>>>>>> aadddf3a
func (s *Ethereum) Miner() *miner.Miner { return s.miner }

func (s *Ethereum) AccountManager() *accounts.Manager { return s.accountManager }
func (s *Ethereum) BlockChain() *core.BlockChain      { return s.blockchain }
func (s *Ethereum) TxPool() *txpool.TxPool            { return s.txPool }
func (s *Ethereum) EventMux() *event.TypeMux          { return s.eventMux }
func (s *Ethereum) Engine() consensus.Engine          { return s.engine }
func (s *Ethereum) ChainDb() ethdb.Database {
	return s.chainDb
}
func (s *Ethereum) IsListening() bool                  { return true } // Always listening
func (s *Ethereum) Downloader() *downloader.Downloader { return s.handler.downloader }
func (s *Ethereum) Synced() bool                       { return s.handler.synced.Load() }
func (s *Ethereum) SetSynced()                         { s.handler.enableSyncedFeatures() }
func (s *Ethereum) ArchiveMode() bool                  { return s.config.NoPruning }
func (s *Ethereum) BloomIndexer() *core.ChainIndexer   { return s.bloomIndexer }

// SetAuthorized sets the authorized bool variable
// denoting that consensus has been authorized while creation
func (s *Ethereum) SetAuthorized(authorized bool) {
	s.lock.Lock()
	s.authorized = authorized
	s.lock.Unlock()
}

// Protocols returns all the currently configured
// network protocols to start.
func (s *Ethereum) Protocols() []p2p.Protocol {
	protos := eth.MakeProtocols((*ethHandler)(s.handler), s.networkID, s.ethDialCandidates)
	if s.config.SnapshotCache > 0 {
		protos = append(protos, snap.MakeProtocols((*snapHandler)(s.handler), s.snapDialCandidates)...)
	}

	return protos
}

// Start implements node.Lifecycle, starting all internal goroutines needed by the
// Ethereum protocol implementation.
func (s *Ethereum) Start() error {
	eth.StartENRUpdater(s.blockchain, s.p2pServer.LocalNode())

	// Start the bloom bits servicing goroutines
	s.startBloomHandlers(params.BloomBitsBlocks)

	// Regularly update shutdown marker
	s.shutdownTracker.Start()

	// Figure out a max peers count based on the server limits
	maxPeers := s.p2pServer.MaxPeers

	if s.config.LightServ > 0 {
		if s.config.LightPeers >= s.p2pServer.MaxPeers {
			return fmt.Errorf("invalid peer config: light peer count (%d) >= total peer count (%d)", s.config.LightPeers, s.p2pServer.MaxPeers)
		}

		maxPeers -= s.config.LightPeers
	}

	// Start the networking layer and the light server if requested
	s.handler.Start(maxPeers)

	go s.startCheckpointWhitelistService()
	go s.startMilestoneWhitelistService()
	go s.startNoAckMilestoneService()
	go s.startNoAckMilestoneByIDService()

	return nil
}

var (
	ErrNotBorConsensus             = errors.New("not bor consensus was given")
	ErrBorConsensusWithoutHeimdall = errors.New("bor consensus without heimdall")
)

const (
	whitelistTimeout      = 30 * time.Second
	noAckMilestoneTimeout = 4 * time.Second
)

// StartCheckpointWhitelistService starts the goroutine to fetch checkpoints and update the
// checkpoint whitelist map.
func (s *Ethereum) startCheckpointWhitelistService() {
	const (
		tickerDuration = 100 * time.Second
		fnName         = "whitelist checkpoint"
	)

	s.retryHeimdallHandler(s.handleWhitelistCheckpoint, tickerDuration, whitelistTimeout, fnName)
}

// startMilestoneWhitelistService starts the goroutine to fetch milestiones and update the
// milestone whitelist map.
func (s *Ethereum) startMilestoneWhitelistService() {
	const (
		tickerDuration = 12 * time.Second
		fnName         = "whitelist milestone"
	)

	s.retryHeimdallHandler(s.handleMilestone, tickerDuration, whitelistTimeout, fnName)
}

func (s *Ethereum) startNoAckMilestoneService() {
	const (
		tickerDuration = 6 * time.Second
		fnName         = "no-ack-milestone service"
	)

	s.retryHeimdallHandler(s.handleNoAckMilestone, tickerDuration, noAckMilestoneTimeout, fnName)
}

func (s *Ethereum) startNoAckMilestoneByIDService() {
	const (
		tickerDuration = 1 * time.Minute
		fnName         = "no-ack-milestone-by-id service"
	)

	s.retryHeimdallHandler(s.handleNoAckMilestoneByID, tickerDuration, noAckMilestoneTimeout, fnName)
}

func (s *Ethereum) retryHeimdallHandler(fn heimdallHandler, tickerDuration time.Duration, timeout time.Duration, fnName string) {
	retryHeimdallHandler(fn, tickerDuration, timeout, fnName, s.closeCh, s.getHandler)
}

func retryHeimdallHandler(fn heimdallHandler, tickerDuration time.Duration, timeout time.Duration, fnName string, closeCh chan struct{}, getHandler func() (*ethHandler, *bor.Bor, error)) {
	// a shortcut helps with tests and early exit
	select {
	case <-closeCh:
		return
	default:
	}

	ethHandler, bor, err := getHandler()
	if err != nil {
		log.Error("error while getting the ethHandler", "err", err)
		return
	}

	// first run for fetching milestones
	firstCtx, cancel := context.WithTimeout(context.Background(), timeout)
	err = fn(firstCtx, ethHandler, bor)

	cancel()

	if err != nil {
		log.Warn(fmt.Sprintf("unable to start the %s service - first run", fnName), "err", err)
	}

	ticker := time.NewTicker(tickerDuration)
	defer ticker.Stop()

	for {
		select {
		case <-ticker.C:
			ctx, cancel := context.WithTimeout(context.Background(), timeout)
			err := fn(ctx, ethHandler, bor)

			cancel()

			if err != nil {
				log.Warn(fmt.Sprintf("unable to handle %s", fnName), "err", err)
			}
		case <-closeCh:
			return
		}
	}
}

// handleWhitelistCheckpoint handles the checkpoint whitelist mechanism.
func (s *Ethereum) handleWhitelistCheckpoint(ctx context.Context, ethHandler *ethHandler, bor *bor.Bor) error {
	// Create a new bor verifier, which will be used to verify checkpoints and milestones
	verifier := newBorVerifier()

	blockNum, blockHash, err := ethHandler.fetchWhitelistCheckpoint(ctx, bor, s, verifier)
	// If the array is empty, we're bound to receive an error. Non-nill error and non-empty array
	// means that array has partial elements and it failed for some block. We'll add those partial
	// elements anyway.
	if err != nil {
		return err
	}

	ethHandler.downloader.ProcessCheckpoint(blockNum, blockHash)

	return nil
}

type heimdallHandler func(ctx context.Context, ethHandler *ethHandler, bor *bor.Bor) error

// handleMilestone handles the milestone mechanism.
func (s *Ethereum) handleMilestone(ctx context.Context, ethHandler *ethHandler, bor *bor.Bor) error {
	// Create a new bor verifier, which will be used to verify checkpoints and milestones
	verifier := newBorVerifier()
	num, hash, err := ethHandler.fetchWhitelistMilestone(ctx, bor, s, verifier)

	// If the current chain head is behind the received milestone, add it to the future milestone
	// list. Also, the hash mismatch (end block hash) error will lead to rewind so also
	// add that milestone to the future milestone list.
	if errors.Is(err, errMissingBlocks) || errors.Is(err, errHashMismatch) {
		ethHandler.downloader.ProcessFutureMilestone(num, hash)
	}

	if errors.Is(err, heimdall.ErrServiceUnavailable) {
		return nil
	}

	if err != nil {
		return err
	}

	ethHandler.downloader.ProcessMilestone(num, hash)

	return nil
}

func (s *Ethereum) handleNoAckMilestone(ctx context.Context, ethHandler *ethHandler, bor *bor.Bor) error {
	milestoneID, err := ethHandler.fetchNoAckMilestone(ctx, bor)

	if errors.Is(err, heimdall.ErrServiceUnavailable) {
		return nil
	}

	if err != nil {
		return err
	}

	ethHandler.downloader.RemoveMilestoneID(milestoneID)

	return nil
}

func (s *Ethereum) handleNoAckMilestoneByID(ctx context.Context, ethHandler *ethHandler, bor *bor.Bor) error {
	milestoneIDs := ethHandler.downloader.GetMilestoneIDsList()

	for _, milestoneID := range milestoneIDs {
		// todo: check if we can ignore the error
		err := ethHandler.fetchNoAckMilestoneByID(ctx, bor, milestoneID)
		if err == nil {
			ethHandler.downloader.RemoveMilestoneID(milestoneID)
		}
	}

	return nil
}

func (s *Ethereum) getHandler() (*ethHandler, *bor.Bor, error) {
	ethHandler := (*ethHandler)(s.handler)

	bor, ok := ethHandler.chain.Engine().(*bor.Bor)
	if !ok {
		return nil, nil, ErrNotBorConsensus
	}

	if bor.HeimdallClient == nil {
		return nil, nil, ErrBorConsensusWithoutHeimdall
	}

	return ethHandler, bor, nil
}

// Stop implements node.Lifecycle, terminating all internal goroutines used by the
// Ethereum protocol.
func (s *Ethereum) Stop() error {
	// Stop all the peer-related stuff first.
	s.ethDialCandidates.Close()
	s.snapDialCandidates.Close()

	// Close the engine before handler else it may cause a deadlock where
	// the heimdall is unresponsive and the syncing loop keeps waiting
	// for a response and is unable to proceed to exit `Finalize` during
	// block processing.
	s.engine.Close()
	s.handler.Stop()

	// Then stop everything else.
	s.bloomIndexer.Close()
	close(s.closeBloomHandler)

	// Close all bg processes
	close(s.closeCh)

	s.txPool.Close()
	s.blockchain.Stop()

	// Clean shutdown marker as the last thing before closing db
	s.shutdownTracker.Stop()

	s.chainDb.Close()
	s.eventMux.Stop()

	return nil
}

<<<<<<< HEAD
//
// Bor related methods
//

// SetBlockchain set blockchain while testing
func (s *Ethereum) SetBlockchain(blockchain *core.BlockChain) {
	s.blockchain = blockchain
=======
// SyncMode retrieves the current sync mode, either explicitly set, or derived
// from the chain status.
func (s *Ethereum) SyncMode() downloader.SyncMode {
	// If we're in snap sync mode, return that directly
	if s.handler.snapSync.Load() {
		return downloader.SnapSync
	}
	// We are probably in full sync, but we might have rewound to before the
	// snap sync pivot, check if we should re-enable snap sync.
	head := s.blockchain.CurrentBlock()
	if pivot := rawdb.ReadLastPivotNumber(s.chainDb); pivot != nil {
		if head.Number.Uint64() < *pivot {
			return downloader.SnapSync
		}
	}
	// We are in a full sync, but the associated head state is missing. To complete
	// the head state, forcefully rerun the snap sync. Note it doesn't mean the
	// persistent state is corrupted, just mismatch with the head block.
	if !s.blockchain.HasState(head.Root) {
		log.Info("Reenabled snap sync as chain is stateless")
		return downloader.SnapSync
	}
	// Nope, we're really full syncing
	return downloader.FullSync
>>>>>>> aadddf3a
}<|MERGE_RESOLUTION|>--- conflicted
+++ resolved
@@ -18,12 +18,9 @@
 package eth
 
 import (
-<<<<<<< HEAD
 	"context"
+	"encoding/json"
 	"errors"
-=======
-	"encoding/json"
->>>>>>> aadddf3a
 	"fmt"
 	"math/big"
 	"runtime"
@@ -34,13 +31,10 @@
 	"github.com/ethereum/go-ethereum/common"
 	"github.com/ethereum/go-ethereum/common/hexutil"
 	"github.com/ethereum/go-ethereum/consensus"
-<<<<<<< HEAD
 	"github.com/ethereum/go-ethereum/consensus/beacon"
 	"github.com/ethereum/go-ethereum/consensus/bor"
 	"github.com/ethereum/go-ethereum/consensus/bor/heimdall"
 	"github.com/ethereum/go-ethereum/consensus/clique"
-=======
->>>>>>> aadddf3a
 	"github.com/ethereum/go-ethereum/core"
 	"github.com/ethereum/go-ethereum/core/bloombits"
 	"github.com/ethereum/go-ethereum/core/rawdb"
@@ -88,6 +82,7 @@
 	handler            *handler
 	ethDialCandidates  enode.Iterator
 	snapDialCandidates enode.Iterator
+	merger             *consensus.Merger
 
 	// DB interfaces
 	chainDb ethdb.Database // Block chain database
@@ -103,8 +98,9 @@
 
 	APIBackend *EthAPIBackend
 
-	miner    *miner.Miner
-	gasPrice *big.Int
+	miner     *miner.Miner
+	gasPrice  *big.Int
+	etherbase common.Address
 
 	networkID     uint64
 	netRPCService *ethapi.NetAPI
@@ -125,12 +121,8 @@
 	if !config.SyncMode.IsValid() {
 		return nil, fmt.Errorf("invalid sync mode %d", config.SyncMode)
 	}
-<<<<<<< HEAD
 	// enforce minimum gas price of 30 gwei in bor
 	if config.Miner.GasPrice == nil || config.Miner.GasPrice.Cmp(big.NewInt(params.BorDefaultMinerGasPrice)) != 0 {
-=======
-	if config.Miner.GasPrice == nil || config.Miner.GasPrice.Sign() <= 0 {
->>>>>>> aadddf3a
 		log.Warn("Sanitizing invalid miner gas price", "provided", config.Miner.GasPrice, "updated", ethconfig.Defaults.Miner.GasPrice)
 		config.Miner.GasPrice = new(big.Int).Set(ethconfig.Defaults.Miner.GasPrice)
 	}
@@ -246,20 +238,7 @@
 			TriesInMemory:       config.TriesInMemory,
 		}
 	)
-<<<<<<< HEAD
-
-	checker := whitelist.NewService(chainDb)
-
-	// check if Parallel EVM is enabled
-	// if enabled, use parallel state processor
-	if config.ParallelEVM.Enable {
-		eth.blockchain, err = core.NewParallelBlockChain(chainDb, cacheConfig, config.Genesis, &overrides, eth.engine, vmConfig, eth.shouldPreserve, &config.TxLookupLimit, checker, config.ParallelEVM.SpeculativeProcesses)
-	} else {
-		eth.blockchain, err = core.NewBlockChain(chainDb, cacheConfig, config.Genesis, &overrides, eth.engine, vmConfig, eth.shouldPreserve, &config.TxLookupLimit, checker)
-	}
-
-	eth.APIBackend.gpo = gasprice.NewOracle(eth.APIBackend, gpoParams)
-=======
+
 	if config.VMTrace != "" {
 		var traceConfig json.RawMessage
 		if config.VMTraceJsonConfig != "" {
@@ -271,20 +250,18 @@
 		}
 		vmConfig.Tracer = t
 	}
-	// Override the chain config with provided settings.
-	var overrides core.ChainOverrides
-	if config.OverrideCancun != nil {
-		overrides.OverrideCancun = config.OverrideCancun
-	}
-	if config.OverrideVerkle != nil {
-		overrides.OverrideVerkle = config.OverrideVerkle
-	}
-	// TODO (MariusVanDerWijden) get rid of shouldPreserve in a follow-up PR
-	shouldPreserve := func(header *types.Header) bool {
-		return false
-	}
-	eth.blockchain, err = core.NewBlockChain(chainDb, cacheConfig, config.Genesis, &overrides, eth.engine, vmConfig, shouldPreserve, &config.TransactionHistory)
->>>>>>> aadddf3a
+
+	checker := whitelist.NewService(chainDb)
+
+	// check if Parallel EVM is enabled
+	// if enabled, use parallel state processor
+	if config.ParallelEVM.Enable {
+		eth.blockchain, err = core.NewParallelBlockChain(chainDb, cacheConfig, config.Genesis, &overrides, eth.engine, vmConfig, &config.TxLookupLimit, checker, config.ParallelEVM.SpeculativeProcesses)
+	} else {
+		eth.blockchain, err = core.NewBlockChain(chainDb, cacheConfig, config.Genesis, &overrides, eth.engine, vmConfig, &config.TxLookupLimit, checker)
+	}
+
+	eth.APIBackend.gpo = gasprice.NewOracle(eth.APIBackend, gpoParams)
 	if err != nil {
 		return nil, err
 	}
@@ -313,36 +290,21 @@
 	// Permit the downloader to use the trie cache allowance during fast sync
 	cacheLimit := cacheConfig.TrieCleanLimit + cacheConfig.TrieDirtyLimit + cacheConfig.SnapshotLimit
 	if eth.handler, err = newHandler(&handlerConfig{
-<<<<<<< HEAD
 		Database:            chainDb,
 		Chain:               eth.blockchain,
 		TxPool:              eth.txPool,
-		Merger:              eth.merger,
 		Network:             config.NetworkId,
 		Sync:                config.SyncMode,
 		BloomCache:          uint64(cacheLimit),
 		EventMux:            eth.eventMux,
 		RequiredBlocks:      config.RequiredBlocks,
-		EthAPI:              blockChainAPI,
 		checker:             checker,
-		txArrivalWait:       eth.p2pServer.TxArrivalWait,
 		enableBlockTracking: eth.config.EnableBlockTracking,
-=======
-		NodeID:         eth.p2pServer.Self().ID(),
-		Database:       chainDb,
-		Chain:          eth.blockchain,
-		TxPool:         eth.txPool,
-		Network:        networkID,
-		Sync:           config.SyncMode,
-		BloomCache:     uint64(cacheLimit),
-		EventMux:       eth.eventMux,
-		RequiredBlocks: config.RequiredBlocks,
->>>>>>> aadddf3a
 	}); err != nil {
 		return nil, err
 	}
 
-	eth.miner = miner.New(eth, config.Miner, eth.engine)
+	eth.miner = miner.New(eth, &config.Miner, eth.blockchain.Config(), eth.EventMux(), eth.engine, eth.isLocalBlock)
 	eth.miner.SetExtra(makeExtraData(config.Miner.ExtraData))
 
 	// Setup DNS discovery iterators.
@@ -405,7 +367,7 @@
 	// BOR change starts
 	filterSystem := filters.NewFilterSystem(s.APIBackend, filters.Config{})
 	// set genesis to public filter api
-	publicFilterAPI := filters.NewFilterAPI(filterSystem, false, s.config.BorLogs)
+	publicFilterAPI := filters.NewFilterAPI(filterSystem, s.config.BorLogs)
 	// avoiding constructor changed by introducing new method to set genesis
 	publicFilterAPI.SetChainConfig(s.blockchain.Config())
 	// BOR change ends
@@ -435,7 +397,6 @@
 	s.blockchain.ResetWithGenesisBlock(gb)
 }
 
-<<<<<<< HEAD
 func (s *Ethereum) PublicBlockChainAPI() *ethapi.BlockChainAPI {
 	return s.handler.ethAPI
 }
@@ -596,8 +557,6 @@
 }
 
 func (s *Ethereum) IsMining() bool      { return s.miner.Mining() }
-=======
->>>>>>> aadddf3a
 func (s *Ethereum) Miner() *miner.Miner { return s.miner }
 
 func (s *Ethereum) AccountManager() *accounts.Manager { return s.accountManager }
@@ -614,6 +573,7 @@
 func (s *Ethereum) SetSynced()                         { s.handler.enableSyncedFeatures() }
 func (s *Ethereum) ArchiveMode() bool                  { return s.config.NoPruning }
 func (s *Ethereum) BloomIndexer() *core.ChainIndexer   { return s.bloomIndexer }
+func (s *Ethereum) Merger() *consensus.Merger          { return s.merger }
 
 // SetAuthorized sets the authorized bool variable
 // denoting that consensus has been authorized while creation
@@ -889,7 +849,6 @@
 	return nil
 }
 
-<<<<<<< HEAD
 //
 // Bor related methods
 //
@@ -897,7 +856,8 @@
 // SetBlockchain set blockchain while testing
 func (s *Ethereum) SetBlockchain(blockchain *core.BlockChain) {
 	s.blockchain = blockchain
-=======
+}
+
 // SyncMode retrieves the current sync mode, either explicitly set, or derived
 // from the chain status.
 func (s *Ethereum) SyncMode() downloader.SyncMode {
@@ -922,5 +882,4 @@
 	}
 	// Nope, we're really full syncing
 	return downloader.FullSync
->>>>>>> aadddf3a
 }