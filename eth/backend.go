--- conflicted
+++ resolved
@@ -217,20 +217,7 @@
 	eth.blockProcessor = core.NewBlockProcessor(stateDb, extraDb, eth.pow, eth.txPool, eth.chainManager, eth.EventMux())
 	eth.chainManager.SetProcessor(eth.blockProcessor)
 	eth.miner = miner.New(eth, eth.pow, config.MinerThreads)
-<<<<<<< HEAD
 	eth.protocolManager = NewProtocolManager(config.ProtocolVersion, config.NetworkId, eth.txPool, eth.chainManager, eth.downloader)
-=======
-
-	if config.Shh {
-		eth.whisper = whisper.New()
-		eth.shhVersionId = int(eth.whisper.Version())
-	}
-
-	hasBlock := eth.chainManager.HasBlock
-	insertChain := eth.chainManager.InsertChain
-	td := eth.chainManager.Td()
-	eth.blockPool = blockpool.New(hasBlock, insertChain, eth.pow.Verify, eth.EventMux(), td)
->>>>>>> 035a30ac
 
 	netprv, err := config.nodeKey()
 	if err != nil {
