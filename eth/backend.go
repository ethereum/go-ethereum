--- conflicted
+++ resolved
@@ -322,11 +322,7 @@
 			Service:   NewMinerAPI(e),
 		}, {
 			Namespace: "eth",
-<<<<<<< HEAD
-			Service:   downloader.NewDownloaderAPI(e.handler.downloader, e.eventMux),
-=======
-			Service:   downloader.NewDownloaderAPI(s.handler.downloader, s.blockchain, s.eventMux),
->>>>>>> 2e947b7a
+			Service:   downloader.NewDownloaderAPI(e.handler.downloader, e.blockchain, e.eventMux),
 		}, {
 			Namespace: "admin",
 			Service:   NewAdminAPI(e),
