--- conflicted
+++ resolved
@@ -24,12 +24,8 @@
 	"testing"
 	"time"
 
-<<<<<<< HEAD
 	"github.com/ubiq/go-ubiq/common"
-=======
-	"github.com/ethereum/go-ethereum/common"
 	"golang.org/x/crypto/pbkdf2"
->>>>>>> c9427004
 )
 
 func TestWhisperBasic(t *testing.T) {
