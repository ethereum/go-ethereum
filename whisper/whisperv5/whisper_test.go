--- conflicted
+++ resolved
@@ -21,12 +21,6 @@
 	mrand "math/rand"
 	"testing"
 	"time"
-<<<<<<< HEAD
-
-	"github.com/expanse-org/go-expanse/common"
-	"github.com/expanse-org/go-expanse/crypto"
-=======
->>>>>>> e353f9c0
 )
 
 func TestWhisperBasic(t *testing.T) {
