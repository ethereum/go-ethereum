--- conflicted
+++ resolved
@@ -22,12 +22,8 @@
 	"testing"
 	"time"
 
-<<<<<<< HEAD
 	"github.com/expanse-org/go-expanse/crypto"
-	"github.com/expanse-org/go-expanse/crypto/secp256k1"
-=======
-	"github.com/ethereum/go-ethereum/crypto"
->>>>>>> 4ac481b4
+
 )
 
 // Tests whether a message can be wrapped without any identity or encryption.
