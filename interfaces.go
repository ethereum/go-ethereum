--- conflicted
+++ resolved
@@ -101,10 +101,6 @@
 	StartingBlock uint64 // Block number where sync began
 	CurrentBlock  uint64 // Current block number where sync is at
 	HighestBlock  uint64 // Highest alleged block number in the chain
-<<<<<<< HEAD
-	PulledStates  uint64 // Number of state trie entries already downloaded
-	KnownStates   uint64 // Total number of state trie entries known about
-=======
 
 	// "fast sync" fields. These used to be sent by geth, but are no longer used
 	// since version v1.10.
@@ -126,7 +122,6 @@
 
 	HealingTrienodes uint64 // Number of state trie nodes pending
 	HealingBytecode  uint64 // Number of bytecodes pending
->>>>>>> 8be800ff
 }
 
 // ChainSyncReader wraps access to the node's current sync status. If there's no
