--- conflicted
+++ resolved
@@ -22,11 +22,7 @@
 	"sync"
 	"time"
 
-<<<<<<< HEAD
-	"github.com/ubiq/go-ubiq/log"
-=======
-	"github.com/ethereum/go-ethereum/swarm/log"
->>>>>>> c9427004
+	"github.com/ubiq/go-ubiq/swarm/log"
 )
 
 // SwAP Swarm Accounting Protocol with
