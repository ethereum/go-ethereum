// Copyright 2016 The go-ethereum Authors
// This file is part of the go-ethereum library.
//
// The go-ethereum library is free software: you can redistribute it and/or modify
// it under the terms of the GNU Lesser General Public License as published by
// the Free Software Foundation, either version 3 of the License, or
// (at your option) any later version.
//
// The go-ethereum library is distributed in the hope that it will be useful,
// but WITHOUT ANY WARRANTY; without even the implied warranty of
// MERCHANTABILITY or FITNESS FOR A PARTICULAR PURPOSE. See the
// GNU Lesser General Public License for more details.
//
// You should have received a copy of the GNU Lesser General Public License
// along with the go-ethereum library. If not, see <http://www.gnu.org/licenses/>.

// memory storage layer for the package blockhash

package storage

import (
	"fmt"
	"sync"

<<<<<<< HEAD
	"github.com/ubiq/go-ubiq/logger"
	"github.com/ubiq/go-ubiq/logger/glog"
=======
	"github.com/ethereum/go-ethereum/log"
>>>>>>> ab5646c5
)

const (
	memTreeLW              = 2  // log2(subtree count) of the subtrees
	memTreeFLW             = 14 // log2(subtree count) of the root layer
	dbForceUpdateAccessCnt = 1000
	defaultCacheCapacity   = 5000
)

type MemStore struct {
	memtree            *memTree
	entryCnt, capacity uint   // stored entries
	accessCnt          uint64 // access counter; oldest is thrown away when full
	dbAccessCnt        uint64
	dbStore            *DbStore
	lock               sync.Mutex
}

/*
a hash prefix subtree containing subtrees or one storage entry (but never both)

- access[0] stores the smallest (oldest) access count value in this subtree
- if it contains more subtrees and its subtree count is at least 4, access[1:2]
  stores the smallest access count in the first and second halves of subtrees
  (so that access[0] = min(access[1], access[2])
- likewise, if subtree count is at least 8,
  access[1] = min(access[3], access[4])
  access[2] = min(access[5], access[6])
  (access[] is a binary tree inside the multi-bit leveled hash tree)
*/

func NewMemStore(d *DbStore, capacity uint) (m *MemStore) {
	m = &MemStore{}
	m.memtree = newMemTree(memTreeFLW, nil, 0)
	m.dbStore = d
	m.setCapacity(capacity)
	return
}

type memTree struct {
	subtree   []*memTree
	parent    *memTree
	parentIdx uint

	bits  uint // log2(subtree count)
	width uint // subtree count

	entry        *Chunk // if subtrees are present, entry should be nil
	lastDBaccess uint64
	access       []uint64
}

func newMemTree(b uint, parent *memTree, pidx uint) (node *memTree) {
	node = new(memTree)
	node.bits = b
	node.width = 1 << uint(b)
	node.subtree = make([]*memTree, node.width)
	node.access = make([]uint64, node.width-1)
	node.parent = parent
	node.parentIdx = pidx
	if parent != nil {
		parent.subtree[pidx] = node
	}

	return node
}

func (node *memTree) updateAccess(a uint64) {
	aidx := uint(0)
	var aa uint64
	oa := node.access[0]
	for node.access[aidx] == oa {
		node.access[aidx] = a
		if aidx > 0 {
			aa = node.access[((aidx-1)^1)+1]
			aidx = (aidx - 1) >> 1
		} else {
			pidx := node.parentIdx
			node = node.parent
			if node == nil {
				return
			}
			nn := node.subtree[pidx^1]
			if nn != nil {
				aa = nn.access[0]
			} else {
				aa = 0
			}
			aidx = (node.width + pidx - 2) >> 1
		}

		if (aa != 0) && (aa < a) {
			a = aa
		}
	}
}

func (s *MemStore) setCapacity(c uint) {
	s.lock.Lock()
	defer s.lock.Unlock()

	for c < s.entryCnt {
		s.removeOldest()
	}
	s.capacity = c
}

func (s *MemStore) getEntryCnt() uint {
	return s.entryCnt
}

// entry (not its copy) is going to be in MemStore
func (s *MemStore) Put(entry *Chunk) {
	if s.capacity == 0 {
		return
	}

	s.lock.Lock()
	defer s.lock.Unlock()

	if s.entryCnt >= s.capacity {
		s.removeOldest()
	}

	s.accessCnt++

	node := s.memtree
	bitpos := uint(0)
	for node.entry == nil {
		l := entry.Key.bits(bitpos, node.bits)
		st := node.subtree[l]
		if st == nil {
			st = newMemTree(memTreeLW, node, l)
			bitpos += node.bits
			node = st
			break
		}
		bitpos += node.bits
		node = st
	}

	if node.entry != nil {

		if node.entry.Key.isEqual(entry.Key) {
			node.updateAccess(s.accessCnt)
			if entry.SData == nil {
				entry.Size = node.entry.Size
				entry.SData = node.entry.SData
			}
			if entry.Req == nil {
				entry.Req = node.entry.Req
			}
			entry.C = node.entry.C
			node.entry = entry
			return
		}

		for node.entry != nil {

			l := node.entry.Key.bits(bitpos, node.bits)
			st := node.subtree[l]
			if st == nil {
				st = newMemTree(memTreeLW, node, l)
			}
			st.entry = node.entry
			node.entry = nil
			st.updateAccess(node.access[0])

			l = entry.Key.bits(bitpos, node.bits)
			st = node.subtree[l]
			if st == nil {
				st = newMemTree(memTreeLW, node, l)
			}
			bitpos += node.bits
			node = st

		}
	}

	node.entry = entry
	node.lastDBaccess = s.dbAccessCnt
	node.updateAccess(s.accessCnt)
	s.entryCnt++

	return
}

func (s *MemStore) Get(hash Key) (chunk *Chunk, err error) {
	s.lock.Lock()
	defer s.lock.Unlock()

	node := s.memtree
	bitpos := uint(0)
	for node.entry == nil {
		l := hash.bits(bitpos, node.bits)
		st := node.subtree[l]
		if st == nil {
			return nil, notFound
		}
		bitpos += node.bits
		node = st
	}

	if node.entry.Key.isEqual(hash) {
		s.accessCnt++
		node.updateAccess(s.accessCnt)
		chunk = node.entry
		if s.dbAccessCnt-node.lastDBaccess > dbForceUpdateAccessCnt {
			s.dbAccessCnt++
			node.lastDBaccess = s.dbAccessCnt
			if s.dbStore != nil {
				s.dbStore.updateAccessCnt(hash)
			}
		}
	} else {
		err = notFound
	}

	return
}

func (s *MemStore) removeOldest() {
	node := s.memtree

	for node.entry == nil {

		aidx := uint(0)
		av := node.access[aidx]

		for aidx < node.width/2-1 {
			if av == node.access[aidx*2+1] {
				node.access[aidx] = node.access[aidx*2+2]
				aidx = aidx*2 + 1
			} else if av == node.access[aidx*2+2] {
				node.access[aidx] = node.access[aidx*2+1]
				aidx = aidx*2 + 2
			} else {
				panic(nil)
			}
		}
		pidx := aidx*2 + 2 - node.width
		if (node.subtree[pidx] != nil) && (av == node.subtree[pidx].access[0]) {
			if node.subtree[pidx+1] != nil {
				node.access[aidx] = node.subtree[pidx+1].access[0]
			} else {
				node.access[aidx] = 0
			}
		} else if (node.subtree[pidx+1] != nil) && (av == node.subtree[pidx+1].access[0]) {
			if node.subtree[pidx] != nil {
				node.access[aidx] = node.subtree[pidx].access[0]
			} else {
				node.access[aidx] = 0
			}
			pidx++
		} else {
			panic(nil)
		}

		//fmt.Println(pidx)
		node = node.subtree[pidx]

	}

	if node.entry.dbStored != nil {
		log.Trace(fmt.Sprintf("Memstore Clean: Waiting for chunk %v to be saved", node.entry.Key.Log()))
		<-node.entry.dbStored
		log.Trace(fmt.Sprintf("Memstore Clean: Chunk %v saved to DBStore. Ready to clear from mem.", node.entry.Key.Log()))
	} else {
		log.Trace(fmt.Sprintf("Memstore Clean: Chunk %v already in DB. Ready to delete.", node.entry.Key.Log()))
	}

	if node.entry.SData != nil {
		node.entry = nil
		s.entryCnt--
	}

	node.access[0] = 0

	//---

	aidx := uint(0)
	for {
		aa := node.access[aidx]
		if aidx > 0 {
			aidx = (aidx - 1) >> 1
		} else {
			pidx := node.parentIdx
			node = node.parent
			if node == nil {
				return
			}
			aidx = (node.width + pidx - 2) >> 1
		}
		if (aa != 0) && ((aa < node.access[aidx]) || (node.access[aidx] == 0)) {
			node.access[aidx] = aa
		}
	}
}

// Close memstore
func (s *MemStore) Close() {
	return
}<|MERGE_RESOLUTION|>--- conflicted
+++ resolved
@@ -22,12 +22,7 @@
 	"fmt"
 	"sync"
 
-<<<<<<< HEAD
-	"github.com/ubiq/go-ubiq/logger"
-	"github.com/ubiq/go-ubiq/logger/glog"
-=======
-	"github.com/ethereum/go-ethereum/log"
->>>>>>> ab5646c5
+	"github.com/ubiq/go-ubiq/log"
 )
 
 const (
