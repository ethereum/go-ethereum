--- conflicted
+++ resolved
@@ -114,11 +114,7 @@
 	filterSystem := filters.NewFilterSystem(backend.APIBackend, filters.Config{})
 	stack.RegisterAPIs([]rpc.API{{
 		Namespace: "eth",
-<<<<<<< HEAD
-		Service:   filters.NewFilterAPI(filterSystem, false, true),
-=======
-		Service:   filters.NewFilterAPI(filterSystem),
->>>>>>> aadddf3a
+		Service:   filters.NewFilterAPI(filterSystem, true),
 	}})
 	// Start the node
 	if err := stack.Start(); err != nil {
