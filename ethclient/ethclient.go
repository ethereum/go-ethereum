--- conflicted
+++ resolved
@@ -286,14 +286,6 @@
 	return r, err
 }
 
-type rpcProgress struct {
-	StartingBlock hexutil.Uint64
-	CurrentBlock  hexutil.Uint64
-	HighestBlock  hexutil.Uint64
-	PulledStates  hexutil.Uint64
-	KnownStates   hexutil.Uint64
-}
-
 // SyncProgress retrieves the current progress of the sync algorithm. If there's
 // no sync currently running, it returns nil.
 func (ec *Client) SyncProgress(ctx context.Context) (*ethereum.SyncProgress, error) {
@@ -306,25 +298,11 @@
 	if err := json.Unmarshal(raw, &syncing); err == nil {
 		return nil, nil // Not syncing (always false)
 	}
-<<<<<<< HEAD
-	var progress *rpcProgress
-	if err := json.Unmarshal(raw, &progress); err != nil {
-		return nil, err
-	}
-	return &ethereum.SyncProgress{
-		StartingBlock: uint64(progress.StartingBlock),
-		CurrentBlock:  uint64(progress.CurrentBlock),
-		HighestBlock:  uint64(progress.HighestBlock),
-		PulledStates:  uint64(progress.PulledStates),
-		KnownStates:   uint64(progress.KnownStates),
-	}, nil
-=======
 	var p *rpcProgress
 	if err := json.Unmarshal(raw, &p); err != nil {
 		return nil, err
 	}
 	return p.toSyncProgress(), nil
->>>>>>> 8be800ff
 }
 
 // SubscribeNewHead subscribes to notifications about the current blockchain head
