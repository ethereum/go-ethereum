// Copyright 2021 The go-ethereum Authors
// This file is part of the go-ethereum library.
//
// The go-ethereum library is free software: you can redistribute it and/or modify
// it under the terms of the GNU Lesser General Public License as published by
// the Free Software Foundation, either version 3 of the License, or
// (at your option) any later version.
//
// The go-ethereum library is distributed in the hope that it will be useful,
// but WITHOUT ANY WARRANTY; without even the implied warranty of
// MERCHANTABILITY or FITNESS FOR A PARTICULAR PURPOSE. See the
// GNU Lesser General Public License for more details.
//
// You should have received a copy of the GNU Lesser General Public License
// along with the go-ethereum library. If not, see <http://www.gnu.org/licenses/>.

package gethclient

import (
	"bytes"
	"context"
	"encoding/json"
	"math/big"
	"testing"

	"github.com/ethereum/go-ethereum"
	"github.com/ethereum/go-ethereum/common"
	"github.com/ethereum/go-ethereum/consensus/ethash"
	"github.com/ethereum/go-ethereum/core"
	"github.com/ethereum/go-ethereum/core/types"
	"github.com/ethereum/go-ethereum/crypto"
	"github.com/ethereum/go-ethereum/eth"
	"github.com/ethereum/go-ethereum/eth/ethconfig"
	"github.com/ethereum/go-ethereum/eth/filters"
	"github.com/ethereum/go-ethereum/ethclient"
	"github.com/ethereum/go-ethereum/node"
	"github.com/ethereum/go-ethereum/params"
	"github.com/ethereum/go-ethereum/rpc"
)

var (
	testKey, _  = crypto.HexToECDSA("b71c71a67e1177ad4e901695e1b4b9ee17ae16c6668d313eac2f96dbcda3f291")
	testAddr    = crypto.PubkeyToAddress(testKey.PublicKey)
	testSlot    = common.HexToHash("0xdeadbeef")
	testValue   = crypto.Keccak256Hash(testSlot[:])
	testBalance = big.NewInt(2e15)
)

func newTestBackend(t *testing.T) (*node.Node, []*types.Block) {
	// Generate test chain.
	genesis, blocks := generateTestChain()
	// Create node
	n, err := node.New(&node.Config{})
	if err != nil {
		t.Fatalf("can't create new node: %v", err)
	}
	// Create Ethereum Service
	config := &ethconfig.Config{Genesis: genesis}
<<<<<<< HEAD
	config.Ethash.PowMode = ethash.ModeFake

=======
>>>>>>> bed84606
	ethservice, err := eth.New(n, config)
	if err != nil {
		t.Fatalf("can't create new ethereum service: %v", err)
	}

	filterSystem := filters.NewFilterSystem(ethservice.APIBackend, filters.Config{})

	n.RegisterAPIs([]rpc.API{{
		Namespace: "eth",
		Service:   filters.NewFilterAPI(filterSystem, false, config.BorLogs),
	}})

	// Import the test chain.
	if err := n.Start(); err != nil {
		t.Fatalf("can't start test node: %v", err)
	}

	if _, err := ethservice.BlockChain().InsertChain(blocks[1:]); err != nil {
		t.Fatalf("can't import test blocks: %v", err)
	}

	return n, blocks
}

// nolint:typecheck
func generateTestChain() (*core.Genesis, []*types.Block) {
	genesis := &core.Genesis{
		Config:    params.AllEthashProtocolChanges,
		Alloc:     core.GenesisAlloc{testAddr: {Balance: testBalance, Storage: map[common.Hash]common.Hash{testSlot: testValue}}},
		ExtraData: []byte("test genesis"),
		Timestamp: 9000,
	}
	generate := func(i int, g *core.BlockGen) {
		g.OffsetTime(5)
		g.SetExtra([]byte("test"))
	}
	_, blocks, _ := core.GenerateChainWithGenesis(genesis, ethash.NewFaker(), 1, generate)
	blocks = append([]*types.Block{genesis.ToBlock()}, blocks...)

	return genesis, blocks
}

func TestGethClient(t *testing.T) {
	t.Skip("bor due to burn contract")

	backend, _ := newTestBackend(t)
<<<<<<< HEAD

	client, err := backend.Attach()
	if err != nil {
		t.Fatal(err)
	}

=======
	client := backend.Attach()
>>>>>>> bed84606
	defer backend.Close()
	defer client.Close()

	tests := []struct {
		name string
		test func(t *testing.T)
	}{
		{
			"TestGetProof",
			func(t *testing.T) { testGetProof(t, client) },
		}, {
			"TestGetProofCanonicalizeKeys",
			func(t *testing.T) { testGetProofCanonicalizeKeys(t, client) },
		}, {
			"TestGCStats",
			func(t *testing.T) { testGCStats(t, client) },
		}, {
			"TestMemStats",
			func(t *testing.T) { testMemStats(t, client) },
		}, {
			"TestGetNodeInfo",
			func(t *testing.T) { testGetNodeInfo(t, client) },
		}, {
			"TestSubscribePendingTxHashes",
			func(t *testing.T) {
				t.Helper()
				testSubscribePendingTransactions(t, client)
			},
		}, {
			"TestSubscribePendingTxs",
			func(t *testing.T) {
				t.Helper()
				testSubscribeFullPendingTransactions(t, client)
			},
		}, {
			"TestCallContract",
			func(t *testing.T) { testCallContract(t, client) },
		}, {
			"TestCallContractWithBlockOverrides",
			func(t *testing.T) { testCallContractWithBlockOverrides(t, client) },
		},
		// The testaccesslist is a bit time-sensitive: the newTestBackend imports
		// one block. The `testAcessList` fails if the miner has not yet created a
		// new pending-block after the import event.
		// Hence: this test should be last, execute the tests serially.
		{
			"TestAccessList",
			func(t *testing.T) {
				t.Helper()
				testAccessList(t, client)
			},
		}, {
			"TestSetHead",
			func(t *testing.T) {
				t.Helper()
				testSetHead(t, client)
			},
		},
	}
	for _, tt := range tests {
		t.Run(tt.name, tt.test)
	}
}

func testAccessList(t *testing.T, client *rpc.Client) {
	ec := New(client)
	// Test transfer
	msg := ethereum.CallMsg{
		From:     testAddr,
		To:       &common.Address{},
		Gas:      21000,
		GasPrice: big.NewInt(765625000),
		Value:    big.NewInt(1),
	}

	al, gas, vmErr, err := ec.CreateAccessList(context.Background(), msg)
	if err != nil {
		t.Fatalf("unexpected error: %v", err)
	}

	if vmErr != "" {
		t.Fatalf("unexpected vm error: %v", vmErr)
	}

	if gas != 21000 {
		t.Fatalf("unexpected gas used: %v", gas)
	}

	if len(*al) != 0 {
		t.Fatalf("unexpected length of accesslist: %v", len(*al))
	}
	// Test reverting transaction
	msg = ethereum.CallMsg{
		From:     testAddr,
		To:       nil,
		Gas:      100000,
		GasPrice: big.NewInt(1000000000),
		Value:    big.NewInt(1),
		Data:     common.FromHex("0x608060806080608155fd"),
	}

	al, gas, vmErr, err = ec.CreateAccessList(context.Background(), msg)
	if err != nil {
		t.Fatalf("unexpected error: %v", err)
	}

	if vmErr == "" {
		t.Fatalf("wanted vmErr, got none")
	}

	if gas == 21000 {
		t.Fatalf("unexpected gas used: %v", gas)
	}

	if len(*al) != 1 || al.StorageKeys() != 1 {
		t.Fatalf("unexpected length of accesslist: %v", len(*al))
	}
	// address changes between calls, so we can't test for it.
	if (*al)[0].Address == common.HexToAddress("0x0") {
		t.Fatalf("unexpected address: %v", (*al)[0].Address)
	}

	if (*al)[0].StorageKeys[0] != common.HexToHash("0x0000000000000000000000000000000000000000000000000000000000000081") {
		t.Fatalf("unexpected storage key: %v", (*al)[0].StorageKeys[0])
	}
}

func testGetProof(t *testing.T, client *rpc.Client) {
	ec := New(client)
	ethcl := ethclient.NewClient(client)

	result, err := ec.GetProof(context.Background(), testAddr, []string{testSlot.String()}, nil)
	if err != nil {
		t.Fatal(err)
	}

	if !bytes.Equal(result.Address[:], testAddr[:]) {
		t.Fatalf("unexpected address, want: %v got: %v", testAddr, result.Address)
	}
	// test nonce
	nonce, _ := ethcl.NonceAt(context.Background(), result.Address, nil)
	if result.Nonce != nonce {
		t.Fatalf("invalid nonce, want: %v got: %v", nonce, result.Nonce)
	}
	// test balance
	balance, _ := ethcl.BalanceAt(context.Background(), result.Address, nil)
	if result.Balance.Cmp(balance) != 0 {
		t.Fatalf("invalid balance, want: %v got: %v", balance, result.Balance)
	}

	// test storage
	if len(result.StorageProof) != 1 {
		t.Fatalf("invalid storage proof, want 1 proof, got %v proof(s)", len(result.StorageProof))
	}

	proof := result.StorageProof[0]
	slotValue, _ := ethcl.StorageAt(context.Background(), testAddr, testSlot, nil)

	if !bytes.Equal(slotValue, proof.Value.Bytes()) {
		t.Fatalf("invalid storage proof value, want: %v, got: %v", slotValue, proof.Value.Bytes())
	}

	if proof.Key != testSlot.String() {
		t.Fatalf("invalid storage proof key, want: %q, got: %q", testSlot.String(), proof.Key)
	}
}

func testGetProofCanonicalizeKeys(t *testing.T, client *rpc.Client) {
	ec := New(client)

	// Tests with non-canon input for storage keys.
	// Here we check that the storage key is canonicalized.
	result, err := ec.GetProof(context.Background(), testAddr, []string{"0x0dEadbeef"}, nil)
	if err != nil {
		t.Fatal(err)
	}
	if result.StorageProof[0].Key != "0xdeadbeef" {
		t.Fatalf("wrong storage key encoding in proof: %q", result.StorageProof[0].Key)
	}
	if result, err = ec.GetProof(context.Background(), testAddr, []string{"0x000deadbeef"}, nil); err != nil {
		t.Fatal(err)
	}
	if result.StorageProof[0].Key != "0xdeadbeef" {
		t.Fatalf("wrong storage key encoding in proof: %q", result.StorageProof[0].Key)
	}

	// If the requested storage key is 32 bytes long, it will be returned as is.
	hashSizedKey := "0x00000000000000000000000000000000000000000000000000000000deadbeef"
	result, err = ec.GetProof(context.Background(), testAddr, []string{hashSizedKey}, nil)
	if err != nil {
		t.Fatal(err)
	}
	if result.StorageProof[0].Key != hashSizedKey {
		t.Fatalf("wrong storage key encoding in proof: %q", result.StorageProof[0].Key)
	}
}

func testGCStats(t *testing.T, client *rpc.Client) {
	ec := New(client)

	_, err := ec.GCStats(context.Background())
	if err != nil {
		t.Fatal(err)
	}
}

func testMemStats(t *testing.T, client *rpc.Client) {
	ec := New(client)

	stats, err := ec.MemStats(context.Background())
	if err != nil {
		t.Fatal(err)
	}

	if stats.Alloc == 0 {
		t.Fatal("Invalid mem stats retrieved")
	}
}

func testGetNodeInfo(t *testing.T, client *rpc.Client) {
	ec := New(client)

	info, err := ec.GetNodeInfo(context.Background())
	if err != nil {
		t.Fatal(err)
	}

	if info.Name == "" {
		t.Fatal("Invalid node info retrieved")
	}
}

func testSetHead(t *testing.T, client *rpc.Client) {
	ec := New(client)

	err := ec.SetHead(context.Background(), big.NewInt(0))
	if err != nil {
		t.Fatal(err)
	}
}

func testSubscribePendingTransactions(t *testing.T, client *rpc.Client) {
	ec := New(client)
	ethcl := ethclient.NewClient(client)
	// Subscribe to Transactions
	ch := make(chan common.Hash)
	ec.SubscribePendingTransactions(context.Background(), ch)
	// Send a transaction
	chainID, err := ethcl.ChainID(context.Background())
	if err != nil {
		t.Fatal(err)
	}
	// Create transaction
	tx := types.NewTransaction(0, common.Address{1}, big.NewInt(1), 22000, big.NewInt(1), nil)
	signer := types.LatestSignerForChainID(chainID)

	signature, err := crypto.Sign(signer.Hash(tx).Bytes(), testKey)
	if err != nil {
		t.Fatal(err)
	}

	signedTx, err := tx.WithSignature(signer, signature)
	if err != nil {
		t.Fatal(err)
	}
	// Send transaction
	err = ethcl.SendTransaction(context.Background(), signedTx)
	if err != nil {
		t.Fatal(err)
	}
	// Check that the transaction was sent over the channel
	hash := <-ch
	if hash != signedTx.Hash() {
		t.Fatalf("Invalid tx hash received, got %v, want %v", hash, signedTx.Hash())
	}
}

func testSubscribeFullPendingTransactions(t *testing.T, client *rpc.Client) {
	t.Helper()

	ec := New(client)
	ethcl := ethclient.NewClient(client)
	// Subscribe to Transactions
	ch := make(chan *types.Transaction)
	_, _ = ec.SubscribeFullPendingTransactions(context.Background(), ch)
	// Send a transaction
	chainID, err := ethcl.ChainID(context.Background())
	if err != nil {
		t.Fatal(err)
	}
	// Create transaction
	tx := types.NewTransaction(1, common.Address{1}, big.NewInt(1), 22000, big.NewInt(1), nil)
	signer := types.LatestSignerForChainID(chainID)
	signature, err := crypto.Sign(signer.Hash(tx).Bytes(), testKey)

	if err != nil {
		t.Fatal(err)
	}

	signedTx, err := tx.WithSignature(signer, signature)

	if err != nil {
		t.Fatal(err)
	}
	// Send transaction
	err = ethcl.SendTransaction(context.Background(), signedTx)
	if err != nil {
		t.Fatal(err)
	}
	// Check that the transaction was sent over the channel
	tx = <-ch
	if tx.Hash() != signedTx.Hash() {
		t.Fatalf("Invalid tx hash received, got %v, want %v", tx.Hash(), signedTx.Hash())
	}
}

func testCallContract(t *testing.T, client *rpc.Client) {
	ec := New(client)
	msg := ethereum.CallMsg{
		From:     testAddr,
		To:       &common.Address{},
		Gas:      21000,
		GasPrice: big.NewInt(1000000000),
		Value:    big.NewInt(1),
	}
	// CallContract without override
	if _, err := ec.CallContract(context.Background(), msg, big.NewInt(0), nil); err != nil {
		t.Fatalf("unexpected error: %v", err)
	}
	// CallContract with override
	override := OverrideAccount{
		Nonce: 1,
	}
	mapAcc := make(map[common.Address]OverrideAccount)
	mapAcc[testAddr] = override

	if _, err := ec.CallContract(context.Background(), msg, big.NewInt(0), &mapAcc); err != nil {
		t.Fatalf("unexpected error: %v", err)
	}
}

func TestOverrideAccountMarshal(t *testing.T) {
	t.Parallel()

	om := map[common.Address]OverrideAccount{
		{0x11}: {
			// Zero-valued nonce is not overriddden, but simply dropped by the encoder.
			Nonce: 0,
		},
		{0xaa}: {
			Nonce: 5,
		},
		{0xbb}: {
			Code: []byte{1},
		},
		{0xcc}: {
			// 'code', 'balance', 'state' should be set when input is
			// a non-nil but empty value.
			Code:    []byte{},
			Balance: big.NewInt(0),
			State:   map[common.Hash]common.Hash{},
			// For 'stateDiff' the behavior is different, empty map
			// is ignored because it makes no difference.
			StateDiff: map[common.Hash]common.Hash{},
		},
	}

	marshalled, err := json.MarshalIndent(&om, "", "  ")
	if err != nil {
		t.Fatalf("unexpected error: %v", err)
	}

	expected := `{
  "0x1100000000000000000000000000000000000000": {},
  "0xaa00000000000000000000000000000000000000": {
    "nonce": "0x5"
  },
  "0xbb00000000000000000000000000000000000000": {
    "code": "0x01"
  },
  "0xcc00000000000000000000000000000000000000": {
    "code": "0x",
    "balance": "0x0",
    "state": {}
  }
}`

	if string(marshalled) != expected {
		t.Error("wrong output:", string(marshalled))
		t.Error("want:", expected)
	}
}

func TestBlockOverridesMarshal(t *testing.T) {
	for i, tt := range []struct {
		bo   BlockOverrides
		want string
	}{
		{
			bo:   BlockOverrides{},
			want: `{}`,
		},
		{
			bo: BlockOverrides{
				Coinbase: common.HexToAddress("0x1111111111111111111111111111111111111111"),
			},
			want: `{"coinbase":"0x1111111111111111111111111111111111111111"}`,
		},
		{
			bo: BlockOverrides{
				Number:     big.NewInt(1),
				Difficulty: big.NewInt(2),
				Time:       3,
				GasLimit:   4,
				BaseFee:    big.NewInt(5),
			},
			want: `{"number":"0x1","difficulty":"0x2","time":"0x3","gasLimit":"0x4","baseFee":"0x5"}`,
		},
	} {
		marshalled, err := json.Marshal(&tt.bo)
		if err != nil {
			t.Fatalf("unexpected error: %v", err)
		}
		if string(marshalled) != tt.want {
			t.Errorf("Testcase #%d failed. expected\n%s\ngot\n%s", i, tt.want, string(marshalled))
		}
	}
}

func testCallContractWithBlockOverrides(t *testing.T, client *rpc.Client) {
	ec := New(client)
	msg := ethereum.CallMsg{
		From:     testAddr,
		To:       &common.Address{},
		Gas:      50000,
		GasPrice: big.NewInt(1000000000),
		Value:    big.NewInt(1),
	}
	override := OverrideAccount{
		// Returns coinbase address.
		Code: common.FromHex("0x41806000526014600cf3"),
	}
	mapAcc := make(map[common.Address]OverrideAccount)
	mapAcc[common.Address{}] = override
	res, err := ec.CallContract(context.Background(), msg, big.NewInt(0), &mapAcc)
	if err != nil {
		t.Fatalf("unexpected error: %v", err)
	}
	if !bytes.Equal(res, common.FromHex("0x0000000000000000000000000000000000000000")) {
		t.Fatalf("unexpected result: %x", res)
	}

	// Now test with block overrides
	bo := BlockOverrides{
		Coinbase: common.HexToAddress("0x1111111111111111111111111111111111111111"),
	}
	res, err = ec.CallContractWithBlockOverrides(context.Background(), msg, big.NewInt(0), &mapAcc, bo)
	if err != nil {
		t.Fatalf("unexpected error: %v", err)
	}
	if !bytes.Equal(res, common.FromHex("0x1111111111111111111111111111111111111111")) {
		t.Fatalf("unexpected result: %x", res)
	}
}<|MERGE_RESOLUTION|>--- conflicted
+++ resolved
@@ -56,11 +56,6 @@
 	}
 	// Create Ethereum Service
 	config := &ethconfig.Config{Genesis: genesis}
-<<<<<<< HEAD
-	config.Ethash.PowMode = ethash.ModeFake
-
-=======
->>>>>>> bed84606
 	ethservice, err := eth.New(n, config)
 	if err != nil {
 		t.Fatalf("can't create new ethereum service: %v", err)
@@ -107,16 +102,7 @@
 	t.Skip("bor due to burn contract")
 
 	backend, _ := newTestBackend(t)
-<<<<<<< HEAD
-
-	client, err := backend.Attach()
-	if err != nil {
-		t.Fatal(err)
-	}
-
-=======
 	client := backend.Attach()
->>>>>>> bed84606
 	defer backend.Close()
 	defer client.Close()
 
