--- conflicted
+++ resolved
@@ -16,19 +16,15 @@
 
 package ethclient
 
-<<<<<<< HEAD
-import "github.com/ubiq/go-ubiq"
-=======
 import (
 	"fmt"
 	"math/big"
 	"reflect"
 	"testing"
 
-	"github.com/ethereum/go-ethereum"
-	"github.com/ethereum/go-ethereum/common"
+	"github.com/ubiq/go-ubiq"
+	"github.com/ubiq/go-ubiq/common"
 )
->>>>>>> c9427004
 
 // Verify that Client implements the ethereum interfaces.
 var (
