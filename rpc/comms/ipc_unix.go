// Copyright 2015 The go-expanse Authors
// This file is part of the go-expanse library.
//
// The go-expanse library is free software: you can redistribute it and/or modify
// it under the terms of the GNU Lesser General Public License as published by
// the Free Software Foundation, either version 3 of the License, or
// (at your option) any later version.
//
// The go-expanse library is distributed in the hope that it will be useful,
// but WITHOUT ANY WARRANTY; without even the implied warranty of
// MERCHANTABILITY or FITNESS FOR A PARTICULAR PURPOSE. See the
// GNU Lesser General Public License for more details.
//
// You should have received a copy of the GNU Lesser General Public License
// along with the go-expanse library. If not, see <http://www.gnu.org/licenses/>.

// +build darwin dragonfly freebsd linux nacl netbsd openbsd solaris

package comms

import (
	"net"
	"os"
	"path/filepath"

<<<<<<< HEAD
	"github.com/expanse-project/go-expanse/logger"
	"github.com/expanse-project/go-expanse/logger/glog"
	"github.com/expanse-project/go-expanse/rpc/codec"
	"github.com/expanse-project/go-expanse/rpc/shared"
	"github.com/expanse-project/go-expanse/rpc/useragent"
=======
	"github.com/ethereum/go-ethereum/logger"
	"github.com/ethereum/go-ethereum/logger/glog"
	"github.com/ethereum/go-ethereum/rpc/codec"
	"github.com/ethereum/go-ethereum/rpc/shared"
	"github.com/ethereum/go-ethereum/rpc/useragent"
>>>>>>> 2800c332
)

func newIpcClient(cfg IpcConfig, codec codec.Codec) (*ipcClient, error) {
	c, err := net.DialUnix("unix", nil, &net.UnixAddr{cfg.Endpoint, "unix"})
	if err != nil {
		return nil, err
	}

	coder := codec.New(c)
	msg := shared.Request{
		Id:      0,
		Method:  useragent.EnableUserAgentMethod,
		Jsonrpc: shared.JsonRpcVersion,
		Params:  []byte("[]"),
	}

	coder.WriteResponse(msg)
	coder.Recv()

	return &ipcClient{cfg.Endpoint, c, codec, coder}, nil
}

func (self *ipcClient) reconnect() error {
	self.coder.Close()
	c, err := net.DialUnix("unix", nil, &net.UnixAddr{self.endpoint, "unix"})
	if err == nil {
		self.coder = self.codec.New(c)

		msg := shared.Request{
			Id:      0,
			Method:  useragent.EnableUserAgentMethod,
			Jsonrpc: shared.JsonRpcVersion,
			Params:  []byte("[]"),
		}
		self.coder.WriteResponse(msg)
		self.coder.Recv()
	}

	return err
}

<<<<<<< HEAD
func startIpc(cfg IpcConfig, codec codec.Codec, initializer func(conn net.Conn) (shared.ExpanseApi, error)) error {
	os.Remove(cfg.Endpoint) // in case it still exists from a previous run
=======
func startIpc(cfg IpcConfig, codec codec.Codec, initializer func(conn net.Conn) (shared.EthereumApi, error)) error {
	// Ensure the IPC path exists and remove any previous leftover
	if err := os.MkdirAll(filepath.Dir(cfg.Endpoint), 0751); err != nil {
		return err
	}
	os.Remove(cfg.Endpoint)
>>>>>>> 2800c332

	l, err := net.ListenUnix("unix", &net.UnixAddr{Name: cfg.Endpoint, Net: "unix"})
	if err != nil {
		return err
	}
	os.Chmod(cfg.Endpoint, 0600)

	go func() {
		for {
			conn, err := l.AcceptUnix()
			if err != nil {
				glog.V(logger.Error).Infof("Error accepting ipc connection - %v\n", err)
				continue
			}

			id := newIpcConnId()
			glog.V(logger.Debug).Infof("New IPC connection with id %06d started\n", id)

			api, err := initializer(conn)
			if err != nil {
				glog.V(logger.Error).Infof("Unable to initialize IPC connection - %v\n", err)
				conn.Close()
				continue
			}

			go handle(id, conn, api, codec)
		}

		os.Remove(cfg.Endpoint)
	}()

	glog.V(logger.Info).Infof("IPC service started (%s)\n", cfg.Endpoint)

	return nil
}<|MERGE_RESOLUTION|>--- conflicted
+++ resolved
@@ -23,19 +23,12 @@
 	"os"
 	"path/filepath"
 
-<<<<<<< HEAD
+
 	"github.com/expanse-project/go-expanse/logger"
 	"github.com/expanse-project/go-expanse/logger/glog"
 	"github.com/expanse-project/go-expanse/rpc/codec"
 	"github.com/expanse-project/go-expanse/rpc/shared"
 	"github.com/expanse-project/go-expanse/rpc/useragent"
-=======
-	"github.com/ethereum/go-ethereum/logger"
-	"github.com/ethereum/go-ethereum/logger/glog"
-	"github.com/ethereum/go-ethereum/rpc/codec"
-	"github.com/ethereum/go-ethereum/rpc/shared"
-	"github.com/ethereum/go-ethereum/rpc/useragent"
->>>>>>> 2800c332
 )
 
 func newIpcClient(cfg IpcConfig, codec codec.Codec) (*ipcClient, error) {
@@ -77,17 +70,13 @@
 	return err
 }
 
-<<<<<<< HEAD
-func startIpc(cfg IpcConfig, codec codec.Codec, initializer func(conn net.Conn) (shared.ExpanseApi, error)) error {
-	os.Remove(cfg.Endpoint) // in case it still exists from a previous run
-=======
+
 func startIpc(cfg IpcConfig, codec codec.Codec, initializer func(conn net.Conn) (shared.EthereumApi, error)) error {
 	// Ensure the IPC path exists and remove any previous leftover
 	if err := os.MkdirAll(filepath.Dir(cfg.Endpoint), 0751); err != nil {
 		return err
 	}
 	os.Remove(cfg.Endpoint)
->>>>>>> 2800c332
 
 	l, err := net.ListenUnix("unix", &net.UnixAddr{Name: cfg.Endpoint, Net: "unix"})
 	if err != nil {
