// Copyright 2015 The go-ethereum Authors
// This file is part of the go-ethereum library.
//
// The go-ethereum library is free software: you can redistribute it and/or modify
// it under the terms of the GNU Lesser General Public License as published by
// the Free Software Foundation, either version 3 of the License, or
// (at your option) any later version.
//
// The go-ethereum library is distributed in the hope that it will be useful,
// but WITHOUT ANY WARRANTY; without even the implied warranty of
// MERCHANTABILITY or FITNESS FOR A PARTICULAR PURPOSE. See the
// GNU Lesser General Public License for more details.
//
// You should have received a copy of the GNU Lesser General Public License
// along with the go-ethereum library. If not, see <http://www.gnu.org/licenses/>.

package rpc

import (
	"bytes"
	"context"
	"encoding/json"
	"fmt"
	"io"
	"io/ioutil"
	"mime"
	"net"
	"net/http"
	"sync"
	"time"

	"github.com/rs/cors"
)

const (
	contentType                 = "application/json"
	maxHTTPRequestContentLength = 1024 * 128
)

var nullAddr, _ = net.ResolveTCPAddr("tcp", "127.0.0.1:0")

type httpConn struct {
	client    *http.Client
	req       *http.Request
	closeOnce sync.Once
	closed    chan struct{}
}

// httpConn is treated specially by Client.
func (hc *httpConn) LocalAddr() net.Addr              { return nullAddr }
func (hc *httpConn) RemoteAddr() net.Addr             { return nullAddr }
func (hc *httpConn) SetReadDeadline(time.Time) error  { return nil }
func (hc *httpConn) SetWriteDeadline(time.Time) error { return nil }
func (hc *httpConn) SetDeadline(time.Time) error      { return nil }
func (hc *httpConn) Write([]byte) (int, error)        { panic("Write called") }

func (hc *httpConn) Read(b []byte) (int, error) {
	<-hc.closed
	return 0, io.EOF
}

func (hc *httpConn) Close() error {
	hc.closeOnce.Do(func() { close(hc.closed) })
	return nil
}

// DialHTTP creates a new RPC clients that connection to an RPC server over HTTP.
func DialHTTP(endpoint string) (*Client, error) {
	req, err := http.NewRequest("POST", endpoint, nil)
	if err != nil {
		return nil, err
	}
	req.Header.Set("Content-Type", contentType)
	req.Header.Set("Accept", contentType)

	initctx := context.Background()
	return newClient(initctx, func(context.Context) (net.Conn, error) {
		return &httpConn{client: new(http.Client), req: req, closed: make(chan struct{})}, nil
	})
}

func (c *Client) sendHTTP(ctx context.Context, op *requestOp, msg interface{}) error {
	hc := c.writeConn.(*httpConn)
	respBody, err := hc.doRequest(ctx, msg)
	if err != nil {
		return err
	}
	defer respBody.Close()
	var respmsg jsonrpcMessage
	if err := json.NewDecoder(respBody).Decode(&respmsg); err != nil {
		return err
	}
	op.resp <- &respmsg
	return nil
}

func (c *Client) sendBatchHTTP(ctx context.Context, op *requestOp, msgs []*jsonrpcMessage) error {
	hc := c.writeConn.(*httpConn)
	respBody, err := hc.doRequest(ctx, msgs)
	if err != nil {
		return err
	}
	defer respBody.Close()
	var respmsgs []jsonrpcMessage
	if err := json.NewDecoder(respBody).Decode(&respmsgs); err != nil {
		return err
	}
	for i := 0; i < len(respmsgs); i++ {
		op.resp <- &respmsgs[i]
	}
	return nil
}

func (hc *httpConn) doRequest(ctx context.Context, msg interface{}) (io.ReadCloser, error) {
	body, err := json.Marshal(msg)
	if err != nil {
		return nil, err
	}
	req := hc.req.WithContext(ctx)
	req.Body = ioutil.NopCloser(bytes.NewReader(body))
	req.ContentLength = int64(len(body))

	resp, err := hc.client.Do(req)
	if err != nil {
		return nil, err
	}
	return resp.Body, nil
}

// httpReadWriteNopCloser wraps a io.Reader and io.Writer with a NOP Close method.
type httpReadWriteNopCloser struct {
	io.Reader
	io.Writer
}

// Close does nothing and returns always nil
func (t *httpReadWriteNopCloser) Close() error {
	return nil
}

// NewHTTPServer creates a new HTTP RPC server around an API provider.
//
// Deprecated: Server implements http.Handler
func NewHTTPServer(cors []string, srv *Server) *http.Server {
	return &http.Server{Handler: newCorsHandler(srv, cors)}
}

// ServeHTTP serves JSON-RPC requests over HTTP.
func (srv *Server) ServeHTTP(w http.ResponseWriter, r *http.Request) {
<<<<<<< HEAD
	if responseCode, errorMessage := httpErrorResponse(r); responseCode != 0 {
		http.Error(w, errorMessage, responseCode)
		return
	}

	w.Header().Set("content-type", contentType)

	// create a codec that reads direct from the request body until
	// EOF and writes the response to w and order the server to process
	// a single request.
=======
	// Permit dumb empty requests for remote health-checks (AWS)
	if r.Method == "GET" && r.ContentLength == 0 && r.URL.RawQuery == "" {
		return
	}
	// For meaningful requests, validate it's size and content type
	if r.ContentLength > maxHTTPRequestContentLength {
		http.Error(w,
			fmt.Sprintf("content length too large (%d>%d)", r.ContentLength, maxHTTPRequestContentLength),
			http.StatusRequestEntityTooLarge)
		return
	}
	ct := r.Header.Get("content-type")
	mt, _, err := mime.ParseMediaType(ct)
	if err != nil || mt != "application/json" {
		http.Error(w,
			"invalid content type, only application/json is supported",
			http.StatusUnsupportedMediaType)
		return
	}
	// All checks passed, create a codec that reads direct from the request body
	// untilEOF and writes the response to w and order the server to process a
	// single request.
>>>>>>> b0190189
	codec := NewJSONCodec(&httpReadWriteNopCloser{r.Body, w})
	defer codec.Close()

	w.Header().Set("content-type", "application/json")
	srv.ServeSingleRequest(codec, OptionMethodInvocation)
}

// Returns a non-zero response code and error message if the request is invalid.
func httpErrorResponse(r *http.Request) (int, string) {
	if r.Method == "PUT" || r.Method == "DELETE" {
		errorMessage := "method not allowed"
		return http.StatusMethodNotAllowed, errorMessage
	}

	if r.ContentLength > maxHTTPRequestContentLength {
		errorMessage := fmt.Sprintf("content length too large (%d>%d)", r.ContentLength, maxHTTPRequestContentLength)
		return http.StatusRequestEntityTooLarge, errorMessage
	}

	ct := r.Header.Get("content-type")
	mt, _, err := mime.ParseMediaType(ct)
	if err != nil || mt != contentType {
		errorMessage := fmt.Sprintf("invalid content type, only %s is supported", contentType)
		return http.StatusUnsupportedMediaType, errorMessage
	}

	return 0, ""
}

func newCorsHandler(srv *Server, allowedOrigins []string) http.Handler {
	// disable CORS support if user has not specified a custom CORS configuration
	if len(allowedOrigins) == 0 {
		return srv
	}

	c := cors.New(cors.Options{
		AllowedOrigins: allowedOrigins,
		AllowedMethods: []string{"POST", "GET"},
		MaxAge:         600,
		AllowedHeaders: []string{"*"},
	})
	return c.Handler(srv)
}<|MERGE_RESOLUTION|>--- conflicted
+++ resolved
@@ -147,41 +147,18 @@
 
 // ServeHTTP serves JSON-RPC requests over HTTP.
 func (srv *Server) ServeHTTP(w http.ResponseWriter, r *http.Request) {
-<<<<<<< HEAD
+  // Permit dumb empty requests for remote health-checks (AWS)
+	if r.Method == "GET" && r.ContentLength == 0 && r.URL.RawQuery == "" {
+		return
+  }
 	if responseCode, errorMessage := httpErrorResponse(r); responseCode != 0 {
 		http.Error(w, errorMessage, responseCode)
 		return
 	}
 
-	w.Header().Set("content-type", contentType)
-
-	// create a codec that reads direct from the request body until
-	// EOF and writes the response to w and order the server to process
-	// a single request.
-=======
-	// Permit dumb empty requests for remote health-checks (AWS)
-	if r.Method == "GET" && r.ContentLength == 0 && r.URL.RawQuery == "" {
-		return
-	}
-	// For meaningful requests, validate it's size and content type
-	if r.ContentLength > maxHTTPRequestContentLength {
-		http.Error(w,
-			fmt.Sprintf("content length too large (%d>%d)", r.ContentLength, maxHTTPRequestContentLength),
-			http.StatusRequestEntityTooLarge)
-		return
-	}
-	ct := r.Header.Get("content-type")
-	mt, _, err := mime.ParseMediaType(ct)
-	if err != nil || mt != "application/json" {
-		http.Error(w,
-			"invalid content type, only application/json is supported",
-			http.StatusUnsupportedMediaType)
-		return
-	}
 	// All checks passed, create a codec that reads direct from the request body
 	// untilEOF and writes the response to w and order the server to process a
 	// single request.
->>>>>>> b0190189
 	codec := NewJSONCodec(&httpReadWriteNopCloser{r.Body, w})
 	defer codec.Close()
 
