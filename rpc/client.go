--- conflicted
+++ resolved
@@ -427,28 +427,19 @@
 	return c.send(ctx, op, msg)
 }
 
-<<<<<<< HEAD
-// EthSubscribe registers a subscripion under the "eth" namespace.
+// EthSubscribe registers a subscription under the "eth" namespace.
 //
 // Args are encoded into the RPC request as ordered array params by default,
 // but can be encoded as a named params object by passing a single NamedParams arg.
-//
-=======
-// EthSubscribe registers a subscription under the "eth" namespace.
->>>>>>> 594e3216
 func (c *Client) EthSubscribe(ctx context.Context, channel interface{}, args ...interface{}) (*ClientSubscription, error) {
 	return c.Subscribe(ctx, "eth", channel, args...)
 }
 
-<<<<<<< HEAD
-// ShhSubscribe registers a subscripion under the "shh" namespace.
+// ShhSubscribe registers a subscription under the "shh" namespace.
 //
 // Args are encoded into the RPC request as ordered array params by default,
 // but can be encoded as a named params object by passing a single NamedParams arg.
 //
-=======
-// ShhSubscribe registers a subscription under the "shh" namespace.
->>>>>>> 594e3216
 // Deprecated: use Subscribe(ctx, "shh", ...).
 func (c *Client) ShhSubscribe(ctx context.Context, channel interface{}, args ...interface{}) (*ClientSubscription, error) {
 	return c.Subscribe(ctx, "shh", channel, args...)
