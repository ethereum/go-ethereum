// Copyright 2015 The go-ethereum Authors
// This file is part of the go-ethereum library.
//
// The go-ethereum library is free software: you can redistribute it and/or modify
// it under the terms of the GNU Lesser General Public License as published by
// the Free Software Foundation, either version 3 of the License, or
// (at your option) any later version.
//
// The go-ethereum library is distributed in the hope that it will be useful,
// but WITHOUT ANY WARRANTY; without even the implied warranty of
// MERCHANTABILITY or FITNESS FOR A PARTICULAR PURPOSE. See the
// GNU Lesser General Public License for more details.
//
// You should have received a copy of the GNU Lesser General Public License
// along with the go-ethereum library. If not, see <http://www.gnu.org/licenses/>.

package rpc

import (
	"fmt"
	"math"
	"math/big"
	"reflect"
	"strings"
	"sync"

	"gopkg.in/fatih/set.v0"
)

// API describes the set of methods offered over the RPC interface
type API struct {
	Namespace string      // namespace under which the rpc methods of Service are exposed
	Version   string      // api version for DApp's
	Service   interface{} // receiver instance which holds the methods
	Public    bool        // indication if the methods must be considered safe for public use
}

// callback is a method callback which was registered in the server
type callback struct {
	rcvr        reflect.Value  // receiver of method
	method      reflect.Method // callback
	argTypes    []reflect.Type // input argument types
	hasCtx      bool           // method's first argument is a context (not included in argTypes)
	errPos      int            // err return idx, of -1 when method cannot return error
	isSubscribe bool           // indication if the callback is a subscription
}

// service represents a registered object
type service struct {
	name          string        // name for service
	rcvr          reflect.Value // receiver of methods for the service
	typ           reflect.Type  // receiver type
	callbacks     callbacks     // registered handlers
	subscriptions subscriptions // available subscriptions/notifications
}

// serverRequest is an incoming request
type serverRequest struct {
	id            interface{}
	svcname       string
	rcvr          reflect.Value
	callb         *callback
	args          []reflect.Value
	isUnsubscribe bool
	err           Error
}

type serviceRegistry map[string]*service       // collection of services
type callbacks map[string]*callback            // collection of RPC callbacks
type subscriptions map[string]*callback        // collection of subscription callbacks
type subscriptionRegistry map[string]*callback // collection of subscription callbacks

// Server represents a RPC server
type Server struct {
	services       serviceRegistry
	muSubcriptions sync.Mutex // protects subscriptions
	subscriptions  subscriptionRegistry

	run      int32
	codecsMu sync.Mutex
	codecs   *set.Set
}

// rpcRequest represents a raw incoming RPC request
type rpcRequest struct {
	service  string
	method   string
	id       interface{}
	isPubSub bool
	params   interface{}
	err      Error // invalid batch element
}

// Error wraps RPC errors, which contain an error code in addition to the message.
type Error interface {
	Error() string  // returns the message
	ErrorCode() int // returns the code
}

// ServerCodec implements reading, parsing and writing RPC messages for the server side of
// a RPC session. Implementations must be go-routine safe since the codec can be called in
// multiple go-routines concurrently.
type ServerCodec interface {
	// Read next request
	ReadRequestHeaders() ([]rpcRequest, bool, Error)
	// Parse request argument to the given types
	ParseRequestArguments([]reflect.Type, interface{}) ([]reflect.Value, Error)
	// Assemble success response, expects response id and payload
	CreateResponse(interface{}, interface{}) interface{}
	// Assemble error response, expects response id and error
	CreateErrorResponse(interface{}, Error) interface{}
	// Assemble error response with extra information about the error through info
	CreateErrorResponseWithInfo(id interface{}, err Error, info interface{}) interface{}
	// Create notification response
	CreateNotification(string, interface{}) interface{}
	// Write msg to client.
	Write(interface{}) error
	// Close underlying data stream
	Close()
	// Closed when underlying connection is closed
	Closed() <-chan interface{}
}

var (
	pendingBlockNumber  = big.NewInt(-2)
	latestBlockNumber   = big.NewInt(-1)
	earliestBlockNumber = big.NewInt(0)
	maxBlockNumber      = big.NewInt(math.MaxInt64)
)

type BlockNumber int64

const (
	PendingBlockNumber = BlockNumber(-2)
	LatestBlockNumber  = BlockNumber(-1)
)

// UnmarshalJSON parses the given JSON fragment into a BlockNumber. It supports:
// - "latest", "earliest" or "pending" as string arguments
// - the block number
// Returned errors:
// - an invalid block number error when the given argument isn't a known strings
// - an out of range error when the given block number is either too little or too large
func (bn *BlockNumber) UnmarshalJSON(data []byte) error {
	input := strings.TrimSpace(string(data))

	if len(input) >= 2 && input[0] == '"' && input[len(input)-1] == '"' {
		input = input[1 : len(input)-1]
	}

	if len(input) == 0 {
		*bn = BlockNumber(latestBlockNumber.Int64())
		return nil
	}

	in := new(big.Int)
	_, ok := in.SetString(input, 0)

	if !ok { // test if user supplied string tag
		strBlockNumber := input
		if strBlockNumber == "latest" {
			*bn = BlockNumber(latestBlockNumber.Int64())
			return nil
		}

		if strBlockNumber == "earliest" {
			*bn = BlockNumber(earliestBlockNumber.Int64())
			return nil
		}

		if strBlockNumber == "pending" {
			*bn = BlockNumber(pendingBlockNumber.Int64())
			return nil
		}

		return fmt.Errorf(`invalid blocknumber %s`, data)
	}

	if in.Cmp(earliestBlockNumber) >= 0 && in.Cmp(maxBlockNumber) <= 0 {
		*bn = BlockNumber(in.Int64())
		return nil
	}

	return fmt.Errorf("blocknumber not in range [%d, %d]", earliestBlockNumber, maxBlockNumber)
}

<<<<<<< HEAD
func (bn *BlockNumber) Int64() int64 {
	return (int64)(*bn)
}

// Client defines the interface for go client that wants to connect to a gexp RPC endpoint
type Client interface {
	// SupportedModules returns the collection of API's the server offers
	SupportedModules() (map[string]string, error)

	Send(req interface{}) error
	Recv(msg interface{}) error

	Close()
=======
func (bn BlockNumber) Int64() int64 {
	return (int64)(bn)
>>>>>>> a973d1d5
}<|MERGE_RESOLUTION|>--- conflicted
+++ resolved
@@ -184,22 +184,6 @@
 	return fmt.Errorf("blocknumber not in range [%d, %d]", earliestBlockNumber, maxBlockNumber)
 }
 
-<<<<<<< HEAD
-func (bn *BlockNumber) Int64() int64 {
-	return (int64)(*bn)
-}
-
-// Client defines the interface for go client that wants to connect to a gexp RPC endpoint
-type Client interface {
-	// SupportedModules returns the collection of API's the server offers
-	SupportedModules() (map[string]string, error)
-
-	Send(req interface{}) error
-	Recv(msg interface{}) error
-
-	Close()
-=======
 func (bn BlockNumber) Int64() int64 {
 	return (int64)(bn)
->>>>>>> a973d1d5
 }