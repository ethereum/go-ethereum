// Copyright 2015 The go-ethereum Authors
// This file is part of the go-ethereum library.
//
// The go-ethereum library is free software: you can redistribute it and/or modify
// it under the terms of the GNU Lesser General Public License as published by
// the Free Software Foundation, either version 3 of the License, or
// (at your option) any later version.
//
// The go-ethereum library is distributed in the hope that it will be useful,
// but WITHOUT ANY WARRANTY; without even the implied warranty of
// MERCHANTABILITY or FITNESS FOR A PARTICULAR PURPOSE. See the
// GNU Lesser General Public License for more details.
//
// You should have received a copy of the GNU Lesser General Public License
// along with the go-ethereum library. If not, see <http://www.gnu.org/licenses/>.

package rpc

import (
	"context"
	"fmt"
	"reflect"
	"runtime"
	"strings"
	"sync"
	"sync/atomic"

<<<<<<< HEAD
	"github.com/ubiq/go-ubiq/log"
	"gopkg.in/fatih/set.v0"
=======
	mapset "github.com/deckarep/golang-set"
	"github.com/ethereum/go-ethereum/log"
>>>>>>> c9427004
)

const MetadataApi = "rpc"

// CodecOption specifies which type of messages this codec supports
type CodecOption int

const (
	// OptionMethodInvocation is an indication that the codec supports RPC method calls
	OptionMethodInvocation CodecOption = 1 << iota

	// OptionSubscriptions is an indication that the codec suports RPC notifications
	OptionSubscriptions = 1 << iota // support pub sub
)

// NewServer will create a new server instance with no registered handlers.
func NewServer() *Server {
	server := &Server{
		services: make(serviceRegistry),
		codecs:   mapset.NewSet(),
		run:      1,
	}

	// register a default service which will provide meta information about the RPC service such as the services and
	// methods it offers.
	rpcService := &RPCService{server}
	server.RegisterName(MetadataApi, rpcService)

	return server
}

// RPCService gives meta information about the server.
// e.g. gives information about the loaded modules.
type RPCService struct {
	server *Server
}

// Modules returns the list of RPC services with their version number
func (s *RPCService) Modules() map[string]string {
	modules := make(map[string]string)
	for name := range s.server.services {
		modules[name] = "1.0"
	}
	return modules
}

// RegisterName will create a service for the given rcvr type under the given name. When no methods on the given rcvr
// match the criteria to be either a RPC method or a subscription an error is returned. Otherwise a new service is
// created and added to the service collection this server instance serves.
func (s *Server) RegisterName(name string, rcvr interface{}) error {
	if s.services == nil {
		s.services = make(serviceRegistry)
	}

	svc := new(service)
	svc.typ = reflect.TypeOf(rcvr)
	rcvrVal := reflect.ValueOf(rcvr)

	if name == "" {
		return fmt.Errorf("no service name for type %s", svc.typ.String())
	}
	if !isExported(reflect.Indirect(rcvrVal).Type().Name()) {
		return fmt.Errorf("%s is not exported", reflect.Indirect(rcvrVal).Type().Name())
	}

	methods, subscriptions := suitableCallbacks(rcvrVal, svc.typ)

	if len(methods) == 0 && len(subscriptions) == 0 {
		return fmt.Errorf("Service %T doesn't have any suitable methods/subscriptions to expose", rcvr)
	}

	// already a previous service register under given name, merge methods/subscriptions
	if regsvc, present := s.services[name]; present {
		for _, m := range methods {
			regsvc.callbacks[formatName(m.method.Name)] = m
		}
		for _, s := range subscriptions {
			regsvc.subscriptions[formatName(s.method.Name)] = s
		}
		return nil
	}

	svc.name = name
	svc.callbacks, svc.subscriptions = methods, subscriptions

	s.services[svc.name] = svc
	return nil
}

// serveRequest will reads requests from the codec, calls the RPC callback and
// writes the response to the given codec.
//
// If singleShot is true it will process a single request, otherwise it will handle
// requests until the codec returns an error when reading a request (in most cases
// an EOF). It executes requests in parallel when singleShot is false.
func (s *Server) serveRequest(ctx context.Context, codec ServerCodec, singleShot bool, options CodecOption) error {
	var pend sync.WaitGroup

	defer func() {
		if err := recover(); err != nil {
			const size = 64 << 10
			buf := make([]byte, size)
			buf = buf[:runtime.Stack(buf, false)]
			log.Error(string(buf))
		}
		s.codecsMu.Lock()
		s.codecs.Remove(codec)
		s.codecsMu.Unlock()
	}()

	//	ctx, cancel := context.WithCancel(context.Background())
	ctx, cancel := context.WithCancel(ctx)
	defer cancel()

	// if the codec supports notification include a notifier that callbacks can use
	// to send notification to clients. It is tied to the codec/connection. If the
	// connection is closed the notifier will stop and cancels all active subscriptions.
	if options&OptionSubscriptions == OptionSubscriptions {
		ctx = context.WithValue(ctx, notifierKey{}, newNotifier(codec))
	}
	s.codecsMu.Lock()
	if atomic.LoadInt32(&s.run) != 1 { // server stopped
		s.codecsMu.Unlock()
		return &shutdownError{}
	}
	s.codecs.Add(codec)
	s.codecsMu.Unlock()

	// test if the server is ordered to stop
	for atomic.LoadInt32(&s.run) == 1 {
		reqs, batch, err := s.readRequest(codec)
		if err != nil {
			// If a parsing error occurred, send an error
			if err.Error() != "EOF" {
				log.Debug(fmt.Sprintf("read error %v\n", err))
				codec.Write(codec.CreateErrorResponse(nil, err))
			}
			// Error or end of stream, wait for requests and tear down
			pend.Wait()
			return nil
		}

		// check if server is ordered to shutdown and return an error
		// telling the client that his request failed.
		if atomic.LoadInt32(&s.run) != 1 {
			err = &shutdownError{}
			if batch {
				resps := make([]interface{}, len(reqs))
				for i, r := range reqs {
					resps[i] = codec.CreateErrorResponse(&r.id, err)
				}
				codec.Write(resps)
			} else {
				codec.Write(codec.CreateErrorResponse(&reqs[0].id, err))
			}
			return nil
		}
		// If a single shot request is executing, run and return immediately
		if singleShot {
			if batch {
				s.execBatch(ctx, codec, reqs)
			} else {
				s.exec(ctx, codec, reqs[0])
			}
			return nil
		}
		// For multi-shot connections, start a goroutine to serve and loop back
		pend.Add(1)

		go func(reqs []*serverRequest, batch bool) {
			defer pend.Done()
			if batch {
				s.execBatch(ctx, codec, reqs)
			} else {
				s.exec(ctx, codec, reqs[0])
			}
		}(reqs, batch)
	}
	return nil
}

// ServeCodec reads incoming requests from codec, calls the appropriate callback and writes the
// response back using the given codec. It will block until the codec is closed or the server is
// stopped. In either case the codec is closed.
func (s *Server) ServeCodec(codec ServerCodec, options CodecOption) {
	defer codec.Close()
	s.serveRequest(context.Background(), codec, false, options)
}

// ServeSingleRequest reads and processes a single RPC request from the given codec. It will not
// close the codec unless a non-recoverable error has occurred. Note, this method will return after
// a single request has been processed!
func (s *Server) ServeSingleRequest(ctx context.Context, codec ServerCodec, options CodecOption) {
	s.serveRequest(ctx, codec, true, options)
}

// Stop will stop reading new requests, wait for stopPendingRequestTimeout to allow pending requests to finish,
// close all codecs which will cancel pending requests/subscriptions.
func (s *Server) Stop() {
	if atomic.CompareAndSwapInt32(&s.run, 1, 0) {
		log.Debug("RPC Server shutdown initiatied")
		s.codecsMu.Lock()
		defer s.codecsMu.Unlock()
		s.codecs.Each(func(c interface{}) bool {
			c.(ServerCodec).Close()
			return true
		})
	}
}

// createSubscription will call the subscription callback and returns the subscription id or error.
func (s *Server) createSubscription(ctx context.Context, c ServerCodec, req *serverRequest) (ID, error) {
	// subscription have as first argument the context following optional arguments
	args := []reflect.Value{req.callb.rcvr, reflect.ValueOf(ctx)}
	args = append(args, req.args...)
	reply := req.callb.method.Func.Call(args)

	if !reply[1].IsNil() { // subscription creation failed
		return "", reply[1].Interface().(error)
	}

	return reply[0].Interface().(*Subscription).ID, nil
}

// handle executes a request and returns the response from the callback.
func (s *Server) handle(ctx context.Context, codec ServerCodec, req *serverRequest) (interface{}, func()) {
	if req.err != nil {
		return codec.CreateErrorResponse(&req.id, req.err), nil
	}

	if req.isUnsubscribe { // cancel subscription, first param must be the subscription id
		if len(req.args) >= 1 && req.args[0].Kind() == reflect.String {
			notifier, supported := NotifierFromContext(ctx)
			if !supported { // interface doesn't support subscriptions (e.g. http)
				return codec.CreateErrorResponse(&req.id, &callbackError{ErrNotificationsUnsupported.Error()}), nil
			}

			subid := ID(req.args[0].String())
			if err := notifier.unsubscribe(subid); err != nil {
				return codec.CreateErrorResponse(&req.id, &callbackError{err.Error()}), nil
			}

			return codec.CreateResponse(req.id, true), nil
		}
		return codec.CreateErrorResponse(&req.id, &invalidParamsError{"Expected subscription id as first argument"}), nil
	}

	if req.callb.isSubscribe {
		subid, err := s.createSubscription(ctx, codec, req)
		if err != nil {
			return codec.CreateErrorResponse(&req.id, &callbackError{err.Error()}), nil
		}

		// active the subscription after the sub id was successfully sent to the client
		activateSub := func() {
			notifier, _ := NotifierFromContext(ctx)
			notifier.activate(subid, req.svcname)
		}

		return codec.CreateResponse(req.id, subid), activateSub
	}

	// regular RPC call, prepare arguments
	if len(req.args) != len(req.callb.argTypes) {
		rpcErr := &invalidParamsError{fmt.Sprintf("%s%s%s expects %d parameters, got %d",
			req.svcname, serviceMethodSeparator, req.callb.method.Name,
			len(req.callb.argTypes), len(req.args))}
		return codec.CreateErrorResponse(&req.id, rpcErr), nil
	}

	arguments := []reflect.Value{req.callb.rcvr}
	if req.callb.hasCtx {
		arguments = append(arguments, reflect.ValueOf(ctx))
	}
	if len(req.args) > 0 {
		arguments = append(arguments, req.args...)
	}

	// execute RPC method and return result
	reply := req.callb.method.Func.Call(arguments)
	if len(reply) == 0 {
		return codec.CreateResponse(req.id, nil), nil
	}
	if req.callb.errPos >= 0 { // test if method returned an error
		if !reply[req.callb.errPos].IsNil() {
			e := reply[req.callb.errPos].Interface().(error)
			res := codec.CreateErrorResponse(&req.id, &callbackError{e.Error()})
			return res, nil
		}
	}
	return codec.CreateResponse(req.id, reply[0].Interface()), nil
}

// exec executes the given request and writes the result back using the codec.
func (s *Server) exec(ctx context.Context, codec ServerCodec, req *serverRequest) {
	var response interface{}
	var callback func()
	if req.err != nil {
		response = codec.CreateErrorResponse(&req.id, req.err)
	} else {
		response, callback = s.handle(ctx, codec, req)
	}

	if err := codec.Write(response); err != nil {
		log.Error(fmt.Sprintf("%v\n", err))
		codec.Close()
	}

	// when request was a subscribe request this allows these subscriptions to be actived
	if callback != nil {
		callback()
	}
}

// execBatch executes the given requests and writes the result back using the codec.
// It will only write the response back when the last request is processed.
func (s *Server) execBatch(ctx context.Context, codec ServerCodec, requests []*serverRequest) {
	responses := make([]interface{}, len(requests))
	var callbacks []func()
	for i, req := range requests {
		if req.err != nil {
			responses[i] = codec.CreateErrorResponse(&req.id, req.err)
		} else {
			var callback func()
			if responses[i], callback = s.handle(ctx, codec, req); callback != nil {
				callbacks = append(callbacks, callback)
			}
		}
	}

	if err := codec.Write(responses); err != nil {
		log.Error(fmt.Sprintf("%v\n", err))
		codec.Close()
	}

	// when request holds one of more subscribe requests this allows these subscriptions to be activated
	for _, c := range callbacks {
		c()
	}
}

// readRequest requests the next (batch) request from the codec. It will return the collection
// of requests, an indication if the request was a batch, the invalid request identifier and an
// error when the request could not be read/parsed.
func (s *Server) readRequest(codec ServerCodec) ([]*serverRequest, bool, Error) {
	reqs, batch, err := codec.ReadRequestHeaders()
	if err != nil {
		return nil, batch, err
	}

	requests := make([]*serverRequest, len(reqs))

	// verify requests
	for i, r := range reqs {
		var ok bool
		var svc *service

		if r.err != nil {
			requests[i] = &serverRequest{id: r.id, err: r.err}
			continue
		}

		if r.isPubSub && strings.HasSuffix(r.method, unsubscribeMethodSuffix) {
			requests[i] = &serverRequest{id: r.id, isUnsubscribe: true}
			argTypes := []reflect.Type{reflect.TypeOf("")} // expect subscription id as first arg
			if args, err := codec.ParseRequestArguments(argTypes, r.params); err == nil {
				requests[i].args = args
			} else {
				requests[i].err = &invalidParamsError{err.Error()}
			}
			continue
		}

		if svc, ok = s.services[r.service]; !ok { // rpc method isn't available
			requests[i] = &serverRequest{id: r.id, err: &methodNotFoundError{r.service, r.method}}
			continue
		}

		if r.isPubSub { // eth_subscribe, r.method contains the subscription method name
			if callb, ok := svc.subscriptions[r.method]; ok {
				requests[i] = &serverRequest{id: r.id, svcname: svc.name, callb: callb}
				if r.params != nil && len(callb.argTypes) > 0 {
					argTypes := []reflect.Type{reflect.TypeOf("")}
					argTypes = append(argTypes, callb.argTypes...)
					if args, err := codec.ParseRequestArguments(argTypes, r.params); err == nil {
						requests[i].args = args[1:] // first one is service.method name which isn't an actual argument
					} else {
						requests[i].err = &invalidParamsError{err.Error()}
					}
				}
			} else {
				requests[i] = &serverRequest{id: r.id, err: &methodNotFoundError{r.service, r.method}}
			}
			continue
		}

		if callb, ok := svc.callbacks[r.method]; ok { // lookup RPC method
			requests[i] = &serverRequest{id: r.id, svcname: svc.name, callb: callb}
			if r.params != nil && len(callb.argTypes) > 0 {
				if args, err := codec.ParseRequestArguments(callb.argTypes, r.params); err == nil {
					requests[i].args = args
				} else {
					requests[i].err = &invalidParamsError{err.Error()}
				}
			}
			continue
		}

		requests[i] = &serverRequest{id: r.id, err: &methodNotFoundError{r.service, r.method}}
	}

	return requests, batch, nil
}<|MERGE_RESOLUTION|>--- conflicted
+++ resolved
@@ -25,13 +25,8 @@
 	"sync"
 	"sync/atomic"
 
-<<<<<<< HEAD
+	mapset "github.com/deckarep/golang-set"
 	"github.com/ubiq/go-ubiq/log"
-	"gopkg.in/fatih/set.v0"
-=======
-	mapset "github.com/deckarep/golang-set"
-	"github.com/ethereum/go-ethereum/log"
->>>>>>> c9427004
 )
 
 const MetadataApi = "rpc"
