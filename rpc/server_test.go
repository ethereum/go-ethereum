// Copyright 2015 The go-ethereum Authors
// This file is part of the go-ethereum library.
//
// The go-ethereum library is free software: you can redistribute it and/or modify
// it under the terms of the GNU Lesser General Public License as published by
// the Free Software Foundation, either version 3 of the License, or
// (at your option) any later version.
//
// The go-ethereum library is distributed in the hope that it will be useful,
// but WITHOUT ANY WARRANTY; without even the implied warranty of
// MERCHANTABILITY or FITNESS FOR A PARTICULAR PURPOSE. See the
// GNU Lesser General Public License for more details.
//
// You should have received a copy of the GNU Lesser General Public License
// along with the go-ethereum library. If not, see <http://www.gnu.org/licenses/>.

package rpc

import (
	"bufio"
	"bytes"
	"io"
	"net"
	"os"
	"path/filepath"
	"strings"
	"testing"
	"time"
)

func TestServerRegisterName(t *testing.T) {
<<<<<<< HEAD
	server := NewServer("", 0, 0)
=======
	t.Parallel()

	server := NewServer()
>>>>>>> eb00f169
	service := new(testService)

	svcName := "test"
	if err := server.RegisterName(svcName, service); err != nil {
		t.Fatalf("%v", err)
	}

	if len(server.services.services) != 2 {
		t.Fatalf("Expected 2 service entries, got %d", len(server.services.services))
	}

	svc, ok := server.services.services[svcName]
	if !ok {
		t.Fatalf("Expected service %s to be registered", svcName)
	}

	wantCallbacks := 14
	if len(svc.callbacks) != wantCallbacks {
		t.Errorf("Expected %d callbacks for service 'service', got %d", wantCallbacks, len(svc.callbacks))
	}
}

func TestServer(t *testing.T) {
	t.Parallel()

	files, err := os.ReadDir("testdata")
	if err != nil {
		t.Fatal("where'd my testdata go?")
	}

	for _, f := range files {
		if f.IsDir() || strings.HasPrefix(f.Name(), ".") {
			continue
		}

		path := filepath.Join("testdata", f.Name())
		name := strings.TrimSuffix(f.Name(), filepath.Ext(f.Name()))
		t.Run(name, func(t *testing.T) {
			t.Parallel()

			runTestScript(t, path)
		})
	}
}

func runTestScript(t *testing.T, file string) {
	server := newTestServer()
	server.SetBatchLimits(4, 100000)
	content, err := os.ReadFile(file)
	if err != nil {
		t.Fatal(err)
	}

	clientConn, serverConn := net.Pipe()
	defer clientConn.Close()

	go server.ServeCodec(NewCodec(serverConn), 0)

	readbuf := bufio.NewReader(clientConn)

	for _, line := range strings.Split(string(content), "\n") {
		line = strings.TrimSpace(line)

		switch {
		case len(line) == 0 || strings.HasPrefix(line, "//"):
			// skip comments, blank lines
			continue
		case strings.HasPrefix(line, "--> "):
			t.Log(line)
			// write to connection
			clientConn.SetWriteDeadline(time.Now().Add(5 * time.Second))

			if _, err := io.WriteString(clientConn, line[4:]+"\n"); err != nil {
				t.Fatalf("write error: %v", err)
			}
		case strings.HasPrefix(line, "<-- "):
			t.Log(line)
			want := line[4:]
			// read line from connection and compare text
			clientConn.SetReadDeadline(time.Now().Add(5 * time.Second))

			sent, err := readbuf.ReadString('\n')
			if err != nil {
				t.Fatalf("read error: %v", err)
			}

			sent = strings.TrimRight(sent, "\r\n")
			if sent != want {
				t.Errorf("wrong line from server\ngot:  %s\nwant: %s", sent, want)
			}
		default:
			panic("invalid line in test script: " + line)
		}
	}
}

// This test checks that responses are delivered for very short-lived connections that
// only carry a single request.
func TestServerShortLivedConn(t *testing.T) {
	t.Parallel()

	server := newTestServer()
	defer server.Stop()

	listener, err := net.Listen("tcp", "127.0.0.1:0")
	if err != nil {
		t.Fatal("can't listen:", err)
	}

	defer listener.Close()

	go server.ServeListener(listener)

	var (
		request  = `{"jsonrpc":"2.0","id":1,"method":"rpc_modules"}` + "\n"
		wantResp = `{"jsonrpc":"2.0","id":1,"result":{"nftest":"1.0","rpc":"1.0","test":"1.0"}}` + "\n"
		deadline = time.Now().Add(10 * time.Second)
	)

	for i := 0; i < 20; i++ {
		conn, err := net.Dial("tcp", listener.Addr().String())
		if err != nil {
			t.Fatal("can't dial:", err)
		}

		conn.SetDeadline(deadline)
		// Write the request, then half-close the connection so the server stops reading.
		conn.Write([]byte(request))
		conn.(*net.TCPConn).CloseWrite()
		// Now try to get the response.
		buf := make([]byte, 2000)
		n, err := conn.Read(buf)
		conn.Close()

		if err != nil {
			t.Fatal("read error:", err)
		}

		if !bytes.Equal(buf[:n], []byte(wantResp)) {
			t.Fatalf("wrong response: %s", buf[:n])
		}
	}
}

func TestServerBatchResponseSizeLimit(t *testing.T) {
	t.Parallel()

	server := newTestServer()
	defer server.Stop()
	server.SetBatchLimits(100, 60)
	var (
		batch  []BatchElem
		client = DialInProc(server)
	)
	for i := 0; i < 5; i++ {
		batch = append(batch, BatchElem{
			Method: "test_echo",
			Args:   []any{"x", 1},
			Result: new(echoResult),
		})
	}
	if err := client.BatchCall(batch); err != nil {
		t.Fatal("error sending batch:", err)
	}
	for i := range batch {
		// We expect the first two queries to be ok, but after that the size limit takes effect.
		if i < 2 {
			if batch[i].Error != nil {
				t.Fatalf("batch elem %d has unexpected error: %v", i, batch[i].Error)
			}
			continue
		}
		// After two, we expect an error.
		re, ok := batch[i].Error.(Error)
		if !ok {
			t.Fatalf("batch elem %d has wrong error: %v", i, batch[i].Error)
		}
		wantedCode := errcodeResponseTooLarge
		if re.ErrorCode() != wantedCode {
			t.Errorf("batch elem %d wrong error code, have %d want %d", i, re.ErrorCode(), wantedCode)
		}
	}
}<|MERGE_RESOLUTION|>--- conflicted
+++ resolved
@@ -29,13 +29,9 @@
 )
 
 func TestServerRegisterName(t *testing.T) {
-<<<<<<< HEAD
-	server := NewServer("", 0, 0)
-=======
 	t.Parallel()
 
 	server := NewServer()
->>>>>>> eb00f169
 	service := new(testService)
 
 	svcName := "test"
