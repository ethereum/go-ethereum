// Copyright 2015 The go-ethereum Authors
// This file is part of the go-ethereum library.
//
// The go-ethereum library is free software: you can redistribute it and/or modify
// it under the terms of the GNU Lesser General Public License as published by
// the Free Software Foundation, either version 3 of the License, or
// (at your option) any later version.
//
// The go-ethereum library is distributed in the hope that it will be useful,
// but WITHOUT ANY WARRANTY; without even the implied warranty of
// MERCHANTABILITY or FITNESS FOR A PARTICULAR PURPOSE. See the
// GNU Lesser General Public License for more details.
//
// You should have received a copy of the GNU Lesser General Public License
// along with the go-ethereum library. If not, see <http://www.gnu.org/licenses/>.

package console

import (
	"bytes"
	"errors"
	"fmt"
	"os"
	"strings"
	"testing"
	"time"

	"github.com/ethereum/go-ethereum/common"
	"github.com/ethereum/go-ethereum/console/prompt"
	"github.com/ethereum/go-ethereum/core"
	"github.com/ethereum/go-ethereum/eth"
	"github.com/ethereum/go-ethereum/eth/ethconfig"
	"github.com/ethereum/go-ethereum/internal/jsre"
	"github.com/ethereum/go-ethereum/miner"
	"github.com/ethereum/go-ethereum/node"
)

const (
	testInstance = "console-tester"
	testAddress  = "0x8605cdbbdb6d264aa742e77020dcbc58fcdce182"
)

// hookedPrompter implements UserPrompter to simulate use input via channels.
type hookedPrompter struct {
	scheduler chan string
}

func (p *hookedPrompter) PromptInput(prompt string) (string, error) {
	// Send the prompt to the tester
	select {
	case p.scheduler <- prompt:
	case <-time.After(time.Second):
		return "", errors.New("prompt timeout")
	}
	// Retrieve the response and feed to the console
	select {
	case input := <-p.scheduler:
		return input, nil
	case <-time.After(time.Second):
		return "", errors.New("input timeout")
	}
}

func (p *hookedPrompter) PromptPassword(prompt string) (string, error) {
	return "", errors.New("not implemented")
}
func (p *hookedPrompter) PromptConfirm(prompt string) (bool, error) {
	return false, errors.New("not implemented")
}
func (p *hookedPrompter) SetHistory(history []string)                     {}
func (p *hookedPrompter) AppendHistory(command string)                    {}
func (p *hookedPrompter) ClearHistory()                                   {}
func (p *hookedPrompter) SetWordCompleter(completer prompt.WordCompleter) {}

// tester is a console test environment for the console tests to operate on.
type tester struct {
	workspace string
	stack     *node.Node
	ethereum  *eth.Ethereum
	console   *Console
	input     *hookedPrompter
	output    *bytes.Buffer
}

// newTester creates a test environment based on which the console can operate.
// Please ensure you call Close() on the returned tester to avoid leaks.
func newTester(t *testing.T, confOverride func(*ethconfig.Config)) *tester {
	// Create a temporary storage for the node keys and initialize it
	workspace := t.TempDir()

	// Create a networkless protocol stack and start an Ethereum service within
	stack, err := node.New(&node.Config{DataDir: workspace, UseLightweightKDF: true, Name: testInstance})
	if err != nil {
		t.Fatalf("failed to create node: %v", err)
	}

	ethConf := &ethconfig.Config{
		Genesis: core.DeveloperGenesisBlock(11_500_000, common.Address{}),
		Miner: miner.Config{
			Etherbase: common.HexToAddress(testAddress),
		},
	}
	if confOverride != nil {
		confOverride(ethConf)
	}

	ethBackend, err := eth.New(stack, ethConf)
	if err != nil {
		t.Fatalf("failed to register Ethereum protocol: %v", err)
	}
	// Start the node and assemble the JavaScript console around it
	if err = stack.Start(); err != nil {
		t.Fatalf("failed to start test stack: %v", err)
	}
<<<<<<< HEAD

	client, err := stack.Attach()
	if err != nil {
		t.Fatalf("failed to attach to node: %v", err)
	}
=======
	client := stack.Attach()
	t.Cleanup(func() {
		client.Close()
	})
>>>>>>> bed84606

	prompter := &hookedPrompter{scheduler: make(chan string)}
	printer := new(bytes.Buffer)

	console, err := New(Config{
		DataDir:  stack.DataDir(),
		DocRoot:  "testdata",
		Client:   client,
		Prompter: prompter,
		Printer:  printer,
		Preload:  []string{"preload.js"},
	})
	if err != nil {
		t.Fatalf("failed to create JavaScript console: %v", err)
	}
	// Create the final tester and return
	return &tester{
		workspace: workspace,
		stack:     stack,
		ethereum:  ethBackend,
		console:   console,
		input:     prompter,
		output:    printer,
	}
}

// Close cleans up any temporary data folders and held resources.
func (env *tester) Close(t *testing.T) {
	if err := env.console.Stop(false); err != nil {
		t.Errorf("failed to stop embedded console: %v", err)
	}

	if err := env.stack.Close(); err != nil {
		t.Errorf("failed to tear down embedded node: %v", err)
	}

	os.RemoveAll(env.workspace)
}

// Tests that the node lists the correct welcome message, notably that it contains
// the instance name, coinbase account, block number, data directory and supported
// console modules.
func TestWelcome(t *testing.T) {
	tester := newTester(t, nil)
	defer tester.Close(t)

	tester.console.Welcome()

	output := tester.output.String()
	if want := "Welcome"; !strings.Contains(output, want) {
		t.Fatalf("console output missing welcome message: have\n%s\nwant also %s", output, want)
	}

	if want := fmt.Sprintf("instance: %s", testInstance); !strings.Contains(output, want) {
		t.Fatalf("console output missing instance: have\n%s\nwant also %s", output, want)
	}

	if want := fmt.Sprintf("coinbase: %s", testAddress); !strings.Contains(output, want) {
		t.Fatalf("console output missing coinbase: have\n%s\nwant also %s", output, want)
	}

	if want := "at block: 0"; !strings.Contains(output, want) {
		t.Fatalf("console output missing sync status: have\n%s\nwant also %s", output, want)
	}

	if want := fmt.Sprintf("datadir: %s", tester.workspace); !strings.Contains(output, want) {
		t.Fatalf("console output missing coinbase: have\n%s\nwant also %s", output, want)
	}
}

// Tests that JavaScript statement evaluation works as intended.
func TestEvaluate(t *testing.T) {
	tester := newTester(t, nil)
	defer tester.Close(t)

	tester.console.Evaluate("2 + 2")

	if output := tester.output.String(); !strings.Contains(output, "4") {
		t.Fatalf("statement evaluation failed: have %s, want %s", output, "4")
	}
}

// Tests that the console can be used in interactive mode.
func TestInteractive(t *testing.T) {
	// Create a tester and run an interactive console in the background
	tester := newTester(t, nil)
	defer tester.Close(t)

	go tester.console.Interactive()

	// Wait for a prompt and send a statement back
	select {
	case <-tester.input.scheduler:
	case <-time.After(time.Second):
		t.Fatalf("initial prompt timeout")
	}
	select {
	case tester.input.scheduler <- "2+2":
	case <-time.After(time.Second):
		t.Fatalf("input feedback timeout")
	}
	// Wait for the second prompt and ensure first statement was evaluated
	select {
	case <-tester.input.scheduler:
	case <-time.After(time.Second):
		t.Fatalf("secondary prompt timeout")
	}

	if output := tester.output.String(); !strings.Contains(output, "4") {
		t.Fatalf("statement evaluation failed: have %s, want %s", output, "4")
	}
}

// Tests that preloaded JavaScript files have been executed before user is given
// input.
func TestPreload(t *testing.T) {
	tester := newTester(t, nil)
	defer tester.Close(t)

	tester.console.Evaluate("preloaded")

	if output := tester.output.String(); !strings.Contains(output, "some-preloaded-string") {
		t.Fatalf("preloaded variable missing: have %s, want %s", output, "some-preloaded-string")
	}
}

// Tests that the JavaScript objects returned by statement executions are properly
// pretty printed instead of just displaying "[object]".
func TestPrettyPrint(t *testing.T) {
	tester := newTester(t, nil)
	defer tester.Close(t)

	tester.console.Evaluate("obj = {int: 1, string: 'two', list: [3, 3, 3], obj: {null: null, func: function(){}}}")

	// Define some specially formatted fields
	var (
		one   = jsre.NumberColor("1")
		two   = jsre.StringColor("\"two\"")
		three = jsre.NumberColor("3")
		null  = jsre.SpecialColor("null")
		fun   = jsre.FunctionColor("function()")
	)
	// Assemble the actual output we're after and verify
	want := `{
  int: ` + one + `,
  list: [` + three + `, ` + three + `, ` + three + `],
  obj: {
    null: ` + null + `,
    func: ` + fun + `
  },
  string: ` + two + `
}
`
	if output := tester.output.String(); output != want {
		t.Fatalf("pretty print mismatch: have %s, want %s", output, want)
	}
}

// Tests that the JavaScript exceptions are properly formatted and colored.
func TestPrettyError(t *testing.T) {
	tester := newTester(t, nil)
	defer tester.Close(t)
	tester.console.Evaluate("throw 'hello'")

	want := jsre.ErrorColor("hello") + "\n\tat <eval>:1:1(1)\n\n"
	if output := tester.output.String(); output != want {
		t.Fatalf("pretty error mismatch: have %s, want %s", output, want)
	}
}

// Tests that tests if the number of indents for JS input is calculated correct.
func TestIndenting(t *testing.T) {
	testCases := []struct {
		input               string
		expectedIndentCount int
	}{
		{`var a = 1;`, 0},
		{`"some string"`, 0},
		{`"some string with (parenthesis`, 0},
		{`"some string with newline
		("`, 0},
		{`function v(a,b) {}`, 0},
		{`function f(a,b) { var str = "asd("; };`, 0},
		{`function f(a) {`, 1},
		{`function f(a, function(b) {`, 2},
		{`function f(a, function(b) {
		     var str = "a)}";
		  });`, 0},
		{`function f(a,b) {
		   var str = "a{b(" + a, ", " + b;
		   }`, 0},
		{`var str = "\"{"`, 0},
		{`var str = "'("`, 0},
		{`var str = "\\{"`, 0},
		{`var str = "\\\\{"`, 0},
		{`var str = 'a"{`, 0},
		{`var obj = {`, 1},
		{`var obj = { {a:1`, 2},
		{`var obj = { {a:1}`, 1},
		{`var obj = { {a:1}, b:2}`, 0},
		{`var obj = {}`, 0},
		{`var obj = {
			a: 1, b: 2
		}`, 0},
		{`var test = }`, -1},
		{`var str = "a\""; var obj = {`, 1},
	}

	for i, tt := range testCases {
		counted := countIndents(tt.input)
		if counted != tt.expectedIndentCount {
			t.Errorf("test %d: invalid indenting: have %d, want %d", i, counted, tt.expectedIndentCount)
		}
	}
}<|MERGE_RESOLUTION|>--- conflicted
+++ resolved
@@ -112,18 +112,10 @@
 	if err = stack.Start(); err != nil {
 		t.Fatalf("failed to start test stack: %v", err)
 	}
-<<<<<<< HEAD
-
-	client, err := stack.Attach()
-	if err != nil {
-		t.Fatalf("failed to attach to node: %v", err)
-	}
-=======
 	client := stack.Attach()
 	t.Cleanup(func() {
 		client.Close()
 	})
->>>>>>> bed84606
 
 	prompter := &hookedPrompter{scheduler: make(chan string)}
 	printer := new(bytes.Buffer)
