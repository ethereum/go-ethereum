// Copyright 2020 The go-ethereum Authors
// This file is part of the go-ethereum library.
//
// The go-ethereum library is free software: you can redistribute it and/or modify
// it under the terms of the GNU Lesser General Public License as published by
// the Free Software Foundation, either version 3 of the License, or
// (at your option) any later version.
//
// The go-ethereum library is distributed in the hope that it will be useful,
// but WITHOUT ANY WARRANTY; without even the implied warranty of
// MERCHANTABILITY or FITNESS FOR A PARTICULAR PURPOSE. See the
// GNU Lesser General Public License for more details.
//
// You should have received a copy of the GNU Lesser General Public License
// along with the go-ethereum library. If not, see <http://www.gnu.org/licenses/>.

package node

import (
	"compress/gzip"
	"context"
	"errors"
	"fmt"
	"io"
	"net"
	"net/http"
	"sort"
	"strconv"
	"strings"
	"sync"
	"sync/atomic"
	"time"

	"github.com/ethereum/go-ethereum/log"
	"github.com/ethereum/go-ethereum/rpc"
	"github.com/rs/cors"
)

// httpConfig is the JSON-RPC/HTTP configuration.
type httpConfig struct {
	Modules            []string
	CorsAllowedOrigins []string
	Vhosts             []string
	prefix             string // path prefix on which to mount http handler
	rpcEndpointConfig
}

// wsConfig is the JSON-RPC/Websocket configuration
type wsConfig struct {
	Origins []string
	Modules []string
	prefix  string // path prefix on which to mount ws handler
	rpcEndpointConfig
}

type rpcEndpointConfig struct {
	jwtSecret              []byte // optional JWT secret
	batchItemLimit         int
	batchResponseSizeLimit int
	httpBodyLimit          int
}

type rpcHandler struct {
	http.Handler
	server *rpc.Server
}

type httpServer struct {
	log      log.Logger
	timeouts rpc.HTTPTimeouts
	mux      http.ServeMux // registered handlers go here

	mu       sync.Mutex
	server   *http.Server
	listener net.Listener // non-nil when server is running

	// HTTP RPC handler things.

	httpConfig  httpConfig
	httpHandler atomic.Value // *rpcHandler

	// WebSocket handler things.
	wsConfig  wsConfig
	wsHandler atomic.Value // *rpcHandler

	// These are set by setListenAddr.
	endpoint string
	proto    string
	host     string
	port     int

	handlerNames map[string]string
}

const (
	shutdownTimeout = 5 * time.Second
)

func newHTTPServer(log log.Logger, timeouts rpc.HTTPTimeouts) *httpServer {
	h := &httpServer{log: log, timeouts: timeouts, handlerNames: make(map[string]string)}

	h.httpHandler.Store((*rpcHandler)(nil))
	h.wsHandler.Store((*rpcHandler)(nil))
	return h
}

// setListenAddr configures the listening address of the server.
// The address can only be set while the server isn't running.
func (h *httpServer) setListenAddr(proto string, host string, port int) error {
	h.mu.Lock()
	defer h.mu.Unlock()

	if h.listener != nil && (host != h.host || port != h.port || proto != h.proto) {
		return fmt.Errorf("HTTP server already running on %s", h.endpoint)
	}

<<<<<<< HEAD
	h.proto, h.host, h.port = proto, host, port
	h.endpoint = fmt.Sprintf("%s:%d", host, port)
=======
	h.host, h.port = host, port
	h.endpoint = net.JoinHostPort(host, fmt.Sprintf("%d", port))
>>>>>>> 6f1fb0c2
	return nil
}

// listenAddr returns the listening address of the server.
func (h *httpServer) listenAddr() string {
	h.mu.Lock()
	defer h.mu.Unlock()

	if h.listener != nil {
		return h.listener.Addr().String()
	}
	return h.endpoint
}

// start starts the HTTP server if it is enabled and not already running.
func (h *httpServer) start() error {
	h.mu.Lock()
	defer h.mu.Unlock()

	if h.endpoint == "" || h.listener != nil {
		return nil // already running or not configured
	}

	// Initialize the server.
	h.server = &http.Server{Handler: h}
	if h.timeouts != (rpc.HTTPTimeouts{}) {
		CheckTimeouts(&h.timeouts)
		h.server.ReadTimeout = h.timeouts.ReadTimeout
		h.server.ReadHeaderTimeout = h.timeouts.ReadHeaderTimeout
		h.server.WriteTimeout = h.timeouts.WriteTimeout
		h.server.IdleTimeout = h.timeouts.IdleTimeout
	}

	// Start the server.
	listener, err := net.Listen(h.proto, h.endpoint)
	if err != nil {
		// If the server fails to start, we need to clear out the RPC and WS
		// configuration so they can be configured another time.
		h.disableRPC()
		h.disableWS()
		return err
	}
	h.listener = listener
	go h.server.Serve(listener)

	if h.wsAllowed() {
		url := fmt.Sprintf("ws://%v", listener.Addr())
		if h.wsConfig.prefix != "" {
			url += h.wsConfig.prefix
		}
		h.log.Info("WebSocket enabled", "url", url)
	}
	// if server is websocket only, return after logging
	if !h.rpcAllowed() {
		return nil
	}
	// Log http endpoint.
	h.log.Info("HTTP server started",
		"endpoint", listener.Addr(), "auth", (h.httpConfig.jwtSecret != nil),
		"prefix", h.httpConfig.prefix,
		"cors", strings.Join(h.httpConfig.CorsAllowedOrigins, ","),
		"vhosts", strings.Join(h.httpConfig.Vhosts, ","),
	)

	// Log all handlers mounted on server.
	var paths []string
	for path := range h.handlerNames {
		paths = append(paths, path)
	}
	sort.Strings(paths)
	logged := make(map[string]bool, len(paths))
	for _, path := range paths {
		name := h.handlerNames[path]
		if !logged[name] {
			log.Info(name+" enabled", "url", "http://"+listener.Addr().String()+path)
			logged[name] = true
		}
	}
	return nil
}

func (h *httpServer) ServeHTTP(w http.ResponseWriter, r *http.Request) {
	// check if ws request and serve if ws enabled
	ws := h.wsHandler.Load().(*rpcHandler)
	if ws != nil && isWebsocket(r) {
		if checkPath(r, h.wsConfig.prefix) {
			ws.ServeHTTP(w, r)
		}
		return
	}

	// if http-rpc is enabled, try to serve request
	rpc := h.httpHandler.Load().(*rpcHandler)
	if rpc != nil {
		// First try to route in the mux.
		// Requests to a path below root are handled by the mux,
		// which has all the handlers registered via Node.RegisterHandler.
		// These are made available when RPC is enabled.
		muxHandler, pattern := h.mux.Handler(r)
		if pattern != "" {
			muxHandler.ServeHTTP(w, r)
			return
		}

		if checkPath(r, h.httpConfig.prefix) {
			rpc.ServeHTTP(w, r)
			return
		}
	}
	w.WriteHeader(http.StatusNotFound)
}

// checkPath checks whether a given request URL matches a given path prefix.
func checkPath(r *http.Request, path string) bool {
	// if no prefix has been specified, request URL must be on root
	if path == "" {
		return r.URL.Path == "/"
	}
	// otherwise, check to make sure prefix matches
	return len(r.URL.Path) >= len(path) && r.URL.Path[:len(path)] == path
}

// validatePrefix checks if 'path' is a valid configuration value for the RPC prefix option.
func validatePrefix(what, path string) error {
	if path == "" {
		return nil
	}
	if path[0] != '/' {
		return fmt.Errorf(`%s RPC path prefix %q does not contain leading "/"`, what, path)
	}
	if strings.ContainsAny(path, "?#") {
		// This is just to avoid confusion. While these would match correctly (i.e. they'd
		// match if URL-escaped into path), it's not easy to understand for users when
		// setting that on the command line.
		return fmt.Errorf("%s RPC path prefix %q contains URL meta-characters", what, path)
	}
	return nil
}

// stop shuts down the HTTP server.
func (h *httpServer) stop() {
	h.mu.Lock()
	defer h.mu.Unlock()
	h.doStop()
}

func (h *httpServer) doStop() {
	if h.listener == nil {
		return // not running
	}

	// Shut down the server.
	httpHandler := h.httpHandler.Load().(*rpcHandler)
	wsHandler := h.wsHandler.Load().(*rpcHandler)
	if httpHandler != nil {
		h.httpHandler.Store((*rpcHandler)(nil))
		httpHandler.server.Stop()
	}
	if wsHandler != nil {
		h.wsHandler.Store((*rpcHandler)(nil))
		wsHandler.server.Stop()
	}

	ctx, cancel := context.WithTimeout(context.Background(), shutdownTimeout)
	defer cancel()
	err := h.server.Shutdown(ctx)
	if err != nil && err == ctx.Err() {
		h.log.Warn("HTTP server graceful shutdown timed out")
		h.server.Close()
	}

	h.listener.Close()
	h.log.Info("HTTP server stopped", "endpoint", h.listener.Addr())

	// Clear out everything to allow re-configuring it later.
	h.host, h.port, h.endpoint = "", 0, ""
	h.server, h.listener = nil, nil
}

// enableRPC turns on JSON-RPC over HTTP on the server.
func (h *httpServer) enableRPC(apis []rpc.API, config httpConfig) error {
	h.mu.Lock()
	defer h.mu.Unlock()

	if h.rpcAllowed() {
		return errors.New("JSON-RPC over HTTP is already enabled")
	}

	// Create RPC server and handler.
	srv := rpc.NewServer()
	srv.SetBatchLimits(config.batchItemLimit, config.batchResponseSizeLimit)
	if config.httpBodyLimit > 0 {
		srv.SetHTTPBodyLimit(config.httpBodyLimit)
	}
	if err := RegisterApis(apis, config.Modules, srv); err != nil {
		return err
	}
	h.httpConfig = config
	h.httpHandler.Store(&rpcHandler{
		Handler: NewHTTPHandlerStack(srv, config.CorsAllowedOrigins, config.Vhosts, config.jwtSecret),
		server:  srv,
	})
	return nil
}

// disableRPC stops the HTTP RPC handler. This is internal, the caller must hold h.mu.
func (h *httpServer) disableRPC() bool {
	handler := h.httpHandler.Load().(*rpcHandler)
	if handler != nil {
		h.httpHandler.Store((*rpcHandler)(nil))
		handler.server.Stop()
	}
	return handler != nil
}

// enableWS turns on JSON-RPC over WebSocket on the server.
func (h *httpServer) enableWS(apis []rpc.API, config wsConfig) error {
	h.mu.Lock()
	defer h.mu.Unlock()

	if h.wsAllowed() {
		return errors.New("JSON-RPC over WebSocket is already enabled")
	}
	// Create RPC server and handler.
	srv := rpc.NewServer()
	srv.SetBatchLimits(config.batchItemLimit, config.batchResponseSizeLimit)
	if config.httpBodyLimit > 0 {
		srv.SetHTTPBodyLimit(config.httpBodyLimit)
	}
	if err := RegisterApis(apis, config.Modules, srv); err != nil {
		return err
	}
	h.wsConfig = config
	h.wsHandler.Store(&rpcHandler{
		Handler: NewWSHandlerStack(srv.WebsocketHandler(config.Origins), config.jwtSecret),
		server:  srv,
	})
	return nil
}

// stopWS disables JSON-RPC over WebSocket and also stops the server if it only serves WebSocket.
func (h *httpServer) stopWS() {
	h.mu.Lock()
	defer h.mu.Unlock()

	if h.disableWS() {
		if !h.rpcAllowed() {
			h.doStop()
		}
	}
}

// disableWS disables the WebSocket handler. This is internal, the caller must hold h.mu.
func (h *httpServer) disableWS() bool {
	ws := h.wsHandler.Load().(*rpcHandler)
	if ws != nil {
		h.wsHandler.Store((*rpcHandler)(nil))
		ws.server.Stop()
	}
	return ws != nil
}

// rpcAllowed returns true when JSON-RPC over HTTP is enabled.
func (h *httpServer) rpcAllowed() bool {
	return h.httpHandler.Load().(*rpcHandler) != nil
}

// wsAllowed returns true when JSON-RPC over WebSocket is enabled.
func (h *httpServer) wsAllowed() bool {
	return h.wsHandler.Load().(*rpcHandler) != nil
}

// isWebsocket checks the header of an http request for a websocket upgrade request.
func isWebsocket(r *http.Request) bool {
	return strings.EqualFold(r.Header.Get("Upgrade"), "websocket") &&
		strings.Contains(strings.ToLower(r.Header.Get("Connection")), "upgrade")
}

// NewHTTPHandlerStack returns wrapped http-related handlers
func NewHTTPHandlerStack(srv http.Handler, cors []string, vhosts []string, jwtSecret []byte) http.Handler {
	// Wrap the CORS-handler within a host-handler
	handler := newCorsHandler(srv, cors)
	handler = newVHostHandler(vhosts, handler)
	if len(jwtSecret) != 0 {
		handler = newJWTHandler(jwtSecret, handler)
	}
	return newGzipHandler(handler)
}

// NewWSHandlerStack returns a wrapped ws-related handler.
func NewWSHandlerStack(srv http.Handler, jwtSecret []byte) http.Handler {
	if len(jwtSecret) != 0 {
		return newJWTHandler(jwtSecret, srv)
	}
	return srv
}

func newCorsHandler(srv http.Handler, allowedOrigins []string) http.Handler {
	// disable CORS support if user has not specified a custom CORS configuration
	if len(allowedOrigins) == 0 {
		return srv
	}
	c := cors.New(cors.Options{
		AllowedOrigins: allowedOrigins,
		AllowedMethods: []string{http.MethodPost, http.MethodGet},
		AllowedHeaders: []string{"*"},
		MaxAge:         600,
	})
	return c.Handler(srv)
}

// virtualHostHandler is a handler which validates the Host-header of incoming requests.
// Using virtual hosts can help prevent DNS rebinding attacks, where a 'random' domain name points to
// the service ip address (but without CORS headers). By verifying the targeted virtual host, we can
// ensure that it's a destination that the node operator has defined.
type virtualHostHandler struct {
	vhosts map[string]struct{}
	next   http.Handler
}

func newVHostHandler(vhosts []string, next http.Handler) http.Handler {
	vhostMap := make(map[string]struct{})
	for _, allowedHost := range vhosts {
		vhostMap[strings.ToLower(allowedHost)] = struct{}{}
	}
	return &virtualHostHandler{vhostMap, next}
}

// ServeHTTP serves JSON-RPC requests over HTTP, implements http.Handler
func (h *virtualHostHandler) ServeHTTP(w http.ResponseWriter, r *http.Request) {
	// if r.Host is not set, we can continue serving since a browser would set the Host header
	if r.Host == "" {
		h.next.ServeHTTP(w, r)
		return
	}
	host, _, err := net.SplitHostPort(r.Host)
	if err != nil {
		// Either invalid (too many colons) or no port specified
		host = r.Host
	}
	if ipAddr := net.ParseIP(host); ipAddr != nil {
		// It's an IP address, we can serve that
		h.next.ServeHTTP(w, r)
		return
	}
	// Not an IP address, but a hostname. Need to validate
	if _, exist := h.vhosts["*"]; exist {
		h.next.ServeHTTP(w, r)
		return
	}
	if _, exist := h.vhosts[host]; exist {
		h.next.ServeHTTP(w, r)
		return
	}
	http.Error(w, "invalid host specified", http.StatusForbidden)
}

var gzPool = sync.Pool{
	New: func() interface{} {
		w := gzip.NewWriter(io.Discard)
		return w
	},
}

type gzipResponseWriter struct {
	resp http.ResponseWriter

	gz            *gzip.Writer
	contentLength uint64 // total length of the uncompressed response
	written       uint64 // amount of written bytes from the uncompressed response
	hasLength     bool   // true if uncompressed response had Content-Length
	inited        bool   // true after init was called for the first time
}

// init runs just before response headers are written. Among other things, this function
// also decides whether compression will be applied at all.
func (w *gzipResponseWriter) init() {
	if w.inited {
		return
	}
	w.inited = true

	hdr := w.resp.Header()
	length := hdr.Get("content-length")
	if len(length) > 0 {
		if n, err := strconv.ParseUint(length, 10, 64); err != nil {
			w.hasLength = true
			w.contentLength = n
		}
	}

	// Setting Transfer-Encoding to "identity" explicitly disables compression. net/http
	// also recognizes this header value and uses it to disable "chunked" transfer
	// encoding, trimming the header from the response. This means downstream handlers can
	// set this without harm, even if they aren't wrapped by newGzipHandler.
	//
	// In go-ethereum, we use this signal to disable compression for certain error
	// responses which are flushed out close to the write deadline of the response. For
	// these cases, we want to avoid chunked transfer encoding and compression because
	// they require additional output that may not get written in time.
	passthrough := hdr.Get("transfer-encoding") == "identity"
	if !passthrough {
		w.gz = gzPool.Get().(*gzip.Writer)
		w.gz.Reset(w.resp)
		hdr.Del("content-length")
		hdr.Set("content-encoding", "gzip")
	}
}

func (w *gzipResponseWriter) Header() http.Header {
	return w.resp.Header()
}

func (w *gzipResponseWriter) WriteHeader(status int) {
	w.init()
	w.resp.WriteHeader(status)
}

func (w *gzipResponseWriter) Write(b []byte) (int, error) {
	w.init()

	if w.gz == nil {
		// Compression is disabled.
		return w.resp.Write(b)
	}

	n, err := w.gz.Write(b)
	w.written += uint64(n)
	if w.hasLength && w.written >= w.contentLength {
		// The HTTP handler has finished writing the entire uncompressed response. Close
		// the gzip stream to ensure the footer will be seen by the client in case the
		// response is flushed after this call to write.
		err = w.gz.Close()
	}
	return n, err
}

func (w *gzipResponseWriter) Flush() {
	if w.gz != nil {
		w.gz.Flush()
	}
	if f, ok := w.resp.(http.Flusher); ok {
		f.Flush()
	}
}

func (w *gzipResponseWriter) close() {
	if w.gz == nil {
		return
	}
	w.gz.Close()
	gzPool.Put(w.gz)
	w.gz = nil
}

func newGzipHandler(next http.Handler) http.Handler {
	return http.HandlerFunc(func(w http.ResponseWriter, r *http.Request) {
		if !strings.Contains(r.Header.Get("Accept-Encoding"), "gzip") {
			next.ServeHTTP(w, r)
			return
		}

		wrapper := &gzipResponseWriter{resp: w}
		defer wrapper.close()

		next.ServeHTTP(wrapper, r)
	})
}

type ipcServer struct {
	log      log.Logger
	endpoint string

	mu       sync.Mutex
	listener net.Listener
	srv      *rpc.Server
}

func newIPCServer(log log.Logger, endpoint string) *ipcServer {
	return &ipcServer{log: log, endpoint: endpoint}
}

// Start starts the httpServer's http.Server
func (is *ipcServer) start(apis []rpc.API) error {
	is.mu.Lock()
	defer is.mu.Unlock()

	if is.listener != nil {
		return nil // already running
	}
	listener, srv, err := rpc.StartIPCEndpoint(is.endpoint, apis)
	if err != nil {
		is.log.Warn("IPC opening failed", "url", is.endpoint, "error", err)
		return err
	}
	is.log.Info("IPC endpoint opened", "url", is.endpoint)
	is.listener, is.srv = listener, srv
	return nil
}

func (is *ipcServer) stop() error {
	is.mu.Lock()
	defer is.mu.Unlock()

	if is.listener == nil {
		return nil // not running
	}
	err := is.listener.Close()
	is.srv.Stop()
	is.listener, is.srv = nil, nil
	is.log.Info("IPC endpoint closed", "url", is.endpoint)
	return err
}

// RegisterApis checks the given modules' availability, generates an allowlist based on the allowed modules,
// and then registers all of the APIs exposed by the services.
func RegisterApis(apis []rpc.API, modules []string, srv *rpc.Server) error {
	if bad, available := checkModuleAvailability(modules, apis); len(bad) > 0 {
		log.Error("Unavailable modules in HTTP API list", "unavailable", bad, "available", available)
	}
	// Generate the allow list based on the allowed modules
	allowList := make(map[string]bool)
	for _, module := range modules {
		allowList[module] = true
	}
	// Register all the APIs exposed by the services
	for _, api := range apis {
		if allowList[api.Namespace] || len(allowList) == 0 {
			if err := srv.RegisterName(api.Namespace, api.Service); err != nil {
				return err
			}
		}
	}
	return nil
}<|MERGE_RESOLUTION|>--- conflicted
+++ resolved
@@ -114,13 +114,13 @@
 		return fmt.Errorf("HTTP server already running on %s", h.endpoint)
 	}
 
-<<<<<<< HEAD
 	h.proto, h.host, h.port = proto, host, port
-	h.endpoint = fmt.Sprintf("%s:%d", host, port)
-=======
 	h.host, h.port = host, port
-	h.endpoint = net.JoinHostPort(host, fmt.Sprintf("%d", port))
->>>>>>> 6f1fb0c2
+	if h.proto != "unix" {
+		h.endpoint = net.JoinHostPort(host, fmt.Sprintf("%d", port))
+	} else {
+		h.endpoint = host
+	}
 	return nil
 }
 
@@ -296,7 +296,7 @@
 	h.log.Info("HTTP server stopped", "endpoint", h.listener.Addr())
 
 	// Clear out everything to allow re-configuring it later.
-	h.host, h.port, h.endpoint = "", 0, ""
+	h.proto, h.host, h.port, h.endpoint = "", "", 0, ""
 	h.server, h.listener = nil, nil
 }
 
