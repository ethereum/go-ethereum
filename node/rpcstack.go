--- conflicted
+++ resolved
@@ -98,16 +98,8 @@
 	shutdownTimeout = 5 * time.Second
 )
 
-<<<<<<< HEAD
 func newHTTPServer(log log.Logger, timeouts rpc.HTTPTimeouts, shutdownDelay time.Duration) *httpServer {
 	h := &httpServer{log: log, timeouts: timeouts, handlerNames: make(map[string]string), shutdownDelay: shutdownDelay}
-
-	h.httpHandler.Store((*rpcHandler)(nil))
-	h.wsHandler.Store((*rpcHandler)(nil))
-=======
-func newHTTPServer(log log.Logger, timeouts rpc.HTTPTimeouts) *httpServer {
-	h := &httpServer{log: log, timeouts: timeouts, handlerNames: make(map[string]string)}
->>>>>>> 0ce13346
 	return h
 }
 
