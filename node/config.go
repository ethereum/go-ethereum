// Copyright 2014 The go-ethereum Authors
// This file is part of the go-ethereum library.
//
// The go-ethereum library is free software: you can redistribute it and/or modify
// it under the terms of the GNU Lesser General Public License as published by
// the Free Software Foundation, either version 3 of the License, or
// (at your option) any later version.
//
// The go-ethereum library is distributed in the hope that it will be useful,
// but WITHOUT ANY WARRANTY; without even the implied warranty of
// MERCHANTABILITY or FITNESS FOR A PARTICULAR PURPOSE. See the
// GNU Lesser General Public License for more details.
//
// You should have received a copy of the GNU Lesser General Public License
// along with the go-ethereum library. If not, see <http://www.gnu.org/licenses/>.

package node

import (
	"crypto/ecdsa"
	"fmt"
	"os"
	"path/filepath"
	"runtime"
	"strings"

	"github.com/ethereum/go-ethereum/common"
	"github.com/ethereum/go-ethereum/crypto"
	"github.com/ethereum/go-ethereum/log"
	"github.com/ethereum/go-ethereum/p2p"
	"github.com/ethereum/go-ethereum/rpc"
)

const (
	datadirPrivateKey      = "nodekey"            // Path within the datadir to the node's private key
	datadirJWTKey          = "jwtsecret"          // Path within the datadir to the node's jwt secret
	datadirDefaultKeyStore = "keystore"           // Path within the datadir to the keystore
	datadirStaticNodes     = "static-nodes.json"  // Path within the datadir to the static node list
	datadirTrustedNodes    = "trusted-nodes.json" // Path within the datadir to the trusted node list
	datadirNodeDatabase    = "nodes"              // Path within the datadir to store the node infos
)

// Config represents a small collection of configuration values to fine tune the
// P2P network layer of a protocol stack. These values can be further extended by
// all registered services.
type Config struct {
	// Name sets the instance name of the node. It must not contain the / character and is
	// used in the devp2p node identifier. The instance name of geth is "geth". If no
	// value is specified, the basename of the current executable is used.
	Name string `toml:"-"`

	// UserIdent, if set, is used as an additional component in the devp2p node identifier.
	UserIdent string `toml:",omitempty"`

	// Version should be set to the version number of the program. It is used
	// in the devp2p node identifier.
	Version string `toml:"-"`

	// DataDir is the file system folder the node should use for any data storage
	// requirements. The configured data directory will not be directly shared with
	// registered services, instead those can use utility methods to create/access
	// databases or flat files. This enables ephemeral nodes which can fully reside
	// in memory.
	DataDir string

	// Configuration of peer-to-peer networking.
	P2P p2p.Config

	// KeyStoreDir is the file system folder that contains private keys. The directory can
	// be specified as a relative path, in which case it is resolved relative to the
	// current directory.
	//
	// If KeyStoreDir is empty, the default location is the "keystore" subdirectory of
	// DataDir. If DataDir is unspecified and KeyStoreDir is empty, an ephemeral directory
	// is created by New and destroyed when the node is stopped.
	KeyStoreDir string `toml:",omitempty"`

	// ExternalSigner specifies an external URI for a clef-type signer
	ExternalSigner string `toml:",omitempty"`

	// UseLightweightKDF lowers the memory and CPU requirements of the key store
	// scrypt KDF at the expense of security.
	UseLightweightKDF bool `toml:",omitempty"`

	// InsecureUnlockAllowed allows user to unlock accounts in unsafe http environment.
	InsecureUnlockAllowed bool `toml:",omitempty"`

	// NoUSB disables hardware wallet monitoring and connectivity.
	// Deprecated: USB monitoring is disabled by default and must be enabled explicitly.
	NoUSB bool `toml:",omitempty"`

	// USB enables hardware wallet monitoring and connectivity.
	USB bool `toml:",omitempty"`

	// SmartCardDaemonPath is the path to the smartcard daemon's socket
	SmartCardDaemonPath string `toml:",omitempty"`

	// IPCPath is the requested location to place the IPC endpoint. If the path is
	// a simple file name, it is placed inside the data directory (or on the root
	// pipe path on Windows), whereas if it's a resolvable path name (absolute or
	// relative), then that specific path is enforced. An empty path disables IPC.
	IPCPath string

	// HTTPHost is the host interface on which to start the HTTP RPC server. If this
	// field is empty, no HTTP API endpoint will be started.
	HTTPHost string

	// HTTPPort is the TCP port number on which to start the HTTP RPC server. The
	// default zero value is/ valid and will pick a port number randomly (useful
	// for ephemeral nodes).
	HTTPPort int `toml:",omitempty"`

	// HTTPCors is the Cross-Origin Resource Sharing header to send to requesting
	// clients. Please be aware that CORS is a browser enforced security, it's fully
	// useless for custom HTTP clients.
	HTTPCors []string `toml:",omitempty"`

	// HTTPVirtualHosts is the list of virtual hostnames which are allowed on incoming requests.
	// This is by default {'localhost'}. Using this prevents attacks like
	// DNS rebinding, which bypasses SOP by simply masquerading as being within the same
	// origin. These attacks do not utilize CORS, since they are not cross-domain.
	// By explicitly checking the Host-header, the server will not allow requests
	// made against the server with a malicious host domain.
	// Requests using ip address directly are not affected
	HTTPVirtualHosts []string `toml:",omitempty"`

	// HTTPModules is a list of API modules to expose via the HTTP RPC interface.
	// If the module list is empty, all RPC API endpoints designated public will be
	// exposed.
	HTTPModules []string

	// HTTPTimeouts allows for customization of the timeout values used by the HTTP RPC
	// interface.
	HTTPTimeouts rpc.HTTPTimeouts

	// HTTPPathPrefix specifies a path prefix on which http-rpc is to be served.
	HTTPPathPrefix string `toml:",omitempty"`

	// AuthAddr is the listening address on which authenticated APIs are provided.
	AuthAddr string `toml:",omitempty"`

	// AuthPort is the port number on which authenticated APIs are provided.
	AuthPort int `toml:",omitempty"`

	// AuthVirtualHosts is the list of virtual hostnames which are allowed on incoming requests
	// for the authenticated api. This is by default {'localhost'}.
	AuthVirtualHosts []string `toml:",omitempty"`

	// WSHost is the host interface on which to start the websocket RPC server. If
	// this field is empty, no websocket API endpoint will be started.
	WSHost string

	// WSPort is the TCP port number on which to start the websocket RPC server. The
	// default zero value is/ valid and will pick a port number randomly (useful for
	// ephemeral nodes).
	WSPort int `toml:",omitempty"`

	// WSPathPrefix specifies a path prefix on which ws-rpc is to be served.
	WSPathPrefix string `toml:",omitempty"`

	// WSOrigins is the list of domain to accept websocket requests from. Please be
	// aware that the server can only act upon the HTTP request the client sends and
	// cannot verify the validity of the request header.
	WSOrigins []string `toml:",omitempty"`

	// WSModules is a list of API modules to expose via the websocket RPC interface.
	// If the module list is empty, all RPC API endpoints designated public will be
	// exposed.
	WSModules []string

	// WSExposeAll exposes all API modules via the WebSocket RPC interface rather
	// than just the public ones.
	//
	// *WARNING* Only set this if the node is running in a trusted network, exposing
	// private APIs to untrusted users is a major security risk.
	WSExposeAll bool `toml:",omitempty"`

	// GraphQLCors is the Cross-Origin Resource Sharing header to send to requesting
	// clients. Please be aware that CORS is a browser enforced security, it's fully
	// useless for custom HTTP clients.
	GraphQLCors []string `toml:",omitempty"`

	// GraphQLVirtualHosts is the list of virtual hostnames which are allowed on incoming requests.
	// This is by default {'localhost'}. Using this prevents attacks like
	// DNS rebinding, which bypasses SOP by simply masquerading as being within the same
	// origin. These attacks do not utilize CORS, since they are not cross-domain.
	// By explicitly checking the Host-header, the server will not allow requests
	// made against the server with a malicious host domain.
	// Requests using ip address directly are not affected
	GraphQLVirtualHosts []string `toml:",omitempty"`

	// Logger is a custom logger to use with the p2p.Server.
	Logger log.Logger `toml:",omitempty"`

<<<<<<< HEAD
	// LogConfig is a configuration of the node asynchronous rotation log.
	LogConfig *LogConfig `toml:",omitempty"`

	staticNodesWarning     bool
	trustedNodesWarning    bool
=======
>>>>>>> 18b641b0
	oldGethResourceWarning bool

	// AllowUnprotectedTxs allows non EIP-155 protected transactions to be send over RPC.
	AllowUnprotectedTxs bool `toml:",omitempty"`

	// JWTSecret is the path to the hex-encoded jwt secret.
	JWTSecret string `toml:",omitempty"`

	// EnablePersonal enables the deprecated personal namespace.
	EnablePersonal bool `toml:"-"`

	DBEngine string `toml:",omitempty"`
}

// IPCEndpoint resolves an IPC endpoint based on a configured value, taking into
// account the set data folders as well as the designated platform we're currently
// running on.
func (c *Config) IPCEndpoint() string {
	// Short circuit if IPC has not been enabled
	if c.IPCPath == "" {
		return ""
	}
	// On windows we can only use plain top-level pipes
	if runtime.GOOS == "windows" {
		if strings.HasPrefix(c.IPCPath, `\\.\pipe\`) {
			return c.IPCPath
		}
		return `\\.\pipe\` + c.IPCPath
	}
	// Resolve names into the data directory full paths otherwise
	if filepath.Base(c.IPCPath) == c.IPCPath {
		if c.DataDir == "" {
			return filepath.Join(os.TempDir(), c.IPCPath)
		}
		return filepath.Join(c.DataDir, c.IPCPath)
	}
	return c.IPCPath
}

// NodeDB returns the path to the discovery node database.
func (c *Config) NodeDB() string {
	if c.DataDir == "" {
		return "" // ephemeral
	}
	return c.ResolvePath(datadirNodeDatabase)
}

// DefaultIPCEndpoint returns the IPC path used by default.
func DefaultIPCEndpoint(clientIdentifier string) string {
	if clientIdentifier == "" {
		clientIdentifier = strings.TrimSuffix(filepath.Base(os.Args[0]), ".exe")
		if clientIdentifier == "" {
			panic("empty executable name")
		}
	}
	config := &Config{DataDir: DefaultDataDir(), IPCPath: clientIdentifier + ".ipc"}
	return config.IPCEndpoint()
}

// HTTPEndpoint resolves an HTTP endpoint based on the configured host interface
// and port parameters.
func (c *Config) HTTPEndpoint() string {
	if c.HTTPHost == "" {
		return ""
	}
	return fmt.Sprintf("%s:%d", c.HTTPHost, c.HTTPPort)
}

// DefaultHTTPEndpoint returns the HTTP endpoint used by default.
func DefaultHTTPEndpoint() string {
	config := &Config{HTTPHost: DefaultHTTPHost, HTTPPort: DefaultHTTPPort, AuthPort: DefaultAuthPort}
	return config.HTTPEndpoint()
}

// WSEndpoint resolves a websocket endpoint based on the configured host interface
// and port parameters.
func (c *Config) WSEndpoint() string {
	if c.WSHost == "" {
		return ""
	}
	return fmt.Sprintf("%s:%d", c.WSHost, c.WSPort)
}

// DefaultWSEndpoint returns the websocket endpoint used by default.
func DefaultWSEndpoint() string {
	config := &Config{WSHost: DefaultWSHost, WSPort: DefaultWSPort}
	return config.WSEndpoint()
}

// ExtRPCEnabled returns the indicator whether node enables the external
// RPC(http, ws or graphql).
func (c *Config) ExtRPCEnabled() bool {
	return c.HTTPHost != "" || c.WSHost != ""
}

// NodeName returns the devp2p node identifier.
func (c *Config) NodeName() string {
	name := c.name()
	// Backwards compatibility: previous versions used title-cased "Geth", keep that.
	if name == "geth" || name == "geth-testnet" {
		name = "Geth"
	}
	if c.UserIdent != "" {
		name += "/" + c.UserIdent
	}
	if c.Version != "" {
		name += "/v" + c.Version
	}
	name += "/" + runtime.GOOS + "-" + runtime.GOARCH
	name += "/" + runtime.Version()
	return name
}

func (c *Config) name() string {
	if c.Name == "" {
		progname := strings.TrimSuffix(filepath.Base(os.Args[0]), ".exe")
		if progname == "" {
			panic("empty executable name, set Config.Name")
		}
		return progname
	}
	return c.Name
}

// These resources are resolved differently for "geth" instances.
var isOldGethResource = map[string]bool{
	"chaindata":          true,
	"nodes":              true,
	"nodekey":            true,
	"static-nodes.json":  false, // no warning for these because they have their
	"trusted-nodes.json": false, // own separate warning.
}

// ResolvePath resolves path in the instance directory.
func (c *Config) ResolvePath(path string) string {
	if filepath.IsAbs(path) {
		return path
	}
	if c.DataDir == "" {
		return ""
	}
	// Backwards-compatibility: ensure that data directory files created
	// by geth 1.4 are used if they exist.
	if warn, isOld := isOldGethResource[path]; isOld {
		oldpath := ""
		if c.name() == "geth" {
			oldpath = filepath.Join(c.DataDir, path)
		}
		if oldpath != "" && common.FileExist(oldpath) {
			if warn && !c.oldGethResourceWarning {
				c.oldGethResourceWarning = true
				log.Warn("Using deprecated resource file, please move this file to the 'geth' subdirectory of datadir.", "file", oldpath)
			}
			return oldpath
		}
	}
	return filepath.Join(c.instanceDir(), path)
}

func (c *Config) instanceDir() string {
	if c.DataDir == "" {
		return ""
	}
	return filepath.Join(c.DataDir, c.name())
}

// NodeKey retrieves the currently configured private key of the node, checking
// first any manually set key, falling back to the one found in the configured
// data folder. If no key can be found, a new one is generated.
func (c *Config) NodeKey() *ecdsa.PrivateKey {
	// Use any specifically configured key.
	if c.P2P.PrivateKey != nil {
		return c.P2P.PrivateKey
	}
	// Generate ephemeral key if no datadir is being used.
	if c.DataDir == "" {
		key, err := crypto.GenerateKey()
		if err != nil {
			log.Crit(fmt.Sprintf("Failed to generate ephemeral node key: %v", err))
		}
		return key
	}

	keyfile := c.ResolvePath(datadirPrivateKey)
	if key, err := crypto.LoadECDSA(keyfile); err == nil {
		return key
	}
	// No persistent key found, generate and store a new one.
	key, err := crypto.GenerateKey()
	if err != nil {
		log.Crit(fmt.Sprintf("Failed to generate node key: %v", err))
	}
	instanceDir := filepath.Join(c.DataDir, c.name())
	if err := os.MkdirAll(instanceDir, 0700); err != nil {
		log.Error(fmt.Sprintf("Failed to persist node key: %v", err))
		return key
	}
	keyfile = filepath.Join(instanceDir, datadirPrivateKey)
	if err := crypto.SaveECDSA(keyfile, key); err != nil {
		log.Error(fmt.Sprintf("Failed to persist node key: %v", err))
	}
	return key
}

// CheckLegacyFiles inspects the datadir for signs of legacy static-nodes
// and trusted-nodes files. If they exist it raises an error.
func (c *Config) checkLegacyFiles() {
	c.checkLegacyFile(c.ResolvePath(datadirStaticNodes))
	c.checkLegacyFile(c.ResolvePath(datadirTrustedNodes))
}

// checkLegacyFile will only raise an error if a file at the given path exists.
func (c *Config) checkLegacyFile(path string) {
	// Short circuit if no node config is present
	if c.DataDir == "" {
		return
	}
	if _, err := os.Stat(path); err != nil {
		return
	}
	logger := c.Logger
	if logger == nil {
		logger = log.Root()
	}
	switch fname := filepath.Base(path); fname {
	case "static-nodes.json":
		logger.Error("The static-nodes.json file is deprecated and ignored. Use P2P.StaticNodes in config.toml instead.")
	case "trusted-nodes.json":
		logger.Error("The trusted-nodes.json file is deprecated and ignored. Use P2P.TrustedNodes in config.toml instead.")
	default:
		// We shouldn't wind up here, but better print something just in case.
		logger.Error("Ignoring deprecated file.", "file", path)
	}
}

// KeyDirConfig determines the settings for keydirectory
func (c *Config) KeyDirConfig() (string, error) {
	var (
		keydir string
		err    error
	)
	switch {
	case filepath.IsAbs(c.KeyStoreDir):
		keydir = c.KeyStoreDir
	case c.DataDir != "":
		if c.KeyStoreDir == "" {
			keydir = filepath.Join(c.DataDir, datadirDefaultKeyStore)
		} else {
			keydir, err = filepath.Abs(c.KeyStoreDir)
		}
	case c.KeyStoreDir != "":
		keydir, err = filepath.Abs(c.KeyStoreDir)
	}
	return keydir, err
}

// getKeyStoreDir retrieves the key directory and will create
// and ephemeral one if necessary.
func getKeyStoreDir(conf *Config) (string, bool, error) {
	keydir, err := conf.KeyDirConfig()
	if err != nil {
		return "", false, err
	}
	isEphemeral := false
	if keydir == "" {
		// There is no datadir.
		keydir, err = os.MkdirTemp("", "go-ethereum-keystore")
		isEphemeral = true
	}

	if err != nil {
		return "", false, err
	}
	if err := os.MkdirAll(keydir, 0700); err != nil {
		return "", false, err
	}

	return keydir, isEphemeral, nil
<<<<<<< HEAD
}

var warnLock sync.Mutex

func (c *Config) warnOnce(w *bool, format string, args ...interface{}) {
	warnLock.Lock()
	defer warnLock.Unlock()

	if *w {
		return
	}
	l := c.Logger
	if l == nil {
		l = log.Root()
	}
	l.Warn(fmt.Sprintf(format, args...))
	*w = true
}

// LogConfig configuration of the asynchronous rotation log.
type LogConfig struct {
	// FilePath path of log file, filename must be included,
	// If not specified, the datadir will be used as the default filepath
	FilePath string
	// MaxBytesSize max bytes allowed for log file.
	MaxBytesSize uint64
	// Level log level.
	Level string
=======
>>>>>>> 18b641b0
}<|MERGE_RESOLUTION|>--- conflicted
+++ resolved
@@ -23,6 +23,7 @@
 	"path/filepath"
 	"runtime"
 	"strings"
+	"sync"
 
 	"github.com/ethereum/go-ethereum/common"
 	"github.com/ethereum/go-ethereum/crypto"
@@ -192,14 +193,9 @@
 	// Logger is a custom logger to use with the p2p.Server.
 	Logger log.Logger `toml:",omitempty"`
 
-<<<<<<< HEAD
 	// LogConfig is a configuration of the node asynchronous rotation log.
 	LogConfig *LogConfig `toml:",omitempty"`
 
-	staticNodesWarning     bool
-	trustedNodesWarning    bool
-=======
->>>>>>> 18b641b0
 	oldGethResourceWarning bool
 
 	// AllowUnprotectedTxs allows non EIP-155 protected transactions to be send over RPC.
@@ -478,7 +474,6 @@
 	}
 
 	return keydir, isEphemeral, nil
-<<<<<<< HEAD
 }
 
 var warnLock sync.Mutex
@@ -507,6 +502,4 @@
 	MaxBytesSize uint64
 	// Level log level.
 	Level string
-=======
->>>>>>> 18b641b0
 }