--- conflicted
+++ resolved
@@ -403,26 +403,7 @@
 // startup. It's not meant to be called at any time afterwards as it makes certain
 // assumptions about the state of the node.
 func (n *Node) startRPC() error {
-<<<<<<< HEAD
-	// Filter out personal api
-	apis := make([]rpc.API, 0, len(n.rpcAPIs))
-
-	for _, api := range n.rpcAPIs {
-		if api.Namespace == "personal" {
-			if n.config.EnablePersonal {
-				log.Warn("Deprecated personal namespace activated")
-			} else {
-				continue
-			}
-		}
-
-		apis = append(apis, api)
-	}
-
-	if err := n.startInProc(apis); err != nil {
-=======
 	if err := n.startInProc(n.rpcAPIs); err != nil {
->>>>>>> eb00f169
 		return err
 	}
 
