// Copyright 2015 The go-ethereum Authors
// This file is part of the go-ethereum library.
//
// The go-ethereum library is free software: you can redistribute it and/or modify
// it under the terms of the GNU Lesser General Public License as published by
// the Free Software Foundation, either version 3 of the License, or
// (at your option) any later version.
//
// The go-ethereum library is distributed in the hope that it will be useful,
// but WITHOUT ANY WARRANTY; without even the implied warranty of
// MERCHANTABILITY or FITNESS FOR A PARTICULAR PURPOSE. See the
// GNU Lesser General Public License for more details.
//
// You should have received a copy of the GNU Lesser General Public License
// along with the go-ethereum library. If not, see <http://www.gnu.org/licenses/>.

<<<<<<< HEAD
// Package node represents the Expanse protocol stack container.
=======
>>>>>>> a973d1d5
package node

import (
	"errors"
	"net"
	"os"
	"path/filepath"
	"reflect"
	"strings"
	"sync"
	"syscall"

<<<<<<< HEAD
	"github.com/expanse-project/go-expanse/event"
	"github.com/expanse-project/go-expanse/internal/debug"
	"github.com/expanse-project/go-expanse/logger"
	"github.com/expanse-project/go-expanse/logger/glog"
	"github.com/expanse-project/go-expanse/p2p"
	"github.com/expanse-project/go-expanse/rpc"
=======
	"github.com/ethereum/go-ethereum/accounts"
	"github.com/ethereum/go-ethereum/ethdb"
	"github.com/ethereum/go-ethereum/event"
	"github.com/ethereum/go-ethereum/internal/debug"
	"github.com/ethereum/go-ethereum/logger"
	"github.com/ethereum/go-ethereum/logger/glog"
	"github.com/ethereum/go-ethereum/p2p"
	"github.com/ethereum/go-ethereum/rpc"
	"github.com/syndtr/goleveldb/leveldb/storage"
>>>>>>> a973d1d5
)

var (
	ErrDatadirUsed    = errors.New("datadir already used")
	ErrNodeStopped    = errors.New("node not started")
	ErrNodeRunning    = errors.New("node already running")
	ErrServiceUnknown = errors.New("unknown service")

	datadirInUseErrnos = map[uint]bool{11: true, 32: true, 35: true}
)

// Node is a container on which services can be registered.
type Node struct {
	eventmux *event.TypeMux // Event multiplexer used between the services of a stack
	config   *Config
	accman   *accounts.Manager

<<<<<<< HEAD
=======
	ephemeralKeystore string          // if non-empty, the key directory that will be removed by Stop
	instanceDirLock   storage.Storage // prevents concurrent use of instance directory

>>>>>>> a973d1d5
	serverConfig p2p.Config
	server       *p2p.Server // Currently running P2P networking layer

	serviceFuncs []ServiceConstructor     // Service constructors (in dependency order)
	services     map[reflect.Type]Service // Currently running services

	rpcAPIs       []rpc.API   // List of APIs currently provided by the node
	inprocHandler *rpc.Server // In-process RPC request handler to process the API requests

	ipcEndpoint string       // IPC endpoint to listen at (empty = IPC disabled)
	ipcListener net.Listener // IPC RPC listener socket to serve API requests
	ipcHandler  *rpc.Server  // IPC RPC request handler to process the API requests

	httpEndpoint  string       // HTTP endpoint (interface + port) to listen at (empty = HTTP disabled)
	httpWhitelist []string     // HTTP RPC modules to allow through this endpoint
	httpListener  net.Listener // HTTP RPC listener socket to server API requests
	httpHandler   *rpc.Server  // HTTP RPC request handler to process the API requests

	wsEndpoint string       // Websocket endpoint (interface + port) to listen at (empty = websocket disabled)
	wsListener net.Listener // Websocket RPC listener socket to server API requests
	wsHandler  *rpc.Server  // Websocket RPC request handler to process the API requests

	stop chan struct{} // Channel to wait for termination notifications
	lock sync.RWMutex
}

// New creates a new P2P node, ready for protocol registration.
func New(conf *Config) (*Node, error) {
	// Copy config and resolve the datadir so future changes to the current
	// working directory don't affect the node.
	confCopy := *conf
	conf = &confCopy
	if conf.DataDir != "" {
		absdatadir, err := filepath.Abs(conf.DataDir)
		if err != nil {
			return nil, err
		}
		conf.DataDir = absdatadir
	}
	// Ensure that the instance name doesn't cause weird conflicts with
	// other files in the data directory.
	if strings.ContainsAny(conf.Name, `/\`) {
		return nil, errors.New(`Config.Name must not contain '/' or '\'`)
	}
	if conf.Name == datadirDefaultKeyStore {
		return nil, errors.New(`Config.Name cannot be "` + datadirDefaultKeyStore + `"`)
	}
	if strings.HasSuffix(conf.Name, ".ipc") {
		return nil, errors.New(`Config.Name cannot end in ".ipc"`)
	}
	// Ensure that the AccountManager method works before the node has started.
	// We rely on this in cmd/geth.
	am, ephemeralKeystore, err := makeAccountManager(conf)
	if err != nil {
		return nil, err
	}
	// Note: any interaction with Config that would create/touch files
	// in the data directory or instance directory is delayed until Start.
	return &Node{
<<<<<<< HEAD
		datadir: conf.DataDir,
		serverConfig: p2p.Config{
			PrivateKey:      conf.NodeKey(),
			Name:            conf.Name,
			Discovery:       !conf.NoDiscovery,
			BootstrapNodes:  conf.BootstrapNodes,
			StaticNodes:     conf.StaticNodes(),
			TrustedNodes:    conf.TrusterNodes(),
			NodeDatabase:    nodeDbPath,
			ListenAddr:      conf.ListenAddr,
			NAT:             conf.NAT,
			Dialer:          conf.Dialer,
			NoDial:          conf.NoDial,
			MaxPeers:        conf.MaxPeers,
			MaxPendingPeers: conf.MaxPendingPeers,
		},
		serviceFuncs:  []ServiceConstructor{},
		ipcEndpoint:   conf.IPCEndpoint(),
		httpHost:      conf.HTTPHost,
		httpPort:      conf.HTTPPort,
		httpEndpoint:  conf.HTTPEndpoint(),
		httpWhitelist: conf.HTTPModules,
		httpCors:      conf.HTTPCors,
		wsHost:        conf.WSHost,
		wsPort:        conf.WSPort,
		wsEndpoint:    conf.WSEndpoint(),
		wsWhitelist:   conf.WSModules,
		wsOrigins:     conf.WSOrigins,
		eventmux:      new(event.TypeMux),
=======
		accman:            am,
		ephemeralKeystore: ephemeralKeystore,
		config:            conf,
		serviceFuncs:      []ServiceConstructor{},
		ipcEndpoint:       conf.IPCEndpoint(),
		httpEndpoint:      conf.HTTPEndpoint(),
		wsEndpoint:        conf.WSEndpoint(),
		eventmux:          new(event.TypeMux),
>>>>>>> a973d1d5
	}, nil
}

// Register injects a new service into the node's stack. The service created by
// the passed constructor must be unique in its type with regard to sibling ones.
func (n *Node) Register(constructor ServiceConstructor) error {
	n.lock.Lock()
	defer n.lock.Unlock()

	if n.server != nil {
		return ErrNodeRunning
	}
	n.serviceFuncs = append(n.serviceFuncs, constructor)
	return nil
}

// Start create a live P2P node and starts running it.
func (n *Node) Start() error {
	n.lock.Lock()
	defer n.lock.Unlock()

	// Short circuit if the node's already running
	if n.server != nil {
		return ErrNodeRunning
	}
<<<<<<< HEAD
	// Otherwise copy and specialize the P2P configuration
	running := &p2p.Server{Config: n.serverConfig}
=======
	if err := n.openDataDir(); err != nil {
		return err
	}

	// Initialize the p2p server. This creates the node key and
	// discovery databases.
	n.serverConfig = p2p.Config{
		PrivateKey:       n.config.NodeKey(),
		Name:             n.config.NodeName(),
		Discovery:        !n.config.NoDiscovery,
		DiscoveryV5:      n.config.DiscoveryV5,
		DiscoveryV5Addr:  n.config.DiscoveryV5Addr,
		BootstrapNodes:   n.config.BootstrapNodes,
		BootstrapNodesV5: n.config.BootstrapNodesV5,
		StaticNodes:      n.config.StaticNodes(),
		TrustedNodes:     n.config.TrusterNodes(),
		NodeDatabase:     n.config.NodeDB(),
		ListenAddr:       n.config.ListenAddr,
		NetRestrict:      n.config.NetRestrict,
		NAT:              n.config.NAT,
		Dialer:           n.config.Dialer,
		NoDial:           n.config.NoDial,
		MaxPeers:         n.config.MaxPeers,
		MaxPendingPeers:  n.config.MaxPendingPeers,
	}
	running := &p2p.Server{Config: n.serverConfig}
	glog.V(logger.Info).Infoln("instance:", n.serverConfig.Name)

	// Otherwise copy and specialize the P2P configuration
>>>>>>> a973d1d5
	services := make(map[reflect.Type]Service)
	for _, constructor := range n.serviceFuncs {
		// Create a new context for the particular service
		ctx := &ServiceContext{
			config:         n.config,
			services:       make(map[reflect.Type]Service),
			EventMux:       n.eventmux,
			AccountManager: n.accman,
		}
		for kind, s := range services { // copy needed for threaded access
			ctx.services[kind] = s
		}
		// Construct and save the service
		service, err := constructor(ctx)
		if err != nil {
			return err
		}
		kind := reflect.TypeOf(service)
		if _, exists := services[kind]; exists {
			return &DuplicateServiceError{Kind: kind}
		}
		services[kind] = service
	}
	// Gather the protocols and start the freshly assembled P2P server
	for _, service := range services {
		running.Protocols = append(running.Protocols, service.Protocols()...)
	}
	if err := running.Start(); err != nil {
		if errno, ok := err.(syscall.Errno); ok && datadirInUseErrnos[uint(errno)] {
			return ErrDatadirUsed
		}
		return err
	}
	// Start each of the services
	started := []reflect.Type{}
	for kind, service := range services {
		// Start the next service, stopping all previous upon failure
		if err := service.Start(running); err != nil {
			for _, kind := range started {
				services[kind].Stop()
			}
			running.Stop()

			return err
		}
		// Mark the service started for potential cleanup
		started = append(started, kind)
	}
	// Lastly start the configured RPC interfaces
	if err := n.startRPC(services); err != nil {
		for _, service := range services {
			service.Stop()
		}
		running.Stop()
		return err
	}
	// Finish initializing the startup
	n.services = services
	n.server = running
	n.stop = make(chan struct{})

	return nil
}

func (n *Node) openDataDir() error {
	if n.config.DataDir == "" {
		return nil // ephemeral
	}

	instdir := filepath.Join(n.config.DataDir, n.config.name())
	if err := os.MkdirAll(instdir, 0700); err != nil {
		return err
	}
	// Try to open the instance directory as LevelDB storage. This creates a lock file
	// which prevents concurrent use by another instance as well as accidental use of the
	// instance directory as a database.
	storage, err := storage.OpenFile(instdir, true)
	if err != nil {
		return err
	}
	n.instanceDirLock = storage
	return nil
}

// startRPC is a helper method to start all the various RPC endpoint during node
// startup. It's not meant to be called at any time afterwards as it makes certain
// assumptions about the state of the node.
func (n *Node) startRPC(services map[reflect.Type]Service) error {
	// Gather all the possible APIs to surface
	apis := n.apis()
	for _, service := range services {
		apis = append(apis, service.APIs()...)
	}
	// Start the various API endpoints, terminating all in case of errors
	if err := n.startInProc(apis); err != nil {
		return err
	}
	if err := n.startIPC(apis); err != nil {
		n.stopInProc()
		return err
	}
	if err := n.startHTTP(n.httpEndpoint, apis, n.config.HTTPModules, n.config.HTTPCors); err != nil {
		n.stopIPC()
		n.stopInProc()
		return err
	}
	if err := n.startWS(n.wsEndpoint, apis, n.config.WSModules, n.config.WSOrigins); err != nil {
		n.stopHTTP()
		n.stopIPC()
		n.stopInProc()
		return err
	}
	// All API endpoints started successfully
	n.rpcAPIs = apis
	return nil
}

// startInProc initializes an in-process RPC endpoint.
func (n *Node) startInProc(apis []rpc.API) error {
	// Register all the APIs exposed by the services
	handler := rpc.NewServer()
	for _, api := range apis {
		if err := handler.RegisterName(api.Namespace, api.Service); err != nil {
			return err
		}
		glog.V(logger.Debug).Infof("InProc registered %T under '%s'", api.Service, api.Namespace)
	}
	n.inprocHandler = handler
	return nil
}

// stopInProc terminates the in-process RPC endpoint.
func (n *Node) stopInProc() {
	if n.inprocHandler != nil {
		n.inprocHandler.Stop()
		n.inprocHandler = nil
	}
}

// startIPC initializes and starts the IPC RPC endpoint.
func (n *Node) startIPC(apis []rpc.API) error {
	// Short circuit if the IPC endpoint isn't being exposed
	if n.ipcEndpoint == "" {
		return nil
	}
	// Register all the APIs exposed by the services
	handler := rpc.NewServer()
	for _, api := range apis {
		if err := handler.RegisterName(api.Namespace, api.Service); err != nil {
			return err
		}
		glog.V(logger.Debug).Infof("IPC registered %T under '%s'", api.Service, api.Namespace)
	}
	// All APIs registered, start the IPC listener
	var (
		listener net.Listener
		err      error
	)
	if listener, err = rpc.CreateIPCListener(n.ipcEndpoint); err != nil {
		return err
	}
	go func() {
		glog.V(logger.Info).Infof("IPC endpoint opened: %s", n.ipcEndpoint)

		for {
			conn, err := listener.Accept()
			if err != nil {
				// Terminate if the listener was closed
				n.lock.RLock()
				closed := n.ipcListener == nil
				n.lock.RUnlock()
				if closed {
					return
				}
				// Not closed, just some error; report and continue
				glog.V(logger.Error).Infof("IPC accept failed: %v", err)
				continue
			}
			go handler.ServeCodec(rpc.NewJSONCodec(conn), rpc.OptionMethodInvocation|rpc.OptionSubscriptions)
		}
	}()
	// All listeners booted successfully
	n.ipcListener = listener
	n.ipcHandler = handler

	return nil
}

// stopIPC terminates the IPC RPC endpoint.
func (n *Node) stopIPC() {
	if n.ipcListener != nil {
		n.ipcListener.Close()
		n.ipcListener = nil

		glog.V(logger.Info).Infof("IPC endpoint closed: %s", n.ipcEndpoint)
	}
	if n.ipcHandler != nil {
		n.ipcHandler.Stop()
		n.ipcHandler = nil
	}
}

// startHTTP initializes and starts the HTTP RPC endpoint.
func (n *Node) startHTTP(endpoint string, apis []rpc.API, modules []string, cors string) error {
	// Short circuit if the HTTP endpoint isn't being exposed
	if endpoint == "" {
		return nil
	}
	// Generate the whitelist based on the allowed modules
	whitelist := make(map[string]bool)
	for _, module := range modules {
		whitelist[module] = true
	}
	// Register all the APIs exposed by the services
	handler := rpc.NewServer()
	for _, api := range apis {
		if whitelist[api.Namespace] || (len(whitelist) == 0 && api.Public) {
			if err := handler.RegisterName(api.Namespace, api.Service); err != nil {
				return err
			}
			glog.V(logger.Debug).Infof("HTTP registered %T under '%s'", api.Service, api.Namespace)
		}
	}
	// All APIs registered, start the HTTP listener
	var (
		listener net.Listener
		err      error
	)
	if listener, err = net.Listen("tcp", endpoint); err != nil {
		return err
	}
	go rpc.NewHTTPServer(cors, handler).Serve(listener)
	glog.V(logger.Info).Infof("HTTP endpoint opened: http://%s", endpoint)

	// All listeners booted successfully
	n.httpEndpoint = endpoint
	n.httpListener = listener
	n.httpHandler = handler

	return nil
}

// stopHTTP terminates the HTTP RPC endpoint.
func (n *Node) stopHTTP() {
	if n.httpListener != nil {
		n.httpListener.Close()
		n.httpListener = nil

		glog.V(logger.Info).Infof("HTTP endpoint closed: http://%s", n.httpEndpoint)
	}
	if n.httpHandler != nil {
		n.httpHandler.Stop()
		n.httpHandler = nil
	}
}

// startWS initializes and starts the websocket RPC endpoint.
func (n *Node) startWS(endpoint string, apis []rpc.API, modules []string, wsOrigins string) error {
	// Short circuit if the WS endpoint isn't being exposed
	if endpoint == "" {
		return nil
	}
	// Generate the whitelist based on the allowed modules
	whitelist := make(map[string]bool)
	for _, module := range modules {
		whitelist[module] = true
	}
	// Register all the APIs exposed by the services
	handler := rpc.NewServer()
	for _, api := range apis {
		if whitelist[api.Namespace] || (len(whitelist) == 0 && api.Public) {
			if err := handler.RegisterName(api.Namespace, api.Service); err != nil {
				return err
			}
			glog.V(logger.Debug).Infof("WebSocket registered %T under '%s'", api.Service, api.Namespace)
		}
	}
	// All APIs registered, start the HTTP listener
	var (
		listener net.Listener
		err      error
	)
	if listener, err = net.Listen("tcp", endpoint); err != nil {
		return err
	}
	go rpc.NewWSServer(wsOrigins, handler).Serve(listener)
	glog.V(logger.Info).Infof("WebSocket endpoint opened: ws://%s", endpoint)

	// All listeners booted successfully
	n.wsEndpoint = endpoint
	n.wsListener = listener
	n.wsHandler = handler

	return nil
}

// stopWS terminates the websocket RPC endpoint.
func (n *Node) stopWS() {
	if n.wsListener != nil {
		n.wsListener.Close()
		n.wsListener = nil

		glog.V(logger.Info).Infof("WebSocket endpoint closed: ws://%s", n.wsEndpoint)
	}
	if n.wsHandler != nil {
		n.wsHandler.Stop()
		n.wsHandler = nil
	}
}

// Stop terminates a running node along with all it's services. In the node was
// not started, an error is returned.
func (n *Node) Stop() error {
	n.lock.Lock()
	defer n.lock.Unlock()

	// Short circuit if the node's not running
	if n.server == nil {
		return ErrNodeStopped
	}

	// Terminate the API, services and the p2p server.
	n.stopWS()
	n.stopHTTP()
	n.stopIPC()
	n.rpcAPIs = nil
	failure := &StopError{
		Services: make(map[reflect.Type]error),
	}
	for kind, service := range n.services {
		if err := service.Stop(); err != nil {
			failure.Services[kind] = err
		}
	}
	n.server.Stop()
	n.services = nil
	n.server = nil

	// Release instance directory lock.
	if n.instanceDirLock != nil {
		n.instanceDirLock.Close()
		n.instanceDirLock = nil
	}

	// unblock n.Wait
	close(n.stop)

	// Remove the keystore if it was created ephemerally.
	var keystoreErr error
	if n.ephemeralKeystore != "" {
		keystoreErr = os.RemoveAll(n.ephemeralKeystore)
	}

	if len(failure.Services) > 0 {
		return failure
	}
	if keystoreErr != nil {
		return keystoreErr
	}
	return nil
}

// Wait blocks the thread until the node is stopped. If the node is not running
// at the time of invocation, the method immediately returns.
func (n *Node) Wait() {
	n.lock.RLock()
	if n.server == nil {
		return
	}
	stop := n.stop
	n.lock.RUnlock()

	<-stop
}

// Restart terminates a running node and boots up a new one in its place. If the
// node isn't running, an error is returned.
func (n *Node) Restart() error {
	if err := n.Stop(); err != nil {
		return err
	}
	if err := n.Start(); err != nil {
		return err
	}
	return nil
}

// Attach creates an RPC client attached to an in-process API handler.
func (n *Node) Attach() (*rpc.Client, error) {
	n.lock.RLock()
	defer n.lock.RUnlock()

	if n.server == nil {
		return nil, ErrNodeStopped
	}
	return rpc.DialInProc(n.inprocHandler), nil
}

// Server retrieves the currently running P2P network layer. This method is meant
// only to inspect fields of the currently running server, life cycle management
// should be left to this Node entity.
func (n *Node) Server() *p2p.Server {
	n.lock.RLock()
	defer n.lock.RUnlock()

	return n.server
}

// Service retrieves a currently running service registered of a specific type.
func (n *Node) Service(service interface{}) error {
	n.lock.RLock()
	defer n.lock.RUnlock()

	// Short circuit if the node's not running
	if n.server == nil {
		return ErrNodeStopped
	}
	// Otherwise try to find the service to return
	element := reflect.ValueOf(service).Elem()
	if running, ok := n.services[element.Type()]; ok {
		element.Set(reflect.ValueOf(running))
		return nil
	}
	return ErrServiceUnknown
}

// DataDir retrieves the current datadir used by the protocol stack.
// Deprecated: No files should be stored in this directory, use InstanceDir instead.
func (n *Node) DataDir() string {
	return n.config.DataDir
}

// InstanceDir retrieves the instance directory used by the protocol stack.
func (n *Node) InstanceDir() string {
	return n.config.instanceDir()
}

// AccountManager retrieves the account manager used by the protocol stack.
func (n *Node) AccountManager() *accounts.Manager {
	return n.accman
}

// IPCEndpoint retrieves the current IPC endpoint used by the protocol stack.
func (n *Node) IPCEndpoint() string {
	return n.ipcEndpoint
}

// HTTPEndpoint retrieves the current HTTP endpoint used by the protocol stack.
func (n *Node) HTTPEndpoint() string {
	return n.httpEndpoint
}

// WSEndpoint retrieves the current WS endpoint used by the protocol stack.
func (n *Node) WSEndpoint() string {
	return n.wsEndpoint
}

// EventMux retrieves the event multiplexer used by all the network services in
// the current protocol stack.
func (n *Node) EventMux() *event.TypeMux {
	return n.eventmux
}

// OpenDatabase opens an existing database with the given name (or creates one if no
// previous can be found) from within the node's instance directory. If the node is
// ephemeral, a memory database is returned.
func (n *Node) OpenDatabase(name string, cache, handles int) (ethdb.Database, error) {
	if n.config.DataDir == "" {
		return ethdb.NewMemDatabase()
	}
	return ethdb.NewLDBDatabase(n.config.resolvePath(name), cache, handles)
}

// ResolvePath returns the absolute path of a resource in the instance directory.
func (n *Node) ResolvePath(x string) string {
	return n.config.resolvePath(x)
}

// apis returns the collection of RPC descriptors this node offers.
func (n *Node) apis() []rpc.API {
	return []rpc.API{
		{
			Namespace: "admin",
			Version:   "1.0",
			Service:   NewPrivateAdminAPI(n),
		}, {
			Namespace: "admin",
			Version:   "1.0",
			Service:   NewPublicAdminAPI(n),
			Public:    true,
		}, {
			Namespace: "debug",
			Version:   "1.0",
			Service:   debug.Handler,
		}, {
			Namespace: "debug",
			Version:   "1.0",
			Service:   NewPublicDebugAPI(n),
			Public:    true,
		}, {
			Namespace: "web3",
			Version:   "1.0",
			Service:   NewPublicWeb3API(n),
			Public:    true,
		},
	}
}<|MERGE_RESOLUTION|>--- conflicted
+++ resolved
@@ -14,10 +14,6 @@
 // You should have received a copy of the GNU Lesser General Public License
 // along with the go-ethereum library. If not, see <http://www.gnu.org/licenses/>.
 
-<<<<<<< HEAD
-// Package node represents the Expanse protocol stack container.
-=======
->>>>>>> a973d1d5
 package node
 
 import (
@@ -30,24 +26,15 @@
 	"sync"
 	"syscall"
 
-<<<<<<< HEAD
-	"github.com/expanse-project/go-expanse/event"
-	"github.com/expanse-project/go-expanse/internal/debug"
-	"github.com/expanse-project/go-expanse/logger"
-	"github.com/expanse-project/go-expanse/logger/glog"
-	"github.com/expanse-project/go-expanse/p2p"
-	"github.com/expanse-project/go-expanse/rpc"
-=======
-	"github.com/ethereum/go-ethereum/accounts"
-	"github.com/ethereum/go-ethereum/ethdb"
-	"github.com/ethereum/go-ethereum/event"
-	"github.com/ethereum/go-ethereum/internal/debug"
-	"github.com/ethereum/go-ethereum/logger"
-	"github.com/ethereum/go-ethereum/logger/glog"
-	"github.com/ethereum/go-ethereum/p2p"
-	"github.com/ethereum/go-ethereum/rpc"
+	"github.com/expanse-org/go-expanse/accounts"
+	"github.com/expanse-org/go-expanse/ethdb"
+	"github.com/expanse-org/go-expanse/event"
+	"github.com/expanse-org/go-expanse/internal/debug"
+	"github.com/expanse-org/go-expanse/logger"
+	"github.com/expanse-org/go-expanse/logger/glog"
+	"github.com/expanse-org/go-expanse/p2p"
+	"github.com/expanse-org/go-expanse/rpc"
 	"github.com/syndtr/goleveldb/leveldb/storage"
->>>>>>> a973d1d5
 )
 
 var (
@@ -65,12 +52,9 @@
 	config   *Config
 	accman   *accounts.Manager
 
-<<<<<<< HEAD
-=======
 	ephemeralKeystore string          // if non-empty, the key directory that will be removed by Stop
 	instanceDirLock   storage.Storage // prevents concurrent use of instance directory
 
->>>>>>> a973d1d5
 	serverConfig p2p.Config
 	server       *p2p.Server // Currently running P2P networking layer
 
@@ -122,7 +106,7 @@
 		return nil, errors.New(`Config.Name cannot end in ".ipc"`)
 	}
 	// Ensure that the AccountManager method works before the node has started.
-	// We rely on this in cmd/geth.
+	// We rely on this in cmd/gexp.
 	am, ephemeralKeystore, err := makeAccountManager(conf)
 	if err != nil {
 		return nil, err
@@ -130,37 +114,6 @@
 	// Note: any interaction with Config that would create/touch files
 	// in the data directory or instance directory is delayed until Start.
 	return &Node{
-<<<<<<< HEAD
-		datadir: conf.DataDir,
-		serverConfig: p2p.Config{
-			PrivateKey:      conf.NodeKey(),
-			Name:            conf.Name,
-			Discovery:       !conf.NoDiscovery,
-			BootstrapNodes:  conf.BootstrapNodes,
-			StaticNodes:     conf.StaticNodes(),
-			TrustedNodes:    conf.TrusterNodes(),
-			NodeDatabase:    nodeDbPath,
-			ListenAddr:      conf.ListenAddr,
-			NAT:             conf.NAT,
-			Dialer:          conf.Dialer,
-			NoDial:          conf.NoDial,
-			MaxPeers:        conf.MaxPeers,
-			MaxPendingPeers: conf.MaxPendingPeers,
-		},
-		serviceFuncs:  []ServiceConstructor{},
-		ipcEndpoint:   conf.IPCEndpoint(),
-		httpHost:      conf.HTTPHost,
-		httpPort:      conf.HTTPPort,
-		httpEndpoint:  conf.HTTPEndpoint(),
-		httpWhitelist: conf.HTTPModules,
-		httpCors:      conf.HTTPCors,
-		wsHost:        conf.WSHost,
-		wsPort:        conf.WSPort,
-		wsEndpoint:    conf.WSEndpoint(),
-		wsWhitelist:   conf.WSModules,
-		wsOrigins:     conf.WSOrigins,
-		eventmux:      new(event.TypeMux),
-=======
 		accman:            am,
 		ephemeralKeystore: ephemeralKeystore,
 		config:            conf,
@@ -169,7 +122,6 @@
 		httpEndpoint:      conf.HTTPEndpoint(),
 		wsEndpoint:        conf.WSEndpoint(),
 		eventmux:          new(event.TypeMux),
->>>>>>> a973d1d5
 	}, nil
 }
 
@@ -195,10 +147,6 @@
 	if n.server != nil {
 		return ErrNodeRunning
 	}
-<<<<<<< HEAD
-	// Otherwise copy and specialize the P2P configuration
-	running := &p2p.Server{Config: n.serverConfig}
-=======
 	if err := n.openDataDir(); err != nil {
 		return err
 	}
@@ -228,7 +176,6 @@
 	glog.V(logger.Info).Infoln("instance:", n.serverConfig.Name)
 
 	// Otherwise copy and specialize the P2P configuration
->>>>>>> a973d1d5
 	services := make(map[reflect.Type]Service)
 	for _, constructor := range n.serviceFuncs {
 		// Create a new context for the particular service
