--- conflicted
+++ resolved
@@ -3,12 +3,6 @@
 run:
   timeout: 20m
   tests: true
-<<<<<<< HEAD
-  # default is true. Enables skipping of directories:
-  #   vendor$, third_party$, testdata$, examples$, Godeps$, builtin$
-  skip-dirs-use-default: true
-=======
->>>>>>> b027a90a
 
 linters:
   disable-all: true
@@ -57,12 +51,9 @@
         exclude: [""]
 
 issues:
-<<<<<<< HEAD
-=======
   # default is true. Enables skipping of directories:
   #   vendor$, third_party$, testdata$, examples$, Godeps$, builtin$
   exclude-dirs-use-default: true
->>>>>>> b027a90a
   exclude-files:
     - core/genesis_alloc.go
   exclude-rules:
