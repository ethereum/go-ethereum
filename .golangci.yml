# This file configures github.com/golangci/golangci-lint.

run:
  timeout: 20m
  tests: true

linters:
  disable-all: true
  enable:
    - goimports
    - gosimple
    - govet
    - ineffassign
    - misspell
    - unconvert
    - typecheck
    - unused
    - staticcheck
    - bidichk
    - durationcheck
    - copyloopvar # replacement to exportloopref after go 1.22+
    - whitespace
    - revive # only certain checks enabled
    - durationcheck
    - gocheckcompilerdirectives
    - reassign
    - mirror
    - tenv
    - usetesting
    ### linters we tried and will not be using:
    ###
    # - structcheck # lots of false positives
    # - errcheck #lot of false positives
    # - contextcheck
    # - errchkjson # lots of false positives
    # - errorlint # this check crashes
    # - exhaustive # silly check
    # - makezero # false positives
    # - nilerr # several intentional

linters-settings:
  gofmt:
    simplify: true
  revive:
    enable-all-rules: false
    # here we enable specific useful rules
    # see https://golangci-lint.run/usage/linters/#revive for supported rules
    rules:
      - name: receiver-naming
        severity: warning
        disabled: false
        exclude: [""]

issues:
  # default is true. Enables skipping of directories:
<<<<<<< HEAD
  #   vendor$, third_party$, testdata$, examples$, Godeps$, builtin$
=======
  # vendor$, third_party$, testdata$, examples$, Godeps$, builtin$
>>>>>>> c5a318a9
  exclude-dirs-use-default: true
  exclude-files:
    - core/genesis_alloc.go
  exclude-rules:
    - path: crypto/bn256/cloudflare/optate.go
      linters:
        - deadcode
        - staticcheck
    - path: crypto/bn256/
      linters:
        - revive
    - path: cmd/utils/flags.go
      text: "SA1019: cfg.TxLookupLimit is deprecated: use 'TransactionHistory' instead."
    - path: cmd/utils/flags.go
      text: "SA1019: ethconfig.Defaults.TxLookupLimit is deprecated: use 'TransactionHistory' instead."
    - path: internal/build/pgp.go
      text: 'SA1019: "golang.org/x/crypto/openpgp" is deprecated: this package is unmaintained except for security fixes.'
    - path: core/vm/contracts.go
      text: 'SA1019: "golang.org/x/crypto/ripemd160" is deprecated: RIPEMD-160 is a legacy hash and should not be used for new applications.'
  exclude:
    - 'SA1019: event.TypeMux is deprecated: use Feed'
    - 'SA1019: strings.Title is deprecated'
    - 'SA1019: strings.Title has been deprecated since Go 1.18 and an alternative has been available since Go 1.0: The rule Title uses for word boundaries does not handle Unicode punctuation properly. Use golang.org/x/text/cases instead.'
    - 'SA1029: should not use built-in type string as key for value'
    - 'SA1019: "io/ioutil" has been deprecated since Go 1.19: As of Go 1.16, the same functionality is now provided by package [io] or package [os], and those implementations should be preferred in new code. See the specific function documentation for details'
    - 'SA1019: grpc.WithInsecure is deprecated: use WithTransportCredentials and insecure.NewCredentials() instead. Will be supported throughout 1.x'
    - "SA1019: rand.Read has been deprecated since Go 1.20 because it shouldn't be used: For almost all use cases, crypto/rand.Read is more appropriate"<|MERGE_RESOLUTION|>--- conflicted
+++ resolved
@@ -53,11 +53,7 @@
 
 issues:
   # default is true. Enables skipping of directories:
-<<<<<<< HEAD
-  #   vendor$, third_party$, testdata$, examples$, Godeps$, builtin$
-=======
   # vendor$, third_party$, testdata$, examples$, Godeps$, builtin$
->>>>>>> c5a318a9
   exclude-dirs-use-default: true
   exclude-files:
     - core/genesis_alloc.go
