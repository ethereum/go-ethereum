--- conflicted
+++ resolved
@@ -155,12 +155,7 @@
 			if err := it.Error(); err != nil {
 				t.Fatal(err)
 			}
-<<<<<<< HEAD
-
-			if !reflect.DeepEqual(got, want) {
-=======
 			if !slices.Equal(got, want) {
->>>>>>> aadddf3a
 				t.Errorf("Iterator: got: %s; want: %s", got, want)
 			}
 		}
@@ -172,12 +167,7 @@
 			if err := it.Error(); err != nil {
 				t.Fatal(err)
 			}
-<<<<<<< HEAD
-
-			if !reflect.DeepEqual(got, want) {
-=======
 			if !slices.Equal(got, want) {
->>>>>>> aadddf3a
 				t.Errorf("IteratorWith(1,nil): got: %s; want: %s", got, want)
 			}
 		}
@@ -189,12 +179,7 @@
 			if err := it.Error(); err != nil {
 				t.Fatal(err)
 			}
-<<<<<<< HEAD
-
-			if !reflect.DeepEqual(got, want) {
-=======
 			if !slices.Equal(got, want) {
->>>>>>> aadddf3a
 				t.Errorf("IteratorWith(5,nil): got: %s; want: %s", got, want)
 			}
 		}
@@ -206,12 +191,7 @@
 			if err := it.Error(); err != nil {
 				t.Fatal(err)
 			}
-<<<<<<< HEAD
-
-			if !reflect.DeepEqual(got, want) {
-=======
 			if !slices.Equal(got, want) {
->>>>>>> aadddf3a
 				t.Errorf("IteratorWith(nil,2): got: %s; want: %s", got, want)
 			}
 		}
@@ -223,12 +203,7 @@
 			if err := it.Error(); err != nil {
 				t.Fatal(err)
 			}
-<<<<<<< HEAD
-
-			if !reflect.DeepEqual(got, want) {
-=======
 			if !slices.Equal(got, want) {
->>>>>>> aadddf3a
 				t.Errorf("IteratorWith(nil,5): got: %s; want: %s", got, want)
 			}
 		}
@@ -576,17 +551,10 @@
 	return keys
 }
 
-<<<<<<< HEAD
-// randomHash generates a random blob of data and returns it as a hash.
-func randBytes(length int) []byte {
-	buf := make([]byte, length)
-	if n, err := rand.Read(buf); n != length || err != nil {
-=======
 // randBytes generates a random blob of data.
 func randBytes(len int) []byte {
 	buf := make([]byte, len)
 	if n, err := rand.Read(buf); n != len || err != nil {
->>>>>>> aadddf3a
 		panic(err)
 	}
 
