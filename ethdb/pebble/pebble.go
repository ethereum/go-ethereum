--- conflicted
+++ resolved
@@ -171,10 +171,6 @@
 	memTableLimit := 2
 	memTableSize := cache * 1024 * 1024 / 2 / memTableLimit
 
-<<<<<<< HEAD
-	if memTableSize > maxMemTableSize {
-		memTableSize = maxMemTableSize
-=======
 	// The memory table size is currently capped at maxMemTableSize-1 due to a
 	// known bug in the pebble where maxMemTableSize is not recognized as a
 	// valid size.
@@ -183,7 +179,6 @@
 	// in pebble is fixed.
 	if memTableSize >= maxMemTableSize {
 		memTableSize = maxMemTableSize - 1
->>>>>>> 916d6a44
 	}
 
 	db := &Database{
@@ -261,12 +256,7 @@
 	db.manualMemAllocGauge = metrics.NewRegisteredGauge(namespace+"memory/manualalloc", nil)
 
 	// Start up the metrics gathering and return
-<<<<<<< HEAD
-	go db.meter(metricsGatheringInterval)
-
-=======
 	go db.meter(metricsGatheringInterval, namespace)
->>>>>>> 916d6a44
 	return db, nil
 }
 
