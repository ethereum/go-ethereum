package ethdb

import (
<<<<<<< HEAD
        "github.com/ethereum/go-ethereum/common"
=======
	"strconv"
	"strings"
	"time"

>>>>>>> efd7da0c
	"github.com/ethereum/go-ethereum/compression/rle"
	"github.com/ethereum/go-ethereum/logger"
	"github.com/ethereum/go-ethereum/logger/glog"
	"github.com/rcrowley/go-metrics"
	"github.com/syndtr/goleveldb/leveldb"
	"github.com/syndtr/goleveldb/leveldb/errors"
	"github.com/syndtr/goleveldb/leveldb/iterator"
	"github.com/syndtr/goleveldb/leveldb/opt"
)


var OpenFileLimit = common.MaxOpenFileLimit()

type LDBDatabase struct {
	fn string      // filename for reporting
	db *leveldb.DB // LevelDB instance

	GetTimer       metrics.Timer // Timer for measuring the database get request counts and latencies
	PutTimer       metrics.Timer // Timer for measuring the database put request counts and latencies
	DelTimer       metrics.Timer // Timer for measuring the database delete request counts and latencies
	MissMeter      metrics.Meter // Meter for measuring the missed database get requests
	ReadMeter      metrics.Meter // Meter for measuring the database get request data usage
	WriteMeter     metrics.Meter // Meter for measuring the database put request data usage
	CompTimeMeter  metrics.Meter // Meter for measuring the total time spent in database compaction
	CompReadMeter  metrics.Meter // Meter for measuring the data read during compaction
	CompWriteMeter metrics.Meter // Meter for measuring the data written during compaction
}

// NewLDBDatabase returns a LevelDB wrapped object. LDBDatabase does not persist data by
// it self but requires a background poller which syncs every X. `Flush` should be called
// when data needs to be stored and written to disk.
func NewLDBDatabase(file string) (*LDBDatabase, error) {
	// Open the db
	db, err := leveldb.OpenFile(file, &opt.Options{OpenFilesCacheCapacity: OpenFileLimit})
	// check for curruption and attempt to recover
	if _, iscorrupted := err.(*errors.ErrCorrupted); iscorrupted {
		db, err = leveldb.RecoverFile(file, nil)
	}
	// (re) check for errors and abort if opening of the db failed
	if err != nil {
		return nil, err
	}
	database := &LDBDatabase{
		fn: file,
		db: db,
	}
	go database.meter(3 * time.Second)

	return database, nil
}

// Put puts the given key / value to the queue
func (self *LDBDatabase) Put(key []byte, value []byte) error {
	// Measure the database put latency, if requested
	if self.PutTimer != nil {
		defer self.PutTimer.UpdateSince(time.Now())
	}
	// Generate the data to write to disk, update the meter and write
	dat := rle.Compress(value)

	if self.WriteMeter != nil {
		self.WriteMeter.Mark(int64(len(dat)))
	}
	return self.db.Put(key, dat, nil)
}

// Get returns the given key if it's present.
func (self *LDBDatabase) Get(key []byte) ([]byte, error) {
	// Measure the database get latency, if requested
	if self.GetTimer != nil {
		defer self.GetTimer.UpdateSince(time.Now())
	}
	// Retrieve the key and increment the miss counter if not found
	dat, err := self.db.Get(key, nil)
	if err != nil {
		if self.MissMeter != nil {
			self.MissMeter.Mark(1)
		}
		return nil, err
	}
	// Otherwise update the actually retrieved amount of data
	if self.ReadMeter != nil {
		self.ReadMeter.Mark(int64(len(dat)))
	}
	return rle.Decompress(dat)
}

// Delete deletes the key from the queue and database
func (self *LDBDatabase) Delete(key []byte) error {
	// Measure the database delete latency, if requested
	if self.DelTimer != nil {
		defer self.DelTimer.UpdateSince(time.Now())
	}
	// Execute the actual operation
	return self.db.Delete(key, nil)
}

func (self *LDBDatabase) NewIterator() iterator.Iterator {
	return self.db.NewIterator(nil, nil)
}

// Flush flushes out the queue to leveldb
func (self *LDBDatabase) Flush() error {
	return nil
}

func (self *LDBDatabase) Close() {
	if err := self.Flush(); err != nil {
		glog.V(logger.Error).Infof("error: flush '%s': %v\n", self.fn, err)
	}
	self.db.Close()
	glog.V(logger.Error).Infoln("flushed and closed db:", self.fn)
}

func (self *LDBDatabase) LDB() *leveldb.DB {
	return self.db
}

// meter periodically retrieves internal leveldb counters and reports them to
// the metrics subsystem.
//
// This is how a stats table look like (currently):
//   Compactions
//    Level |   Tables   |    Size(MB)   |    Time(sec)  |    Read(MB)   |   Write(MB)
//   -------+------------+---------------+---------------+---------------+---------------
//      0   |          0 |       0.00000 |       1.27969 |       0.00000 |      12.31098
//      1   |         85 |     109.27913 |      28.09293 |     213.92493 |     214.26294
//      2   |        523 |    1000.37159 |       7.26059 |      66.86342 |      66.77884
//      3   |        570 |    1113.18458 |       0.00000 |       0.00000 |       0.00000
func (self *LDBDatabase) meter(refresh time.Duration) {
	// Create the counters to store current and previous values
	counters := make([][]float64, 2)
	for i := 0; i < 2; i++ {
		counters[i] = make([]float64, 3)
	}
	// Iterate ad infinitum and collect the stats
	for i := 1; ; i++ {
		// Retrieve the database stats
		stats, err := self.db.GetProperty("leveldb.stats")
		if err != nil {
			glog.V(logger.Error).Infof("failed to read database stats: %v", err)
			return
		}
		// Find the compaction table, skip the header
		lines := strings.Split(stats, "\n")
		for len(lines) > 0 && strings.TrimSpace(lines[0]) != "Compactions" {
			lines = lines[1:]
		}
		if len(lines) <= 3 {
			glog.V(logger.Error).Infof("compaction table not found")
			return
		}
		lines = lines[3:]

		// Iterate over all the table rows, and accumulate the entries
		for j := 0; j < len(counters[i%2]); j++ {
			counters[i%2][j] = 0
		}
		for _, line := range lines {
			parts := strings.Split(line, "|")
			if len(parts) != 6 {
				break
			}
			for idx, counter := range parts[3:] {
				if value, err := strconv.ParseFloat(strings.TrimSpace(counter), 64); err != nil {
					glog.V(logger.Error).Infof("compaction entry parsing failed: %v", err)
					return
				} else {
					counters[i%2][idx] += value
				}
			}
		}
		// Update all the requested meters
		if self.CompTimeMeter != nil {
			self.CompTimeMeter.Mark(int64((counters[i%2][0] - counters[(i-1)%2][0]) * 1000 * 1000 * 1000))
		}
		if self.CompReadMeter != nil {
			self.CompReadMeter.Mark(int64((counters[i%2][1] - counters[(i-1)%2][1]) * 1024 * 1024))
		}
		if self.CompWriteMeter != nil {
			self.CompWriteMeter.Mark(int64((counters[i%2][2] - counters[(i-1)%2][2]) * 1024 * 1024))
		}
		// Sleep a bit, then repeat the stats collection
		time.Sleep(refresh)
	}
}<|MERGE_RESOLUTION|>--- conflicted
+++ resolved
@@ -1,14 +1,7 @@
 package ethdb
 
 import (
-<<<<<<< HEAD
         "github.com/ethereum/go-ethereum/common"
-=======
-	"strconv"
-	"strings"
-	"time"
-
->>>>>>> efd7da0c
 	"github.com/ethereum/go-ethereum/compression/rle"
 	"github.com/ethereum/go-ethereum/logger"
 	"github.com/ethereum/go-ethereum/logger/glog"
