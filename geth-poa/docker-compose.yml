--- conflicted
+++ resolved
@@ -119,7 +119,6 @@
           }
         ]
 
-<<<<<<< HEAD
   # L1 geth service only used for local dev
   l1-bootnode:
     build:
@@ -172,8 +171,6 @@
     profiles:
       - local_l1
 
-=======
->>>>>>> 3ce39c20
   hyperlane-deployer:
     build:
       context: ./hyperlane-deployer
@@ -307,23 +304,14 @@
       - prod_agents
 
 networks:
-<<<<<<< HEAD
-  poa_net:
-    driver: bridge
-    ipam:
-      driver: default
-      config:
-      - subnet: 172.13.0.0/16
+  primev_net:
+    external: true
   l1_net:
     driver: bridge
     ipam:
       driver: default
       config:
         - subnet: 172.14.0.0/16
-=======
-  primev_net:
-    external: true
->>>>>>> 3ce39c20
 
 volumes:
   geth-data-bootnode:
