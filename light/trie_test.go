// Copyright 2017 The go-ethereum Authors
// This file is part of the go-ethereum library.
//
// The go-ethereum library is free software: you can redistribute it and/or modify
// it under the terms of the GNU Lesser General Public License as published by
// the Free Software Foundation, either version 3 of the License, or
// (at your option) any later version.
//
// The go-ethereum library is distributed in the hope that it will be useful,
// but WITHOUT ANY WARRANTY; without even the implied warranty of
// MERCHANTABILITY or FITNESS FOR A PARTICULAR PURPOSE. See the
// GNU Lesser General Public License for more details.
//
// You should have received a copy of the GNU Lesser General Public License
// along with the go-ethereum library. If not, see <http://www.gnu.org/licenses/>.

package light

import (
	"bytes"
	"context"
	"fmt"
	"math/big"
	"testing"

	"github.com/davecgh/go-spew/spew"
	"github.com/ethereum/go-ethereum/consensus/ethash"
	"github.com/ethereum/go-ethereum/core"
	"github.com/ethereum/go-ethereum/core/rawdb"
	"github.com/ethereum/go-ethereum/core/state"
	"github.com/ethereum/go-ethereum/core/vm"
	"github.com/ethereum/go-ethereum/params"
	"github.com/ethereum/go-ethereum/trie"
)

func TestNodeIterator(t *testing.T) {
	var (
		fulldb  = rawdb.NewMemoryDatabase()
		lightdb = rawdb.NewMemoryDatabase()
		gspec   = &core.Genesis{
			Config:  params.TestChainConfig,
			Alloc:   core.GenesisAlloc{testBankAddress: {Balance: testBankFunds}},
			BaseFee: big.NewInt(params.InitialBaseFee),
		}
	)
<<<<<<< HEAD
	gspec.MustCommit(lightdb)

	blockchain, _ := core.NewBlockChain(fulldb, nil, params.TestChainConfig, ethash.NewFullFaker(), vm.Config{}, nil, nil, nil)
	gchain, _ := core.GenerateChain(params.TestChainConfig, genesis, ethash.NewFaker(), fulldb, 4, testChainGen)
=======
	blockchain, _ := core.NewBlockChain(fulldb, nil, gspec, nil, ethash.NewFullFaker(), vm.Config{}, nil, nil)
	_, gchain, _ := core.GenerateChainWithGenesis(gspec, ethash.NewFaker(), 4, testChainGen)
>>>>>>> ea9e62ca
	if _, err := blockchain.InsertChain(gchain); err != nil {
		panic(err)
	}

	gspec.MustCommit(lightdb)
	ctx := context.Background()
	odr := &testOdr{sdb: fulldb, ldb: lightdb, serverState: blockchain.StateCache(), indexerConfig: TestClientIndexerConfig}
	head := blockchain.CurrentHeader()
	lightTrie, _ := NewStateDatabase(ctx, head, odr).OpenTrie(head.Root)
	fullTrie, _ := blockchain.StateCache().OpenTrie(head.Root)
	if err := diffTries(fullTrie, lightTrie); err != nil {
		t.Fatal(err)
	}
}

func diffTries(t1, t2 state.Trie) error {
	i1 := trie.NewIterator(t1.NodeIterator(nil))
	i2 := trie.NewIterator(t2.NodeIterator(nil))
	for i1.Next() && i2.Next() {
		if !bytes.Equal(i1.Key, i2.Key) {
			spew.Dump(i2)
			return fmt.Errorf("tries have different keys %x, %x", i1.Key, i2.Key)
		}
		if !bytes.Equal(i1.Value, i2.Value) {
			return fmt.Errorf("tries differ at key %x", i1.Key)
		}
	}
	switch {
	case i1.Err != nil:
		return fmt.Errorf("full trie iterator error: %v", i1.Err)
	case i2.Err != nil:
		return fmt.Errorf("light trie iterator error: %v", i2.Err)
	case i1.Next():
		return fmt.Errorf("full trie iterator has more k/v pairs")
	case i2.Next():
		return fmt.Errorf("light trie iterator has more k/v pairs")
	}
	return nil
}<|MERGE_RESOLUTION|>--- conflicted
+++ resolved
@@ -43,15 +43,8 @@
 			BaseFee: big.NewInt(params.InitialBaseFee),
 		}
 	)
-<<<<<<< HEAD
-	gspec.MustCommit(lightdb)
-
-	blockchain, _ := core.NewBlockChain(fulldb, nil, params.TestChainConfig, ethash.NewFullFaker(), vm.Config{}, nil, nil, nil)
-	gchain, _ := core.GenerateChain(params.TestChainConfig, genesis, ethash.NewFaker(), fulldb, 4, testChainGen)
-=======
 	blockchain, _ := core.NewBlockChain(fulldb, nil, gspec, nil, ethash.NewFullFaker(), vm.Config{}, nil, nil)
 	_, gchain, _ := core.GenerateChainWithGenesis(gspec, ethash.NewFaker(), 4, testChainGen)
->>>>>>> ea9e62ca
 	if _, err := blockchain.InsertChain(gchain); err != nil {
 		panic(err)
 	}
