// Copyright 2016 The go-ethereum Authors
// This file is part of the go-ethereum library.
//
// The go-ethereum library is free software: you can redistribute it and/or modify
// it under the terms of the GNU Lesser General Public License as published by
// the Free Software Foundation, either version 3 of the License, or
// (at your option) any later version.
//
// The go-ethereum library is distributed in the hope that it will be useful,
// but WITHOUT ANY WARRANTY; without even the implied warranty of
// MERCHANTABILITY or FITNESS FOR A PARTICULAR PURPOSE. See the
// GNU Lesser General Public License for more details.
//
// You should have received a copy of the GNU Lesser General Public License
// along with the go-ethereum library. If not, see <http://www.gnu.org/licenses/>.

package light

import (
	"bytes"
	"context"
	"errors"
	"math/big"
	"testing"
	"time"

	"github.com/ethereum/go-ethereum/common"
	"github.com/ethereum/go-ethereum/common/math"
	"github.com/ethereum/go-ethereum/consensus/ethash"
	"github.com/ethereum/go-ethereum/core"
	"github.com/ethereum/go-ethereum/core/rawdb"
	"github.com/ethereum/go-ethereum/core/state"
	"github.com/ethereum/go-ethereum/core/types"
	"github.com/ethereum/go-ethereum/core/vm"
	"github.com/ethereum/go-ethereum/crypto"
	"github.com/ethereum/go-ethereum/ethdb"
	"github.com/ethereum/go-ethereum/params"
	"github.com/ethereum/go-ethereum/rlp"
)

var (
	testBankKey, _  = crypto.HexToECDSA("b71c71a67e1177ad4e901695e1b4b9ee17ae16c6668d313eac2f96dbcda3f291")
	testBankAddress = crypto.PubkeyToAddress(testBankKey.PublicKey)
	testBankFunds   = big.NewInt(1_000_000_000_000_000_000)

	acc1Key, _ = crypto.HexToECDSA("8a1f9a8f95be41cd7ccb6168179afb4504aefe388d1e14474d32c45c72ce7b7a")
	acc2Key, _ = crypto.HexToECDSA("49a7b37aa6f6645917e7b807e9d1c00d4fa71f18343b0d4122a4d2df64dd6fee")
	acc1Addr   = crypto.PubkeyToAddress(acc1Key.PublicKey)
	acc2Addr   = crypto.PubkeyToAddress(acc2Key.PublicKey)

	testContractCode = common.Hex2Bytes("606060405260cc8060106000396000f360606040526000357c01000000000000000000000000000000000000000000000000000000009004806360cd2685146041578063c16431b914606b57603f565b005b6055600480803590602001909190505060a9565b6040518082815260200191505060405180910390f35b60886004808035906020019091908035906020019091905050608a565b005b80600060005083606481101560025790900160005b50819055505b5050565b6000600060005082606481101560025790900160005b5054905060c7565b91905056")
	testContractAddr common.Address
)

type testOdr struct {
	OdrBackend
	indexerConfig *IndexerConfig
	sdb, ldb      ethdb.Database
	serverState   state.Database
	disable       bool
}

func (odr *testOdr) Database() ethdb.Database {
	return odr.ldb
}

var ErrOdrDisabled = errors.New("ODR disabled")

func (odr *testOdr) Retrieve(ctx context.Context, req OdrRequest) error {
	if odr.disable {
		return ErrOdrDisabled
	}
	switch req := req.(type) {
	case *BlockRequest:
		number := rawdb.ReadHeaderNumber(odr.sdb, req.Hash)
		if number != nil {
			req.Rlp = rawdb.ReadBodyRLP(odr.sdb, req.Hash, *number)
		}
	case *ReceiptsRequest:
		number := rawdb.ReadHeaderNumber(odr.sdb, req.Hash)
		if number != nil {
			req.Receipts = rawdb.ReadRawReceipts(odr.sdb, req.Hash, *number)
		}
	case *TrieRequest:
		var (
			err error
			t   state.Trie
		)
		if len(req.Id.AccKey) > 0 {
			t, err = odr.serverState.OpenStorageTrie(req.Id.StateRoot, common.BytesToHash(req.Id.AccKey), req.Id.Root)
		} else {
			t, err = odr.serverState.OpenTrie(req.Id.Root)
		}
		if err != nil {
			panic(err)
		}
		nodes := NewNodeSet()
		t.Prove(req.Key, 0, nodes)
		req.Proof = nodes
	case *CodeRequest:
		req.Data = rawdb.ReadCode(odr.sdb, req.Hash)
	}
	req.StoreResult(odr.ldb)
	return nil
}

func (odr *testOdr) IndexerConfig() *IndexerConfig {
	return odr.indexerConfig
}

type odrTestFn func(ctx context.Context, db ethdb.Database, bc *core.BlockChain, lc *LightChain, bhash common.Hash) ([]byte, error)

func TestOdrGetBlockLes2(t *testing.T) { testChainOdr(t, 1, odrGetBlock) }

func odrGetBlock(ctx context.Context, db ethdb.Database, bc *core.BlockChain, lc *LightChain, bhash common.Hash) ([]byte, error) {
	var block *types.Block
	if bc != nil {
		block = bc.GetBlockByHash(bhash)
	} else {
		block, _ = lc.GetBlockByHash(ctx, bhash)
	}
	if block == nil {
		return nil, nil
	}
	rlp, _ := rlp.EncodeToBytes(block)
	return rlp, nil
}

func TestOdrGetReceiptsLes2(t *testing.T) { testChainOdr(t, 1, odrGetReceipts) }

func odrGetReceipts(ctx context.Context, db ethdb.Database, bc *core.BlockChain, lc *LightChain, bhash common.Hash) ([]byte, error) {
	var receipts types.Receipts
	if bc != nil {
		number := rawdb.ReadHeaderNumber(db, bhash)
		if number != nil {
			receipts = rawdb.ReadReceipts(db, bhash, *number, bc.Config())
		}
	} else {
		number := rawdb.ReadHeaderNumber(db, bhash)
		if number != nil {
			receipts, _ = GetBlockReceipts(ctx, lc.Odr(), bhash, *number)
		}
	}
	if receipts == nil {
		return nil, nil
	}
	rlp, _ := rlp.EncodeToBytes(receipts)
	return rlp, nil
}

func TestOdrAccountsLes2(t *testing.T) { testChainOdr(t, 1, odrAccounts) }

func odrAccounts(ctx context.Context, db ethdb.Database, bc *core.BlockChain, lc *LightChain, bhash common.Hash) ([]byte, error) {
	dummyAddr := common.HexToAddress("1234567812345678123456781234567812345678")
	acc := []common.Address{testBankAddress, acc1Addr, acc2Addr, dummyAddr}

	var st *state.StateDB
	if bc == nil {
		header := lc.GetHeaderByHash(bhash)
		st = NewState(ctx, header, lc.Odr())
	} else {
		header := bc.GetHeaderByHash(bhash)
		st, _ = state.New(header.Root, bc.StateCache(), nil)
	}

	var res []byte
	for _, addr := range acc {
		bal := st.GetBalance(addr)
		rlp, _ := rlp.EncodeToBytes(bal)
		res = append(res, rlp...)
	}
	return res, st.Error()
}

func TestOdrContractCallLes2(t *testing.T) { testChainOdr(t, 1, odrContractCall) }

func odrContractCall(ctx context.Context, db ethdb.Database, bc *core.BlockChain, lc *LightChain, bhash common.Hash) ([]byte, error) {
	data := common.Hex2Bytes("60CD26850000000000000000000000000000000000000000000000000000000000000000")
	config := params.TestChainConfig

	var res []byte
	for i := 0; i < 3; i++ {
		data[35] = byte(i)

		var (
			st     *state.StateDB
			header *types.Header
			chain  core.ChainContext
		)
		if bc == nil {
			chain = lc
			header = lc.GetHeaderByHash(bhash)
			st = NewState(ctx, header, lc.Odr())
		} else {
			chain = bc
			header = bc.GetHeaderByHash(bhash)
			st, _ = state.New(header.Root, bc.StateCache(), nil)
		}

		// Perform read-only call.
		st.SetBalance(testBankAddress, math.MaxBig256)
<<<<<<< HEAD
		msg := callmsg{types.NewMessage(testBankAddress, &testContractAddr, 0, new(big.Int), 1000000, big.NewInt(params.InitialBaseFee), big.NewInt(params.InitialBaseFee), new(big.Int), data, nil, true, false)}
=======
		msg := &core.Message{
			From:              testBankAddress,
			To:                &testContractAddr,
			Value:             new(big.Int),
			GasLimit:          1000000,
			GasPrice:          big.NewInt(params.InitialBaseFee),
			GasFeeCap:         big.NewInt(params.InitialBaseFee),
			GasTipCap:         new(big.Int),
			Data:              data,
			SkipAccountChecks: true,
		}
>>>>>>> 7e3b149b
		txContext := core.NewEVMTxContext(msg)
		context := core.NewEVMBlockContext(header, chain, nil)
		vmenv := vm.NewEVM(context, txContext, st, config, vm.Config{NoBaseFee: true})
		gp := new(core.GasPool).AddGas(math.MaxUint64)
		result, _ := core.ApplyMessage(vmenv, msg, gp)
		res = append(res, result.Return()...)
		if st.Error() != nil {
			return res, st.Error()
		}
	}
	return res, nil
}

func testChainGen(i int, block *core.BlockGen) {
	signer := types.HomesteadSigner{}
	switch i {
	case 0:
		// In block 1, the test bank sends account #1 some ether.
		tx, _ := types.SignTx(types.NewTransaction(block.TxNonce(testBankAddress), acc1Addr, big.NewInt(10_000_000_000_000_000), params.TxGas, block.BaseFee(), nil), signer, testBankKey)
		block.AddTx(tx)
	case 1:
		// In block 2, the test bank sends some more ether to account #1.
		// acc1Addr passes it on to account #2.
		// acc1Addr creates a test contract.
		tx1, _ := types.SignTx(types.NewTransaction(block.TxNonce(testBankAddress), acc1Addr, big.NewInt(1_000_000_000_000_000), params.TxGas, block.BaseFee(), nil), signer, testBankKey)
		nonce := block.TxNonce(acc1Addr)
		tx2, _ := types.SignTx(types.NewTransaction(nonce, acc2Addr, big.NewInt(1_000_000_000_000_000), params.TxGas, block.BaseFee(), nil), signer, acc1Key)
		nonce++
		tx3, _ := types.SignTx(types.NewContractCreation(nonce, big.NewInt(0), 1000000, block.BaseFee(), testContractCode), signer, acc1Key)
		testContractAddr = crypto.CreateAddress(acc1Addr, nonce)
		block.AddTx(tx1)
		block.AddTx(tx2)
		block.AddTx(tx3)
	case 2:
		// Block 3 is empty but was mined by account #2.
		block.SetCoinbase(acc2Addr)
		block.SetExtra([]byte("yeehaw"))
		data := common.Hex2Bytes("C16431B900000000000000000000000000000000000000000000000000000000000000010000000000000000000000000000000000000000000000000000000000000001")
		tx, _ := types.SignTx(types.NewTransaction(block.TxNonce(testBankAddress), testContractAddr, big.NewInt(0), 100000, block.BaseFee(), data), signer, testBankKey)
		block.AddTx(tx)
	case 3:
		// Block 4 includes blocks 2 and 3 as uncle headers (with modified extra data).
		b2 := block.PrevBlock(1).Header()
		b2.Extra = []byte("foo")
		block.AddUncle(b2)
		b3 := block.PrevBlock(2).Header()
		b3.Extra = []byte("foo")
		block.AddUncle(b3)
		data := common.Hex2Bytes("C16431B900000000000000000000000000000000000000000000000000000000000000020000000000000000000000000000000000000000000000000000000000000002")
		tx, _ := types.SignTx(types.NewTransaction(block.TxNonce(testBankAddress), testContractAddr, big.NewInt(0), 100000, block.BaseFee(), data), signer, testBankKey)
		block.AddTx(tx)
	}
}

func testChainOdr(t *testing.T, protocol int, fn odrTestFn) {
	var (
		sdb   = rawdb.NewMemoryDatabase()
		ldb   = rawdb.NewMemoryDatabase()
		gspec = &core.Genesis{
			Config:  params.TestChainConfig,
			Alloc:   core.GenesisAlloc{testBankAddress: {Balance: testBankFunds}},
			BaseFee: big.NewInt(params.InitialBaseFee),
		}
	)
	// Assemble the test environment
	blockchain, _ := core.NewBlockChain(sdb, nil, gspec, nil, ethash.NewFullFaker(), vm.Config{}, nil, nil)
	_, gchain, _ := core.GenerateChainWithGenesis(gspec, ethash.NewFaker(), 4, testChainGen)
	if _, err := blockchain.InsertChain(gchain); err != nil {
		t.Fatal(err)
	}

	gspec.MustCommit(ldb)
	odr := &testOdr{sdb: sdb, ldb: ldb, serverState: blockchain.StateCache(), indexerConfig: TestClientIndexerConfig}
	lightchain, err := NewLightChain(odr, gspec.Config, ethash.NewFullFaker(), nil)
	if err != nil {
		t.Fatal(err)
	}
	headers := make([]*types.Header, len(gchain))
	for i, block := range gchain {
		headers[i] = block.Header()
	}
	if _, err := lightchain.InsertHeaderChain(headers, 1); err != nil {
		t.Fatal(err)
	}

	test := func(expFail int) {
		for i := uint64(0); i <= blockchain.CurrentHeader().Number.Uint64(); i++ {
			bhash := rawdb.ReadCanonicalHash(sdb, i)
			b1, err := fn(NoOdr, sdb, blockchain, nil, bhash)
			if err != nil {
				t.Fatalf("error in full-node test for block %d: %v", i, err)
			}

			ctx, cancel := context.WithTimeout(context.Background(), 200*time.Millisecond)
			defer cancel()

			exp := i < uint64(expFail)
			b2, err := fn(ctx, ldb, nil, lightchain, bhash)
			if err != nil && exp {
				t.Errorf("error in ODR test for block %d: %v", i, err)
			}

			eq := bytes.Equal(b1, b2)
			if exp && !eq {
				t.Errorf("ODR test output for block %d doesn't match full node", i)
			}
		}
	}

	// expect retrievals to fail (except genesis block) without a les peer
	t.Log("checking without ODR")
	odr.disable = true
	test(1)

	// expect all retrievals to pass with ODR enabled
	t.Log("checking with ODR")
	odr.disable = false
	test(len(gchain))

	// still expect all retrievals to pass, now data should be cached locally
	t.Log("checking without ODR, should be cached")
	odr.disable = true
	test(len(gchain))
}<|MERGE_RESOLUTION|>--- conflicted
+++ resolved
@@ -199,9 +199,6 @@
 
 		// Perform read-only call.
 		st.SetBalance(testBankAddress, math.MaxBig256)
-<<<<<<< HEAD
-		msg := callmsg{types.NewMessage(testBankAddress, &testContractAddr, 0, new(big.Int), 1000000, big.NewInt(params.InitialBaseFee), big.NewInt(params.InitialBaseFee), new(big.Int), data, nil, true, false)}
-=======
 		msg := &core.Message{
 			From:              testBankAddress,
 			To:                &testContractAddr,
@@ -213,7 +210,6 @@
 			Data:              data,
 			SkipAccountChecks: true,
 		}
->>>>>>> 7e3b149b
 		txContext := core.NewEVMTxContext(msg)
 		context := core.NewEVMBlockContext(header, chain, nil)
 		vmenv := vm.NewEVM(context, txContext, st, config, vm.Config{NoBaseFee: true})
