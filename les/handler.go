--- conflicted
+++ resolved
@@ -26,8 +26,8 @@
 	"sync"
 	"time"
 
-<<<<<<< HEAD
 	"github.com/ubiq/go-ubiq/common"
+	"github.com/ubiq/go-ubiq/consensus"
 	"github.com/ubiq/go-ubiq/core"
 	"github.com/ubiq/go-ubiq/core/state"
 	"github.com/ubiq/go-ubiq/core/types"
@@ -35,33 +35,13 @@
 	"github.com/ubiq/go-ubiq/eth/downloader"
 	"github.com/ubiq/go-ubiq/ethdb"
 	"github.com/ubiq/go-ubiq/event"
-	"github.com/ubiq/go-ubiq/logger"
-	"github.com/ubiq/go-ubiq/logger/glog"
+	"github.com/ubiq/go-ubiq/log"
 	"github.com/ubiq/go-ubiq/p2p"
 	"github.com/ubiq/go-ubiq/p2p/discover"
 	"github.com/ubiq/go-ubiq/p2p/discv5"
 	"github.com/ubiq/go-ubiq/params"
-	"github.com/ubiq/go-ubiq/pow"
 	"github.com/ubiq/go-ubiq/rlp"
 	"github.com/ubiq/go-ubiq/trie"
-=======
-	"github.com/ethereum/go-ethereum/common"
-	"github.com/ethereum/go-ethereum/consensus"
-	"github.com/ethereum/go-ethereum/core"
-	"github.com/ethereum/go-ethereum/core/state"
-	"github.com/ethereum/go-ethereum/core/types"
-	"github.com/ethereum/go-ethereum/eth"
-	"github.com/ethereum/go-ethereum/eth/downloader"
-	"github.com/ethereum/go-ethereum/ethdb"
-	"github.com/ethereum/go-ethereum/event"
-	"github.com/ethereum/go-ethereum/log"
-	"github.com/ethereum/go-ethereum/p2p"
-	"github.com/ethereum/go-ethereum/p2p/discover"
-	"github.com/ethereum/go-ethereum/p2p/discv5"
-	"github.com/ethereum/go-ethereum/params"
-	"github.com/ethereum/go-ethereum/rlp"
-	"github.com/ethereum/go-ethereum/trie"
->>>>>>> ab5646c5
 )
 
 const (
@@ -253,11 +233,7 @@
 func (pm *ProtocolManager) Stop() {
 	// Showing a log message. During download / process this could actually
 	// take between 5 to 10 seconds and therefor feedback is required.
-<<<<<<< HEAD
-	glog.V(logger.Info).Infoln("Stopping light ubiq protocol handler...")
-=======
-	log.Info("Stopping light Ethereum protocol")
->>>>>>> ab5646c5
+	log.Info("Stopping light Ubiq protocol")
 
 	// Quit the sync loop.
 	// After this send has completed, no new peers will be accepted.
@@ -274,11 +250,7 @@
 	// Wait for any process action
 	pm.wg.Wait()
 
-<<<<<<< HEAD
-	glog.V(logger.Info).Infoln("Light ubiq protocol handler stopped")
-=======
-	log.Info("Light Ethereum protocol stopped")
->>>>>>> ab5646c5
+	log.Info("Light Ubiq protocol stopped")
 }
 
 func (pm *ProtocolManager) newPeer(pv int, nv uint64, p *p2p.Peer, rw p2p.MsgReadWriter) *peer {
@@ -288,7 +260,7 @@
 // handle is the callback invoked to manage the life cycle of a les peer. When
 // this function terminates, the peer is disconnected.
 func (pm *ProtocolManager) handle(p *peer) error {
-	p.Log().Debug("Light Ethereum peer connected", "name", p.Name())
+	p.Log().Debug("Light Ubiq peer connected", "name", p.Name())
 
 	// Execute the LES handshake
 	td, head, genesis := pm.blockchain.Status()
@@ -302,7 +274,7 @@
 	}
 	// Register the peer locally
 	if err := pm.peers.Register(p); err != nil {
-		p.Log().Error("Light Ethereum peer registration failed", "err", err)
+		p.Log().Error("Light Ubiq peer registration failed", "err", err)
 		return err
 	}
 	defer func() {
