// Copyright 2016 The go-ethereum Authors
// This file is part of the go-ethereum library.
//
// The go-ethereum library is free software: you can redistribute it and/or modify
// it under the terms of the GNU Lesser General Public License as published by
// the Free Software Foundation, either version 3 of the License, or
// (at your option) any later version.
//
// The go-ethereum library is distributed in the hope that it will be useful,
// but WITHOUT ANY WARRANTY; without even the implied warranty of
// MERCHANTABILITY or FITNESS FOR A PARTICULAR PURPOSE. See the
// GNU Lesser General Public License for more details.
//
// You should have received a copy of the GNU Lesser General Public License
// along with the go-ethereum library. If not, see <http://www.gnu.org/licenses/>.

// Package les implements the Light Ethereum Subprotocol.
package les

import (
	"fmt"
	"time"

	"github.com/ethereum/go-ethereum/accounts"
	"github.com/ethereum/go-ethereum/common"
	"github.com/ethereum/go-ethereum/common/hexutil"
	"github.com/ethereum/go-ethereum/common/mclock"
	"github.com/ethereum/go-ethereum/consensus"
	"github.com/ethereum/go-ethereum/core"
	"github.com/ethereum/go-ethereum/core/bloombits"
	"github.com/ethereum/go-ethereum/core/rawdb"
	"github.com/ethereum/go-ethereum/core/types"
	"github.com/ethereum/go-ethereum/eth/downloader"
	"github.com/ethereum/go-ethereum/eth/ethconfig"
	"github.com/ethereum/go-ethereum/eth/filters"
	"github.com/ethereum/go-ethereum/eth/gasprice"
	"github.com/ethereum/go-ethereum/event"
	"github.com/ethereum/go-ethereum/internal/ethapi"
	lpc "github.com/ethereum/go-ethereum/les/lespay/client"
	"github.com/ethereum/go-ethereum/light"
	"github.com/ethereum/go-ethereum/log"
	"github.com/ethereum/go-ethereum/node"
	"github.com/ethereum/go-ethereum/p2p"
	"github.com/ethereum/go-ethereum/p2p/enode"
	"github.com/ethereum/go-ethereum/params"
	"github.com/ethereum/go-ethereum/rpc"
)

type LightEthereum struct {
	lesCommons

	peers          *serverPeerSet
	reqDist        *requestDistributor
	retriever      *retrieveManager
	odr            *LesOdr
	relay          *lesTxRelay
	handler        *clientHandler
	txPool         *light.TxPool
	blockchain     *light.LightChain
	serverPool     *serverPool
	valueTracker   *lpc.ValueTracker
	dialCandidates enode.Iterator
	pruner         *pruner

	bloomRequests chan chan *bloombits.Retrieval // Channel receiving bloom data retrieval requests
	bloomIndexer  *core.ChainIndexer             // Bloom indexer operating during block imports

	ApiBackend     *LesApiBackend
	eventMux       *event.TypeMux
	engine         consensus.Engine
	accountManager *accounts.Manager
	netRPCService  *ethapi.PublicNetAPI

	p2pServer *p2p.Server
	p2pConfig *p2p.Config
}

// New creates an instance of the light client.
func New(stack *node.Node, config *ethconfig.Config) (*LightEthereum, error) {
	chainDb, err := stack.OpenDatabase("lightchaindata", config.DatabaseCache, config.DatabaseHandles, "eth/db/chaindata/")
	if err != nil {
		return nil, err
	}
	lespayDb, err := stack.OpenDatabase("lespay", 0, 0, "eth/db/lespay")
	if err != nil {
		return nil, err
	}
	chainConfig, genesisHash, genesisErr := core.SetupGenesisBlock(chainDb, config.Genesis)
	if _, isCompat := genesisErr.(*params.ConfigCompatError); genesisErr != nil && !isCompat {
		return nil, genesisErr
	}
	log.Info("Initialised chain configuration", "config", chainConfig)

	peers := newServerPeerSet()
	leth := &LightEthereum{
		lesCommons: lesCommons{
			genesis:     genesisHash,
			config:      config,
			chainConfig: chainConfig,
			iConfig:     light.DefaultClientIndexerConfig,
			chainDb:     chainDb,
			closeCh:     make(chan struct{}),
		},
		peers:          peers,
		eventMux:       stack.EventMux(),
		reqDist:        newRequestDistributor(peers, &mclock.System{}),
		accountManager: stack.AccountManager(),
<<<<<<< HEAD
		engine:         eth.CreateConsensusEngine(stack, chainConfig, &config.Ethash, nil, false, false, chainDb),
=======
		engine:         ethconfig.CreateConsensusEngine(stack, chainConfig, &config.Ethash, nil, false, chainDb),
>>>>>>> 2fc465a7
		bloomRequests:  make(chan chan *bloombits.Retrieval),
		bloomIndexer:   core.NewBloomIndexer(chainDb, params.BloomBitsBlocksClient, params.HelperTrieConfirmations),
		valueTracker:   lpc.NewValueTracker(lespayDb, &mclock.System{}, requestList, time.Minute, 1/float64(time.Hour), 1/float64(time.Hour*100), 1/float64(time.Hour*1000)),
		p2pServer:      stack.Server(),
		p2pConfig:      &stack.Config().P2P,
	}
	peers.subscribe((*vtSubscription)(leth.valueTracker))

	leth.serverPool = newServerPool(lespayDb, []byte("serverpool:"), leth.valueTracker, time.Second, nil, &mclock.System{}, config.UltraLightServers)
	peers.subscribe(leth.serverPool)
	leth.dialCandidates = leth.serverPool.dialIterator

	leth.retriever = newRetrieveManager(peers, leth.reqDist, leth.serverPool.getTimeout)
	leth.relay = newLesTxRelay(peers, leth.retriever)

	leth.odr = NewLesOdr(chainDb, light.DefaultClientIndexerConfig, leth.retriever)
	leth.chtIndexer = light.NewChtIndexer(chainDb, leth.odr, params.CHTFrequency, params.HelperTrieConfirmations, config.LightNoPrune)
	leth.bloomTrieIndexer = light.NewBloomTrieIndexer(chainDb, leth.odr, params.BloomBitsBlocksClient, params.BloomTrieFrequency, config.LightNoPrune)
	leth.odr.SetIndexers(leth.chtIndexer, leth.bloomTrieIndexer, leth.bloomIndexer)

	checkpoint := config.Checkpoint
	if checkpoint == nil {
		checkpoint = params.TrustedCheckpoints[genesisHash]
	}
	// Note: NewLightChain adds the trusted checkpoint so it needs an ODR with
	// indexers already set but not started yet
	if leth.blockchain, err = light.NewLightChain(leth.odr, leth.chainConfig, leth.engine, checkpoint); err != nil {
		return nil, err
	}
	leth.chainReader = leth.blockchain
	leth.txPool = light.NewTxPool(leth.chainConfig, leth.blockchain, leth.relay)

	// Set up checkpoint oracle.
	leth.oracle = leth.setupOracle(stack, genesisHash, config)

	// Note: AddChildIndexer starts the update process for the child
	leth.bloomIndexer.AddChildIndexer(leth.bloomTrieIndexer)
	leth.chtIndexer.Start(leth.blockchain)
	leth.bloomIndexer.Start(leth.blockchain)

	// Start a light chain pruner to delete useless historical data.
	leth.pruner = newPruner(chainDb, leth.chtIndexer, leth.bloomTrieIndexer)

	// Rewind the chain in case of an incompatible config upgrade.
	if compat, ok := genesisErr.(*params.ConfigCompatError); ok {
		log.Warn("Rewinding chain to upgrade configuration", "err", compat)
		leth.blockchain.SetHead(compat.RewindTo)
		rawdb.WriteChainConfig(chainDb, genesisHash, chainConfig)
	}

	leth.ApiBackend = &LesApiBackend{stack.Config().ExtRPCEnabled(), leth, nil}
	gpoParams := config.GPO
	if gpoParams.Default == nil {
		gpoParams.Default = config.Miner.GasPrice
	}
	leth.ApiBackend.gpo = gasprice.NewOracle(leth.ApiBackend, gpoParams)

	leth.handler = newClientHandler(config.UltraLightServers, config.UltraLightFraction, checkpoint, leth)
	if leth.handler.ulc != nil {
		log.Warn("Ultra light client is enabled", "trustedNodes", len(leth.handler.ulc.keys), "minTrustedFraction", leth.handler.ulc.fraction)
		leth.blockchain.DisableCheckFreq()
	}

	leth.netRPCService = ethapi.NewPublicNetAPI(leth.p2pServer, leth.config.NetworkId)

	// Register the backend on the node
	stack.RegisterAPIs(leth.APIs())
	stack.RegisterProtocols(leth.Protocols())
	stack.RegisterLifecycle(leth)

	// Check for unclean shutdown
	if uncleanShutdowns, discards, err := rawdb.PushUncleanShutdownMarker(chainDb); err != nil {
		log.Error("Could not update unclean-shutdown-marker list", "error", err)
	} else {
		if discards > 0 {
			log.Warn("Old unclean shutdowns found", "count", discards)
		}
		for _, tstamp := range uncleanShutdowns {
			t := time.Unix(int64(tstamp), 0)
			log.Warn("Unclean shutdown detected", "booted", t,
				"age", common.PrettyAge(t))
		}
	}
	return leth, nil
}

// vtSubscription implements serverPeerSubscriber
type vtSubscription lpc.ValueTracker

// registerPeer implements serverPeerSubscriber
func (v *vtSubscription) registerPeer(p *serverPeer) {
	vt := (*lpc.ValueTracker)(v)
	p.setValueTracker(vt, vt.Register(p.ID()))
	p.updateVtParams()
}

// unregisterPeer implements serverPeerSubscriber
func (v *vtSubscription) unregisterPeer(p *serverPeer) {
	vt := (*lpc.ValueTracker)(v)
	vt.Unregister(p.ID())
	p.setValueTracker(nil, nil)
}

type LightDummyAPI struct{}

// Etherbase is the address that mining rewards will be send to
func (s *LightDummyAPI) Etherbase() (common.Address, error) {
	return common.Address{}, fmt.Errorf("mining is not supported in light mode")
}

// Coinbase is the address that mining rewards will be send to (alias for Etherbase)
func (s *LightDummyAPI) Coinbase() (common.Address, error) {
	return common.Address{}, fmt.Errorf("mining is not supported in light mode")
}

// Hashrate returns the POW hashrate
func (s *LightDummyAPI) Hashrate() hexutil.Uint {
	return 0
}

// Mining returns an indication if this node is currently mining.
func (s *LightDummyAPI) Mining() bool {
	return false
}

// APIs returns the collection of RPC services the ethereum package offers.
// NOTE, some of these services probably need to be moved to somewhere else.
func (s *LightEthereum) APIs() []rpc.API {
	apis := ethapi.GetAPIs(s.ApiBackend)
	apis = append(apis, s.engine.APIs(s.BlockChain().HeaderChain())...)
	return append(apis, []rpc.API{
		{
			Namespace: "eth",
			Version:   "1.0",
			Service:   &LightDummyAPI{},
			Public:    true,
		}, {
			Namespace: "eth",
			Version:   "1.0",
			Service:   downloader.NewPublicDownloaderAPI(s.handler.downloader, s.eventMux),
			Public:    true,
		}, {
			Namespace: "eth",
			Version:   "1.0",
			Service:   filters.NewPublicFilterAPI(s.ApiBackend, true, 5*time.Minute),
			Public:    true,
		}, {
			Namespace: "net",
			Version:   "1.0",
			Service:   s.netRPCService,
			Public:    true,
		}, {
			Namespace: "les",
			Version:   "1.0",
			Service:   NewPrivateLightAPI(&s.lesCommons),
			Public:    false,
		}, {
			Namespace: "lespay",
			Version:   "1.0",
			Service:   lpc.NewPrivateClientAPI(s.valueTracker),
			Public:    false,
		},
	}...)
}

func (s *LightEthereum) ResetWithGenesisBlock(gb *types.Block) {
	s.blockchain.ResetWithGenesisBlock(gb)
}

func (s *LightEthereum) BlockChain() *light.LightChain      { return s.blockchain }
func (s *LightEthereum) TxPool() *light.TxPool              { return s.txPool }
func (s *LightEthereum) Engine() consensus.Engine           { return s.engine }
func (s *LightEthereum) LesVersion() int                    { return int(ClientProtocolVersions[0]) }
func (s *LightEthereum) Downloader() *downloader.Downloader { return s.handler.downloader }
func (s *LightEthereum) EventMux() *event.TypeMux           { return s.eventMux }

// Protocols returns all the currently configured network protocols to start.
func (s *LightEthereum) Protocols() []p2p.Protocol {
	return s.makeProtocols(ClientProtocolVersions, s.handler.runPeer, func(id enode.ID) interface{} {
		if p := s.peers.peer(id.String()); p != nil {
			return p.Info()
		}
		return nil
	}, s.dialCandidates)
}

// Start implements node.Lifecycle, starting all internal goroutines needed by the
// light ethereum protocol implementation.
func (s *LightEthereum) Start() error {
	log.Warn("Light client mode is an experimental feature")

	discovery, err := s.setupDiscovery(s.p2pConfig)
	if err != nil {
		return err
	}
	s.serverPool.addSource(discovery)
	s.serverPool.start()
	// Start bloom request workers.
	s.wg.Add(bloomServiceThreads)
	s.startBloomHandlers(params.BloomBitsBlocksClient)
	s.handler.start()

	return nil
}

// Stop implements node.Lifecycle, terminating all internal goroutines used by the
// Ethereum protocol.
func (s *LightEthereum) Stop() error {
	close(s.closeCh)
	s.serverPool.stop()
	s.valueTracker.Stop()
	s.peers.close()
	s.reqDist.close()
	s.odr.Stop()
	s.relay.Stop()
	s.bloomIndexer.Close()
	s.chtIndexer.Close()
	s.blockchain.Stop()
	s.handler.stop()
	s.txPool.Stop()
	s.engine.Close()
	s.pruner.close()
	s.eventMux.Stop()
	rawdb.PopUncleanShutdownMarker(s.chainDb)
	s.chainDb.Close()
	s.wg.Wait()
	log.Info("Light ethereum stopped")
	return nil
}<|MERGE_RESOLUTION|>--- conflicted
+++ resolved
@@ -105,11 +105,7 @@
 		eventMux:       stack.EventMux(),
 		reqDist:        newRequestDistributor(peers, &mclock.System{}),
 		accountManager: stack.AccountManager(),
-<<<<<<< HEAD
-		engine:         eth.CreateConsensusEngine(stack, chainConfig, &config.Ethash, nil, false, false, chainDb),
-=======
-		engine:         ethconfig.CreateConsensusEngine(stack, chainConfig, &config.Ethash, nil, false, chainDb),
->>>>>>> 2fc465a7
+		engine:         ethconfig.CreateConsensusEngine(stack, chainConfig, &config.Ethash, nil, false, false, chainDb),
 		bloomRequests:  make(chan chan *bloombits.Retrieval),
 		bloomIndexer:   core.NewBloomIndexer(chainDb, params.BloomBitsBlocksClient, params.HelperTrieConfirmations),
 		valueTracker:   lpc.NewValueTracker(lespayDb, &mclock.System{}, requestList, time.Minute, 1/float64(time.Hour), 1/float64(time.Hour*100), 1/float64(time.Hour*1000)),
