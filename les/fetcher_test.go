// Copyright 2019 The go-ethereum Authors
// This file is part of the go-ethereum library.
//
// The go-ethereum library is free software: you can redistribute it and/or modify
// it under the terms of the GNU Lesser General Public License as published by
// the Free Software Foundation, either version 3 of the License, or
// (at your option) any later version.
//
// The go-ethereum library is distributed in the hope that it will be useful,
// but WITHOUT ANY WARRANTY; without even the implied warranty of
// MERCHANTABILITY or FITNESS FOR A PARTICULAR PURPOSE. See the
// GNU Lesser General Public License for more details.
//
// You should have received a copy of the GNU Lesser General Public License
// along with the go-ethereum library. If not, see <http://www.gnu.org/licenses/>.

package les

import (
	"math/big"
	"testing"
	"time"

	"github.com/ethereum/go-ethereum/consensus/ethash"
	"github.com/ethereum/go-ethereum/core"
	"github.com/ethereum/go-ethereum/core/rawdb"
	"github.com/ethereum/go-ethereum/core/types"
	"github.com/ethereum/go-ethereum/light"
	"github.com/ethereum/go-ethereum/p2p/enode"
	"github.com/ethereum/go-ethereum/params"
)

// verifyImportEvent verifies that one single event arrive on an import channel.
func verifyImportEvent(t *testing.T, imported chan interface{}, arrive bool) {
	if arrive {
		select {
		case <-imported:
		case <-time.After(time.Second):
			t.Fatalf("import timeout")
		}
	} else {
		select {
		case <-imported:
			t.Fatalf("import invoked")
		case <-time.After(20 * time.Millisecond):
		}
	}
}

// verifyImportDone verifies that no more events are arriving on an import channel.
func verifyImportDone(t *testing.T, imported chan interface{}) {
	select {
	case <-imported:
		t.Fatalf("extra block imported")
	case <-time.After(50 * time.Millisecond):
	}
}

// verifyChainHeight verifies the chain height is as expected.
func verifyChainHeight(t *testing.T, fetcher *lightFetcher, height uint64) {
	local := fetcher.chain.CurrentHeader().Number.Uint64()
	if local != height {
		t.Fatalf("chain height mismatch, got %d, want %d", local, height)
	}
}

func TestSequentialAnnouncementsLes2(t *testing.T) { testSequentialAnnouncements(t, 2) }
func TestSequentialAnnouncementsLes3(t *testing.T) { testSequentialAnnouncements(t, 3) }

func testSequentialAnnouncements(t *testing.T, protocol int) {
	netconfig := testnetConfig{
		blocks:    4,
		protocol:  protocol,
		nopruning: true,
	}
	s, c, teardown := newClientServerEnv(t, netconfig)
	defer teardown()

	// Create connected peer pair, the initial signal from LES server
	// is discarded to prevent syncing.
	p1, _, err := newTestPeerPair("peer", protocol, s.handler, c.handler, true)
	if err != nil {
		t.Fatalf("Failed to create peer pair %v", err)
	}
	importCh := make(chan interface{})
	c.handler.fetcher.newHeadHook = func(header *types.Header) {
		importCh <- header
	}
	for i := uint64(1); i <= s.backend.Blockchain().CurrentHeader().Number.Uint64(); i++ {
		header := s.backend.Blockchain().GetHeaderByNumber(i)
		hash, number := header.Hash(), header.Number.Uint64()
		td := rawdb.ReadTd(s.db, hash, number)

		announce := announceData{hash, number, td, 0, nil}
		if p1.cpeer.announceType == announceTypeSigned {
			announce.sign(s.handler.server.privateKey)
		}
		p1.cpeer.sendAnnounce(announce)
		verifyImportEvent(t, importCh, true)
	}
	verifyImportDone(t, importCh)
	verifyChainHeight(t, c.handler.fetcher, 4)
}

func TestGappedAnnouncementsLes2(t *testing.T) { testGappedAnnouncements(t, 2) }
func TestGappedAnnouncementsLes3(t *testing.T) { testGappedAnnouncements(t, 3) }

func testGappedAnnouncements(t *testing.T, protocol int) {
	netconfig := testnetConfig{
		blocks:    4,
		protocol:  protocol,
		nopruning: true,
	}
	s, c, teardown := newClientServerEnv(t, netconfig)
	defer teardown()

	// Create connected peer pair, the initial signal from LES server
	// is discarded to prevent syncing.
	peer, _, err := newTestPeerPair("peer", protocol, s.handler, c.handler, true)
	if err != nil {
		t.Fatalf("Failed to create peer pair %v", err)
	}
	done := make(chan *types.Header, 1)
	c.handler.fetcher.newHeadHook = func(header *types.Header) { done <- header }

	// Prepare announcement by latest header.
	latest := s.backend.Blockchain().CurrentHeader()
	hash, number := latest.Hash(), latest.Number.Uint64()
	td := rawdb.ReadTd(s.db, hash, number)

	// Sign the announcement if necessary.
	announce := announceData{hash, number, td, 0, nil}
	if peer.cpeer.announceType == announceTypeSigned {
		announce.sign(s.handler.server.privateKey)
	}
	peer.cpeer.sendAnnounce(announce)

	<-done // Wait syncing
	verifyChainHeight(t, c.handler.fetcher, 4)

	// Send a reorged announcement
	blocks, _ := core.GenerateChain(rawdb.ReadChainConfig(s.db, s.backend.Blockchain().Genesis().Hash()), s.backend.Blockchain().GetBlockByNumber(3),
		ethash.NewFaker(), s.db, 2, func(i int, gen *core.BlockGen) {
			gen.OffsetTime(-9) // higher block difficulty
		})
	s.backend.Blockchain().InsertChain(blocks)

	<-done // Wait syncing
	verifyChainHeight(t, c.handler.fetcher, 5)
}

func TestTrustedAnnouncementsLes2(t *testing.T) { testTrustedAnnouncement(t, 2) }
func TestTrustedAnnouncementsLes3(t *testing.T) { testTrustedAnnouncement(t, 3) }

func testTrustedAnnouncement(t *testing.T, protocol int) {
	//log.Root().SetHandler(log.LvlFilterHandler(log.LvlDebug, log.StreamHandler(os.Stderr, log.TerminalFormat(true))))
	var (
		servers   []*testServer
		teardowns []func()
		nodes     []*enode.Node
		ids       []string
		cpeers    []*clientPeer
<<<<<<< HEAD
		speers    []*serverPeer
=======
>>>>>>> 23bee162

		config       = light.TestServerIndexerConfig
		waitIndexers = func(cIndexer, bIndexer, btIndexer *core.ChainIndexer) {
			for {
				cs, _, _ := cIndexer.Sections()
				bts, _, _ := btIndexer.Sections()
				if cs >= 2 && bts >= 2 {
					break
				}
				time.Sleep(10 * time.Millisecond)
			}
		}
	)
	for i := 0; i < 4; i++ {
		s, n, teardown := newTestServerPeer(t, int(2*config.ChtSize+config.ChtConfirms), protocol, waitIndexers)

		servers = append(servers, s)
		nodes = append(nodes, n)
		teardowns = append(teardowns, teardown)

		// A half of them are trusted servers.
		if i < 2 {
			ids = append(ids, n.String())
		}
	}
	netconfig := testnetConfig{
		protocol:    protocol,
		nopruning:   true,
		ulcServers:  ids,
		ulcFraction: 60,
	}
	_, c, teardown := newClientServerEnv(t, netconfig)
	defer teardown()
	defer func() {
		for i := 0; i < len(teardowns); i++ {
			teardowns[i]()
		}
	}()

	// Register the assembled checkpoint as hardcoded one.
	head := servers[0].chtIndexer.SectionHead(0)
	cp := &params.TrustedCheckpoint{
		SectionIndex: 0,
		SectionHead:  head,
		CHTRoot:      light.GetChtRoot(servers[0].db, 0, head),
		BloomRoot:    light.GetBloomTrieRoot(servers[0].db, 0, head),
	}
	c.handler.checkpoint = cp
	c.handler.backend.blockchain.AddTrustedCheckpoint(cp)

	// Connect all server instances.
	for i := 0; i < len(servers); i++ {
		_, cp, err := connect(servers[i].handler, nodes[i].ID(), c.handler, protocol, true)
		if err != nil {
			t.Fatalf("connect server and client failed, err %s", err)
		}
		cpeers = append(cpeers, cp)
	}
	newHead := make(chan *types.Header, 1)
	c.handler.fetcher.newHeadHook = func(header *types.Header) { newHead <- header }

	check := func(height []uint64, expected uint64, callback func()) {
		for i := 0; i < len(height); i++ {
			for j := 0; j < len(servers); j++ {
				h := servers[j].backend.Blockchain().GetHeaderByNumber(height[i])
				hash, number := h.Hash(), h.Number.Uint64()
				td := rawdb.ReadTd(servers[j].db, hash, number)

				// Sign the announcement if necessary.
				announce := announceData{hash, number, td, 0, nil}
				p := cpeers[j]
				if p.announceType == announceTypeSigned {
					announce.sign(servers[j].handler.server.privateKey)
				}
				p.sendAnnounce(announce)
			}
		}
		if callback != nil {
			callback()
		}
		verifyChainHeight(t, c.handler.fetcher, expected)
	}
	check([]uint64{1}, 1, func() { <-newHead })                                                                       // Sequential announcements
	check([]uint64{config.ChtSize + config.ChtConfirms}, config.ChtSize+config.ChtConfirms, func() { <-newHead })     // ULC-style light syncing, rollback untrusted headers
	check([]uint64{2*config.ChtSize + config.ChtConfirms}, 2*config.ChtSize+config.ChtConfirms, func() { <-newHead }) // Sync the whole chain.
}

func TestInvalidAnnouncesLES2(t *testing.T) { testInvalidAnnounces(t, lpv2) }
func TestInvalidAnnouncesLES3(t *testing.T) { testInvalidAnnounces(t, lpv3) }
func TestInvalidAnnouncesLES4(t *testing.T) { testInvalidAnnounces(t, lpv4) }

func testInvalidAnnounces(t *testing.T, protocol int) {
	netconfig := testnetConfig{
		blocks:    4,
		protocol:  protocol,
		nopruning: true,
	}
	s, c, teardown := newClientServerEnv(t, netconfig)
	defer teardown()

	// Create connected peer pair, the initial signal from LES server
	// is discarded to prevent syncing.
	peer, _, err := newTestPeerPair("peer", lpv3, s.handler, c.handler, true)
	if err != nil {
		t.Fatalf("Failed to create peer pair %v", err)
	}
	done := make(chan *types.Header, 1)
	c.handler.fetcher.newHeadHook = func(header *types.Header) { done <- header }

	// Prepare announcement by latest header.
	headerOne := s.backend.Blockchain().GetHeaderByNumber(1)
	hash, number := headerOne.Hash(), headerOne.Number.Uint64()
	td := big.NewInt(params.GenesisDifficulty.Int64() + 200) // bad td

	// Sign the announcement if necessary.
	announce := announceData{hash, number, td, 0, nil}
	if peer.cpeer.announceType == announceTypeSigned {
		announce.sign(s.handler.server.privateKey)
	}
	peer.cpeer.sendAnnounce(announce)
	<-done // Wait syncing

	// Ensure the bad peer is evicited
	if c.handler.backend.peers.len() != 0 {
		t.Fatalf("Failed to evict invalid peer")
	}
}<|MERGE_RESOLUTION|>--- conflicted
+++ resolved
@@ -160,10 +160,6 @@
 		nodes     []*enode.Node
 		ids       []string
 		cpeers    []*clientPeer
-<<<<<<< HEAD
-		speers    []*serverPeer
-=======
->>>>>>> 23bee162
 
 		config       = light.TestServerIndexerConfig
 		waitIndexers = func(cIndexer, bIndexer, btIndexer *core.ChainIndexer) {
