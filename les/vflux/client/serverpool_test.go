// Copyright 2020 The go-ethereum Authors
// This file is part of the go-ethereum library.
//
// The go-ethereum library is free software: you can redistribute it and/or modify
// it under the terms of the GNU Lesser General Public License as published by
// the Free Software Foundation, either version 3 of the License, or
// (at your option) any later version.
//
// The go-ethereum library is distributed in the hope that it will be useful,
// but WITHOUT ANY WARRANTY; without even the implied warranty of
// MERCHANTABILITY or FITNESS FOR A PARTICULAR PURPOSE. See the
// GNU Lesser General Public License for more details.
//
// You should have received a copy of the GNU Lesser General Public License
// along with the go-ethereum library. If not, see <http://www.gnu.org/licenses/>.

package client

import (
	"math/rand"
	"strconv"
	"sync"
	"sync/atomic"
	"testing"
	"time"

	"github.com/ethereum/go-ethereum/common/mclock"
	"github.com/ethereum/go-ethereum/ethdb"
	"github.com/ethereum/go-ethereum/ethdb/memorydb"
	"github.com/ethereum/go-ethereum/p2p/enode"
	"github.com/ethereum/go-ethereum/p2p/enr"
)

const (
	spTestNodes  = 1000
	spTestTarget = 5
	spTestLength = 10000
	spMinTotal   = 40000
	spMaxTotal   = 50000
)

func testNodeID(i int) enode.ID {
	return enode.ID{42, byte(i % 256), byte(i / 256)}
}

func testNodeIndex(id enode.ID) int {
	if id[0] != 42 {
		return -1
	}
	return int(id[1]) + int(id[2])*256
}

type ServerPoolTest struct {
	db                   ethdb.KeyValueStore
	clock                *mclock.Simulated
	quit                 chan chan struct{}
	preNeg, preNegFail   bool
	sp                   *ServerPool
	spi                  enode.Iterator
	input                enode.Iterator
	testNodes            []spTestNode
	trusted              []string
	waitCount, waitEnded int32

	// preNegLock protects the cycle counter, testNodes list and its connected field
	// (accessed from both the main thread and the preNeg callback)
	preNegLock sync.Mutex
	queryWg    *sync.WaitGroup // a new wait group is created each time the simulation is started
<<<<<<< HEAD
	stopping   bool            // stopping avoid callind queryWg.Add after queryWg.Wait
=======
	stopping   bool            // stopping avoid calling queryWg.Add after queryWg.Wait
>>>>>>> ea9e62ca

	cycle, conn, servedConn  int
	serviceCycles, dialCount int
	disconnect               map[int][]int
}

type spTestNode struct {
	connectCycles, waitCycles int
	nextConnCycle, totalConn  int
	connected, service        bool
	node                      *enode.Node
}

func newServerPoolTest(preNeg, preNegFail bool) *ServerPoolTest {
	nodes := make([]*enode.Node, spTestNodes)
	for i := range nodes {
		nodes[i] = enode.SignNull(&enr.Record{}, testNodeID(i))
	}
	return &ServerPoolTest{
		clock:      &mclock.Simulated{},
		db:         memorydb.New(),
		input:      enode.CycleNodes(nodes),
		testNodes:  make([]spTestNode, spTestNodes),
		preNeg:     preNeg,
		preNegFail: preNegFail,
	}
}

func (s *ServerPoolTest) beginWait() {
	// ensure that dialIterator and the maximal number of pre-neg queries are not all stuck in a waiting state
	for atomic.AddInt32(&s.waitCount, 1) > preNegLimit {
		atomic.AddInt32(&s.waitCount, -1)
		s.clock.Run(time.Second)
	}
}

func (s *ServerPoolTest) endWait() {
	atomic.AddInt32(&s.waitCount, -1)
	atomic.AddInt32(&s.waitEnded, 1)
}

func (s *ServerPoolTest) addTrusted(i int) {
	s.trusted = append(s.trusted, enode.SignNull(&enr.Record{}, testNodeID(i)).String())
}

func (s *ServerPoolTest) start() {
	var testQuery QueryFunc
	s.queryWg = new(sync.WaitGroup)
	if s.preNeg {
		testQuery = func(node *enode.Node) int {
			s.preNegLock.Lock()
			if s.stopping {
				s.preNegLock.Unlock()
				return 0
			}
			s.queryWg.Add(1)
			idx := testNodeIndex(node.ID())
			n := &s.testNodes[idx]
			canConnect := !n.connected && n.connectCycles != 0 && s.cycle >= n.nextConnCycle
			s.preNegLock.Unlock()
			defer s.queryWg.Done()

			if s.preNegFail {
				// simulate a scenario where UDP queries never work
				s.beginWait()
				s.clock.Sleep(time.Second * 5)
				s.endWait()
				return -1
			}
			switch idx % 3 {
			case 0:
				// pre-neg returns true only if connection is possible
				if canConnect {
					return 1
				}
				return 0
			case 1:
				// pre-neg returns true but connection might still fail
				return 1
			case 2:
				// pre-neg returns true if connection is possible, otherwise timeout (node unresponsive)
				if canConnect {
					return 1
				}
				s.beginWait()
				s.clock.Sleep(time.Second * 5)
				s.endWait()
				return -1
			}
			return -1
		}
	}

	requestList := make([]RequestInfo, testReqTypes)
	for i := range requestList {
		requestList[i] = RequestInfo{Name: "testreq" + strconv.Itoa(i), InitAmount: 1, InitValue: 1}
	}

	s.sp, s.spi = NewServerPool(s.db, []byte("sp:"), 0, testQuery, s.clock, s.trusted, requestList)
	s.sp.AddSource(s.input)
	s.sp.validSchemes = enode.ValidSchemesForTesting
	s.sp.unixTime = func() int64 { return int64(s.clock.Now()) / int64(time.Second) }
	s.disconnect = make(map[int][]int)
	s.sp.Start()
	s.quit = make(chan chan struct{})
	go func() {
		last := int32(-1)
		for {
			select {
			case <-time.After(time.Millisecond * 100):
				c := atomic.LoadInt32(&s.waitEnded)
				if c == last {
					// advance clock if test is stuck (might happen in rare cases)
					s.clock.Run(time.Second)
				}
				last = c
			case quit := <-s.quit:
				close(quit)
				return
			}
		}
	}()
}

func (s *ServerPoolTest) stop() {
	// disable further queries and wait if one is currently running
	s.preNegLock.Lock()
	s.stopping = true
	s.preNegLock.Unlock()
	s.queryWg.Wait()

	quit := make(chan struct{})
	s.quit <- quit
	<-quit
	s.sp.Stop()
	s.spi.Close()
	s.preNegLock.Lock()
	s.stopping = false
	s.preNegLock.Unlock()
	for i := range s.testNodes {
		n := &s.testNodes[i]
		if n.connected {
			n.totalConn += s.cycle
		}
		n.connected = false
		n.node = nil
		n.nextConnCycle = 0
	}
	s.conn, s.servedConn = 0, 0
}

func (s *ServerPoolTest) run() {
	for count := spTestLength; count > 0; count-- {
		if dcList := s.disconnect[s.cycle]; dcList != nil {
			for _, idx := range dcList {
				n := &s.testNodes[idx]
				s.sp.UnregisterNode(n.node)
				n.totalConn += s.cycle
				s.preNegLock.Lock()
				n.connected = false
				s.preNegLock.Unlock()
				n.node = nil
				s.conn--
				if n.service {
					s.servedConn--
				}
				n.nextConnCycle = s.cycle + n.waitCycles
			}
			delete(s.disconnect, s.cycle)
		}
		if s.conn < spTestTarget {
			s.dialCount++
			s.beginWait()
			s.spi.Next()
			s.endWait()
			dial := s.spi.Node()
			id := dial.ID()
			idx := testNodeIndex(id)
			n := &s.testNodes[idx]
			if !n.connected && n.connectCycles != 0 && s.cycle >= n.nextConnCycle {
				s.conn++
				if n.service {
					s.servedConn++
				}
				n.totalConn -= s.cycle
				s.preNegLock.Lock()
				n.connected = true
				s.preNegLock.Unlock()
				dc := s.cycle + n.connectCycles
				s.disconnect[dc] = append(s.disconnect[dc], idx)
				n.node = dial
				nv, _ := s.sp.RegisterNode(n.node)
				if n.service {
					nv.Served([]ServedRequest{{ReqType: 0, Amount: 100}}, 0)
				}
			}
		}
		s.serviceCycles += s.servedConn
		s.clock.Run(time.Second)
		s.preNegLock.Lock()
		s.cycle++
		s.preNegLock.Unlock()
	}
}

func (s *ServerPoolTest) setNodes(count, conn, wait int, service, trusted bool) (res []int) {
	for ; count > 0; count-- {
		idx := rand.Intn(spTestNodes)
		for s.testNodes[idx].connectCycles != 0 || s.testNodes[idx].connected {
			idx = rand.Intn(spTestNodes)
		}
		res = append(res, idx)
		s.preNegLock.Lock()
		s.testNodes[idx] = spTestNode{
			connectCycles: conn,
			waitCycles:    wait,
			service:       service,
		}
		s.preNegLock.Unlock()
		if trusted {
			s.addTrusted(idx)
		}
	}
	return
}

func (s *ServerPoolTest) resetNodes() {
	for i, n := range s.testNodes {
		if n.connected {
			n.totalConn += s.cycle
			s.sp.UnregisterNode(n.node)
		}
		s.preNegLock.Lock()
		s.testNodes[i] = spTestNode{totalConn: n.totalConn}
		s.preNegLock.Unlock()
	}
	s.conn, s.servedConn = 0, 0
	s.disconnect = make(map[int][]int)
	s.trusted = nil
}

func (s *ServerPoolTest) checkNodes(t *testing.T, nodes []int) {
	var sum int
	for _, idx := range nodes {
		n := &s.testNodes[idx]
		if n.connected {
			n.totalConn += s.cycle
		}
		sum += n.totalConn
		n.totalConn = 0
		if n.connected {
			n.totalConn -= s.cycle
		}
	}
	if sum < spMinTotal || sum > spMaxTotal {
		t.Errorf("Total connection amount %d outside expected range %d to %d", sum, spMinTotal, spMaxTotal)
	}
}

func TestServerPool(t *testing.T)               { testServerPool(t, false, false) }
func TestServerPoolWithPreNeg(t *testing.T)     { testServerPool(t, true, false) }
func TestServerPoolWithPreNegFail(t *testing.T) { testServerPool(t, true, true) }
func testServerPool(t *testing.T, preNeg, fail bool) {
	s := newServerPoolTest(preNeg, fail)
	nodes := s.setNodes(100, 200, 200, true, false)
	s.setNodes(100, 20, 20, false, false)
	s.start()
	s.run()
	s.stop()
	s.checkNodes(t, nodes)
}

func TestServerPoolChangedNodes(t *testing.T)           { testServerPoolChangedNodes(t, false) }
func TestServerPoolChangedNodesWithPreNeg(t *testing.T) { testServerPoolChangedNodes(t, true) }
func testServerPoolChangedNodes(t *testing.T, preNeg bool) {
	s := newServerPoolTest(preNeg, false)
	nodes := s.setNodes(100, 200, 200, true, false)
	s.setNodes(100, 20, 20, false, false)
	s.start()
	s.run()
	s.checkNodes(t, nodes)
	for i := 0; i < 3; i++ {
		s.resetNodes()
		nodes := s.setNodes(100, 200, 200, true, false)
		s.setNodes(100, 20, 20, false, false)
		s.run()
		s.checkNodes(t, nodes)
	}
	s.stop()
}

func TestServerPoolRestartNoDiscovery(t *testing.T) { testServerPoolRestartNoDiscovery(t, false) }
func TestServerPoolRestartNoDiscoveryWithPreNeg(t *testing.T) {
	testServerPoolRestartNoDiscovery(t, true)
}
func testServerPoolRestartNoDiscovery(t *testing.T, preNeg bool) {
	s := newServerPoolTest(preNeg, false)
	nodes := s.setNodes(100, 200, 200, true, false)
	s.setNodes(100, 20, 20, false, false)
	s.start()
	s.run()
	s.stop()
	s.checkNodes(t, nodes)
	s.input = nil
	s.start()
	s.run()
	s.stop()
	s.checkNodes(t, nodes)
}

func TestServerPoolTrustedNoDiscovery(t *testing.T) { testServerPoolTrustedNoDiscovery(t, false) }
func TestServerPoolTrustedNoDiscoveryWithPreNeg(t *testing.T) {
	testServerPoolTrustedNoDiscovery(t, true)
}
func testServerPoolTrustedNoDiscovery(t *testing.T, preNeg bool) {
	s := newServerPoolTest(preNeg, false)
	trusted := s.setNodes(200, 200, 200, true, true)
	s.input = nil
	s.start()
	s.run()
	s.stop()
	s.checkNodes(t, trusted)
}<|MERGE_RESOLUTION|>--- conflicted
+++ resolved
@@ -66,11 +66,7 @@
 	// (accessed from both the main thread and the preNeg callback)
 	preNegLock sync.Mutex
 	queryWg    *sync.WaitGroup // a new wait group is created each time the simulation is started
-<<<<<<< HEAD
-	stopping   bool            // stopping avoid callind queryWg.Add after queryWg.Wait
-=======
 	stopping   bool            // stopping avoid calling queryWg.Add after queryWg.Wait
->>>>>>> ea9e62ca
 
 	cycle, conn, servedConn  int
 	serviceCycles, dialCount int
